<<<<<<< HEAD
## 0.15.6-dev2
=======
## 0.15.6
>>>>>>> 1f8030dd

### Enhancements

### Features
* **Add MixedbreadAI embedder** Adds MixedbreadAI embeddings to support embedding via Mixedbread AI.

### Fixes

* **Bump to NLTK 3.9.x** Bumps to the latest `nltk` version to resolve CVE.
* **Update CI for `ingest-test-fixture-update-pr` to resolve NLTK model download errors.**
* **Synchronized text and html on `TableChunk` splits.** When a `Table` element is divided during chunking to fit the chunking window, `TableChunk.text` corresponds exactly with the table text in `TableChunk.metadata.text_as_html`, `.text_as_html` is always parseable HTML, and the table is split on even row boundaries whenever possible.


## 0.15.5

### Enhancements

### Features

### Fixes

* **Revert to using `unstructured.pytesseract` fork**. Due to the unavailability of some recent release versions of `pytesseract` on PyPI, the project now uses the `unstructured.pytesseract` fork to ensure stability and continued support.
* **Bump `libreoffice` verson in image.** Bumps the `libreoffice` version to `25.2.5.2` to address CVEs.
* **Downgrade NLTK dependency version for compatibility**. Due to the unavailability of `nltk==3.8.2` on PyPI, the NLTK dependency has been downgraded to `<3.8.2`. This change ensures continued functionality and compatibility.

## 0.15.4

### Enhancements

### Features

### Fixes

* **Resolve an installation error with `pytesseract>=0.3.12` that occurred during `pip install unstructured[pdf]==0.15.3`.**

## 0.15.3

### Enhancements

### Features

### Fixes

* **Remove the custom index URL from `extra-paddleocr.in` to resolve the error in the `setup.py` configuration.**

## 0.15.2

### Enhancements

* **Improve directory handling when extracting image blocks**. The `figures` directory is no longer created when the `extract_image_block_to_payload` parameter is set to `True`.

### Features

* **Added per-class Object Detection metrics in the evaluation**. The metrics include average precision, precision, recall, and f1-score for each class in the dataset.

### Fixes

* **Updates NLTK data file for compatibility with `nltk>=3.8.2`**. The NLTK data file now container `punkt_tab`, making it possible to upgrade to `nltk>=3.8.2`. The `nltk==3.8.2` patches CVE-2024-39705.
* **Renames Astra to Astra DB** Conforms with DataStax internal naming conventions.
* **Accommodate single-column CSV files.** Resolves a limitation of `partition_csv()` where delimiter detection would fail on a single-column CSV file (which naturally has no delimeters).
* **Accommodate `image/jpg` in PPTX as alias for `image/jpeg`.** Resolves problem partitioning PPTX files having an invalid `image/jpg` (should be `image/jpeg`) MIME-type in the `[Content_Types].xml` member of the PPTX Zip archive.
* **Fixes an issue in Object Detection metrics** The issue was in preprocessing/validating the ground truth and predicted data for object detection metrics.
* **Removes dependency on unstructured.pytesseract** Unstructured forked pytesseract while waiting for code to be upstreamed. Now that the new version has been released, this fork can be removed.

## 0.15.1

### Enhancements

* **Improve `pdfminer` embedded `image` extraction to exclude text elements and produce more accurate bounding boxes.** This results in cleaner, more precise element extraction in `pdf` partitioning.

### Features

* **Update partition_eml and partition_msg to capture cc, bcc, and message_id fields** Cc, bcc, and message_id information is captured in element metadata for both msg and email partitioning and `Recipient` elements are generated for cc and bcc when `include_headers=True` for email partitioning.
* **Mark ingest as deprecated** Begin sunset of ingest code in this repo as it's been moved to a dedicated repo.
* **Add `pdf_hi_res_max_pages` argument for partitioning, which allows rejecting PDF files that exceed this page number limit, when the `high_res` strategy is chosen.** By default, it will allow parsing PDF files with an unlimited number of pages.

### Fixes

* **Update `HuggingFaceEmbeddingEncoder` to use `HuggingFaceEmbeddings` from `langchain_huggingface` package instead of the deprecated version from `langchain-community`.** This resolves the deprecation warning and ensures compatibility with future versions of langchain.
* **Update `OpenAIEmbeddingEncoder` to use `OpenAIEmbeddings` from `langchain-openai` package instead of the deprecated version from `langchain-community`.** This resolves the deprecation warning and ensures compatibility with future versions of langchain.
* **Update import of Pinecone exception** Adds compatibility for pinecone-client>=5.0.0
* **File-type detection catches non-existent file-path.** `detect_filetype()` no longer silently falls back to detecting a file-type based on the extension when no file exists at the path provided. Instead `FileNotFoundError` is raised. This provides consistent user notification of a mis-typed path rather than an unpredictable exception from a file-type specific partitioner when the file cannot be opened.
* **EML files specified as a file-path are detected correctly.** Resolved a bug where an EML file submitted to `partition()` as a file-path was identified as TXT and partitioned using `partition_text()`. EML files specified by path are now identified and processed correctly, including processing any attachments.
* **A DOCX, PPTX, or XLSX file specified by path and ambiguously identified as MIME-type "application/octet-stream" is identified correctly.** Resolves a shortcoming where a file specified by path immediately fell back to filename-extension based identification when misidentified as "application/octet-stream", either by asserted content type or a mis-guess by libmagic. An MS Office file misidentified in this way is now correctly identified regardless of its filename and whether it is specified by path or file-like object.
* **Textual content retrieved from a URL with gzip transport compression now partitions correctly.** Resolves a bug where a textual file-type (such as Markdown) retrieved by passing a URL to `partition()` would raise when `gzip` compression was used for transport by the server.
* **A DOCX, PPTX, or XLSX content-type asserted on partition is confirmed or fixed.** Resolves a bug where calling `partition()` with a swapped MS-Office `content_type` would cause the file-type to be misidentified. A DOCX, PPTX, or XLSX MIME-type received by `partition()` is now checked for accuracy and corrected if the file is for a different MS-Office 2007+ type.
* **DOC, PPT, XLS, and MSG files are now auto-detected correctly.** Resolves a bug where DOC, PPT, and XLS files were auto-detected as MSG files under certain circumstances.

## 0.15.0

### Enhancements

* **Improve text clearing process in email partitioning.** Updated the email partitioner to remove both `=\n` and `=\r\n` characters during the clearing process. Previously, only `=\n` characters were removed.
* **Bump unstructured.paddleocr to 2.8.0.1.**
* **Refine HTML parser to accommodate block element nested in phrasing.** HTML parser no longer raises on a block element (e.g. `<p>`, `<div>`) nested inside a phrasing element (e.g. `<strong>` or `<cite>`). Instead it breaks the phrasing run (and therefore element) at the block-item start and begins a new phrasing run after the block-item. This is consistent with how the browser determines element boundaries in this situation.
* **Install rewritten HTML parser to fix 12 existing bugs and provide headroom for refinement and growth.** A rewritten HTML parser resolves a collection of outstanding bugs with HTML partitioning and provides a firm foundation for further elaborating that important partitioner.
* **CI check for dependency licenses** Adds a CI check to ensure dependencies are appropriately licensed.

### Features

* **Add support for specifying OCR language to `partition_pdf()`.** Extend language specification capability to `PaddleOCR` in addition to `TesseractOCR`. Users can now specify OCR languages for both OCR engines when using `partition_pdf()`.
* **Add AstraDB source connector** Adds support for ingesting documents from AstraDB.

### Fixes

* **Remedy error on Windows when `nltk` binaries are downloaded.** Work around a quirk in the Windows implementation of `tempfile.NamedTemporaryFile` where accessing the temporary file by name raises `PermissionError`.
* **Move Astra embedded_dimension to write config**

## 0.14.10

### Enhancements

* **Update unstructured-client dependency** Change unstructured-client dependency pin back to greater than min version and updated tests that were failing given the update.
* **`.doc` files are now supported in the `arm64` image.**. `libreoffice24` is added to the `arm64` image, meaning `.doc` files are now supported. We have follow on work planned to investigate adding `.ppt` support for `arm64` as well.
* **Add table detection metrics: recall, precision and f1.**
* **Remove unused _with_spans metrics.**

### Features

**Add Object Detection Metrics to CI** Add object detection metrics (average precision, precision, recall and f1-score) implementations.

### Fixes

* **Fix counting false negatives and false positives in table structure evaluation.**
* **Fix Slack CI test** Change channel that Slack test is pointing to because previous test bot expired
* **Remove NLTK download** Removes `nltk.download` in favor of downloading from an S3 bucket we host to mitigate CVE-2024-39705

## 0.14.9

### Enhancements

* **Added visualization and OD model result dump for PDF** In PDF `hi_res` strategy the `analysis` parameter can be used to visualize the result of the OD model and dump the result to a file. Additionally, the visualization of bounding boxes of each layout source is rendered and saved for each page.
* **`partition_docx()` distinguishes "file not found" from "not a ZIP archive" error.** `partition_docx()` now provides different error messages for "file not found" and "file is not a ZIP archive (and therefore not a DOCX file)". This aids diagnosis since these two conditions generally point in different directions as to the cause and fix.

### Features

### Fixes

* **Fix a bug where multiple `soffice` processes could be attempted** Add a wait mechanism in `convert_office_doc` so that the function first checks if another `soffice` is running already: if yes wait till the other process finishes or till the wait timeout before spawning a subprocess to run `soffice`
* **`partition()` now forwards `strategy` arg to `partition_docx()`, `partition_pptx()`, and their brokering partitioners for DOC, ODT, and PPT formats.** A `strategy` argument passed to `partition()` (or the default value "auto" assigned by `partition()`) is now forwarded to `partition_docx()`, `partition_pptx()`, and their brokering partitioners when those filetypes are detected.

## 0.14.8

### Enhancements

* **Move arm64 image to wolfi-base** The `arm64` image now runs on `wolfi-base`. The `arm64` build for `wolfi-base` does not yet include `libreoffce`, and so `arm64` does not currently support processing `.doc`, `.ppt`, or `.xls` file. If you need to process those files on `arm64`, use the legacy `rockylinux` image.

### Features

### Fixes

* **Bump unstructured-inference==0.7.36** Fix `ValueError` when converting cells to html.
* **`partition()` now forwards `strategy` arg to `partition_docx()`, `partition_ppt()`, and `partition_pptx()`.** A `strategy` argument passed to `partition()` (or the default value "auto" assigned by `partition()`) is now forwarded to `partition_docx()`, `partition_ppt()`, and `partition_pptx()` when those filetypes are detected.
* **Fix missing sensitive field markers** for embedders

## 0.14.7

### Enhancements

* **Pull from `wolfi-base` image.** The amd64 image now pulls from the `unstructured` `wolfi-base` image to avoid duplication of dependency setup steps.
* **Fix windows temp file.** Make the creation of a temp file in unstructured/partition/pdf_image/ocr.py windows compatible.

### Features

* **Expose conversion functions for tables** Adds public functions to convert tables from HTML to the Deckerd format and back

* **Adds Kafka Source and Destination** New source and destination connector added to all CLI ingest commands to support reading from and writing to Kafka streams. Also supports Confluent Kafka.

### Fixes

* **Fix an error publishing docker images.** Update user in docker-smoke-test to reflect changes made by the amd64 image pull from the "unstructured" "wolfi-base" image.
* **Fix a IndexError when partitioning a pdf with values for both `extract_image_block_types` and `starting_page_number`.

## 0.14.6

### Enhancements

* **Bump unstructured-inference==0.7.35** Fix syntax for generated HTML tables.

### Features

* **tqdm ingest support** add optional flag to ingest flow to print out progress bar of each step in the process.

### Fixes

* **Remove deprecated `overwrite_schema` kwarg from Delta Table connector.** The `overwrite_schema` kwarg is deprecated in `deltalake>=0.18.0`. `schema_mode=` should be used now instead. `schema_mode="overwrite"` is equivalent to `overwrite_schema=True` and `schema_mode="merge"` is equivalent to `overwrite_schema="False"`. `schema_mode` defaults to `None`. You can also now specify `engine`, which defaults to `"pyarrow"`. You need to specify `enginer="rust"` to use `"schema_mode"`.
* **Fix passing parameters to python-client** - Remove parsing list arguments to strings in passing arguments to python-client in Ingest workflow and `partition_via_api`
* **table metric bug fix** get_element_level_alignment()now will find all the matched indices in predicted table data instead of only returning the first match in the case of multiple matches for the same gt string.
* **fsspec connector path/permissions bug** V2 fsspec connectors were failing when defined relative filepaths had leading slash. This strips that slash to guarantee the relative path never has it.
* **Dropbox connector internal file path bugs** Dropbox source connector currently raises exceptions when indexing files due to two issues: a path formatting idiosyncrasy of the Dropbox library and a divergence in the definition of the Dropbox libraries fs.info method, expecting a 'url' parameter rather than 'path'.
* **update table metric evaluation to handle corrected HTML syntax for tables** This change is connected to the update in [unstructured-inference change](https://github.com/Unstructured-IO/unstructured-inference/pull/355) - fixes transforming HTML table to deckerd and internal cells format.

## 0.14.5

### Enhancements

* **Filtering for tar extraction** Adds tar filtering to the compression module for connectors to avoid decompression malicious content in `.tar.gz` files. This was added to the Python `tarfile` lib in Python 3.12. The change only applies when using Python 3.12 and above.
* **Use `python-oxmsg` for `partition_msg()`.** Outlook MSG emails are now partitioned using the `python-oxmsg` package which resolves some shortcomings of the prior MSG parser.

### Features

### Fixes

* **8-bit string Outlook MSG files are parsed.** `partition_msg()` is now able to parse non-unicode Outlook MSG emails.
* **Attachments to Outlook MSG files are extracted intact.** `partition_msg()` is now able to extract attachments without corruption.

## 0.14.4

### Enhancements

* **Move logger error to debug level when PDFminer fails to extract text** which includes error message for Invalid dictionary construct.
* **Add support for Pinecone serverless** Adds Pinecone serverless to the connector tests. Pinecone
    serverless will work version versions >=0.14.2, but hadn't been tested until now.

### Features

- **Allow configuration of the Google Vision API endpoint** Add an environment variable to select the Google Vision API in the US or the EU.

### Fixes

* **Address the issue of unrecognized tables in `UnstructuredTableTransformerModel`** When a table is not recognized, the `element.metadata.text_as_html` attribute is set to an empty string.
* **Remove root handlers in ingest logger**. Removes root handlers in ingest loggers to ensure secrets aren't accidentally exposed in Colab notebooks.
* **Fix V2 S3 Destination Connector authentication** Fixes bugs with S3 Destination Connector where the connection config was neither registered nor properly deserialized.
* **Clarified dependence on particular version of `python-docx`** Pinned `python-docx` version to ensure a particular method `unstructured` uses is included.
* **Ingest preserves original file extension** Ingest V2 introduced a change that dropped the original extension for upgraded connectors. This reverts that change.

## 0.14.3

### Enhancements

* **Move `category` field from Text class to Element class.**
* **`partition_docx()` now supports pluggable picture sub-partitioners.** A subpartitioner that accepts a DOCX `Paragraph` and generates elements is now supported. This allows adding a custom sub-partitioner that extracts images and applies OCR or summarization for the image.
* **Add VoyageAI embedder** Adds VoyageAI embeddings to support embedding via Voyage AI.

### Features

### Fixes

* **Fix `partition_pdf()` to keep spaces in the text**. The control character `\t` is now replaced with a space instead of being removed when merging inferred elements with embedded elements.
* **Turn off XML resolve entities** Sets `resolve_entities=False` for XML parsing with `lxml`
  to avoid text being dynamically injected into the XML document.
* **Add backward compatibility for the deprecated pdf_infer_table_structure parameter**.
* **Add the missing `form_extraction_skip_tables` argument to the `partition_pdf_or_image` call**.
  to avoid text being dynamically injected into the XML document.
* **Chromadb change from Add to Upsert using element_id to make idempotent**
* **Diable `table_as_cells` output by default** to reduce overhead in partition; now `table_as_cells` is only produced when the env `EXTACT_TABLE_AS_CELLS` is `true`
* **Reduce excessive logging** Change per page ocr info level logging into detail level trace logging
* **Replace try block in `document_to_element_list` for handling HTMLDocument** Use `getattr(element, "type", "")` to get the `type` attribute of an element when it exists. This is more explicit way to handle the special case for HTML documents and prevents other types of attribute error from being silenced by the try block

## 0.14.2

### Enhancements

* **Bump unstructured-inference==0.7.33**.

### Features

* **Add attribution to the `pinecone` connector**.

### Fixes

## 0.14.1

### Enhancements

* **Refactor code related to embedded text extraction**. The embedded text extraction code is moved from `unstructured-inference` to `unstructured`.

### Features

* **Large improvements to the ingest process:**
  * Support for multiprocessing and async, with limits for both.
  * Streamlined to process when mapping CLI invocations to the underlying code
  * More granular steps introduced to give better control over process (i.e. dedicated step to uncompress files already in the local filesystem, new optional staging step before upload)
  * Use the python client when calling the unstructured api for partitioning or chunking
  * Saving the final content is now a dedicated destination connector (local) set as the default if none are provided. Avoids adding new files locally if uploading elsewhere.
  * Leverage last modified date when deciding if new files should be downloaded and reprocessed.
  * Add attribution to the `pinecone` connector
  * **Add support for Python 3.12**. `unstructured` now works with Python 3.12!

### Fixes

## 0.14.0

### BREAKING CHANGES

* **Turn table extraction for PDFs and images off by default**. Reverting the default behavior for table extraction to "off" for PDFs and images. A number of users didn't realize we made the change and were impacted by slower processing times due to the extra model call for table extraction.

### Enhancements

* **Skip unnecessary element sorting in `partition_pdf()`**. Skip element sorting when determining whether embedded text can be extracted.
* **Faster evaluation** Support for concurrent processing of documents during evaluation
* **Add strategy parameter to `partition_docx()`.** Behavior of future enhancements may be sensitive the partitioning strategy. Add this parameter so `partition_docx()` is aware of the requested strategy.
* **Add GLOBAL_WORKING_DIR and GLOBAL_WORKING_PROCESS_DIR** configuration parameteres to control temporary storage.

### Features
* **Add form extraction basics (document elements and placeholder code in partition)**. This is to lay the ground work for the future. Form extraction models are not currently available in the library. An attempt to use this functionality will end in a `NotImplementedError`.

### Fixes

* **Add missing starting_page_num param to partition_image**
* **Make the filename and file params for partition_image and partition_pdf match the other partitioners**
* **Fix include_slide_notes and include_page_breaks params in partition_ppt**
* **Re-apply: skip accuracy calculation feature** Overwritten by mistake
* **Fix type hint for paragraph_grouper param** `paragraph_grouper` can be set to `False`, but the type hint did not not reflect this previously.
* **Remove links param from partition_pdf** `links` is extracted during partitioning and is not needed as a paramter in partition_pdf.
* **Improve CSV delimeter detection.** `partition_csv()` would raise on CSV files with very long lines.
* **Fix disk-space leak in `partition_doc()`.** Remove temporary file created but not removed when `file` argument is passed to `partition_doc()`.
* **Fix possible `SyntaxError` or `SyntaxWarning` on regex patterns.** Change regex patterns to raw strings to avoid these warnings/errors in Python 3.11+.
* **Fix disk-space leak in `partition_odt()`.** Remove temporary file created but not removed when `file` argument is passed to `partition_odt()`.
* **AstraDB: option to prevent indexing metadata**
* **Fix Missing py.typed**

## 0.13.7

### Enhancements

* **Remove `page_number` metadata fields** for HTML partition until we have a better strategy to decide page counting.
* **Extract OCRAgent.get_agent().** Generalize access to the configured OCRAgent instance beyond its use for PDFs.
* **Add calculation of table related metrics which take into account colspans and rowspans**
* **Evaluation: skip accuracy calculation** for files for which output and ground truth sizes differ greatly

### Features

* **add ability to get ratio of `cid` characters in embedded text extracted by `pdfminer`**.

### Fixes

* **`partition_docx()` handles short table rows.** The DOCX format allows a table row to start late and/or end early, meaning cells at the beginning or end of a row can be omitted. While there are legitimate uses for this capability, using it in practice is relatively rare. However, it can happen unintentionally when adjusting cell borders with the mouse. Accommodate this case and generate accurate `.text` and `.metadata.text_as_html` for these tables.
* **Remedy macOS test failure not triggered by CI.** Generalize temp-file detection beyond hard-coded Linux-specific prefix.
* **Remove unnecessary warning log for using default layout model.**
* **Add chunking to partition_tsv** Even though partition_tsv() produces a single Table element, chunking is made available because the Table element is often larger than the desired chunk size and must be divided into smaller chunks.

## 0.13.6

### Enhancements

### Features

### Fixes

- **ValueError: Invalid file (FileType.UNK) when parsing Content-Type header with charset directive** URL response Content-Type headers are now parsed according to RFC 9110.

## 0.13.5

### Enhancements

### Features

### Fixes

* **KeyError raised when updating parent_id** In the past, combining `ListItem` elements could result in reusing the same memory location which then led to unexpected side effects when updating element IDs.
* **Bump unstructured-inference==0.7.29**: table transformer predictions are now removed if confidence is below threshold

## 0.13.4

### Enhancements

* **Unique and deterministic hash IDs for elements** Element IDs produced by any partitioning
  function are now deterministic and unique at the document level by default. Before, hashes were
  based only on text; however, they now also take into account the element's sequence number on a
  page, the page's number in the document, and the document's file name.
* **Enable remote chunking via unstructured-ingest** Chunking using unstructured-ingest was
  previously limited to local chunking using the strategies `basic` and `by_title`. Remote chunking
  options via the API are now accessible.
* **Save table in cells format**. `UnstructuredTableTransformerModel` is able to return predicted table in cells format

### Features

* **Add a `PDF_ANNOTATION_THRESHOLD` environment variable to control the capture of embedded links in `partition_pdf()` for `fast` strategy**.
* **Add integration with the Google Cloud Vision API**. Adds a third OCR provider, alongside Tesseract and Paddle: the Google Cloud Vision API.

### Fixes

* **Remove ElementMetadata.section field.**. This field was unused, not populated by any partitioners.

## 0.13.3

### Enhancements

* **Remove duplicate image elements**. Remove image elements identified by PDFMiner that have similar bounding boxes and the same text.
* **Add support for `start_index` in `html` links extraction**
* **Add `strategy` arg value to `_PptxPartitionerOptions`.** This makes this paritioning option available for sub-partitioners to come that may optionally use inference or other expensive operations to improve the partitioning.
* **Support pluggable sub-partitioner for PPTX Picture shapes.** Use a distinct sub-partitioner for partitioning PPTX Picture (image) shapes and allow the default picture sub-partitioner to be replaced at run-time by one of the user's choosing.
* **Introduce `starting_page_number` parameter to partitioning functions** It applies to those partitioners which support `page_number` in element's metadata: PDF, TIFF, XLSX, DOC, DOCX, PPT, PPTX.
* **Redesign the internal mechanism of assigning element IDs** This allows for further enhancements related to element IDs such as deterministic and document-unique hashes. The way partitioning functions operate hasn't changed, which means `unique_element_ids` continues to be `False` by default, utilizing text hashes.

### Features

### Fixes

* **Add support for extracting text from tag tails in HTML**. This fix adds ability to generate separate elements using tag tails.
* **Add support for extracting text from `<b>` tags in HTML** Now `partition_html()` can extract text from `<b>` tags inside container tags (like `<div>`, `<pre>`).
* **Fix pip-compile make target** Missing base.in dependency missing from requirments make file added

## 0.13.2

### Enhancements

### Features

### Fixes

* **Brings back missing word list files** that caused `partition` failures in 0.13.1.

## 0.13.1

### Enhancements

* **Drop constraint on pydantic, supporting later versions** All dependencies has pydantic pinned at an old version. This explicit pin was removed, allowing the latest version to be pulled in when requirements are compiled.

### Features

* **Add a set of new `ElementType`s to extend future element types**

### Fixes

* **Fix `partition_html()` swallowing some paragraphs**. The `partition_html()` only considers elements with limited depth to avoid becoming the text representation of a giant div. This fix increases the limit value.
* **Fix SFTP** Adds flag options to SFTP connector on whether to use ssh keys / agent, with flag values defaulting to False. This is to prevent looking for ssh files when using username and password. Currently, username and password are required, making that always the case.

## 0.13.0

### Enhancements

* **Add `.metadata.is_continuation` to text-split chunks.** `.metadata.is_continuation=True` is added to second-and-later chunks formed by text-splitting an oversized `Table` element but not to their counterpart `Text` element splits. Add this indicator for `CompositeElement` to allow text-split continuation chunks to be identified for downstream processes that may wish to skip intentionally redundant metadata values in continuation chunks.
* **Add `compound_structure_acc` metric to table eval.** Add a new property to `unstructured.metrics.table_eval.TableEvaluation`: `composite_structure_acc`, which is computed from the element level row and column index and content accuracy scores
* **Add `.metadata.orig_elements` to chunks.** `.metadata.orig_elements: list[Element]` is added to chunks during the chunking process (when requested) to allow access to information from the elements each chunk was formed from. This is useful for example to recover metadata fields that cannot be consolidated to a single value for a chunk, like `page_number`, `coordinates`, and `image_base64`.
* **Add `--include_orig_elements` option to Ingest CLI.** By default, when chunking, the original elements used to form each chunk are added to `chunk.metadata.orig_elements` for each chunk. * The `include_orig_elements` parameter allows the user to turn off this behavior to produce a smaller payload when they don't need this metadata.
* **Add Google VertexAI embedder** Adds VertexAI embeddings to support embedding via Google Vertex AI.

### Features

* **Chunking populates `.metadata.orig_elements` for each chunk.** This behavior allows the text and metadata of the elements combined to make each chunk to be accessed. This can be important for example to recover metadata such as `.coordinates` that cannot be consolidated across elements and so is dropped from chunks. This option is controlled by the `include_orig_elements` parameter to `partition_*()` or to the chunking functions. This option defaults to `True` so original-elements are preserved by default. This behavior is not yet supported via the REST APIs or SDKs but will be in a closely subsequent PR to other `unstructured` repositories. The original elements will also not serialize or deserialize yet; this will also be added in a closely subsequent PR.
* **Add Clarifai destination connector** Adds support for writing partitioned and chunked documents into Clarifai.

### Fixes

* **Fix `clean_pdfminer_inner_elements()` to remove only pdfminer (embedded) elements merged with inferred elements**. Previously, some embedded elements were removed even if they were not merged with inferred elements. Now, only embedded elements that are already merged with inferred elements are removed.
* **Clarify IAM Role Requirement for GCS Platform Connectors**. The GCS Source Connector requires Storage Object Viewer and GCS Destination Connector requires Storage Object Creator IAM roles.
* **Change table extraction defaults** Change table extraction defaults in favor of using `skip_infer_table_types` parameter and reflect these changes in documentation.
* **Fix OneDrive dates with inconsistent formatting** Adds logic to conditionally support dates returned by office365 that may vary in date formatting or may be a datetime rather than a string. See previous fix for SharePoint
* **Adds tracking for AstraDB** Adds tracking info so AstraDB can see what source called their api.
* **Support AWS Bedrock Embeddings in ingest CLI** The configs required to instantiate the bedrock embedding class are now exposed in the api and the version of boto being used meets the minimum requirement to introduce the bedrock runtime required to hit the service.
* **Change MongoDB redacting** Original redact secrets solution is causing issues in platform. This fix uses our standard logging redact solution.

## 0.12.6

### Enhancements

* **Improve ability to capture embedded links in `partition_pdf()` for `fast` strategy** Previously, a threshold value that affects the capture of embedded links was set to a fixed value by default. This allows users to specify the threshold value for better capturing.
* **Refactor `add_chunking_strategy` decorator to dispatch by name.** Add `chunk()` function to be used by the `add_chunking_strategy` decorator to dispatch chunking call based on a chunking-strategy name (that can be dynamic at runtime). This decouples chunking dispatch from only those chunkers known at "compile" time and enables runtime registration of custom chunkers.
* **Redefine `table_level_acc` metric for table evaluation.** `table_level_acc` now is an average of individual predicted table's accuracy. A predicted table's accuracy is defined as the sequence matching ratio between itself and its corresponding ground truth table.

### Features

* **Added Unstructured Platform Documentation** The Unstructured Platform is currently in beta. The documentation provides how-to guides for setting up workflow automation, job scheduling, and configuring source and destination connectors.

### Fixes

* **Partitioning raises on file-like object with `.name` not a local file path.** When partitioning a file using the `file=` argument, and `file` is a file-like object (e.g. io.BytesIO) having a `.name` attribute, and the value of `file.name` is not a valid path to a file present on the local filesystem, `FileNotFoundError` is raised. This prevents use of the `file.name` attribute for downstream purposes to, for example, describe the source of a document retrieved from a network location via HTTP.
* **Fix SharePoint dates with inconsistent formatting** Adds logic to conditionally support dates returned by office365 that may vary in date formatting or may be a datetime rather than a string.
* **Include warnings** about the potential risk of installing a version of `pandoc` which does not support RTF files + instructions that will help resolve that issue.
* **Incorporate the `install-pandoc` Makefile recipe** into relevant stages of CI workflow, ensuring it is a version that supports RTF input files.
* **Fix Google Drive source key** Allow passing string for source connector key.
* **Fix table structure evaluations calculations** Replaced special value `-1.0` with `np.nan` and corrected rows filtering of files metrics basing on that.
* **Fix Sharepoint-with-permissions test** Ignore permissions metadata, update test.
* **Fix table structure evaluations for edge case** Fixes the issue when the prediction does not contain any table - no longer errors in such case.

## 0.12.5

### Enhancements

### Features
* Add `date_from_file_object` parameter to partition. If True and if file is provided via `file` parameter it will cause partition to infer last modified date from `file`'s content. If False, last modified metadata will be `None`.

* **Header and footer detection for fast strategy** `partition_pdf` with `fast` strategy now
  detects elements that are in the top or bottom 5 percent of the page as headers and footers.
* **Add parent_element to overlapping case output** Adds parent_element to the output for `identify_overlapping_or_nesting_case` and `catch_overlapping_and_nested_bboxes` functions.
* **Add table structure evaluation** Adds a new function to evaluate the structure of a table and return a metric that represents the quality of the table structure. This function is used to evaluate the quality of the table structure and the table contents.
* **Add AstraDB destination connector** Adds support for writing embedded documents into an AstraDB vector database.
* **Add OctoAI embedder** Adds support for embeddings via OctoAI.

### Fixes

* **Fix passing list type parameters when calling unstructured API via `partition_via_api()`** Update `partition_via_api()` to convert all list type parameters to JSON formatted strings before calling the unstructured client SDK. This will support image block extraction via `partition_via_api()`.
* **Fix `check_connection` in opensearch, databricks, postgres, azure connectors**
* **Fix don't treat plain text files with double quotes as JSON** If a file can be deserialized as JSON but it deserializes as a string, treat it as plain text even though it's valid JSON.
* **Fix `check_connection` in opensearch, databricks, postgres, azure connectors**
* **Fix cluster of bugs in `partition_xlsx()` that dropped content.** Algorithm for detecting "subtables" within a worksheet dropped table elements for certain patterns of populated cells such as when a trailing single-cell row appeared in a contiguous block of populated cells.
* **Improved documentation**. Fixed broken links and improved readability on `Key Concepts` page.
* **Rename `OpenAiEmbeddingConfig` to `OpenAIEmbeddingConfig`.**
* **Fix partition_json() doesn't chunk.** The `@add_chunking_strategy` decorator was missing from `partition_json()` such that pre-partitioned documents serialized to JSON did not chunk when a chunking-strategy was specified.


## 0.12.4

### Enhancements

* **Apply New Version of `black` formatting** The `black` library recently introduced a new major version that introduces new formatting conventions. This change brings code in the `unstructured` repo into compliance with the new conventions.
* **Move ingest imports to local scopes** Moved ingest dependencies into local scopes to be able to import ingest connector classes without the need of installing imported external dependencies. This allows lightweight use of the classes (not the instances. to use the instances as intended you'll still need the dependencies).
* **Add support for `.p7s` files** `partition_email` can now process `.p7s` files. The signature for the signed message is extracted and added to metadata.
* **Fallback to valid content types for emails** If the user selected content type does not exist on the email message, `partition_email` now falls back to anoter valid content type if it's available.

### Features

* **Add .heic file partitioning** .heic image files were previously unsupported and are now supported though partition_image()
* **Add the ability to specify an alternate OCR** implementation by implementing an `OCRAgent` interface and specify it using `OCR_AGENT` environment variable.
* **Add Vectara destination connector** Adds support for writing partitioned documents into a Vectara index.
* **Add ability to detect text in .docx inline shapes** extensions of docx partition, extracts text from inline shapes and includes them in paragraph's text

### Fixes

* **Fix `partition_pdf()` not working when using chipper model with `file`**
* **Handle common incorrect arguments for `languages` and `ocr_languages`** Users are regularly receiving errors on the API because they are defining `ocr_languages` or `languages` with additional quotationmarks, brackets, and similar mistakes. This update handles common incorrect arguments and raises an appropriate warning.
* **Default `hi_res_model_name` now relies on `unstructured-inference`** When no explicit `hi_res_model_name` is passed into `partition` or `partition_pdf_or_image` the default model is picked by `unstructured-inference`'s settings or os env variable `UNSTRUCTURED_HI_RES_MODEL_NAME`; it now returns the same model name regardless of `infer_table_structure`'s value; this function will be deprecated in the future and the default model name will simply rely on `unstructured-inference` and will not consider os env in a future release.
* **Fix remove Vectara requirements from setup.py - there are no dependencies**
* **Add missing dependency files to package manifest**. Updates the file path for the ingest
  dependencies and adds missing extra dependencies.
* **Fix remove Vectara requirements from setup.py - there are no dependencies **
* **Add title to Vectara upload - was not separated out from initial connector **
* **Fix change OpenSearch port to fix potential conflict with Elasticsearch in ingest test **


## 0.12.3

### Enhancements

* **Driver for MongoDB connector.** Adds a driver with `unstructured` version information to the
  MongoDB connector.

### Features

* **Add Databricks Volumes destination connector** Databricks Volumes connector added to ingest CLI.  Users may now use `unstructured-ingest` to write partitioned data to a Databricks Volumes storage service.

### Fixes

* **Fix support for different Chipper versions and prevent running PDFMiner with Chipper**
* **Treat YAML files as text.** Adds YAML MIME types to the file detection code and treats those
  files as text.
* **Fix FSSpec destination connectors check_connection.** FSSpec destination connectors did not use `check_connection`. There was an error when trying to `ls` destination directory - it may not exist at the moment of connector creation. Now `check_connection` calls `ls` on bucket root and this method is called on `initialize` of destination connector.
* **Fix databricks-volumes extra location.** `setup.py` is currently pointing to the wrong location for the databricks-volumes extra requirements. This results in errors when trying to build the wheel for unstructured. This change updates to point to the correct path.
* **Fix uploading None values to Chroma and Pinecone.** Removes keys with None values with Pinecone and Chroma destinations. Pins Pinecone dependency
* **Update documentation.** (i) best practice for table extration by using 'skip_infer_table_types' param, instead of 'pdf_infer_table_structure', and (ii) fixed CSS, RST issues and typo in the documentation.
* **Fix postgres storage of link_texts.** Formatting of link_texts was breaking metadata storage.

## 0.12.2

### Enhancements

### Features

### Fixes

* **Fix index error in table processing.** Bumps the `unstructured-inference` version to address and
  index error that occurs on some tables in the table transformer object.

## 0.12.1

### Enhancements

* **Allow setting image block crop padding parameter** In certain circumstances, adjusting the image block crop padding can improve image block extraction by preventing extracted image blocks from being clipped.
* **Add suport for bitmap images in `partition_image`** Adds support for `.bmp` files in
  `partition`, `partition_image`, and `detect_filetype`.
* **Keep all image elements when using "hi_res" strategy** Previously, `Image` elements with small chunks of text were ignored unless the image block extraction parameters (`extract_images_in_pdf` or `extract_image_block_types`) were specified. Now, all image elements are kept regardless of whether the image block extraction parameters are specified.
* **Add filetype detection for `.wav` files.** Add filetpye detection for `.wav` files.
* **Add "basic" chunking strategy.** Add baseline chunking strategy that includes all shared chunking behaviors without breaking chunks on section or page boundaries.
* **Add overlap option for chunking.** Add option to overlap chunks. Intra-chunk and inter-chunk overlap are requested separately. Intra-chunk overlap is applied only to the second and later chunks formed by text-splitting an oversized chunk. Inter-chunk overlap may also be specified; this applies overlap between "normal" (not-oversized) chunks.
* **Salesforce connector accepts private key path or value.** Salesforce parameter `private-key-file` has been renamed to `private-key`. Private key can be provided as path to file or file contents.
* **Update documentation**: (i) added verbiage about the free API cap limit, (ii) added deprecation warning on ``Staging`` bricks in favor of ``Destination Connectors``, (iii) added warning and code examples to use the SaaS API Endpoints using CLI-vs-SDKs, (iv) fixed example pages formatting, (v) added deprecation on ``model_name`` in favor of ``hi_res_model_name``, (vi) added ``extract_images_in_pdf`` usage in ``partition_pdf`` section, (vii) reorganize and improve the documentation introduction section, and (viii) added PDF table extraction best practices.
* **Add "basic" chunking to ingest CLI.** Add options to ingest CLI allowing access to the new "basic" chunking strategy and overlap options.
* **Make Elasticsearch Destination connector arguments optional.** Elasticsearch Destination connector write settings are made optional and will rely on default values when not specified.
* **Normalize Salesforce artifact names.** Introduced file naming pattern present in other connectors to Salesforce connector.
* **Install Kapa AI chatbot.** Added Kapa.ai website widget on the documentation.

### Features
* **MongoDB Source Connector.** New source connector added to all CLI ingest commands to support downloading/partitioning files from MongoDB.
* **Add OpenSearch source and destination connectors.** OpenSearch, a fork of Elasticsearch, is a popular storage solution for various functionality such as search, or providing intermediary caches within data pipelines. Feature: Added OpenSearch source connector to support downloading/partitioning files. Added OpenSearch destination connector to be able to ingest documents from any supported source, embed them and write the embeddings / documents into OpenSearch.

### Fixes

* **Fix GCS connector converting JSON to string with single quotes.** FSSpec serialization caused conversion of JSON token to string with single quotes. GCS requires token in form of dict so this format is now assured.
* **Pin version of unstructured-client** Set minimum version of unstructured-client to avoid raising a TypeError when passing `api_key_auth` to `UnstructuredClient`
* **Fix the serialization of the Pinecone destination connector.** Presence of the PineconeIndex object breaks serialization due to TypeError: cannot pickle '_thread.lock' object. This removes that object before serialization.
* **Fix the serialization of the Elasticsearch destination connector.** Presence of the _client object breaks serialization due to TypeError: cannot pickle '_thread.lock' object. This removes that object before serialization.
* **Fix the serialization of the Postgres destination connector.** Presence of the _client object breaks serialization due to TypeError: cannot pickle '_thread.lock' object. This removes that object before serialization.
* **Fix documentation and sample code for Chroma.** Was pointing to wrong examples..
* **Fix flatten_dict to be able to flatten tuples inside dicts** Update flatten_dict function to support flattening tuples inside dicts. This is necessary for objects like Coordinates, when the object is not written to the disk, therefore not being converted to a list before getting flattened (still being a tuple).
* **Fix the serialization of the Chroma destination connector.** Presence of the ChromaCollection object breaks serialization due to TypeError: cannot pickle 'module' object. This removes that object before serialization.
* **Fix fsspec connectors returning version as integer.** Connector data source versions should always be string values, however we were using the integer checksum value for the version for fsspec connectors. This casts that value to a string.

## 0.12.0

### Enhancements

* **Drop support for python3.8** All dependencies are now built off of the minimum version of python being `3.10`

## 0.11.9

### Enhancements

* **Rename kwargs related to extracting image blocks** Rename the kwargs related to extracting image blocks for consistency and API usage.

### Features

* **Add PostgreSQL/SQLite destination connector** PostgreSQL and SQLite connector added to ingest CLI.  Users may now use `unstructured-ingest` to write partitioned data to a PostgreSQL or SQLite database. And write embeddings to PostgreSQL pgvector database.

### Fixes

* **Handle users providing fully spelled out languages** Occasionally some users are defining the `languages` param as a fully spelled out language instead of a language code. This adds a dictionary for common languages so those small mistakes are caught and silently fixed.
* **Fix unequal row-length in HTMLTable.text_as_html.** Fixes to other aspects of partition_html() in v0.11 allowed unequal cell-counts in table rows. Make the cells in each row correspond 1:1 with cells in the original table row. This fix also removes "noise" cells resulting from HTML-formatting whitespace and eliminates the "column-shifting" of cells that previously resulted from noise-cells.
* **Fix MongoDB connector URI password redaction.** MongoDB documentation states that characters `$ : / ? # [ ] @` must be percent encoded. URIs with password containing such special character were not redacted.

## 0.11.8

### Enhancements

* **Add SaaS API User Guide.** This documentation serves as a guide for Unstructured SaaS API users to register, receive an API key and URL, and manage your account and billing information.
* **Add inter-chunk overlap capability.** Implement overlap between chunks. This applies to all chunks prior to any text-splitting of oversized chunks so is a distinct behavior; overlap at text-splits of oversized chunks is independent of inter-chunk overlap (distinct chunk boundaries) and can be requested separately. Note this capability is not yet available from the API but will shortly be made accessible using a new `overlap_all` kwarg on partition functions.

### Features

### Fixes

## 0.11.7

### Enhancements

* **Add intra-chunk overlap capability.** Implement overlap for split-chunks where text-splitting is used to divide an oversized chunk into two or more chunks that fit in the chunking window. Note this capability is not yet available from the API but will shortly be made accessible using a new `overlap` kwarg on partition functions.
* **Update encoders to leverage dataclasses** All encoders now follow a class approach which get annotated with the dataclass decorator. Similar to the connectors, it uses a nested dataclass for the configs required to configure a client as well as a field/property approach to cache the client. This makes sure any variable associated with the class exists as a dataclass field.

### Features

* **Add Qdrant destination connector.** Adds support for writing documents and embeddings into a Qdrant collection.
* **Store base64 encoded image data in metadata fields.** Rather than saving to file, stores base64 encoded data of the image bytes and the mimetype for the image in metadata fields: `image_base64` and `image_mime_type` (if that is what the user specifies by some other param like `pdf_extract_to_payload`). This would allow the API to have parity with the library.

### Fixes

* **Fix table structure metric script** Update the call to table agent to now provide OCR tokens as required
* **Fix element extraction not working when using "auto" strategy for pdf and image** If element extraction is specified, the "auto" strategy falls back to the "hi_res" strategy.
* **Fix a bug passing a custom url to `partition_via_api`** Users that self host the api were not able to pass their custom url to `partition_via_api`.

## 0.11.6

### Enhancements

* **Update the layout analysis script.** The previous script only supported annotating `final` elements. The updated script also supports annotating `inferred` and `extracted` elements.
* **AWS Marketplace API documentation**: Added the user guide, including setting up VPC and CloudFormation, to deploy Unstructured API on AWS platform.
* **Azure Marketplace API documentation**: Improved the user guide to deploy Azure Marketplace API by adding references to Azure documentation.
* **Integration documentation**: Updated URLs for the `staging_for` bricks

### Features

* **Partition emails with base64-encoded text.** Automatically handles and decodes base64 encoded text in emails with content type `text/plain` and `text/html`.
* **Add Chroma destination connector** Chroma database connector added to ingest CLI.  Users may now use `unstructured-ingest` to write partitioned/embedded data to a Chroma vector database.
* **Add Elasticsearch destination connector.** Problem: After ingesting data from a source, users might want to move their data into a destination. Elasticsearch is a popular storage solution for various functionality such as search, or providing intermediary caches within data pipelines. Feature: Added Elasticsearch destination connector to be able to ingest documents from any supported source, embed them and write the embeddings / documents into Elasticsearch.

### Fixes

* **Enable --fields argument omission for elasticsearch connector** Solves two bugs where removing the optional parameter --fields broke the connector due to an integer processing error and using an elasticsearch config for a destination connector resulted in a serialization issue when optional parameter --fields was not provided.
* **Add hi_res_model_name** Adds kwarg to relevant functions and add comments that model_name is to be deprecated.

## 0.11.5

### Enhancements

### Features

### Fixes

* **Fix `partition_pdf()` and `partition_image()` importation issue.** Reorganize `pdf.py` and `image.py` modules to be consistent with other types of document import code.

## 0.11.4

### Enhancements

* **Refactor image extraction code.** The image extraction code is moved from `unstructured-inference` to `unstructured`.
* **Refactor pdfminer code.** The pdfminer code is moved from `unstructured-inference` to `unstructured`.
* **Improve handling of auth data for fsspec connectors.** Leverage an extension of the dataclass paradigm to support a `sensitive` annotation for fields related to auth (i.e. passwords, tokens). Refactor all fsspec connectors to use explicit access configs rather than a generic dictionary.
* **Add glob support for fsspec connectors** Similar to the glob support in the ingest local source connector, similar filters are now enabled on all fsspec based source connectors to limit files being partitioned.
* Define a constant for the splitter "+" used in tesseract ocr languages.

### Features

* **Save tables in PDF's separately as images.** The "table" elements are saved as `table-<pageN>-<tableN>.jpg`. This filename is presented in the `image_path` metadata field for the Table element. The default would be to not do this.
* **Add Weaviate destination connector** Weaviate connector added to ingest CLI.  Users may now use `unstructured-ingest` to write partitioned data from over 20 data sources (so far) to a Weaviate object collection.
* **Sftp Source Connector.** New source connector added to support downloading/partitioning files from Sftp.

### Fixes

* **Fix pdf `hi_res` partitioning failure when pdfminer fails.** Implemented logic to fall back to the "inferred_layout + OCR" if pdfminer fails in the `hi_res` strategy.
* **Fix a bug where image can be scaled too large for tesseract** Adds a limit to prevent auto-scaling an image beyond the maximum size `tesseract` can handle for ocr layout detection
* **Update partition_csv to handle different delimiters** CSV files containing both non-comma delimiters and commas in the data were throwing an error in Pandas. `partition_csv` now identifies the correct delimiter before the file is processed.
* **partition returning cid code in `hi_res`** occasionally pdfminer can fail to decode the text in an pdf file and return cid code as text. Now when this happens the text from OCR is used.

## 0.11.2

### Enhancements

* **Updated Documentation**: (i) Added examples, and (ii) API Documentation, including Usage, SDKs, Azure Marketplace, and parameters and validation errors.

### Features

* * **Add Pinecone destination connector.** Problem: After ingesting data from a source, users might want to produce embeddings for their data and write these into a vector DB. Pinecone is an option among these vector databases. Feature: Added Pinecone destination connector to be able to ingest documents from any supported source, embed them and write the embeddings / documents into Pinecone.

### Fixes

* **Process chunking parameter names in ingest correctly** Solves a bug where chunking parameters weren't being processed and used by ingest cli by renaming faulty parameter names and prepends; adds relevant parameters to ingest pinecone test to verify that the parameters are functional.

## 0.11.1

### Enhancements

* **Use `pikepdf` to repair invalid PDF structure** for PDFminer when we see error `PSSyntaxError` when PDFminer opens the document and creates the PDFminer pages object or processes a single PDF page.
* **Batch Source Connector support** For instances where it is more optimal to read content from a source connector in batches, a new batch ingest doc is added which created multiple ingest docs after reading them in in batches per process.

### Features

* **Staging Brick for Coco Format** Staging brick which converts a list of Elements into Coco Format.
* **Adds HubSpot connector** Adds connector to retrieve call, communications, emails, notes, products and tickets from HubSpot

### Fixes

* **Do not extract text of `<style>` tags in HTML.** `<style>` tags containing CSS in invalid positions previously contributed to element text. Do not consider text node of a `<style>` element as textual content.
* **Fix DOCX merged table cell repeats cell text.** Only include text for a merged cell, not for each underlying cell spanned by the merge.
* **Fix tables not extracted from DOCX header/footers.** Headers and footers in DOCX documents skip tables defined in the header and commonly used for layout/alignment purposes. Extract text from tables as a string and include in the `Header` and `Footer` document elements.
* **Fix output filepath for fsspec-based source connectors.** Previously the base directory was being included in the output filepath unnecessarily.

## 0.11.0

### Enhancements

* **Add a class for the strategy constants.** Add a class `PartitionStrategy` for the strategy constants and use the constants to replace strategy strings.
* **Temporary Support for paddle language parameter.** User can specify default langage code for paddle with ENV `DEFAULT_PADDLE_LANG` before we have the language mapping for paddle.
* **Improve DOCX page-break fidelity.** Improve page-break fidelity such that a paragraph containing a page-break is split into two elements, one containing the text before the page-break and the other the text after. Emit the PageBreak element between these two and assign the correct page-number (n and n+1 respectively) to the two textual elements.

### Features

* **Add ad-hoc fields to `ElementMetadata` instance.** End-users can now add their own metadata fields simply by assigning to an element-metadata attribute-name of their choice, like `element.metadata.coefficient = 0.58`. These fields will round-trip through JSON and can be accessed with dotted notation.
* **MongoDB Destination Connector.** New destination connector added to all CLI ingest commands to support writing partitioned json output to mongodb.

### Fixes

* **Fix `TYPE_TO_TEXT_ELEMENT_MAP`.** Updated `Figure` mapping from `FigureCaption` to `Image`.
* **Handle errors when extracting PDF text** Certain pdfs throw unexpected errors when being opened by `pdfminer`, causing `partition_pdf()` to fail. We expect to be able to partition smoothly using an alternative strategy if text extraction doesn't work.  Added exception handling to handle unexpected errors when extracting pdf text and to help determine pdf strategy.
* **Fix `fast` strategy fall back to `ocr_only`** The `fast` strategy should not fall back to a more expensive strategy.
* **Remove default user ./ssh folder** The default notebook user during image build would create the known_hosts file with incorrect ownership, this is legacy and no longer needed so it was removed.
* **Include `languages` in metadata when partitioning `strategy=hi_res` or `fast`** User defined `languages` was previously used for text detection, but not included in the resulting element metadata for some strategies. `languages` will now be included in the metadata regardless of partition strategy for pdfs and images.
* **Handle a case where Paddle returns a list item in ocr_data as None** In partition, while parsing PaddleOCR data, it was assumed that PaddleOCR does not return None for any list item in ocr_data. Removed the assumption by skipping the text region whenever this happens.
* **Fix some pdfs returning `KeyError: 'N'`** Certain pdfs were throwing this error when being opened by pdfminer. Added a wrapper function for pdfminer that allows these documents to be partitioned.
* **Fix mis-splits on `Table` chunks.** Remedies repeated appearance of full `.text_as_html` on metadata of each `TableChunk` split from a `Table` element too large to fit in the chunking window.
* **Import tables_agent from inference** so that we don't have to initialize a global table agent in unstructured OCR again
* **Fix empty table is identified as bulleted-table.** A table with no text content was mistakenly identified as a bulleted-table and processed by the wrong branch of the initial HTML partitioner.
* **Fix partition_html() emits empty (no text) tables.** A table with cells nested below a `<thead>` or `<tfoot>` element was emitted as a table element having no text and unparseable HTML in `element.metadata.text_as_html`. Do not emit empty tables to the element stream.
* **Fix HTML `element.metadata.text_as_html` contains spurious <br> elements in invalid locations.** The HTML generated for the `text_as_html` metadata for HTML tables contained `<br>` elements invalid locations like between `<table>` and `<tr>`. Change the HTML generator such that these do not appear.
* **Fix HTML table cells enclosed in <thead> and <tfoot> elements are dropped.** HTML table cells nested in a `<thead>` or `<tfoot>` element were not detected and the text in those cells was omitted from the table element text and `.text_as_html`. Detect table rows regardless of the semantic tag they may be nested in.
* **Remove whitespace padding from `.text_as_html`.** `tabulate` inserts padding spaces to achieve visual alignment of columns in HTML tables it generates. Add our own HTML generator to do this simple job and omit that padding as well as newlines ("\n") used for human readability.
* **Fix local connector with absolute input path** When passed an absolute filepath for the input document path, the local connector incorrectly writes the output file to the input file directory. This fixes such that the output in this case is written to `output-dir/input-filename.json`

## 0.10.30

### Enhancements

* **Support nested DOCX tables.** In DOCX, like HTML, a table cell can itself contain a table. In this case, create nested HTML tables to reflect that structure and create a plain-text table with captures all the text in nested tables, formatting it as a reasonable facsimile of a table.
* **Add connection check to ingest connectors** Each source and destination connector now support a `check_connection()` method which makes sure a valid connection can be established with the source/destination given any authentication credentials in a lightweight request.

### Features

* **Add functionality to do a second OCR on cropped table images.** Changes to the values for scaling ENVs affect entire page OCR output(OCR regression) so we now do a second OCR for tables.
* **Adds ability to pass timeout for a request when partitioning via a `url`.** `partition` now accepts a new optional parameter `request_timeout` which if set will prevent any `requests.get` from hanging indefinitely and instead will raise a timeout error. This is useful when partitioning a url that may be slow to respond or may not respond at all.

### Fixes

* **Fix logic that determines pdf auto strategy.** Previously, `_determine_pdf_auto_strategy` returned `hi_res` strategy only if `infer_table_structure` was true. It now returns the `hi_res` strategy if either `infer_table_structure` or `extract_images_in_pdf` is true.
* **Fix invalid coordinates when parsing tesseract ocr data.** Previously, when parsing tesseract ocr data, the ocr data had invalid bboxes if zoom was set to `0`. A logical check is now added to avoid such error.
* **Fix ingest partition parameters not being passed to the api.** When using the --partition-by-api flag via unstructured-ingest, none of the partition arguments are forwarded, meaning that these options are disregarded. With this change, we now pass through all of the relevant partition arguments to the api. This allows a user to specify all of the same partition arguments they would locally and have them respected when specifying --partition-by-api.
* **Support tables in section-less DOCX.** Generalize solution for MS Chat Transcripts exported as DOCX by including tables in the partitioned output when present.
* **Support tables that contain only numbers when partitioning via `ocr_only`** Tables that contain only numbers are returned as floats in a pandas.DataFrame when the image is converted from `.image_to_data()`. An AttributeError was raised downstream when trying to `.strip()` the floats.
* **Improve DOCX page-break detection.** DOCX page breaks are reliably indicated by `w:lastRenderedPageBreak` elements present in the document XML. Page breaks are NOT reliably indicated by "hard" page-breaks inserted by the author and when present are redundant to a `w:lastRenderedPageBreak` element so cause over-counting if used. Use rendered page-breaks only.

## 0.10.29

### Enhancements

* **Adds include_header argument for partition_csv and partition_tsv** Now supports retaining header rows in CSV and TSV documents element partitioning.
* **Add retry logic for all source connectors** All http calls being made by the ingest source connectors have been isolated and wrapped by the `SourceConnectionNetworkError` custom error, which triggers the retry logic, if enabled, in the ingest pipeline.
* **Google Drive source connector supports credentials from memory** Originally, the connector expected a filepath to pull the credentials from when creating the client. This was expanded to support passing that information from memory as a dict if access to the file system might not be available.
* **Add support for generic partition configs in ingest cli** Along with the explicit partition options supported by the cli, an `additional_partition_args` arg was added to allow users to pass in any other arguments that should be added when calling partition(). This helps keep any changes to the input parameters of the partition() exposed in the CLI.
* **Map full output schema for table-based destination connectors** A full schema was introduced to map the type of all output content from the json partition output and mapped to a flattened table structure to leverage table-based destination connectors. The delta table destination connector was updated at the moment to take advantage of this.
* **Incorporate multiple embedding model options into ingest, add diff test embeddings** Problem: Ingest pipeline already supported embedding functionality, however users might want to use different types of embedding providers. Enhancement: Extend ingest pipeline so that users can specify and embed via a particular embedding provider from a range of options. Also adds a diff test to compare output from an embedding module with the expected output

### Features

* **Allow setting table crop parameter** In certain circumstances, adjusting the table crop padding may improve table.

### Fixes

* **Fixes `partition_text` to prevent empty elements** Adds a check to filter out empty bullets.
* **Handle empty string for `ocr_languages` with values for `languages`** Some API users ran into an issue with sending `languages` params because the API defaulted to also using an empty string for `ocr_languages`. This update handles situations where `languages` is defined and `ocr_languages` is an empty string.
* **Fix PDF tried to loop through None** Previously the PDF annotation extraction tried to loop through `annots` that resolved out as None. A logical check added to avoid such error.
* **Ingest session handler not being shared correctly** All ingest docs that leverage the session handler should only need to set it once per process. It was recreating it each time because the right values weren't being set nor available given how dataclasses work in python.
* **Ingest download-only fix.** Previously the download only flag was being checked after the doc factory pipeline step, which occurs before the files are actually downloaded by the source node. This check was moved after the source node to allow for the files to be downloaded first before exiting the pipeline.
* **Fix flaky chunk-metadata.** Prior implementation was sensitive to element order in the section resulting in metadata values sometimes being dropped. Also, not all metadata items can be consolidated across multiple elements (e.g. coordinates) and so are now dropped from consolidated metadata.
* **Fix tesseract error `Estimating resolution as X`** leaded by invalid language parameters input. Proceed with defalut language `eng` when `lang.py` fails to find valid language code for tesseract, so that we don't pass an empty string to tesseract CLI and raise an exception in downstream.

## 0.10.28

### Enhancements

* **Add table structure evaluation helpers** Adds functions to evaluate the similarity between predicted table structure and actual table structure.
* **Use `yolox` by default for table extraction when partitioning pdf/image** `yolox` model provides higher recall of the table regions than the quantized version and it is now the default element detection model when `infer_table_structure=True` for partitioning pdf/image files
* **Remove pdfminer elements from inside tables** Previously, when using `hi_res` some elements where extracted using pdfminer too, so we removed pdfminer from the tables pipeline to avoid duplicated elements.
* **Fsspec downstream connectors** New destination connector added to ingest CLI, users may now use `unstructured-ingest` to write to any of the following:
  * Azure
  * Box
  * Dropbox
  * Google Cloud Service

### Features

* **Update `ocr_only` strategy in `partition_pdf()`** Adds the functionality to get accurate coordinate data when partitioning PDFs and Images with the `ocr_only` strategy.

### Fixes
* **Fixed SharePoint permissions for the fetching to be opt-in** Problem: Sharepoint permissions were trying to be fetched even when no reletad cli params were provided, and this gave an error due to values for those keys not existing. Fix: Updated getting keys to be with .get() method and changed the "skip-check" to check individual cli params rather than checking the existance of a config object.

* **Fixes issue where tables from markdown documents were being treated as text** Problem: Tables from markdown documents were being treated as text, and not being extracted as tables. Solution: Enable the `tables` extension when instantiating the `python-markdown` object. Importance: This will allow users to extract structured data from tables in markdown documents.
* **Fix wrong logger for paddle info** Replace the logger from unstructured-inference with the logger from unstructured for paddle_ocr.py module.
* **Fix ingest pipeline to be able to use chunking and embedding together** Problem: When ingest pipeline was using chunking and embedding together, embedding outputs were empty and the outputs of chunking couldn't be re-read into memory and be forwarded to embeddings. Fix: Added CompositeElement type to TYPE_TO_TEXT_ELEMENT_MAP to be able to process CompositeElements with unstructured.staging.base.isd_to_elements
* **Fix unnecessary mid-text chunk-splitting.** The "pre-chunker" did not consider separator blank-line ("\n\n") length when grouping elements for a single chunk. As a result, sections were frequently over-populated producing a over-sized chunk that required mid-text splitting.
* **Fix frequent dissociation of title from chunk.** The sectioning algorithm included the title of the next section with the prior section whenever it would fit, frequently producing association of a section title with the prior section and dissociating it from its actual section. Fix this by performing combination of whole sections only.
* **Fix PDF attempt to get dict value from string.** Fixes a rare edge case that prevented some PDF's from being partitioned. The `get_uris_from_annots` function tried to access the dictionary value of a string instance variable. Assign `None` to the annotation variable if the instance type is not dictionary to avoid the erroneous attempt.

## 0.10.27

### Enhancements

* **Leverage dict to share content across ingest pipeline** To share the ingest doc content across steps in the ingest pipeline, this was updated to use a multiprocessing-safe dictionary so changes get persisted and each step has the option to modify the ingest docs in place.

### Features

### Fixes

* **Removed `ebooklib` as a dependency** `ebooklib` is licensed under AGPL3, which is incompatible with the Apache 2.0 license. Thus it is being removed.
* **Caching fixes in ingest pipeline** Previously, steps like the source node were not leveraging parameters such as `re_download` to dictate if files should be forced to redownload rather than use what might already exist locally.

## 0.10.26

### Enhancements

* **Add text CCT CI evaluation workflow** Adds cct text extraction evaluation metrics to the current ingest workflow to measure the performance of each file extracted as well as aggregated-level performance.

### Features

* **Functionality to catch and classify overlapping/nested elements** Method to identify overlapping-bboxes cases within detected elements in a document. It returns two values: a boolean defining if there are overlapping elements present, and a list reporting them with relevant metadata. The output includes information about the `overlapping_elements`, `overlapping_case`, `overlapping_percentage`, `largest_ngram_percentage`, `overlap_percentage_total`, `max_area`, `min_area`, and `total_area`.
* **Add Local connector source metadata** python's os module used to pull stats from local file when processing via the local connector and populates fields such as last modified time, created time.

### Fixes

* **Fixes elements partitioned from an image file missing certain metadata** Metadata for image files, like file type, was being handled differently from other file types. This caused a bug where other metadata, like the file name, was being missed. This change brought metadata handling for image files to be more in line with the handling for other file types so that file name and other metadata fields are being captured.
* **Adds `typing-extensions` as an explicit dependency** This package is an implicit dependency, but the module is being imported directly in `unstructured.documents.elements` so the dependency should be explicit in case changes in other dependencies lead to `typing-extensions` being dropped as a dependency.
* **Stop passing `extract_tables` to `unstructured-inference` since it is now supported in `unstructured` instead** Table extraction previously occurred in `unstructured-inference`, but that logic, except for the table model itself, is now a part of the `unstructured` library. Thus the parameter triggering table extraction is no longer passed to the `unstructured-inference` package. Also noted the table output regression for PDF files.
* **Fix a bug in Table partitioning** Previously the `skip_infer_table_types` variable used in `partition` was not being passed down to specific file partitioners. Now you can utilize the `skip_infer_table_types` list variable when calling `partition` to specify the filetypes for which you want to skip table extraction, or the `infer_table_structure` boolean variable on the file specific partitioning function.
* **Fix partition docx without sections** Some docx files, like those from teams output, do not contain sections and it would produce no results because the code assumes all components are in sections. Now if no sections is detected from a document we iterate through the paragraphs and return contents found in the paragraphs.
* **Fix out-of-order sequencing of split chunks.** Fixes behavior where "split" chunks were inserted at the beginning of the chunk sequence. This would produce a chunk sequence like [5a, 5b, 3a, 3b, 1, 2, 4] when sections 3 and 5 exceeded `max_characters`.
* **Deserialization of ingest docs fixed** When ingest docs are being deserialized as part of the ingest pipeline process (cli), there were certain fields that weren't getting persisted (metadata and date processed). The from_dict method was updated to take these into account and a unit test added to check.
* **Map source cli command configs when destination set** Due to how the source connector is dynamically called when the destination connector is set via the CLI, the configs were being set incorrectoy, causing the source connector to break. The configs were fixed and updated to take into account Fsspec-specific connectors.

## 0.10.25

### Enhancements

* **Duplicate CLI param check** Given that many of the options associated with the `Click` based cli ingest commands are added dynamically from a number of configs, a check was incorporated to make sure there were no duplicate entries to prevent new configs from overwriting already added options.
* **Ingest CLI refactor for better code reuse** Much of the ingest cli code can be templated and was a copy-paste across files, adding potential risk. Code was refactored to use a base class which had much of the shared code templated.

### Features

* **Table OCR refactor** support Table OCR with pre-computed OCR data to ensure we only do one OCR for entrie document. User can specify
ocr agent tesseract/paddle in environment variable `OCR_AGENT` for OCRing the entire document.
* **Adds accuracy function** The accuracy scoring was originally an option under `calculate_edit_distance`. For easy function call, it is now a wrapper around the original function that calls edit_distance and return as "score".
* **Adds HuggingFaceEmbeddingEncoder** The HuggingFace Embedding Encoder uses a local embedding model as opposed to using an API.
* **Add AWS bedrock embedding connector** `unstructured.embed.bedrock` now provides a connector to use AWS bedrock's `titan-embed-text` model to generate embeddings for elements. This features requires valid AWS bedrock setup and an internet connectionto run.

### Fixes

* **Import PDFResourceManager more directly** We were importing `PDFResourceManager` from `pdfminer.converter` which was causing an error for some users. We changed to import from the actual location of `PDFResourceManager`, which is `pdfminer.pdfinterp`.
* **Fix language detection of elements with empty strings** This resolves a warning message that was raised by `langdetect` if the language was attempted to be detected on an empty string. Language detection is now skipped for empty strings.
* **Fix chunks breaking on regex-metadata matches.** Fixes "over-chunking" when `regex_metadata` was used, where every element that contained a regex-match would start a new chunk.
* **Fix regex-metadata match offsets not adjusted within chunk.** Fixes incorrect regex-metadata match start/stop offset in chunks where multiple elements are combined.
* **Map source cli command configs when destination set** Due to how the source connector is dynamically called when the destination connector is set via the CLI, the configs were being set incorrectoy, causing the source connector to break. The configs were fixed and updated to take into account Fsspec-specific connectors.
* **Fix metrics folder not discoverable** Fixes issue where unstructured/metrics folder is not discoverable on PyPI by adding an `__init__.py` file under the folder.
* **Fix a bug when `parition_pdf` get `model_name=None`** In API usage the `model_name` value is `None` and the `cast` function in `partition_pdf` would return `None` and lead to attribution error. Now we use `str` function to explicit convert the content to string so it is garanteed to have `starts_with` and other string functions as attributes
* **Fix html partition fail on tables without `tbody` tag** HTML tables may sometimes just contain headers without body (`tbody` tag)

## 0.10.24

### Enhancements

* **Improve natural reading order** Some `OCR` elements with only spaces in the text have full-page width in the bounding box, which causes the `xycut` sorting to not work as expected. Now the logic to parse OCR results removes any elements with only spaces (more than one space).
* **Ingest compression utilities and fsspec connector support** Generic utility code added to handle files that get pulled from a source connector that are either tar or zip compressed and uncompress them locally. This is then processed using a local source connector. Currently this functionality has been incorporated into the fsspec connector and all those inheriting from it (currently: Azure Blob Storage, Google Cloud Storage, S3, Box, and Dropbox).
* **Ingest destination connectors support for writing raw list of elements** Along with the default write method used in the ingest pipeline to write the json content associated with the ingest docs, each destination connector can now also write a raw list of elements to the desired downstream location without having an ingest doc associated with it.

### Features

* **Adds element type percent match function** In order to evaluate the element type extracted, we add a function that calculates the matched percentage between two frequency dictionary.

### Fixes

* **Fix paddle model file not discoverable** Fixes issue where ocr_models/paddle_ocr.py file is not discoverable on PyPI by adding
an `__init__.py` file under the folder.
* **Chipper v2 Fixes** Includes fix for a memory leak and rare last-element bbox fix. (unstructured-inference==0.7.7)
* **Fix image resizing issue** Includes fix related to resizing images in the tables pipeline. (unstructured-inference==0.7.6)

## 0.10.23

### Enhancements

* **Add functionality to limit precision when serializing to json** Precision for `points` is limited to 1 decimal point if coordinates["system"] == "PixelSpace" (otherwise 2 decimal points?). Precision for `detection_class_prob` is limited to 5 decimal points.
* **Fix csv file detection logic when mime-type is text/plain** Previously the logic to detect csv file type was considering only first row's comma count comparing with the header_row comma count and both the rows being same line the result was always true, Now the logic is changed to consider the comma's count for all the lines except first line and compare with header_row comma count.
* **Improved inference speed for Chipper V2** API requests with 'hi_res_model_name=chipper' now have ~2-3x faster responses.

### Features

### Fixes

* **Cleans up temporary files after conversion** Previously a file conversion utility was leaving temporary files behind on the filesystem without removing them when no longer needed. This fix helps prevent an accumulation of temporary files taking up excessive disk space.
* **Fixes `under_non_alpha_ratio` dividing by zero** Although this function guarded against a specific cause of division by zero, there were edge cases slipping through like strings with only whitespace. This update more generally prevents the function from performing a division by zero.
* **Fix languages default** Previously the default language was being set to English when elements didn't have text or if langdetect could not detect the language. It now defaults to None so there is not misleading information about the language detected.
* **Fixes recursion limit error that was being raised when partitioning Excel documents of a certain size** Previously we used a recursive method to find subtables within an excel sheet. However this would run afoul of Python's recursion depth limit when there was a contiguous block of more than 1000 cells within a sheet. This function has been updated to use the NetworkX library which avoids Python recursion issues.

## 0.10.22

### Enhancements

* **bump `unstructured-inference` to `0.7.3`** The updated version of `unstructured-inference` supports a new version of the Chipper model, as well as a cleaner schema for its output classes. Support is included for new inference features such as hierarchy and ordering.
* **Expose skip_infer_table_types in ingest CLI.** For each connector a new `--skip-infer-table-types` parameter was added to map to the `skip_infer_table_types` partition argument. This gives more granular control to unstructured-ingest users, allowing them to specify the file types for which we should attempt table extraction.
* **Add flag to ingest CLI to raise error if any single doc fails in pipeline** Currently if a single doc fails in the pipeline, the whole thing halts due to the error. This flag defaults to log an error but continue with the docs it can.
* **Emit hyperlink metadata for DOCX file-type.** DOCX partitioner now adds `metadata.links`, `metadata.link_texts` and `metadata.link_urls` for elements that contain a hyperlink that points to an external resource. So-called "jump" links pointing to document internal locations (such as those found in a table-of-contents "jumping" to a chapter or section) are excluded.

### Features

* **Add `elements_to_text` as a staging helper function** In order to get a single clean text output from unstructured for metric calculations, automate the process of extracting text from elements using this function.
* **Adds permissions(RBAC) data ingestion functionality for the Sharepoint connector.** Problem: Role based access control is an important component in many data storage systems. Users may need to pass permissions (RBAC) data to downstream systems when ingesting data. Feature: Added permissions data ingestion functionality to the Sharepoint connector.

### Fixes

* **Fixes PDF list parsing creating duplicate list items** Previously a bug in PDF list item parsing caused removal of other elements and duplication of the list item
* **Fixes duplicated elements** Fixes issue where elements are duplicated when embeddings are generated. This will allow users to generate embeddings for their list of Elements without duplicating/breaking the orginal content.
* **Fixes failure when flagging for embeddings through unstructured-ingest** Currently adding the embedding parameter to any connector results in a failure on the copy stage. This is resolves the issue by adding the IngestDoc to the context map in the embedding node's `run` method. This allows users to specify that connectors fetch embeddings without failure.
* **Fix ingest pipeline reformat nodes not discoverable** Fixes issue where  reformat nodes raise ModuleNotFoundError on import. This was due to the directory was missing `__init__.py` in order to make it discoverable.
* **Fix default language in ingest CLI** Previously the default was being set to english which injected potentially incorrect information to downstream language detection libraries. By setting the default to None allows those libraries to better detect what language the text is in the doc being processed.

## 0.10.21

* **Adds Scarf analytics**.

## 0.10.20

### Enhancements

* **Add document level language detection functionality.** Adds the "auto" default for the languages param to all partitioners. The primary language present in the document is detected using the `langdetect` package. Additional param `detect_language_per_element` is also added for partitioners that return multiple elements. Defaults to `False`.
* **Refactor OCR code** The OCR code for entire page is moved from unstructured-inference to unstructured. On top of continuing support for OCR language parameter, we also support two OCR processing modes, "entire_page" or "individual_blocks".
* **Align to top left when shrinking bounding boxes for `xy-cut` sorting:** Update `shrink_bbox()` to keep top left rather than center.
* **Add visualization script to annotate elements** This script is often used to analyze/visualize elements with coordinates (e.g. partition_pdf()).
* **Adds data source properties to the Jira, Github and Gitlab connectors** These properties (date_created, date_modified, version, source_url, record_locator) are written to element metadata during ingest, mapping elements to information about the document source from which they derive. This functionality enables downstream applications to reveal source document applications, e.g. a link to a GDrive doc, Salesforce record, etc.
* **Improve title detection in pptx documents** The default title textboxes on a pptx slide are now categorized as titles.
* **Improve hierarchy detection in pptx documents** List items, and other slide text are properly nested under the slide title. This will enable better chunking of pptx documents.
* **Refactor of the ingest cli workflow** The refactored approach uses a dynamically set pipeline with a snapshot along each step to save progress and accommodate continuation from a snapshot if an error occurs. This also allows the pipeline to dynamically assign any number of steps to modify the partitioned content before it gets written to a destination.
* **Applies `max_characters=<n>` argument to all element types in `add_chunking_strategy` decorator** Previously this argument was only utilized in chunking Table elements and now applies to all partitioned elements if `add_chunking_strategy` decorator is utilized, further preparing the elements for downstream processing.
* **Add common retry strategy utilities for unstructured-ingest** Dynamic retry strategy with exponential backoff added to Notion source connector.
*
### Features

* **Adds `bag_of_words` and `percent_missing_text` functions** In order to count the word frequencies in two input texts and calculate the percentage of text missing relative to the source document.
* **Adds `edit_distance` calculation metrics** In order to benchmark the cleaned, extracted text with unstructured, `edit_distance` (`Levenshtein distance`) is included.
* **Adds detection_origin field to metadata** Problem: Currently isn't an easy way to find out how an element was created. With this change that information is added. Importance: With this information the developers and users are now able to know how an element was created to make decisions on how to use it. In order tu use this feature
setting UNSTRUCTURED_INCLUDE_DEBUG_METADATA=true is needed.
* **Adds a function that calculates frequency of the element type and its depth** To capture the accuracy of element type extraction, this function counts the occurrences of each unique element type with its depth for use in element metrics.

### Fixes

* **Fix zero division error in annotation bbox size** This fixes the bug where we find annotation bboxes realted to an element that need to divide the intersection size between annotation bbox and element bbox by the size of the annotation bbox
* **Fix prevent metadata module from importing dependencies from unnecessary modules** Problem: The `metadata` module had several top level imports that were only used in and applicable to code related to specific document types, while there were many general-purpose functions. As a result, general-purpose functions couldn't be used without unnecessary dependencies being installed. Fix: moved 3rd party dependency top level imports to inside the functions in which they are used and applied a decorator to check that the dependency is installed and emit a helpful error message if not.
* **Fixes category_depth None value for Title elements** Problem: `Title` elements from `chipper` get `category_depth`= None even when `Headline` and/or `Subheadline` elements are present in the same page. Fix: all `Title` elements with `category_depth` = None should be set to have a depth of 0 instead iff there are `Headline` and/or `Subheadline` element-types present. Importance: `Title` elements should be equivalent html `H1` when nested headings are present; otherwise, `category_depth` metadata can result ambiguous within elements in a page.
* **Tweak `xy-cut` ordering output to be more column friendly** This results in the order of elements more closely reflecting natural reading order which benefits downstream applications. While element ordering from `xy-cut` is usually mostly correct when ordering multi-column documents, sometimes elements from a RHS column will appear before elements in a LHS column. Fix: add swapped `xy-cut` ordering by sorting by X coordinate first and then Y coordinate.
* **Fixes badly initialized Formula** Problem: YoloX contain new types of elements, when loading a document that contain formulas a new element of that class
should be generated, however the Formula class inherits from Element instead of Text. After this change the element is correctly created with the correct class
allowing the document to be loaded. Fix: Change parent class for Formula to Text. Importance: Crucial to be able to load documents that contain formulas.
* **Fixes pdf uri error** An error was encountered when URI type of `GoToR` which refers to pdf resources outside of its own was detected since no condition catches such case. The code is fixing the issue by initialize URI before any condition check.


## 0.10.19

### Enhancements

* **Adds XLSX document level language detection** Enhancing on top of language detection functionality in previous release, we now support language detection within `.xlsx` file type at Element level.
* **bump `unstructured-inference` to `0.6.6`** The updated version of `unstructured-inference` makes table extraction in `hi_res` mode configurable to fine tune table extraction performance; it also improves element detection by adding a deduplication post processing step in the `hi_res` partitioning of pdfs and images.
* **Detect text in HTML Heading Tags as Titles** This will increase the accuracy of hierarchies in HTML documents and provide more accurate element categorization. If text is in an HTML heading tag and is not a list item, address, or narrative text, categorize it as a title.
* **Update python-based docs** Refactor docs to use the actual unstructured code rather than using the subprocess library to run the cli command itself.
* **Adds Table support for the `add_chunking_strategy` decorator to partition functions.** In addition to combining elements under Title elements, user's can now specify the `max_characters=<n>` argument to chunk Table elements into TableChunk elements with `text` and `text_as_html` of length <n> characters. This means partitioned Table results are ready for use in downstream applications without any post processing.
* **Expose endpoint url for s3 connectors** By allowing for the endpoint url to be explicitly overwritten, this allows for any non-AWS data providers supporting the s3 protocol to be supported (i.e. minio).

### Features

* **change default `hi_res` model for pdf/image partition to `yolox`** Now partitioning pdf/image using `hi_res` strategy utilizes `yolox_quantized` model isntead of `detectron2_onnx` model. This new default model has better recall for tables and produces more detailed categories for elements.
* **XLSX can now reads subtables within one sheet** Problem: Many .xlsx files are not created to be read as one full table per sheet. There are subtables, text and header along with more informations to extract from each sheet. Feature: This `partition_xlsx` now can reads subtable(s) within one .xlsx sheet, along with extracting other title and narrative texts. Importance: This enhance the power of .xlsx reading to not only one table per sheet, allowing user to capture more data tables from the file, if exists.
* **Update Documentation on Element Types and Metadata**: We have updated the documentation according to the latest element types and metadata. It includes the common and additional metadata provided by the Partitions and Connectors.

### Fixes

* **Fixes partition_pdf is_alnum reference bug** Problem: The `partition_pdf` when attempt to get bounding box from element experienced a reference before assignment error when the first object is not text extractable.  Fix: Switched to a flag when the condition is met. Importance: Crucial to be able to partition with pdf.
* **Fix various cases of HTML text missing after partition**
  Problem: Under certain circumstances, text immediately after some HTML tags will be misssing from partition result.
  Fix: Updated code to deal with these cases.
  Importance: This will ensure the correctness when partitioning HTML and Markdown documents.
* **Fixes chunking when `detection_class_prob` appears in Element metadata** Problem: when `detection_class_prob` appears in Element metadata, Elements will only be combined by chunk_by_title if they have the same `detection_class_prob` value (which is rare). This is unlikely a case we ever need to support and most often results in no chunking. Fix: `detection_class_prob` is included in the chunking list of metadata keys excluded for similarity comparison. Importance: This change allows `chunk_by_title` to operate as intended for documents which include `detection_class_prob` metadata in their Elements.

## 0.10.18

### Enhancements

* **Better detection of natural reading order in images and PDF's** The elements returned by partition better reflect natural reading order in some cases, particularly in complicated multi-column layouts, leading to better chunking and retrieval for downstream applications. Achieved by improving the `xy-cut` sorting to preprocess bboxes, shrinking all bounding boxes by 90% along x and y axes (still centered around the same center point), which allows projection lines to be drawn where not possible before if layout bboxes overlapped.
* **Improves `partition_xml` to be faster and more memory efficient when partitioning large XML files** The new behavior is to partition iteratively to prevent loading the entire XML tree into memory at once in most use cases.
* **Adds data source properties to SharePoint, Outlook, Onedrive, Reddit, Slack, DeltaTable connectors** These properties (date_created, date_modified, version, source_url, record_locator) are written to element metadata during ingest, mapping elements to information about the document source from which they derive. This functionality enables downstream applications to reveal source document applications, e.g. a link to a GDrive doc, Salesforce record, etc.
* **Add functionality to save embedded images in PDF's separately as images** This allows users to save embedded images in PDF's separately as images, given some directory path. The saved image path is written to the metadata for the Image element. Downstream applications may benefit by providing users with image links from relevant "hits."
* **Azure Cognite Search destination connector** New Azure Cognitive Search destination connector added to ingest CLI.  Users may now use `unstructured-ingest` to write partitioned data from over 20 data sources (so far) to an Azure Cognitive Search index.
* **Improves salesforce partitioning** Partitions Salesforce data as xlm instead of text for improved detail and flexibility. Partitions htmlbody instead of textbody for Salesforce emails. Importance: Allows all Salesforce fields to be ingested and gives Salesforce emails more detailed partitioning.
* **Add document level language detection functionality.** Introduces the "auto" default for the languages param, which then detects the languages present in the document using the `langdetect` package. Adds the document languages as ISO 639-3 codes to the element metadata. Implemented only for the partition_text function to start.
* **PPTX partitioner refactored in preparation for enhancement.** Behavior should be unchanged except that shapes enclosed in a group-shape are now included, as many levels deep as required (a group-shape can itself contain a group-shape).
* **Embeddings support for the SharePoint SourceConnector via unstructured-ingest CLI** The SharePoint connector can now optionally create embeddings from the elements it pulls out during partition and upload those embeddings to Azure Cognitive Search index.
* **Improves hierarchy from docx files by leveraging natural hierarchies built into docx documents**  Hierarchy can now be detected from an indentation level for list bullets/numbers and by style name (e.g. Heading 1, List Bullet 2, List Number).
* **Chunking support for the SharePoint SourceConnector via unstructured-ingest CLI** The SharePoint connector can now optionally chunk the elements pulled out during partition via the chunking unstructured brick. This can be used as a stage before creating embeddings.

### Features

* **Adds `links` metadata in `partition_pdf` for `fast` strategy.** Problem: PDF files contain rich information and hyperlink that Unstructured did not captured earlier. Feature: `partition_pdf` now can capture embedded links within the file along with its associated text and page number. Importance: Providing depth in extracted elements give user a better understanding and richer context of documents. This also enables user to map to other elements within the document if the hyperlink is refered internally.
* **Adds the embedding module to be able to embed Elements** Problem: Many NLP applications require the ability to represent parts of documents in a semantic way. Until now, Unstructured did not have text embedding ability within the core library. Feature: This embedding module is able to track embeddings related data with a class, embed a list of elements, and return an updated list of Elements with the *embeddings* property. The module is also able to embed query strings. Importance: Ability to embed documents or parts of documents will enable users to make use of these semantic representations in different NLP applications, such as search, retrieval, and retrieval augmented generation.

### Fixes

* **Fixes a metadata source serialization bug** Problem: In unstructured elements, when loading an elements json file from the disk, the data_source attribute is assumed to be an instance of DataSourceMetadata and the code acts based on that. However the loader did not satisfy the assumption, and loaded it as a dict instead, causing an error. Fix: Added necessary code block to initialize a DataSourceMetadata object, also refactored DataSourceMetadata.from_dict() method to remove redundant code. Importance: Crucial to be able to load elements (which have data_source fields) from json files.
* **Fixes issue where unstructured-inference was not getting updated** Problem: unstructured-inference was not getting upgraded to the version to match unstructured release when doing a pip install.  Solution: using `pip install unstructured[all-docs]` it will now upgrade both unstructured and unstructured-inference. Importance: This will ensure that the inference library is always in sync with the unstructured library, otherwise users will be using outdated libraries which will likely lead to unintended behavior.
* **Fixes SharePoint connector failures if any document has an unsupported filetype** Problem: Currently the entire connector ingest run fails if a single IngestDoc has an unsupported filetype. This is because a ValueError is raised in the IngestDoc's `__post_init__`. Fix: Adds a try/catch when the IngestConnector runs get_ingest_docs such that the error is logged but all processable documents->IngestDocs are still instantiated and returned. Importance: Allows users to ingest SharePoint content even when some files with unsupported filetypes exist there.
* **Fixes Sharepoint connector server_path issue** Problem: Server path for the Sharepoint Ingest Doc was incorrectly formatted, causing issues while fetching pages from the remote source. Fix: changes formatting of remote file path before instantiating SharepointIngestDocs and appends a '/' while fetching pages from the remote source. Importance: Allows users to fetch pages from Sharepoint Sites.
* **Fixes Sphinx errors.** Fixes errors when running Sphinx `make html` and installs library to suppress warnings.
* **Fixes a metadata backwards compatibility error** Problem: When calling `partition_via_api`, the hosted api may return an element schema that's newer than the current `unstructured`. In this case, metadata fields were added which did not exist in the local `ElementMetadata` dataclass, and `__init__()` threw an error. Fix: remove nonexistent fields before instantiating in `ElementMetadata.from_json()`. Importance: Crucial to avoid breaking changes when adding fields.
* **Fixes issue with Discord connector when a channel returns `None`** Problem: Getting the `jump_url` from a nonexistent Discord `channel` fails. Fix: property `jump_url` is now retrieved within the same context as the messages from the channel. Importance: Avoids cascading issues when the connector fails to fetch information about a Discord channel.
* **Fixes occasionally SIGABTR when writing table with `deltalake` on Linux** Problem: occasionally on Linux ingest can throw a `SIGABTR` when writing `deltalake` table even though the table was written correctly. Fix: put the writing function into a `Process` to ensure its execution to the fullest extent before returning to the main process. Importance: Improves stability of connectors using `deltalake`
* **Fixes badly initialized Formula** Problem: YoloX contain new types of elements, when loading a document that contain formulas a new element of that class should be generated, however the Formula class inherits from Element instead of Text. After this change the element is correctly created with the correct class allowing the document to be loaded. Fix: Change parent class for Formula to Text. Importance: Crucial to be able to load documents that contain formulas.

## 0.10.16

### Enhancements

* **Adds data source properties to Airtable, Confluence, Discord, Elasticsearch, Google Drive, and Wikipedia connectors** These properties (date_created, date_modified, version, source_url, record_locator) are written to element metadata during ingest, mapping elements to information about the document source from which they derive. This functionality enables downstream applications to reveal source document applications, e.g. a link to a GDrive doc, Salesforce record, etc.
* **DOCX partitioner refactored in preparation for enhancement.** Behavior should be unchanged except in multi-section documents containing different headers/footers for different sections. These will now emit all distinct headers and footers encountered instead of just those for the last section.
* **Add a function to map between Tesseract and standard language codes.** This allows users to input language information to the `languages` param in any Tesseract-supported langcode or any ISO 639 standard language code.
* **Add document level language detection functionality.** Introduces the "auto" default for the languages param, which then detects the languages present in the document using the `langdetect` package. Implemented only for the partition_text function to start.

### Features

### Fixes

* ***Fixes an issue that caused a partition error for some PDF's.** Fixes GH Issue 1460 by bypassing a coordinate check if an element has invalid coordinates.

## 0.10.15


### Enhancements

* **Support for better element categories from the next-generation image-to-text model ("chipper").** Previously, not all of the classifications from Chipper were being mapped to proper `unstructured` element categories so the consumer of the library would see many `UncategorizedText` elements. This fixes the issue, improving the granularity of the element categories outputs for better downstream processing and chunking. The mapping update is:
  * "Threading": `NarrativeText`
  * "Form": `NarrativeText`
  * "Field-Name": `Title`
  * "Value": `NarrativeText`
  * "Link": `NarrativeText`
  * "Headline": `Title` (with `category_depth=1`)
  * "Subheadline": `Title` (with `category_depth=2`)
  * "Abstract": `NarrativeText`
* **Better ListItem grouping for PDF's (fast strategy).** The `partition_pdf` with `fast` strategy previously broke down some numbered list item lines as separate elements. This enhancement leverages the x,y coordinates and bbox sizes to help decide whether the following chunk of text is a continuation of the immediate previous detected ListItem element or not, and not detect it as its own non-ListItem element.
* **Fall back to text-based classification for uncategorized Layout elements for Images and PDF's**. Improves element classification by running existing text-based rules on previously `UncategorizedText` elements.
* **Adds table partitioning for Partitioning for many doc types including: .html, .epub., .md, .rst, .odt, and .msg.** At the core of this change is the .html partition functionality, which is leveraged by the other effected doc types. This impacts many scenarios where `Table` Elements are now propery extracted.
* **Create and add `add_chunking_strategy` decorator to partition functions.** Previously, users were responsible for their own chunking after partitioning elements, often required for downstream applications. Now, individual elements may be combined into right-sized chunks where min and max character size may be specified if `chunking_strategy=by_title`. Relevant elements are grouped together for better downstream results. This enables users immediately use partitioned results effectively in downstream applications (e.g. RAG architecture apps) without any additional post-processing.
* **Adds `languages` as an input parameter and marks `ocr_languages` kwarg for deprecation in pdf, image, and auto partitioning functions.** Previously, language information was only being used for Tesseract OCR for image-based documents and was in a Tesseract specific string format, but by refactoring into a list of standard language codes independent of Tesseract, the `unstructured` library will better support `languages` for other non-image pipelines and/or support for other OCR engines.
* **Removes `UNSTRUCTURED_LANGUAGE` env var usage and replaces `language` with `languages` as an input parameter to unstructured-partition-text_type functions.** The previous parameter/input setup was not user-friendly or scalable to the variety of elements being processed. By refactoring the inputted language information into a list of standard language codes, we can support future applications of the element language such as detection, metadata, and multi-language elements. Now, to skip English specific checks, set the `languages` parameter to any non-English language(s).
* **Adds `xlsx` and `xls` filetype extensions to the `skip_infer_table_types` default list in `partition`.** By adding these file types to the input parameter these files should not go through table extraction. Users can still specify if they would like to extract tables from these filetypes, but will have to set the `skip_infer_table_types` to exclude the desired filetype extension. This avoids mis-representing complex spreadsheets where there may be multiple sub-tables and other content.
* **Better debug output related to sentence counting internals**. Clarify message when sentence is not counted toward sentence count because there aren't enough words, relevant for developers focused on `unstructured`s NLP internals.
* **Faster ocr_only speed for partitioning PDF and images.** Use `unstructured_pytesseract.run_and_get_multiple_output` function to reduce the number of calls to `tesseract` by half when partitioning pdf or image with `tesseract`
* **Adds data source properties to fsspec connectors** These properties (date_created, date_modified, version, source_url, record_locator) are written to element metadata during ingest, mapping elements to information about the document source from which they derive. This functionality enables downstream applications to reveal source document applications, e.g. a link to a GDrive doc, Salesforce record, etc.
* **Add delta table destination connector** New delta table destination connector added to ingest CLI.  Users may now use `unstructured-ingest` to write partitioned data from over 20 data sources (so far) to a Delta Table.
* **Rename to Source and Destination Connectors in the Documentation.** Maintain naming consistency between Connectors codebase and documentation with the first addition to a destination connector.
* **Non-HTML text files now return unstructured-elements as opposed to HTML-elements.** Previously the text based files that went through `partition_html` would return HTML-elements but now we preserve the format from the input using `source_format` argument in the partition call.
* **Adds `PaddleOCR` as an optional alternative to `Tesseract`** for OCR in processing of PDF or Image files, it is installable via the `makefile` command `install-paddleocr`. For experimental purposes only.
* **Bump unstructured-inference** to 0.5.28. This version bump markedly improves the output of table data, rendered as `metadata.text_as_html` in an element. These changes include:
  * add env variable `ENTIRE_PAGE_OCR` to specify using paddle or tesseract on entire page OCR
  * table structure detection now pads the input image by 25 pixels in all 4 directions to improve its recall (0.5.27)
  * support paddle with both cpu and gpu and assume it is pre-installed (0.5.26)
  * fix a bug where `cells_to_html` doesn't handle cells spanning multiple rows properly (0.5.25)
  * remove `cv2` preprocessing step before OCR step in table transformer (0.5.24)

### Features

* **Adds element metadata via `category_depth` with default value None**.
  * This additional metadata is useful for vectordb/LLM, chunking strategies, and retrieval applications.
* **Adds a naive hierarchy for elements via a `parent_id` on the element's metadata**
  * Users will now have more metadata for implementing vectordb/LLM chunking strategies. For example, text elements could be queried by their preceding title element.
  * Title elements created from HTML headings will properly nest

### Fixes

* **`add_pytesseract_bboxes_to_elements` no longer returns `nan` values**. The function logic is now broken into new methods
  `_get_element_box` and `convert_multiple_coordinates_to_new_system`
* **Selecting a different model wasn't being respected when calling `partition_image`.** Problem: `partition_pdf` allows for passing a `model_name` parameter. Given the similarity between the image and PDF pipelines, the expected behavior is that `partition_image` should support the same parameter, but `partition_image` was unintentionally not passing along its `kwargs`. This was corrected by adding the kwargs to the downstream call.
* **Fixes a chunking issue via dropping the field "coordinates".** Problem: chunk_by_title function was chunking each element to its own individual chunk while it needed to group elements into a fewer number of chunks. We've discovered that this happens due to a metadata matching logic in chunk_by_title function, and discovered that elements with different metadata can't be put into the same chunk. At the same time, any element with "coordinates" essentially had different metadata than other elements, due each element locating in different places and having different coordinates. Fix: That is why we have included the key "coordinates" inside a list of excluded metadata keys, while doing this "metadata_matches" comparision. Importance: This change is crucial to be able to chunk by title for documents which include "coordinates" metadata in their elements.

## 0.10.14

### Enhancements

* Update all connectors to use new downstream architecture
  * New click type added to parse comma-delimited string inputs
  * Some CLI options renamed

### Features

### Fixes

## 0.10.13

### Enhancements

* Updated documentation: Added back support doc types for partitioning, more Python codes in the API page,  RAG definition, and use case.
* Updated Hi-Res Metadata: PDFs and Images using Hi-Res strategy now have layout model class probabilities added ot metadata.
* Updated the `_detect_filetype_from_octet_stream()` function to use libmagic to infer the content type of file when it is not a zip file.
* Tesseract minor version bump to 5.3.2

### Features

* Add Jira Connector to be able to pull issues from a Jira organization
* Add `clean_ligatures` function to expand ligatures in text


### Fixes

* `partition_html` breaks on `<br>` elements.
* Ingest error handling to properly raise errors when wrapped
* GH issue 1361: fixes a sortig error that prevented some PDF's from being parsed
* Bump unstructured-inference
  * Brings back embedded images in PDF's (0.5.23)

## 0.10.12

### Enhancements

* Removed PIL pin as issue has been resolved upstream
* Bump unstructured-inference
  * Support for yolox_quantized layout detection model (0.5.20)
* YoloX element types added


### Features

* Add Salesforce Connector to be able to pull Account, Case, Campaign, EmailMessage, Lead

### Fixes


* Bump unstructured-inference
  * Avoid divide-by-zero errors swith `safe_division` (0.5.21)

## 0.10.11

### Enhancements

* Bump unstructured-inference
  * Combine entire-page OCR output with layout-detected elements, to ensure full coverage of the page (0.5.19)

### Features

* Add in ingest cli s3 writer

### Fixes

* Fix a bug where `xy-cut` sorting attemps to sort elements without valid coordinates; now xy cut sorting only works when **all** elements have valid coordinates

## 0.10.10

### Enhancements

* Adds `text` as an input parameter to `partition_xml`.
* `partition_xml` no longer runs through `partition_text`, avoiding incorrect splitting
  on carriage returns in the XML. Since `partition_xml` no longer calls `partition_text`,
  `min_partition` and `max_partition` are no longer supported in `partition_xml`.
* Bump `unstructured-inference==0.5.18`, change non-default detectron2 classification threshold
* Upgrade base image from rockylinux 8 to rockylinux 9
* Serialize IngestDocs to JSON when passing to subprocesses

### Features

### Fixes

- Fix a bug where mismatched `elements` and `bboxes` are passed into `add_pytesseract_bbox_to_elements`

## 0.10.9

### Enhancements

* Fix `test_json` to handle only non-extra dependencies file types (plain-text)

### Features

* Adds `chunk_by_title` to break a document into sections based on the presence of `Title`
  elements.
* add new extraction function `extract_image_urls_from_html` to extract all img related URL from html text.

### Fixes

* Make cv2 dependency optional
* Edit `add_pytesseract_bbox_to_elements`'s (`ocr_only` strategy) `metadata.coordinates.points` return type to `Tuple` for consistency.
* Re-enable test-ingest-confluence-diff for ingest tests
* Fix syntax for ingest test check number of files
* Fix csv and tsv partitioners loosing the first line of the files when creating elements

## 0.10.8

### Enhancements

* Release docker image that installs Python 3.10 rather than 3.8

### Features

### Fixes

## 0.10.7

### Enhancements

### Features

### Fixes

* Remove overly aggressive ListItem chunking for images and PDF's which typically resulted in inchorent elements.

## 0.10.6

### Enhancements

* Enable `partition_email` and `partition_msg` to detect if an email is PGP encryped. If
  and email is PGP encryped, the functions will return an empy list of elements and
  emit a warning about the encrypted content.
* Add threaded Slack conversations into Slack connector output
* Add functionality to sort elements using `xy-cut` sorting approach in `partition_pdf` for `hi_res` and `fast` strategies
* Bump unstructured-inference
  * Set OMP_THREAD_LIMIT to 1 if not set for better tesseract perf (0.5.17)

### Features

* Extract coordinates from PDFs and images when using OCR only strategy and add to metadata

### Fixes

* Update `partition_html` to respect the order of `<pre>` tags.
* Fix bug in `partition_pdf_or_image` where two partitions were called if `strategy == "ocr_only"`.
* Bump unstructured-inference
  * Fix issue where temporary files were being left behind (0.5.16)
* Adds deprecation warning for the `file_filename` kwarg to `partition`, `partition_via_api`,
  and `partition_multiple_via_api`.
* Fix documentation build workflow by pinning dependencies

## 0.10.5

### Enhancements

* Create new CI Pipelines
  - Checking text, xml, email, and html doc tests against the library installed without extras
  - Checking each library extra against their respective tests
* `partition` raises an error and tells the user to install the appropriate extra if a filetype
  is detected that is missing dependencies.
* Add custom errors to ingest
* Bump `unstructured-ingest==0.5.15`
  - Handle an uncaught TesseractError (0.5.15)
  - Add TIFF test file and TIFF filetype to `test_from_image_file` in `test_layout` (0.5.14)
* Use `entire_page` ocr mode for pdfs and images
* Add notes on extra installs to docs
* Adds ability to reuse connections per process in unstructured-ingest

### Features
* Add delta table connector

### Fixes

## 0.10.4
* Pass ocr_mode in partition_pdf and set the default back to individual pages for now
* Add diagrams and descriptions for ingest design in the ingest README

### Features
* Supports multipage TIFF image partitioning

### Fixes

## 0.10.2

### Enhancements
* Bump unstructured-inference==0.5.13:
  - Fix extracted image elements being included in layout merge, addresses the issue
    where an entire-page image in a PDF was not passed to the layout model when using hi_res.

### Features

### Fixes

## 0.10.1

### Enhancements
* Bump unstructured-inference==0.5.12:
  - fix to avoid trace for certain PDF's (0.5.12)
  - better defaults for DPI for hi_res and  Chipper (0.5.11)
  - implement full-page OCR (0.5.10)

### Features

### Fixes

* Fix dead links in repository README (Quick Start > Install for local development, and Learn more > Batch Processing)
* Update document dependencies to include tesseract-lang for additional language support (required for tests to pass)

## 0.10.0

### Enhancements

* Add `include_header` kwarg to `partition_xlsx` and change default behavior to `True`
* Update the `links` and `emphasized_texts` metadata fields

### Features

### Fixes

## 0.9.3

### Enhancements

* Pinned dependency cleanup.
* Update `partition_csv` to always use `soupparser_fromstring` to parse `html text`
* Update `partition_tsv` to always use `soupparser_fromstring` to parse `html text`
* Add `metadata.section` to capture epub table of contents data
* Add `unique_element_ids` kwarg to partition functions. If `True`, will use a UUID
  for element IDs instead of a SHA-256 hash.
* Update `partition_xlsx` to always use `soupparser_fromstring` to parse `html text`
* Add functionality to switch `html` text parser based on whether the `html` text contains emoji
* Add functionality to check if a string contains any emoji characters
* Add CI tests around Notion

### Features

* Add Airtable Connector to be able to pull views/tables/bases from an Airtable organization

### Fixes

* fix pdf partition of list items being detected as titles in OCR only mode
* make notion module discoverable
* fix emails with `Content-Distribution: inline` and `Content-Distribution: attachment` with no filename
* Fix email attachment filenames which had `=` in the filename itself

## 0.9.2


### Enhancements

* Update table extraction section in API documentation to sync with change in Prod API
* Update Notion connector to extract to html
* Added UUID option for `element_id`
* Bump unstructured-inference==0.5.9:
  - better caching of models
  - another version of detectron2 available, though the default layout model is unchanged
* Added UUID option for element_id
* Added UUID option for element_id
* CI improvements to run ingest tests in parallel

### Features

* Adds Sharepoint connector.

### Fixes

* Bump unstructured-inference==0.5.9:
  - ignores Tesseract errors where no text is extracted for tiles that indeed, have no text

## 0.9.1

### Enhancements

* Adds --partition-pdf-infer-table-structure to unstructured-ingest.
* Enable `partition_html` to skip headers and footers with the `skip_headers_and_footers` flag.
* Update `partition_doc` and `partition_docx` to track emphasized texts in the output
* Adds post processing function `filter_element_types`
* Set the default strategy for partitioning images to `hi_res`
* Add page break parameter section in API documentation to sync with change in Prod API
* Update `partition_html` to track emphasized texts in the output
* Update `XMLDocument._read_xml` to create `<p>` tag element for the text enclosed in the `<pre>` tag
* Add parameter `include_tail_text` to `_construct_text` to enable (skip) tail text inclusion
* Add Notion connector

### Features

### Fixes

* Remove unused `_partition_via_api` function
* Fixed emoji bug in `partition_xlsx`.
* Pass `file_filename` metadata when partitioning file object
* Skip ingest test on missing Slack token
* Add Dropbox variables to CI environments
* Remove default encoding for ingest
* Adds new element type `EmailAddress` for recognising email address in the  text
* Simplifies `min_partition` logic; makes partitions falling below the `min_partition`
  less likely.
* Fix bug where ingest test check for number of files fails in smoke test
* Fix unstructured-ingest entrypoint failure

## 0.9.0

### Enhancements

* Dependencies are now split by document type, creating a slimmer base installation.

## 0.8.8

### Enhancements

### Features

### Fixes

* Rename "date" field to "last_modified"
* Adds Box connector

### Fixes

## 0.8.7

### Enhancements

* Put back useful function `split_by_paragraph`

### Features

### Fixes

* Fix argument order in NLTK download step

## 0.8.6

### Enhancements

### Features

### Fixes

* Remove debug print lines and non-functional code

## 0.8.5

### Enhancements

* Add parameter `skip_infer_table_types` to enable (skip) table extraction for other doc types
* Adds optional Unstructured API unit tests in CI
* Tracks last modified date for all document types.
* Add auto_paragraph_grouper to detect new-line and blank-line new paragraph for .txt files.
* refactor the ingest cli to better support expanding supported connectors

## 0.8.3

### Enhancements

### Features

### Fixes

* NLTK now only gets downloaded if necessary.
* Handling for empty tables in Word Documents and PowerPoints.

## 0.8.4

### Enhancements

* Additional tests and refactor of JSON detection.
* Update functionality to retrieve image metadata from a page for `document_to_element_list`
* Links are now tracked in `partition_html` output.
* Set the file's current position to the beginning after reading the file in `convert_to_bytes`
* Add `min_partition` kwarg to that combines elements below a specified threshold and modifies splitting of strings longer than max partition so words are not split.
* set the file's current position to the beginning after reading the file in `convert_to_bytes`
* Add slide notes to pptx
* Add `--encoding` directive to ingest
* Improve json detection by `detect_filetype`

### Features

* Adds Outlook connector
* Add support for dpi parameter in inference library
* Adds Onedrive connector.
* Add Confluence connector for ingest cli to pull the body text from all documents from all spaces in a confluence domain.

### Fixes

* Fixes issue with email partitioning where From field was being assigned the To field value.
* Use the `image_metadata` property of the `PageLayout` instance to get the page image info in the `document_to_element_list`
* Add functionality to write images to computer storage temporarily instead of keeping them in memory for `ocr_only` strategy
* Add functionality to convert a PDF in small chunks of pages at a time for `ocr_only` strategy
* Adds `.txt`, `.text`, and `.tab` to list of extensions to check if file
  has a `text/plain` MIME type.
* Enables filters to be passed to `partition_doc` so it doesn't error with LibreOffice7.
* Removed old error message that's superseded by `requires_dependencies`.
* Removes using `hi_res` as the default strategy value for `partition_via_api` and `partition_multiple_via_api`

## 0.8.1

### Enhancements

* Add support for Python 3.11

### Features

### Fixes

* Fixed `auto` strategy detected scanned document as having extractable text and using `fast` strategy, resulting in no output.
* Fix list detection in MS Word documents.
* Don't instantiate an element with a coordinate system when there isn't a way to get its location data.

## 0.8.0

### Enhancements

* Allow model used for hi res pdf partition strategy to be chosen when called.
* Updated inference package

### Features

* Add `metadata_filename` parameter across all partition functions

### Fixes

* Update to ensure `convert_to_datafame` grabs all of the metadata fields.
* Adjust encoding recognition threshold value in `detect_file_encoding`
* Fix KeyError when `isd_to_elements` doesn't find a type
* Fix `_output_filename` for local connector, allowing single files to be written correctly to the disk

* Fix for cases where an invalid encoding is extracted from an email header.

### BREAKING CHANGES

* Information about an element's location is no longer returned as top-level attributes of an element. Instead, it is returned in the `coordinates` attribute of the element's metadata.

## 0.7.12

### Enhancements

* Adds `include_metadata` kwarg to `partition_doc`, `partition_docx`, `partition_email`, `partition_epub`, `partition_json`, `partition_msg`, `partition_odt`, `partition_org`, `partition_pdf`, `partition_ppt`, `partition_pptx`, `partition_rst`, and `partition_rtf`
### Features

* Add Elasticsearch connector for ingest cli to pull specific fields from all documents in an index.
* Adds Dropbox connector

### Fixes

* Fix tests that call unstructured-api by passing through an api-key
* Fixed page breaks being given (incorrect) page numbers
* Fix skipping download on ingest when a source document exists locally

## 0.7.11

### Enhancements

* More deterministic element ordering when using `hi_res` PDF parsing strategy (from unstructured-inference bump to 0.5.4)
* Make large model available (from unstructured-inference bump to 0.5.3)
* Combine inferred elements with extracted elements (from unstructured-inference bump to 0.5.2)
* `partition_email` and `partition_msg` will now process attachments if `process_attachments=True`
  and a attachment partitioning functions is passed through with `attachment_partitioner=partition`.

### Features

### Fixes

* Fix tests that call unstructured-api by passing through an api-key
* Fixed page breaks being given (incorrect) page numbers
* Fix skipping download on ingest when a source document exists locally

## 0.7.10

### Enhancements

* Adds a `max_partition` parameter to `partition_text`, `partition_pdf`, `partition_email`,
  `partition_msg` and `partition_xml` that sets a limit for the size of an individual
  document elements. Defaults to `1500` for everything except `partition_xml`, which has
  a default value of `None`.
* DRY connector refactor

### Features

* `hi_res` model for pdfs and images is selectable via environment variable.

### Fixes

* CSV check now ignores escaped commas.
* Fix for filetype exploration util when file content does not have a comma.
* Adds negative lookahead to bullet pattern to avoid detecting plain text line
  breaks like `-------` as list items.
* Fix pre tag parsing for `partition_html`
* Fix lookup error for annotated Arabic and Hebrew encodings

## 0.7.9

### Enhancements

* Improvements to string check for leafs in `partition_xml`.
* Adds --partition-ocr-languages to unstructured-ingest.

### Features

* Adds `partition_org` for processed Org Mode documents.

### Fixes

## 0.7.8

### Enhancements

### Features

* Adds Google Cloud Service connector

### Fixes

* Updates the `parse_email` for `partition_eml` so that `unstructured-api` passes the smoke tests
* `partition_email` now works if there is no message content
* Updates the `"fast"` strategy for `partition_pdf` so that it's able to recursively
* Adds recursive functionality to all fsspec connectors
* Adds generic --recursive ingest flag

## 0.7.7

### Enhancements

* Adds functionality to replace the `MIME` encodings for `eml` files with one of the common encodings if a `unicode` error occurs
* Adds missed file-like object handling in `detect_file_encoding`
* Adds functionality to extract charset info from `eml` files

### Features

* Added coordinate system class to track coordinate types and convert to different coordinate

### Fixes

* Adds an `html_assemble_articles` kwarg to `partition_html` to enable users to capture
  control whether content outside of `<article>` tags is captured when
  `<article>` tags are present.
* Check for the `xml` attribute on `element` before looking for pagebreaks in `partition_docx`.

## 0.7.6

### Enhancements

* Convert fast startegy to ocr_only for images
* Adds support for page numbers in `.docx` and `.doc` when user or renderer
  created page breaks are present.
* Adds retry logic for the unstructured-ingest Biomed connector

### Features

* Provides users with the ability to extract additional metadata via regex.
* Updates `partition_docx` to include headers and footers in the output.
* Create `partition_tsv` and associated tests. Make additional changes to `detect_filetype`.

### Fixes

* Remove fake api key in test `partition_via_api` since we now require valid/empty api keys
* Page number defaults to `None` instead of `1` when page number is not present in the metadata.
  A page number of `None` indicates that page numbers are not being tracked for the document
  or that page numbers do not apply to the element in question..
* Fixes an issue with some pptx files. Assume pptx shapes are found in top left position of slide
  in case the shape.top and shape.left attributes are `None`.

## 0.7.5

### Enhancements

* Adds functionality to sort elements in `partition_pdf` for `fast` strategy
* Adds ingest tests with `--fast` strategy on PDF documents
* Adds --api-key to unstructured-ingest

### Features

* Adds `partition_rst` for processed ReStructured Text documents.

### Fixes

* Adds handling for emails that do not have a datetime to extract.
* Adds pdf2image package as core requirement of unstructured (with no extras)

## 0.7.4

### Enhancements

* Allows passing kwargs to request data field for `partition_via_api` and `partition_multiple_via_api`
* Enable MIME type detection if libmagic is not available
* Adds handling for empty files in `detect_filetype` and `partition`.

### Features

### Fixes

* Reslove `grpcio` import issue on `weaviate.schema.validate_schema` for python 3.9 and 3.10
* Remove building `detectron2` from source in Dockerfile

## 0.7.3

### Enhancements

* Update IngestDoc abstractions and add data source metadata in ElementMetadata

### Features

### Fixes

* Pass `strategy` parameter down from `partition` for `partition_image`
* Filetype detection if a CSV has a `text/plain` MIME type
* `convert_office_doc` no longers prints file conversion info messages to stdout.
* `partition_via_api` reflects the actual filetype for the file processed in the API.

## 0.7.2

### Enhancements

* Adds an optional encoding kwarg to `elements_to_json` and `elements_from_json`
* Bump version of base image to use new stable version of tesseract

### Features

### Fixes

* Update the `read_txt_file` utility function to keep using `spooled_to_bytes_io_if_needed` for xml
* Add functionality to the `read_txt_file` utility function to handle file-like object from URL
* Remove the unused parameter `encoding` from `partition_pdf`
* Change auto.py to have a `None` default for encoding
* Add functionality to try other common encodings for html and xml files if an error related to the encoding is raised and the user has not specified an encoding.
* Adds benchmark test with test docs in example-docs
* Re-enable test_upload_label_studio_data_with_sdk
* File detection now detects code files as plain text
* Adds `tabulate` explicitly to dependencies
* Fixes an issue in `metadata.page_number` of pptx files
* Adds showing help if no parameters passed

## 0.7.1

### Enhancements

### Features

* Add `stage_for_weaviate` to stage `unstructured` outputs for upload to Weaviate, along with
  a helper function for defining a class to use in Weaviate schemas.
* Builds from Unstructured base image, built off of Rocky Linux 8.7, this resolves almost all CVE's in the image.

### Fixes

## 0.7.0

### Enhancements

* Installing `detectron2` from source is no longer required when using the `local-inference` extra.
* Updates `.pptx` parsing to include text in tables.

### Features

### Fixes

* Fixes an issue in `_add_element_metadata` that caused all elements to have `page_number=1`
  in the element metadata.
* Adds `.log` as a file extension for TXT files.
* Adds functionality to try other common encodings for email (`.eml`) files if an error related to the encoding is raised and the user has not specified an encoding.
* Allow passed encoding to be used in the `replace_mime_encodings`
* Fixes page metadata for `partition_html` when `include_metadata=False`
* A `ValueError` now raises if `file_filename` is not specified when you use `partition_via_api`
  with a file-like object.

## 0.6.11

### Enhancements

* Supports epub tests since pandoc is updated in base image

### Features


### Fixes


## 0.6.10

### Enhancements

* XLS support from auto partition

### Features

### Fixes

## 0.6.9

### Enhancements

* fast strategy for pdf now keeps element bounding box data
* setup.py refactor

### Features

### Fixes

* Adds functionality to try other common encodings if an error related to the encoding is raised and the user has not specified an encoding.
* Adds additional MIME types for CSV

## 0.6.8

### Enhancements

### Features

* Add `partition_csv` for CSV files.

### Fixes

## 0.6.7

### Enhancements

* Deprecate `--s3-url` in favor of `--remote-url` in CLI
* Refactor out non-connector-specific config variables
* Add `file_directory` to metadata
* Add `page_name` to metadata. Currently used for the sheet name in XLSX documents.
* Added a `--partition-strategy` parameter to unstructured-ingest so that users can specify
  partition strategy in CLI. For example, `--partition-strategy fast`.
* Added metadata for filetype.
* Add Discord connector to pull messages from a list of channels
* Refactor `unstructured/file-utils/filetype.py` to better utilise hashmap to return mime type.
* Add local declaration of DOCX_MIME_TYPES and XLSX_MIME_TYPES for `test_filetype.py`.

### Features

* Add `partition_xml` for XML files.
* Add `partition_xlsx` for Microsoft Excel documents.

### Fixes

* Supports `hml` filetype for partition as a variation of html filetype.
* Makes `pytesseract` a function level import in `partition_pdf` so you can use the `"fast"`
  or `"hi_res"` strategies if `pytesseract` is not installed. Also adds the
  `required_dependencies` decorator for the `"hi_res"` and `"ocr_only"` strategies.
* Fix to ensure `filename` is tracked in metadata for `docx` tables.

## 0.6.6

### Enhancements

* Adds an `"auto"` strategy that chooses the partitioning strategy based on document
  characteristics and function kwargs. This is the new default strategy for `partition_pdf`
  and `partition_image`. Users can maintain existing behavior by explicitly setting
  `strategy="hi_res"`.
* Added an additional trace logger for NLP debugging.
* Add `get_date` method to `ElementMetadata` for converting the datestring to a `datetime` object.
* Cleanup the `filename` attribute on `ElementMetadata` to remove the full filepath.

### Features

* Added table reading as html with URL parsing to `partition_docx` in docx
* Added metadata field for text_as_html for docx files

### Fixes

* `fileutils/file_type` check json and eml decode ignore error
* `partition_email` was updated to more flexibly handle deviations from the RFC-2822 standard.
  The time in the metadata returns `None` if the time does not match RFC-2822 at all.
* Include all metadata fields when converting to dataframe or CSV

## 0.6.5

### Enhancements

* Added support for SpooledTemporaryFile file argument.

### Features

### Fixes


## 0.6.4

### Enhancements

* Added an "ocr_only" strategy for `partition_pdf`. Refactored the strategy decision
  logic into its own module.

### Features

### Fixes

## 0.6.3

### Enhancements

* Add an "ocr_only" strategy for `partition_image`.

### Features

* Added `partition_multiple_via_api` for partitioning multiple documents in a single REST
  API call.
* Added `stage_for_baseplate` function to prepare outputs for ingestion into Baseplate.
* Added `partition_odt` for processing Open Office documents.

### Fixes

* Updates the grouping logic in the `partition_pdf` fast strategy to group together text
  in the same bounding box.

## 0.6.2

### Enhancements

* Added logic to `partition_pdf` for detecting copy protected PDFs and falling back
  to the hi res strategy when necessary.


### Features

* Add `partition_via_api` for partitioning documents through the hosted API.

### Fixes

* Fix how `exceeds_cap_ratio` handles empty (returns `True` instead of `False`)
* Updates `detect_filetype` to properly detect JSONs when the MIME type is `text/plain`.

## 0.6.1

### Enhancements

* Updated the table extraction parameter name to be more descriptive

### Features

### Fixes

## 0.6.0

### Enhancements

* Adds an `ssl_verify` kwarg to `partition` and `partition_html` to enable turning off
  SSL verification for HTTP requests. SSL verification is on by default.
* Allows users to pass in ocr language to `partition_pdf` and `partition_image` through
  the `ocr_language` kwarg. `ocr_language` corresponds to the code for the language pack
  in Tesseract. You will need to install the relevant Tesseract language pack to use a
  given language.

### Features

* Table extraction is now possible for pdfs from `partition` and `partition_pdf`.
* Adds support for extracting attachments from `.msg` files

### Fixes

* Adds an `ssl_verify` kwarg to `partition` and `partition_html` to enable turning off
  SSL verification for HTTP requests. SSL verification is on by default.

## 0.5.13

### Enhancements

* Allow headers to be passed into `partition` when `url` is used.

### Features

* `bytes_string_to_string` cleaning brick for bytes string output.

### Fixes

* Fixed typo in call to `exactly_one` in `partition_json`
* unstructured-documents encode xml string if document_tree is `None` in `_read_xml`.
* Update to `_read_xml` so that Markdown files with embedded HTML process correctly.
* Fallback to "fast" strategy only emits a warning if the user specifies the "hi_res" strategy.
* unstructured-partition-text_type exceeds_cap_ratio fix returns and how capitalization ratios are calculated
* `partition_pdf` and `partition_text` group broken paragraphs to avoid fragmented `NarrativeText` elements.
* .json files resolved as "application/json" on centos7 (or other installs with older libmagic libs)

## 0.5.12

### Enhancements

* Add OS mimetypes DB to docker image, mainly for unstructured-api compat.
* Use the image registry as a cache when building Docker images.
* Adds the ability for `partition_text` to group together broken paragraphs.
* Added method to utils to allow date time format validation

### Features
* Add Slack connector to pull messages for a specific channel

* Add --partition-by-api parameter to unstructured-ingest
* Added `partition_rtf` for processing rich text files.
* `partition` now accepts a `url` kwarg in addition to `file` and `filename`.

### Fixes

* Allow encoding to be passed into `replace_mime_encodings`.
* unstructured-ingest connector-specific dependencies are imported on demand.
* unstructured-ingest --flatten-metadata supported for local connector.
* unstructured-ingest fix runtime error when using --metadata-include.

## 0.5.11

### Enhancements

### Features

### Fixes

* Guard against null style attribute in docx document elements
* Update HTML encoding to better support foreign language characters

## 0.5.10

### Enhancements

* Updated inference package
* Add sender, recipient, date, and subject to element metadata for emails

### Features

* Added `--download-only` parameter to `unstructured-ingest`

### Fixes

* FileNotFound error when filename is provided but file is not on disk

## 0.5.9

### Enhancements

### Features

### Fixes

* Convert file to str in helper `split_by_paragraph` for `partition_text`

## 0.5.8

### Enhancements

* Update `elements_to_json` to return string when filename is not specified
* `elements_from_json` may take a string instead of a filename with the `text` kwarg
* `detect_filetype` now does a final fallback to file extension.
* Empty tags are now skipped during the depth check for HTML processing.

### Features

* Add local file system to `unstructured-ingest`
* Add `--max-docs` parameter to `unstructured-ingest`
* Added `partition_msg` for processing MSFT Outlook .msg files.

### Fixes

* `convert_file_to_text` now passes through the `source_format` and `target_format` kwargs.
  Previously they were hard coded.
* Partitioning functions that accept a `text` kwarg no longer raise an error if an empty
  string is passed (and empty list of elements is returned instead).
* `partition_json` no longer fails if the input is an empty list.
* Fixed bug in `chunk_by_attention_window` that caused the last word in segments to be cut-off
  in some cases.

### BREAKING CHANGES

* `stage_for_transformers` now returns a list of elements, making it consistent with other
  staging bricks

## 0.5.7

### Enhancements

* Refactored codebase using `exactly_one`
* Adds ability to pass headers when passing a url in partition_html()
* Added optional `content_type` and `file_filename` parameters to `partition()` to bypass file detection

### Features

* Add `--flatten-metadata` parameter to `unstructured-ingest`
* Add `--fields-include` parameter to `unstructured-ingest`

### Fixes

## 0.5.6

### Enhancements

* `contains_english_word()`, used heavily in text processing, is 10x faster.

### Features

* Add `--metadata-include` and `--metadata-exclude` parameters to `unstructured-ingest`
* Add `clean_non_ascii_chars` to remove non-ascii characters from unicode string

### Fixes

* Fix problem with PDF partition (duplicated test)

## 0.5.4

### Enhancements

* Added Biomedical literature connector for ingest cli.
* Add `FsspecConnector` to easily integrate any existing `fsspec` filesystem as a connector.
* Rename `s3_connector.py` to `s3.py` for readability and consistency with the
  rest of the connectors.
* Now `S3Connector` relies on `s3fs` instead of on `boto3`, and it inherits
  from `FsspecConnector`.
* Adds an `UNSTRUCTURED_LANGUAGE_CHECKS` environment variable to control whether or not language
  specific checks like vocabulary and POS tagging are applied. Set to `"true"` for higher
  resolution partitioning and `"false"` for faster processing.
* Improves `detect_filetype` warning to include filename when provided.
* Adds a "fast" strategy for partitioning PDFs with PDFMiner. Also falls back to the "fast"
  strategy if detectron2 is not available.
* Start deprecation life cycle for `unstructured-ingest --s3-url` option, to be deprecated in
  favor of `--remote-url`.

### Features

* Add `AzureBlobStorageConnector` based on its `fsspec` implementation inheriting
from `FsspecConnector`
* Add `partition_epub` for partitioning e-books in EPUB3 format.

### Fixes

* Fixes processing for text files with `message/rfc822` MIME type.
* Open xml files in read-only mode when reading contents to construct an XMLDocument.

## 0.5.3

### Enhancements

* `auto.partition()` can now load Unstructured ISD json documents.
* Simplify partitioning functions.
* Improve logging for ingest CLI.

### Features

* Add `--wikipedia-auto-suggest` argument to the ingest CLI to disable automatic redirection
  to pages with similar names.
* Add setup script for Amazon Linux 2
* Add optional `encoding` argument to the `partition_(text/email/html)` functions.
* Added Google Drive connector for ingest cli.
* Added Gitlab connector for ingest cli.

### Fixes

## 0.5.2

### Enhancements

* Fully move from printing to logging.
* `unstructured-ingest` now uses a default `--download_dir` of `$HOME/.cache/unstructured/ingest`
rather than a "tmp-ingest-" dir in the working directory.

### Features

### Fixes

* `setup_ubuntu.sh` no longer fails in some contexts by interpreting
`DEBIAN_FRONTEND=noninteractive` as a command
* `unstructured-ingest` no longer re-downloads files when --preserve-downloads
is used without --download-dir.
* Fixed an issue that was causing text to be skipped in some HTML documents.

## 0.5.1

### Enhancements

### Features

### Fixes

* Fixes an error causing JavaScript to appear in the output of `partition_html` sometimes.
* Fix several issues with the `requires_dependencies` decorator, including the error message
  and how it was used, which had caused an error for `unstructured-ingest --github-url ...`.

## 0.5.0

### Enhancements

* Add `requires_dependencies` Python decorator to check dependencies are installed before
  instantiating a class or running a function

### Features

* Added Wikipedia connector for ingest cli.

### Fixes

* Fix `process_document` file cleaning on failure
* Fixes an error introduced in the metadata tracking commit that caused `NarrativeText`
  and `FigureCaption` elements to be represented as `Text` in HTML documents.

## 0.4.16

### Enhancements

* Fallback to using file extensions for filetype detection if `libmagic` is not present

### Features

* Added setup script for Ubuntu
* Added GitHub connector for ingest cli.
* Added `partition_md` partitioner.
* Added Reddit connector for ingest cli.

### Fixes

* Initializes connector properly in ingest.main::MainProcess
* Restricts version of unstructured-inference to avoid multithreading issue

## 0.4.15

### Enhancements

* Added `elements_to_json` and `elements_from_json` for easier serialization/deserialization
* `convert_to_dict`, `dict_to_elements` and `convert_to_csv` are now aliases for functions
  that use the ISD terminology.

### Fixes

* Update to ensure all elements are preserved during serialization/deserialization

## 0.4.14

* Automatically install `nltk` models in the `tokenize` module.

## 0.4.13

* Fixes unstructured-ingest cli.

## 0.4.12

* Adds console_entrypoint for unstructured-ingest, other structure/doc updates related to ingest.
* Add `parser` parameter to `partition_html`.

## 0.4.11

* Adds `partition_doc` for partitioning Word documents in `.doc` format. Requires `libreoffice`.
* Adds `partition_ppt` for partitioning PowerPoint documents in `.ppt` format. Requires `libreoffice`.

## 0.4.10

* Fixes `ElementMetadata` so that it's JSON serializable when the filename is a `Path` object.

## 0.4.9

* Added ingest modules and s3 connector, sample ingest script
* Default to `url=None` for `partition_pdf` and `partition_image`
* Add ability to skip English specific check by setting the `UNSTRUCTURED_LANGUAGE` env var to `""`.
* Document `Element` objects now track metadata

## 0.4.8

* Modified XML and HTML parsers not to load comments.

## 0.4.7

* Added the ability to pull an HTML document from a url in `partition_html`.
* Added the the ability to get file summary info from lists of filenames and lists
  of file contents.
* Added optional page break to `partition` for `.pptx`, `.pdf`, images, and `.html` files.
* Added `to_dict` method to document elements.
* Include more unicode quotes in `replace_unicode_quotes`.

## 0.4.6

* Loosen the default cap threshold to `0.5`.
* Add a `UNSTRUCTURED_NARRATIVE_TEXT_CAP_THRESHOLD` environment variable for controlling
  the cap ratio threshold.
* Unknown text elements are identified as `Text` for HTML and plain text documents.
* `Body Text` styles no longer default to `NarrativeText` for Word documents. The style information
  is insufficient to determine that the text is narrative.
* Upper cased text is lower cased before checking for verbs. This helps avoid some missed verbs.
* Adds an `Address` element for capturing elements that only contain an address.
* Suppress the `UserWarning` when detectron is called.
* Checks that titles and narrative test have at least one English word.
* Checks that titles and narrative text are at least 50% alpha characters.
* Restricts titles to a maximum word length. Adds a `UNSTRUCTURED_TITLE_MAX_WORD_LENGTH`
  environment variable for controlling the max number of words in a title.
* Updated `partition_pptx` to order the elements on the page

## 0.4.4

* Updated `partition_pdf` and `partition_image` to return `unstructured` `Element` objects
* Fixed the healthcheck url path when partitioning images and PDFs via API
* Adds an optional `coordinates` attribute to document objects
* Adds `FigureCaption` and `CheckBox` document elements
* Added ability to split lists detected in `LayoutElement` objects
* Adds `partition_pptx` for partitioning PowerPoint documents
* LayoutParser models now download from HugginfaceHub instead of DropBox
* Fixed file type detection for XML and HTML files on Amazone Linux

## 0.4.3

* Adds `requests` as a base dependency
* Fix in `exceeds_cap_ratio` so the function doesn't break with empty text
* Fix bug in `_parse_received_data`.
* Update `detect_filetype` to properly handle `.doc`, `.xls`, and `.ppt`.

## 0.4.2

* Added `partition_image` to process documents in an image format.
* Fixed utf-8 encoding error in `partition_email` with attachments for `text/html`

## 0.4.1

* Added support for text files in the `partition` function
* Pinned `opencv-python` for easier installation on Linux

## 0.4.0

* Added generic `partition` brick that detects the file type and routes a file to the appropriate
  partitioning brick.
* Added a file type detection module.
* Updated `partition_html` and `partition_eml` to support file-like objects in 'rb' mode.
* Cleaning brick for removing ordered bullets `clean_ordered_bullets`.
* Extract brick method for ordered bullets `extract_ordered_bullets`.
* Test for `clean_ordered_bullets`.
* Test for `extract_ordered_bullets`.
* Added `partition_docx` for pre-processing Word Documents.
* Added new REGEX patterns to extract email header information
* Added new functions to extract header information `parse_received_data` and `partition_header`
* Added new function to parse plain text files `partition_text`
* Added new cleaners functions `extract_ip_address`, `extract_ip_address_name`, `extract_mapi_id`, `extract_datetimetz`
* Add new `Image` element and function to find embedded images `find_embedded_images`
* Added `get_directory_file_info` for summarizing information about source documents

## 0.3.5

* Add support for local inference
* Add new pattern to recognize plain text dash bullets
* Add test for bullet patterns
* Fix for `partition_html` that allows for processing `div` tags that have both text and child
  elements
* Add ability to extract document metadata from `.docx`, `.xlsx`, and `.jpg` files.
* Helper functions for identifying and extracting phone numbers
* Add new function `extract_attachment_info` that extracts and decodes the attachment
of an email.
* Staging brick to convert a list of `Element`s to a `pandas` dataframe.
* Add plain text functionality to `partition_email`

## 0.3.4

* Python-3.7 compat

## 0.3.3

* Removes BasicConfig from logger configuration
* Adds the `partition_email` partitioning brick
* Adds the `replace_mime_encodings` cleaning bricks
* Small fix to HTML parsing related to processing list items with sub-tags
* Add `EmailElement` data structure to store email documents

## 0.3.2

* Added `translate_text` brick for translating text between languages
* Add an `apply` method to make it easier to apply cleaners to elements

## 0.3.1

* Added \_\_init.py\_\_ to `partition`

## 0.3.0

* Implement staging brick for Argilla. Converts lists of `Text` elements to `argilla` dataset classes.
* Removing the local PDF parsing code and any dependencies and tests.
* Reorganizes the staging bricks in the unstructured.partition module
* Allow entities to be passed into the Datasaur staging brick
* Added HTML escapes to the `replace_unicode_quotes` brick
* Fix bad responses in partition_pdf to raise ValueError
* Adds `partition_html` for partitioning HTML documents.

## 0.2.6

* Small change to how \_read is placed within the inheritance structure since it doesn't really apply to pdf
* Add partitioning brick for calling the document image analysis API

## 0.2.5

* Update python requirement to >=3.7

## 0.2.4

* Add alternative way of importing `Final` to support google colab

## 0.2.3

* Add cleaning bricks for removing prefixes and postfixes
* Add cleaning bricks for extracting text before and after a pattern

## 0.2.2

* Add staging brick for Datasaur

## 0.2.1

* Added brick to convert an ISD dictionary to a list of elements
* Update `PDFDocument` to use the `from_file` method
* Added staging brick for CSV format for ISD (Initial Structured Data) format.
* Added staging brick for separating text into attention window size chunks for `transformers`.
* Added staging brick for LabelBox.
* Added ability to upload LabelStudio predictions
* Added utility function for JSONL reading and writing
* Added staging brick for CSV format for Prodigy
* Added staging brick for Prodigy
* Added ability to upload LabelStudio annotations
* Added text_field and id_field to stage_for_label_studio signature

## 0.2.0

* Initial release of unstructured<|MERGE_RESOLUTION|>--- conflicted
+++ resolved
@@ -1,8 +1,13 @@
-<<<<<<< HEAD
-## 0.15.6-dev2
-=======
+## 0.15.7-dev0
+
+### Enhancements
+
+### Features
+* **Add MixedbreadAI embedder** Adds MixedbreadAI embeddings to support embedding via Mixedbread AI.
+
+### Fixes
+
 ## 0.15.6
->>>>>>> 1f8030dd
 
 ### Enhancements
 
