--- conflicted
+++ resolved
@@ -1,8 +1,13 @@
-<<<<<<< HEAD
-## 0.12.1-dev19
-=======
+## 0.12.2-dev0
+
+### Enhancements
+
+### Features
+
+### Fixes
+* **Fix FSSpec destination connectors check_connection.** FSSpec destination connectors did not use `check_connection`. There was an error when trying to `ls` destination directory - it may not exist at the moment of connector creation. Now `check_connection` calls `ls` on bucket root and this method is called on `initialize` of destination connector.
+
 ## 0.12.2
->>>>>>> 149f894d
 
 ### Enhancements
 
@@ -43,7 +48,6 @@
 * **Fix the serialization of the Elasticsearch destination connector.** Presence of the _client object breaks serialization due to TypeError: cannot pickle '_thread.lock' object. This removes that object before serialization.
 * **Fix the serialization of the Postgres destination connector.** Presence of the _client object breaks serialization due to TypeError: cannot pickle '_thread.lock' object. This removes that object before serialization.
 * **Fix documentation and sample code for Chroma.** Was pointing to wrong examples..
-* **Fix FSSpec destination connectors check_connection.** FSSpec destination connectors did not use `check_connection`. There was an error when trying to `ls` destination directory - it may not exist at the moment of connector creation. Now `check_connection` calls `ls` on bucket root and this method is called on `initialize` of destination connector.
 * **Fix flatten_dict to be able to flatten tuples inside dicts** Update flatten_dict function to support flattening tuples inside dicts. This is necessary for objects like Coordinates, when the object is not written to the disk, therefore not being converted to a list before getting flattened (still being a tuple).
 * **Fix the serialization of the Chroma destination connector.** Presence of the ChromaCollection object breaks serialization due to TypeError: cannot pickle 'module' object. This removes that object before serialization.
 * **Fix fsspec connectors returning version as integer.** Connector data source versions should always be string values, however we were using the integer checksum value for the version for fsspec connectors. This casts that value to a string.
