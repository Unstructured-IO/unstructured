--- conflicted
+++ resolved
@@ -1,8 +1,4 @@
-<<<<<<< HEAD
-## 0.10.20-dev5
-=======
-## 0.10.20-dev6
->>>>>>> f09b87da
+## 0.10.20-dev7
 
 ### Enhancements
 
@@ -23,11 +19,8 @@
 
 ### Fixes
 
-<<<<<<< HEAD
 * **Fix zero division error in annotation bbox size** This fixes the bug where we find annotation bboxes realted to an element that need to divide the intersection size between annotation bbox and element bbox by the size of the annotation bbox
-=======
 * **Fix prevent metadata module from importing dependencies from unnecessary modules** Problem: The `metadata` module had several top level imports that were only used in and applicable to code related to specific document types, while there were many general-purpose functions. As a result, general-purpose functions couldn't be used without unnecessary dependencies being installed. Fix: moved 3rd party dependency top level imports to inside the functions in which they are used and applied a decorator to check that the dependency is installed and emit a helpful error message if not.
->>>>>>> f09b87da
 * **Fixes category_depth None value for Title elements** Problem: `Title` elements from `chipper` get `category_depth`= None even when `Headline` and/or `Subheadline` elements are present in the same page. Fix: all `Title` elements with `category_depth` = None should be set to have a depth of 0 instead iff there are `Headline` and/or `Subheadline` element-types present. Importance: `Title` elements should be equivalent html `H1` when nested headings are present; otherwise, `category_depth` metadata can result ambiguous within elements in a page.
 * **Tweak `xy-cut` ordering output to be more column friendly** This results in the order of elements more closely reflecting natural reading order which benefits downstream applications. While element ordering from `xy-cut` is usually mostly correct when ordering multi-column documents, sometimes elements from a RHS column will appear before elements in a LHS column. Fix: add swapped `xy-cut` ordering by sorting by X coordinate first and then Y coordinate.
 * **Fixes badly initialized Formula** Problem: YoloX contain new types of elements, when loading a document that contain formulas a new element of that class
