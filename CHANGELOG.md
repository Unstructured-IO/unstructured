--- conflicted
+++ resolved
@@ -1,16 +1,9 @@
-<<<<<<< HEAD
 ## 0.4.0-dev0
 
 * Added generic `partition` brick that detects the file type and routes a file to the appropriate
   partitioning brick.
 * Added a file type detection module.
 * Updated `partition_html` and `partition_eml` to support file-like objects in 'rb' mode.
-
-## 0.3.6-dev1
-=======
-## 0.3.6-dev2
->>>>>>> d7a00046
-
 * Cleaning brick for removing ordered bullets `clean_ordered_bullets`.
 * Extract brick method for ordered bullets `extract_ordered_bullets`.
 * Test for `clean_ordered_bullets`.
