--- conflicted
+++ resolved
@@ -1,14 +1,20 @@
-<<<<<<< HEAD
-## 0.6.2-dev1
-=======
+## 0.6.3-dev1
+
+### Enhancements
+
+* Add Discord connector to pull messages from a list of channels
+
+### Features
+
+### Fixes
+
 ## 0.6.2
->>>>>>> 1b8e9a35
 
 ### Enhancements
 
 * Added logic to `partition_pdf` for detecting copy protected PDFs and falling back
   to the hi res strategy when necessary.
-* Add Discord connector to pull messages from a list of channels
+
 
 ### Features
 
