## 0.7.8-dev0

### Enhancements

<<<<<<< HEAD
* Updated inference package

### Features

=======
* Adds recursive functionality to all fsspec connectors
* Adds generic --recursive ingest flag

### Features

* Adds Google Cloud Service connector

>>>>>>> 3b472cb7
### Fixes

## 0.7.7

### Enhancements

* Adds functionality to replace the `MIME` encodings for `eml` files with one of the common encodings if a `unicode` error occurs
* Adds missed file-like object handling in `detect_file_encoding`
* Adds functionality to extract charset info from `eml` files

### Features

* Added coordinate system class to track coordinate types and convert to different coordinate

### Fixes

* Adds an `html_assemble_articles` kwarg to `partition_html` to enable users to capture
  control whether content outside of `<article>` tags is captured when
  `<article>` tags are present.
* Check for the `xml` attribute on `element` before looking for pagebreaks in `partition_docx`.

## 0.7.6

### Enhancements

* Convert fast startegy to ocr_only for images
* Adds support for page numbers in `.docx` and `.doc` when user or renderer
  created page breaks are present.
* Adds retry logic for the unstructured-ingest Biomed connector

### Features

* Provides users with the ability to extract additional metadata via regex.
* Updates `partition_docx` to include headers and footers in the output.
* Create `partition_tsv` and associated tests. Make additional changes to `detect_filetype`.

### Fixes

* Remove fake api key in test `partition_via_api` since we now require valid/empty api keys
* Page number defaults to `None` instead of `1` when page number is not present in the metadata.
  A page number of `None` indicates that page numbers are not being tracked for the document
  or that page numbers do not apply to the element in question..
* Fixes an issue with some pptx files. Assume pptx shapes are found in top left position of slide
  in case the shape.top and shape.left attributes are `None`.

## 0.7.5

### Enhancements

* Adds functionality to sort elements in `partition_pdf` for `fast` strategy
* Adds ingest tests with `--fast` strategy on PDF documents
* Adds --api-key to unstructured-ingest

### Features

* Adds `partition_rst` for processed ReStructured Text documents.

### Fixes

* Adds handling for emails that do not have a datetime to extract.
* Adds pdf2image package as core requirement of unstructured (with no extras)

## 0.7.4

### Enhancements

* Allows passing kwargs to request data field for `partition_via_api` and `partition_multiple_via_api`
* Enable MIME type detection if libmagic is not available
* Adds handling for empty files in `detect_filetype` and `partition`.

### Features

### Fixes

* Reslove `grpcio` import issue on `weaviate.schema.validate_schema` for python 3.9 and 3.10
* Remove building `detectron2` from source in Dockerfile

## 0.7.3

### Enhancements

* Update IngestDoc abstractions and add data source metadata in ElementMetadata

### Features

### Fixes

* Pass `strategy` parameter down from `partition` for `partition_image`
* Filetype detection if a CSV has a `text/plain` MIME type
* `convert_office_doc` no longers prints file conversion info messages to stdout.
* `partition_via_api` reflects the actual filetype for the file processed in the API.

## 0.7.2

### Enhancements

* Adds an optional encoding kwarg to `elements_to_json` and `elements_from_json`
* Bump version of base image to use new stable version of tesseract

### Features

### Fixes

* Update the `read_txt_file` utility function to keep using `spooled_to_bytes_io_if_needed` for xml
* Add functionality to the `read_txt_file` utility function to handle file-like object from URL
* Remove the unused parameter `encoding` from `partition_pdf`
* Change auto.py to have a `None` default for encoding
* Add functionality to try other common encodings for html and xml files if an error related to the encoding is raised and the user has not specified an encoding.
* Adds benchmark test with test docs in example-docs
* Re-enable test_upload_label_studio_data_with_sdk
* File detection now detects code files as plain text
* Adds `tabulate` explicitly to dependencies
* Fixes an issue in `metadata.page_number` of pptx files
* Adds showing help if no parameters passed

## 0.7.1

### Enhancements

### Features

* Add `stage_for_weaviate` to stage `unstructured` outputs for upload to Weaviate, along with
  a helper function for defining a class to use in Weaviate schemas.
* Builds from Unstructured base image, built off of Rocky Linux 8.7, this resolves almost all CVE's in the image.

### Fixes

## 0.7.0

### Enhancements

* Installing `detectron2` from source is no longer required when using the `local-inference` extra.
* Updates `.pptx` parsing to include text in tables.

### Features

### Fixes

* Fixes an issue in `_add_element_metadata` that caused all elements to have `page_number=1`
  in the element metadata.
* Adds `.log` as a file extension for TXT files.
* Adds functionality to try other common encodings for email (`.eml`) files if an error related to the encoding is raised and the user has not specified an encoding.
* Allow passed encoding to be used in the `replace_mime_encodings`
* Fixes page metadata for `partition_html` when `include_metadata=False`
* A `ValueError` now raises if `file_filename` is not specified when you use `partition_via_api`
  with a file-like object.

## 0.6.11

### Enhancements

* Supports epub tests since pandoc is updated in base image

### Features


### Fixes


## 0.6.10

### Enhancements

* XLS support from auto partiton

### Features

### Fixes

## 0.6.9

### Enhancements

* fast strategy for pdf now keeps element bounding box data
* setup.py refactor

### Features

### Fixes

* Adds functionality to try other common encodings if an error related to the encoding is raised and the user has not specified an encoding.
* Adds additional MIME types for CSV

## 0.6.8

### Enhancements

### Features

* Add `partition_csv` for CSV files.

### Fixes

## 0.6.7

### Enhancements

* Deprecate `--s3-url` in favor of `--remote-url` in CLI
* Refactor out non-connector-specific config variables
* Add `file_directory` to metadata
* Add `page_name` to metadata. Currently used for the sheet name in XLSX documents.
* Added a `--partition-strategy` parameter to unstructured-ingest so that users can specify
  partition strategy in CLI. For example, `--partition-strategy fast`.
* Added metadata for filetype.
* Add Discord connector to pull messages from a list of channels
* Refactor `unstructured/file-utils/filetype.py` to better utilise hashmap to return mime type.
* Add local declaration of DOCX_MIME_TYPES and XLSX_MIME_TYPES for `test_filetype.py`.

### Features

* Add `partition_xml` for XML files.
* Add `partition_xlsx` for Microsoft Excel documents.

### Fixes

* Supports `hml` filetype for partition as a variation of html filetype.
* Makes `pytesseract` a function level import in `partition_pdf` so you can use the `"fast"`
  or `"hi_res"` strategies if `pytesseract` is not installed. Also adds the
  `required_dependencies` decorator for the `"hi_res"` and `"ocr_only"` strategies.
* Fix to ensure `filename` is tracked in metadata for `docx` tables.

## 0.6.6

### Enhancements

* Adds an `"auto"` strategy that chooses the partitioning strategy based on document
  characteristics and function kwargs. This is the new default strategy for `partition_pdf`
  and `partition_image`. Users can maintain existing behavior by explicitly setting
  `strategy="hi_res"`.
* Added an additional trace logger for NLP debugging.
* Add `get_date` method to `ElementMetadata` for converting the datestring to a `datetime` object.
* Cleanup the `filename` attribute on `ElementMetadata` to remove the full filepath.

### Features

* Added table reading as html with URL parsing to `partition_docx` in docx
* Added metadata field for text_as_html for docx files

### Fixes

* `fileutils/file_type` check json and eml decode ignore error
* `partition_email` was updated to more flexibly handle deviations from the RFC-2822 standard.
  The time in the metadata returns `None` if the time does not match RFC-2822 at all.
* Include all metadata fields when converting to dataframe or CSV

## 0.6.5

### Enhancements

* Added support for SpooledTemporaryFile file argument.

### Features

### Fixes


## 0.6.4

### Enhancements

* Added an "ocr_only" strategy for `partition_pdf`. Refactored the strategy decision
  logic into its own module.

### Features

### Fixes

## 0.6.3

### Enhancements

* Add an "ocr_only" strategy for `partition_image`.

### Features

* Added `partition_multiple_via_api` for partitioning multiple documents in a single REST
  API call.
* Added `stage_for_baseplate` function to prepare outputs for ingestion into Baseplate.
* Added `partition_odt` for processing Open Office documents.

### Fixes

* Updates the grouping logic in the `partition_pdf` fast strategy to group together text
  in the same bounding box.

## 0.6.2

### Enhancements

* Added logic to `partition_pdf` for detecting copy protected PDFs and falling back
  to the hi res strategy when necessary.


### Features

* Add `partition_via_api` for partitioning documents through the hosted API.

### Fixes

* Fix how `exceeds_cap_ratio` handles empty (returns `True` instead of `False`)
* Updates `detect_filetype` to properly detect JSONs when the MIME type is `text/plain`.

## 0.6.1

### Enhancements

* Updated the table extraction parameter name to be more descriptive

### Features

### Fixes

## 0.6.0

### Enhancements

* Adds an `ssl_verify` kwarg to `partition` and `partition_html` to enable turning off
  SSL verification for HTTP requests. SSL verification is on by default.
* Allows users to pass in ocr language to `partition_pdf` and `partition_image` through
  the `ocr_language` kwarg. `ocr_language` corresponds to the code for the language pack
  in Tesseract. You will need to install the relevant Tesseract language pack to use a
  given language.

### Features

* Table extraction is now possible for pdfs from `partition` and `partition_pdf`.
* Adds support for extracting attachments from `.msg` files

### Fixes

* Adds an `ssl_verify` kwarg to `partition` and `partition_html` to enable turning off
  SSL verification for HTTP requests. SSL verification is on by default.

## 0.5.13

### Enhancements

* Allow headers to be passed into `partition` when `url` is used.

### Features

* `bytes_string_to_string` cleaning brick for bytes string output.

### Fixes

* Fixed typo in call to `exactly_one` in `partition_json`
* unstructured-documents encode xml string if document_tree is `None` in `_read_xml`.
* Update to `_read_xml` so that Markdown files with embedded HTML process correctly.
* Fallback to "fast" strategy only emits a warning if the user specifies the "hi_res" strategy.
* unstructured-partition-text_type exceeds_cap_ratio fix returns and how capitalization ratios are calculated
* `partition_pdf` and `partition_text` group broken paragraphs to avoid fragmented `NarrativeText` elements.
* .json files resolved as "application/json" on centos7 (or other installs with older libmagic libs)

## 0.5.12

### Enhancements

* Add OS mimetypes DB to docker image, mainly for unstructured-api compat.
* Use the image registry as a cache when building Docker images.
* Adds the ability for `partition_text` to group together broken paragraphs.
* Added method to utils to allow date time format validation

### Features
* Add Slack connector to pull messages for a specific channel

* Add --partition-by-api parameter to unstructured-ingest
* Added `partition_rtf` for processing rich text files.
* `partition` now accepts a `url` kwarg in addition to `file` and `filename`.

### Fixes

* Allow encoding to be passed into `replace_mime_encodings`.
* unstructured-ingest connector-specific dependencies are imported on demand.
* unstructured-ingest --flatten-metadata supported for local connector.
* unstructured-ingest fix runtime error when using --metadata-include.

## 0.5.11

### Enhancements

### Features

### Fixes

* Guard against null style attribute in docx document elements
* Update HTML encoding to better support foreign language characters

## 0.5.10

### Enhancements

* Updated inference package
* Add sender, recipient, date, and subject to element metadata for emails

### Features

* Added `--download-only` parameter to `unstructured-ingest`

### Fixes

* FileNotFound error when filename is provided but file is not on disk

## 0.5.9

### Enhancements

### Features

### Fixes

* Convert file to str in helper `split_by_paragraph` for `partition_text`

## 0.5.8

### Enhancements

* Update `elements_to_json` to return string when filename is not specified
* `elements_from_json` may take a string instead of a filename with the `text` kwarg
* `detect_filetype` now does a final fallback to file extension.
* Empty tags are now skipped during the depth check for HTML processing.

### Features

* Add local file system to `unstructured-ingest`
* Add `--max-docs` parameter to `unstructured-ingest`
* Added `partition_msg` for processing MSFT Outlook .msg files.

### Fixes

* `convert_file_to_text` now passes through the `source_format` and `target_format` kwargs.
  Previously they were hard coded.
* Partitioning functions that accept a `text` kwarg no longer raise an error if an empty
  string is passed (and empty list of elements is returned instead).
* `partition_json` no longer fails if the input is an empty list.
* Fixed bug in `chunk_by_attention_window` that caused the last word in segments to be cut-off
  in some cases.

### BREAKING CHANGES

* `stage_for_transformers` now returns a list of elements, making it consistent with other
  staging bricks

## 0.5.7

### Enhancements

* Refactored codebase using `exactly_one`
* Adds ability to pass headers when passing a url in partition_html()
* Added optional `content_type` and `file_filename` parameters to `partition()` to bypass file detection

### Features

* Add `--flatten-metadata` parameter to `unstructured-ingest`
* Add `--fields-include` parameter to `unstructured-ingest`

### Fixes

## 0.5.6

### Enhancements

* `contains_english_word()`, used heavily in text processing, is 10x faster.

### Features

* Add `--metadata-include` and `--metadata-exclude` parameters to `unstructured-ingest`
* Add `clean_non_ascii_chars` to remove non-ascii characters from unicode string

### Fixes

* Fix problem with PDF partition (duplicated test)

## 0.5.4

### Enhancements

* Added Biomedical literature connector for ingest cli.
* Add `FsspecConnector` to easily integrate any existing `fsspec` filesystem as a connector.
* Rename `s3_connector.py` to `s3.py` for readability and consistency with the
  rest of the connectors.
* Now `S3Connector` relies on `s3fs` instead of on `boto3`, and it inherits
  from `FsspecConnector`.
* Adds an `UNSTRUCTURED_LANGUAGE_CHECKS` environment variable to control whether or not language
  specific checks like vocabulary and POS tagging are applied. Set to `"true"` for higher
  resolution partitioning and `"false"` for faster processing.
* Improves `detect_filetype` warning to include filename when provided.
* Adds a "fast" strategy for partitioning PDFs with PDFMiner. Also falls back to the "fast"
  strategy if detectron2 is not available.
* Start deprecation life cycle for `unstructured-ingest --s3-url` option, to be deprecated in
  favor of `--remote-url`.

### Features

* Add `AzureBlobStorageConnector` based on its `fsspec` implementation inheriting
from `FsspecConnector`
* Add `partition_epub` for partitioning e-books in EPUB3 format.

### Fixes

* Fixes processing for text files with `message/rfc822` MIME type.
* Open xml files in read-only mode when reading contents to construct an XMLDocument.

## 0.5.3

### Enhancements

* `auto.partition()` can now load Unstructured ISD json documents.
* Simplify partitioning functions.
* Improve logging for ingest CLI.

### Features

* Add `--wikipedia-auto-suggest` argument to the ingest CLI to disable automatic redirection
  to pages with similar names.
* Add setup script for Amazon Linux 2
* Add optional `encoding` argument to the `partition_(text/email/html)` functions.
* Added Google Drive connector for ingest cli.
* Added Gitlab connector for ingest cli.

### Fixes

## 0.5.2

### Enhancements

* Fully move from printing to logging.
* `unstructured-ingest` now uses a default `--download_dir` of `$HOME/.cache/unstructured/ingest`
rather than a "tmp-ingest-" dir in the working directory.

### Features

### Fixes

* `setup_ubuntu.sh` no longer fails in some contexts by interpreting
`DEBIAN_FRONTEND=noninteractive` as a command
* `unstructured-ingest` no longer re-downloads files when --preserve-downloads
is used without --download-dir.
* Fixed an issue that was causing text to be skipped in some HTML documents.

## 0.5.1

### Enhancements

### Features

### Fixes

* Fixes an error causing JavaScript to appear in the output of `partition_html` sometimes.
* Fix several issues with the `requires_dependencies` decorator, including the error message
  and how it was used, which had caused an error for `unstructured-ingest --github-url ...`.

## 0.5.0

### Enhancements

* Add `requires_dependencies` Python decorator to check dependencies are installed before
  instantiating a class or running a function

### Features

* Added Wikipedia connector for ingest cli.

### Fixes

* Fix `process_document` file cleaning on failure
* Fixes an error introduced in the metadata tracking commit that caused `NarrativeText`
  and `FigureCaption` elements to be represented as `Text` in HTML documents.

## 0.4.16

### Enhancements

* Fallback to using file extensions for filetype detection if `libmagic` is not present

### Features

* Added setup script for Ubuntu
* Added GitHub connector for ingest cli.
* Added `partition_md` partitioner.
* Added Reddit connector for ingest cli.

### Fixes

* Initializes connector properly in ingest.main::MainProcess
* Restricts version of unstructured-inference to avoid multithreading issue

## 0.4.15

### Enhancements

* Added `elements_to_json` and `elements_from_json` for easier serialization/deserialization
* `convert_to_dict`, `dict_to_elements` and `convert_to_csv` are now aliases for functions
  that use the ISD terminology.

### Fixes

* Update to ensure all elements are preserved during serialization/deserialization

## 0.4.14

* Automatically install `nltk` models in the `tokenize` module.

## 0.4.13

* Fixes unstructured-ingest cli.

## 0.4.12

* Adds console_entrypoint for unstructured-ingest, other structure/doc updates related to ingest.
* Add `parser` parameter to `partition_html`.

## 0.4.11

* Adds `partition_doc` for partitioning Word documents in `.doc` format. Requires `libreoffice`.
* Adds `partition_ppt` for partitioning PowerPoint documents in `.ppt` format. Requires `libreoffice`.

## 0.4.10

* Fixes `ElementMetadata` so that it's JSON serializable when the filename is a `Path` object.

## 0.4.9

* Added ingest modules and s3 connector, sample ingest script
* Default to `url=None` for `partition_pdf` and `partition_image`
* Add ability to skip English specific check by setting the `UNSTRUCTURED_LANGUAGE` env var to `""`.
* Document `Element` objects now track metadata

## 0.4.8

* Modified XML and HTML parsers not to load comments.

## 0.4.7

* Added the ability to pull an HTML document from a url in `partition_html`.
* Added the the ability to get file summary info from lists of filenames and lists
  of file contents.
* Added optional page break to `partition` for `.pptx`, `.pdf`, images, and `.html` files.
* Added `to_dict` method to document elements.
* Include more unicode quotes in `replace_unicode_quotes`.

## 0.4.6

* Loosen the default cap threshold to `0.5`.
* Add a `UNSTRUCTURED_NARRATIVE_TEXT_CAP_THRESHOLD` environment variable for controlling
  the cap ratio threshold.
* Unknown text elements are identified as `Text` for HTML and plain text documents.
* `Body Text` styles no longer default to `NarrativeText` for Word documents. The style information
  is insufficient to determine that the text is narrative.
* Upper cased text is lower cased before checking for verbs. This helps avoid some missed verbs.
* Adds an `Address` element for capturing elements that only contain an address.
* Suppress the `UserWarning` when detectron is called.
* Checks that titles and narrative test have at least one English word.
* Checks that titles and narrative text are at least 50% alpha characters.
* Restricts titles to a maximum word length. Adds a `UNSTRUCTURED_TITLE_MAX_WORD_LENGTH`
  environment variable for controlling the max number of words in a title.
* Updated `partition_pptx` to order the elements on the page

## 0.4.4

* Updated `partition_pdf` and `partition_image` to return `unstructured` `Element` objects
* Fixed the healthcheck url path when partitioning images and PDFs via API
* Adds an optional `coordinates` attribute to document objects
* Adds `FigureCaption` and `CheckBox` document elements
* Added ability to split lists detected in `LayoutElement` objects
* Adds `partition_pptx` for partitioning PowerPoint documents
* LayoutParser models now download from HugginfaceHub instead of DropBox
* Fixed file type detection for XML and HTML files on Amazone Linux

## 0.4.3

* Adds `requests` as a base dependency
* Fix in `exceeds_cap_ratio` so the function doesn't break with empty text
* Fix bug in `_parse_received_data`.
* Update `detect_filetype` to properly handle `.doc`, `.xls`, and `.ppt`.

## 0.4.2

* Added `partition_image` to process documents in an image format.
* Fixed utf-8 encoding error in `partition_email` with attachments for `text/html`

## 0.4.1

* Added support for text files in the `partition` function
* Pinned `opencv-python` for easier installation on Linux

## 0.4.0

* Added generic `partition` brick that detects the file type and routes a file to the appropriate
  partitioning brick.
* Added a file type detection module.
* Updated `partition_html` and `partition_eml` to support file-like objects in 'rb' mode.
* Cleaning brick for removing ordered bullets `clean_ordered_bullets`.
* Extract brick method for ordered bullets `extract_ordered_bullets`.
* Test for `clean_ordered_bullets`.
* Test for `extract_ordered_bullets`.
* Added `partition_docx` for pre-processing Word Documents.
* Added new REGEX patterns to extract email header information
* Added new functions to extract header information `parse_received_data` and `partition_header`
* Added new function to parse plain text files `partition_text`
* Added new cleaners functions `extract_ip_address`, `extract_ip_address_name`, `extract_mapi_id`, `extract_datetimetz`
* Add new `Image` element and function to find embedded images `find_embedded_images`
* Added `get_directory_file_info` for summarizing information about source documents

## 0.3.5

* Add support for local inference
* Add new pattern to recognize plain text dash bullets
* Add test for bullet patterns
* Fix for `partition_html` that allows for processing `div` tags that have both text and child
  elements
* Add ability to extract document metadata from `.docx`, `.xlsx`, and `.jpg` files.
* Helper functions for identifying and extracting phone numbers
* Add new function `extract_attachment_info` that extracts and decodes the attachment
of an email.
* Staging brick to convert a list of `Element`s to a `pandas` dataframe.
* Add plain text functionality to `partition_email`

## 0.3.4

* Python-3.7 compat

## 0.3.3

* Removes BasicConfig from logger configuration
* Adds the `partition_email` partitioning brick
* Adds the `replace_mime_encodings` cleaning bricks
* Small fix to HTML parsing related to processing list items with sub-tags
* Add `EmailElement` data structure to store email documents

## 0.3.2

* Added `translate_text` brick for translating text between languages
* Add an `apply` method to make it easier to apply cleaners to elements

## 0.3.1

* Added \_\_init.py\_\_ to `partition`

## 0.3.0

* Implement staging brick for Argilla. Converts lists of `Text` elements to `argilla` dataset classes.
* Removing the local PDF parsing code and any dependencies and tests.
* Reorganizes the staging bricks in the unstructured.partition module
* Allow entities to be passed into the Datasaur staging brick
* Added HTML escapes to the `replace_unicode_quotes` brick
* Fix bad responses in partition_pdf to raise ValueError
* Adds `partition_html` for partitioning HTML documents.

## 0.2.6

* Small change to how \_read is placed within the inheritance structure since it doesn't really apply to pdf
* Add partitioning brick for calling the document image analysis API

## 0.2.5

* Update python requirement to >=3.7

## 0.2.4

* Add alternative way of importing `Final` to support google colab

## 0.2.3

* Add cleaning bricks for removing prefixes and postfixes
* Add cleaning bricks for extracting text before and after a pattern

## 0.2.2

* Add staging brick for Datasaur

## 0.2.1

* Added brick to convert an ISD dictionary to a list of elements
* Update `PDFDocument` to use the `from_file` method
* Added staging brick for CSV format for ISD (Initial Structured Data) format.
* Added staging brick for separating text into attention window size chunks for `transformers`.
* Added staging brick for LabelBox.
* Added ability to upload LabelStudio predictions
* Added utility function for JSONL reading and writing
* Added staging brick for CSV format for Prodigy
* Added staging brick for Prodigy
* Added ability to upload LabelStudio annotations
* Added text_field and id_field to stage_for_label_studio signature

## 0.2.0

* Initial release of unstructured<|MERGE_RESOLUTION|>--- conflicted
+++ resolved
@@ -1,13 +1,11 @@
-## 0.7.8-dev0
-
-### Enhancements
-
-<<<<<<< HEAD
+## 0.7.8-dev1
+
+### Enhancements
+
 * Updated inference package
 
 ### Features
 
-=======
 * Adds recursive functionality to all fsspec connectors
 * Adds generic --recursive ingest flag
 
@@ -15,7 +13,6 @@
 
 * Adds Google Cloud Service connector
 
->>>>>>> 3b472cb7
 ### Fixes
 
 ## 0.7.7
