## 0.11.0-dev3

### Enhancements

* **Add a class for the strategy constants.** Add a class `PartitionStrategy` for the strategy constants and use the constants to replace strategy strings.
* **Temporary Support for paddle language parameter.** User can specify default langage code for paddle with ENV `DEFAULT_PADDLE_LANG` before we have the language mapping for paddle.
<<<<<<< HEAD
* **Move Hi_res model initialization file out of ingest for dockerfile** so that dockerfile doesn't need to pull ingest dependencies when downloading the Hi_res model.
=======
* **Improve DOCX page-break fidelity.** Improve page-break fidelity such that a paragraph containing a page-break is split into two elements, one containing the text before the page-break and the other the text after. Emit the PageBreak element between these two and assign the correct page-number (n and n+1 respectively) to the two textual elements.
>>>>>>> 9c66eab8

### Features

* **Add ad-hoc fields to ElementMetadata instance.** End-users can now add their own metadata fields simply by assigning to an element-metadata attribute-name of their choice, like `element.metadata.coefficient = 0.58`. These fields will round-trip through JSON and can be accessed with dotted notation.
* **MongoDB Destination Connector** New destination connector added to all CLI ingest commands to support writing partitioned json output to mongodb.

### Fixes

* **Handle errors when extracting PDF text** Certain pdfs throw unexpected errors when being opened by `pdfminer`, causing `partition_pdf()` to fail. We expect to be able to partition smoothly using an alternative strategy if text extraction doesn't work.  Added exception handling to handle unexpected errors when extracting pdf text and to help determine pdf strategy.
* **Fix `fast` strategy fall back to `ocr_only`** The `fast` strategy should not fall back to a more expensive strategy.
* **Remove default user ./ssh folder** The default notebook user during image build would create the known_hosts file with incorrect ownership, this is legacy and no longer needed so it was removed.
* **Include `languages` in metadata when partitioning strategy='hi_res' or 'fast'** User defined `languages` was previously used for text detection, but not included in the resulting element metadata for some strategies. `languages` will now be included in the metadata regardless of partition strategy for pdfs and images.
* **Handle a case where Paddle returns a list item in ocr_data as None** In partition, while parsing PaddleOCR data, it was assumed that PaddleOCR does not return None for any list item in ocr_data. Removed the assumption by skipping the text region whenever this happens.
* **Fix some pdfs returning `KeyError: 'N'`** Certain pdfs were throwing this error when being opened by pdfminer. Added a wrapper function for pdfminer that allows these documents to be partitioned.
* **Fix mis-splits on `Table` chunks.** Remedies repeated appearance of full `.text_as_html` on metadata of each `TableChunk` split from a `Table` element too large to fit in the chunking window.

## 0.10.30

### Enhancements

* **Support nested DOCX tables.** In DOCX, like HTML, a table cell can itself contain a table. In this case, create nested HTML tables to reflect that structure and create a plain-text table with captures all the text in nested tables, formatting it as a reasonable facsimile of a table.
* **Add connection check to ingest connectors** Each source and destination connector now support a `check_connection()` method which makes sure a valid connection can be established with the source/destination given any authentication credentials in a lightweight request.

### Features

* **Add functionality to do a second OCR on cropped table images.** Changes to the values for scaling ENVs affect entire page OCR output(OCR regression) so we now do a second OCR for tables.
* **Adds ability to pass timeout for a request when partitioning via a `url`.** `partition` now accepts a new optional parameter `request_timeout` which if set will prevent any `requests.get` from hanging indefinitely and instead will raise a timeout error. This is useful when partitioning a url that may be slow to respond or may not respond at all.

### Fixes

* **Fix logic that determines pdf auto strategy.** Previously, `_determine_pdf_auto_strategy` returned `hi_res` strategy only if `infer_table_structure` was true. It now returns the `hi_res` strategy if either `infer_table_structure` or `extract_images_in_pdf` is true.
* **Fix invalid coordinates when parsing tesseract ocr data.** Previously, when parsing tesseract ocr data, the ocr data had invalid bboxes if zoom was set to `0`. A logical check is now added to avoid such error.
* **Fix ingest partition parameters not being passed to the api.** When using the --partition-by-api flag via unstructured-ingest, none of the partition arguments are forwarded, meaning that these options are disregarded. With this change, we now pass through all of the relevant partition arguments to the api. This allows a user to specify all of the same partition arguments they would locally and have them respected when specifying --partition-by-api.
* **Support tables in section-less DOCX.** Generalize solution for MS Chat Transcripts exported as DOCX by including tables in the partitioned output when present.
* **Support tables that contain only numbers when partitioning via `ocr_only`** Tables that contain only numbers are returned as floats in a pandas.DataFrame when the image is converted from `.image_to_data()`. An AttributeError was raised downstream when trying to `.strip()` the floats.
* **Improve DOCX page-break detection.** DOCX page breaks are reliably indicated by `w:lastRenderedPageBreak` elements present in the document XML. Page breaks are NOT reliably indicated by "hard" page-breaks inserted by the author and when present are redundant to a `w:lastRenderedPageBreak` element so cause over-counting if used. Use rendered page-breaks only.

## 0.10.29

### Enhancements

* **Adds include_header argument for partition_csv and partition_tsv** Now supports retaining header rows in CSV and TSV documents element partitioning.
* **Add retry logic for all source connectors** All http calls being made by the ingest source connectors have been isolated and wrapped by the `SourceConnectionNetworkError` custom error, which triggers the retry logic, if enabled, in the ingest pipeline.
* **Google Drive source connector supports credentials from memory** Originally, the connector expected a filepath to pull the credentials from when creating the client. This was expanded to support passing that information from memory as a dict if access to the file system might not be available.
* **Add support for generic partition configs in ingest cli** Along with the explicit partition options supported by the cli, an `additional_partition_args` arg was added to allow users to pass in any other arguments that should be added when calling partition(). This helps keep any changes to the input parameters of the partition() exposed in the CLI.
* **Map full output schema for table-based destination connectors** A full schema was introduced to map the type of all output content from the json partition output and mapped to a flattened table structure to leverage table-based destination connectors. The delta table destination connector was updated at the moment to take advantage of this.
* **Incorporate multiple embedding model options into ingest, add diff test embeddings** Problem: Ingest pipeline already supported embedding functionality, however users might want to use different types of embedding providers. Enhancement: Extend ingest pipeline so that users can specify and embed via a particular embedding provider from a range of options. Also adds a diff test to compare output from an embedding module with the expected output

### Features

* **Allow setting table crop parameter** In certain circumstances, adjusting the table crop padding may improve table.

### Fixes

* **Fixes `partition_text` to prevent empty elements** Adds a check to filter out empty bullets.
* **Handle empty string for `ocr_languages` with values for `languages`** Some API users ran into an issue with sending `languages` params because the API defaulted to also using an empty string for `ocr_languages`. This update handles situations where `languages` is defined and `ocr_languages` is an empty string.
* **Fix PDF tried to loop through None** Previously the PDF annotation extraction tried to loop through `annots` that resolved out as None. A logical check added to avoid such error.
* **Ingest session handler not being shared correctly** All ingest docs that leverage the session handler should only need to set it once per process. It was recreating it each time because the right values weren't being set nor available given how dataclasses work in python.
* **Ingest download-only fix.** Previously the download only flag was being checked after the doc factory pipeline step, which occurs before the files are actually downloaded by the source node. This check was moved after the source node to allow for the files to be downloaded first before exiting the pipeline.
* **Fix flaky chunk-metadata.** Prior implementation was sensitive to element order in the section resulting in metadata values sometimes being dropped. Also, not all metadata items can be consolidated across multiple elements (e.g. coordinates) and so are now dropped from consolidated metadata.
* **Fix tesseract error `Estimating resolution as X`** leaded by invalid language parameters input. Proceed with defalut language `eng` when `lang.py` fails to find valid language code for tesseract, so that we don't pass an empty string to tesseract CLI and raise an exception in downstream.

## 0.10.28

### Enhancements

* **Add table structure evaluation helpers** Adds functions to evaluate the similarity between predicted table structure and actual table structure.
* **Use `yolox` by default for table extraction when partitioning pdf/image** `yolox` model provides higher recall of the table regions than the quantized version and it is now the default element detection model when `infer_table_structure=True` for partitioning pdf/image files
* **Remove pdfminer elements from inside tables** Previously, when using `hi_res` some elements where extracted using pdfminer too, so we removed pdfminer from the tables pipeline to avoid duplicated elements.
* **Fsspec downstream connectors** New destination connector added to ingest CLI, users may now use `unstructured-ingest` to write to any of the following:
  * Azure
  * Box
  * Dropbox
  * Google Cloud Service

### Features

* **Update `ocr_only` strategy in `partition_pdf()`** Adds the functionality to get accurate coordinate data when partitioning PDFs and Images with the `ocr_only` strategy.

### Fixes
* **Fixed SharePoint permissions for the fetching to be opt-in** Problem: Sharepoint permissions were trying to be fetched even when no reletad cli params were provided, and this gave an error due to values for those keys not existing. Fix: Updated getting keys to be with .get() method and changed the "skip-check" to check individual cli params rather than checking the existance of a config object.

* **Fixes issue where tables from markdown documents were being treated as text** Problem: Tables from markdown documents were being treated as text, and not being extracted as tables. Solution: Enable the `tables` extension when instantiating the `python-markdown` object. Importance: This will allow users to extract structured data from tables in markdown documents.
* **Fix wrong logger for paddle info** Replace the logger from unstructured-inference with the logger from unstructured for paddle_ocr.py module.
* **Fix ingest pipeline to be able to use chunking and embedding together** Problem: When ingest pipeline was using chunking and embedding together, embedding outputs were empty and the outputs of chunking couldn't be re-read into memory and be forwarded to embeddings. Fix: Added CompositeElement type to TYPE_TO_TEXT_ELEMENT_MAP to be able to process CompositeElements with unstructured.staging.base.isd_to_elements
* **Fix unnecessary mid-text chunk-splitting.** The "pre-chunker" did not consider separator blank-line ("\n\n") length when grouping elements for a single chunk. As a result, sections were frequently over-populated producing a over-sized chunk that required mid-text splitting.
* **Fix frequent dissociation of title from chunk.** The sectioning algorithm included the title of the next section with the prior section whenever it would fit, frequently producing association of a section title with the prior section and dissociating it from its actual section. Fix this by performing combination of whole sections only.
* **Fix PDF attempt to get dict value from string.** Fixes a rare edge case that prevented some PDF's from being partitioned. The `get_uris_from_annots` function tried to access the dictionary value of a string instance variable. Assign `None` to the annotation variable if the instance type is not dictionary to avoid the erroneous attempt.

## 0.10.27

### Enhancements

* **Leverage dict to share content across ingest pipeline** To share the ingest doc content across steps in the ingest pipeline, this was updated to use a multiprocessing-safe dictionary so changes get persisted and each step has the option to modify the ingest docs in place.

### Features

### Fixes

* **Removed `ebooklib` as a dependency** `ebooklib` is licensed under AGPL3, which is incompatible with the Apache 2.0 license. Thus it is being removed.
* **Caching fixes in ingest pipeline** Previously, steps like the source node were not leveraging parameters such as `re_download` to dictate if files should be forced to redownload rather than use what might already exist locally.

## 0.10.26

### Enhancements

* **Add text CCT CI evaluation workflow** Adds cct text extraction evaluation metrics to the current ingest workflow to measure the performance of each file extracted as well as aggregated-level performance.

### Features

* **Functionality to catch and classify overlapping/nested elements** Method to identify overlapping-bboxes cases within detected elements in a document. It returns two values: a boolean defining if there are overlapping elements present, and a list reporting them with relevant metadata. The output includes information about the `overlapping_elements`, `overlapping_case`, `overlapping_percentage`, `largest_ngram_percentage`, `overlap_percentage_total`, `max_area`, `min_area`, and `total_area`.
* **Add Local connector source metadata** python's os module used to pull stats from local file when processing via the local connector and populates fields such as last modified time, created time.

### Fixes

* **Fixes elements partitioned from an image file missing certain metadata** Metadata for image files, like file type, was being handled differently from other file types. This caused a bug where other metadata, like the file name, was being missed. This change brought metadata handling for image files to be more in line with the handling for other file types so that file name and other metadata fields are being captured.
* **Adds `typing-extensions` as an explicit dependency** This package is an implicit dependency, but the module is being imported directly in `unstructured.documents.elements` so the dependency should be explicit in case changes in other dependencies lead to `typing-extensions` being dropped as a dependency.
* **Stop passing `extract_tables` to `unstructured-inference` since it is now supported in `unstructured` instead** Table extraction previously occurred in `unstructured-inference`, but that logic, except for the table model itself, is now a part of the `unstructured` library. Thus the parameter triggering table extraction is no longer passed to the `unstructured-inference` package. Also noted the table output regression for PDF files.
* **Fix a bug in Table partitioning** Previously the `skip_infer_table_types` variable used in `partition` was not being passed down to specific file partitioners. Now you can utilize the `skip_infer_table_types` list variable when calling `partition` to specify the filetypes for which you want to skip table extraction, or the `infer_table_structure` boolean variable on the file specific partitioning function.
* **Fix partition docx without sections** Some docx files, like those from teams output, do not contain sections and it would produce no results because the code assumes all components are in sections. Now if no sections is detected from a document we iterate through the paragraphs and return contents found in the paragraphs.
* **Fix out-of-order sequencing of split chunks.** Fixes behavior where "split" chunks were inserted at the beginning of the chunk sequence. This would produce a chunk sequence like [5a, 5b, 3a, 3b, 1, 2, 4] when sections 3 and 5 exceeded `max_characters`.
* **Deserialization of ingest docs fixed** When ingest docs are being deserialized as part of the ingest pipeline process (cli), there were certain fields that weren't getting persisted (metadata and date processed). The from_dict method was updated to take these into account and a unit test added to check.
* **Map source cli command configs when destination set** Due to how the source connector is dynamically called when the destination connector is set via the CLI, the configs were being set incorrectoy, causing the source connector to break. The configs were fixed and updated to take into account Fsspec-specific connectors.

## 0.10.25

### Enhancements

* **Duplicate CLI param check** Given that many of the options associated with the `Click` based cli ingest commands are added dynamically from a number of configs, a check was incorporated to make sure there were no duplicate entries to prevent new configs from overwriting already added options.
* **Ingest CLI refactor for better code reuse** Much of the ingest cli code can be templated and was a copy-paste across files, adding potential risk. Code was refactored to use a base class which had much of the shared code templated.

### Features

* **Table OCR refactor** support Table OCR with pre-computed OCR data to ensure we only do one OCR for entrie document. User can specify
ocr agent tesseract/paddle in environment variable `OCR_AGENT` for OCRing the entire document.
* **Adds accuracy function** The accuracy scoring was originally an option under `calculate_edit_distance`. For easy function call, it is now a wrapper around the original function that calls edit_distance and return as "score".
* **Adds HuggingFaceEmbeddingEncoder** The HuggingFace Embedding Encoder uses a local embedding model as opposed to using an API.
* **Add AWS bedrock embedding connector** `unstructured.embed.bedrock` now provides a connector to use AWS bedrock's `titan-embed-text` model to generate embeddings for elements. This features requires valid AWS bedrock setup and an internet connectionto run.

### Fixes

* **Import PDFResourceManager more directly** We were importing `PDFResourceManager` from `pdfminer.converter` which was causing an error for some users. We changed to import from the actual location of `PDFResourceManager`, which is `pdfminer.pdfinterp`.
* **Fix language detection of elements with empty strings** This resolves a warning message that was raised by `langdetect` if the language was attempted to be detected on an empty string. Language detection is now skipped for empty strings.
* **Fix chunks breaking on regex-metadata matches.** Fixes "over-chunking" when `regex_metadata` was used, where every element that contained a regex-match would start a new chunk.
* **Fix regex-metadata match offsets not adjusted within chunk.** Fixes incorrect regex-metadata match start/stop offset in chunks where multiple elements are combined.
* **Map source cli command configs when destination set** Due to how the source connector is dynamically called when the destination connector is set via the CLI, the configs were being set incorrectoy, causing the source connector to break. The configs were fixed and updated to take into account Fsspec-specific connectors.
* **Fix metrics folder not discoverable** Fixes issue where unstructured/metrics folder is not discoverable on PyPI by adding an `__init__.py` file under the folder.
* **Fix a bug when `parition_pdf` get `model_name=None`** In API usage the `model_name` value is `None` and the `cast` function in `partition_pdf` would return `None` and lead to attribution error. Now we use `str` function to explicit convert the content to string so it is garanteed to have `starts_with` and other string functions as attributes
* **Fix html partition fail on tables without `tbody` tag** HTML tables may sometimes just contain headers without body (`tbody` tag)

## 0.10.24

### Enhancements

* **Improve natural reading order** Some `OCR` elements with only spaces in the text have full-page width in the bounding box, which causes the `xycut` sorting to not work as expected. Now the logic to parse OCR results removes any elements with only spaces (more than one space).
* **Ingest compression utilities and fsspec connector support** Generic utility code added to handle files that get pulled from a source connector that are either tar or zip compressed and uncompress them locally. This is then processed using a local source connector. Currently this functionality has been incorporated into the fsspec connector and all those inheriting from it (currently: Azure Blob Storage, Google Cloud Storage, S3, Box, and Dropbox).
* **Ingest destination connectors support for writing raw list of elements** Along with the default write method used in the ingest pipeline to write the json content associated with the ingest docs, each destination connector can now also write a raw list of elements to the desired downstream location without having an ingest doc associated with it.

### Features

* **Adds element type percent match function** In order to evaluate the element type extracted, we add a function that calculates the matched percentage between two frequency dictionary.

### Fixes

* **Fix paddle model file not discoverable** Fixes issue where ocr_models/paddle_ocr.py file is not discoverable on PyPI by adding
an `__init__.py` file under the folder.
* **Chipper v2 Fixes** Includes fix for a memory leak and rare last-element bbox fix. (unstructured-inference==0.7.7)
* **Fix image resizing issue** Includes fix related to resizing images in the tables pipeline. (unstructured-inference==0.7.6)

## 0.10.23

### Enhancements

* **Add functionality to limit precision when serializing to json** Precision for `points` is limited to 1 decimal point if coordinates["system"] == "PixelSpace" (otherwise 2 decimal points?). Precision for `detection_class_prob` is limited to 5 decimal points.
* **Fix csv file detection logic when mime-type is text/plain** Previously the logic to detect csv file type was considering only first row's comma count comparing with the header_row comma count and both the rows being same line the result was always true, Now the logic is changed to consider the comma's count for all the lines except first line and compare with header_row comma count.
* **Improved inference speed for Chipper V2** API requests with 'hi_res_model_name=chipper' now have ~2-3x faster responses.

### Features

### Fixes

* **Cleans up temporary files after conversion** Previously a file conversion utility was leaving temporary files behind on the filesystem without removing them when no longer needed. This fix helps prevent an accumulation of temporary files taking up excessive disk space.
* **Fixes `under_non_alpha_ratio` dividing by zero** Although this function guarded against a specific cause of division by zero, there were edge cases slipping through like strings with only whitespace. This update more generally prevents the function from performing a division by zero.
* **Fix languages default** Previously the default language was being set to English when elements didn't have text or if langdetect could not detect the language. It now defaults to None so there is not misleading information about the language detected.
* **Fixes recursion limit error that was being raised when partitioning Excel documents of a certain size** Previously we used a recursive method to find subtables within an excel sheet. However this would run afoul of Python's recursion depth limit when there was a contiguous block of more than 1000 cells within a sheet. This function has been updated to use the NetworkX library which avoids Python recursion issues.

## 0.10.22

### Enhancements

* **bump `unstructured-inference` to `0.7.3`** The updated version of `unstructured-inference` supports a new version of the Chipper model, as well as a cleaner schema for its output classes. Support is included for new inference features such as hierarchy and ordering.
* **Expose skip_infer_table_types in ingest CLI.** For each connector a new `--skip-infer-table-types` parameter was added to map to the `skip_infer_table_types` partition argument. This gives more granular control to unstructured-ingest users, allowing them to specify the file types for which we should attempt table extraction.
* **Add flag to ingest CLI to raise error if any single doc fails in pipeline** Currently if a single doc fails in the pipeline, the whole thing halts due to the error. This flag defaults to log an error but continue with the docs it can.
* **Emit hyperlink metadata for DOCX file-type.** DOCX partitioner now adds `metadata.links`, `metadata.link_texts` and `metadata.link_urls` for elements that contain a hyperlink that points to an external resource. So-called "jump" links pointing to document internal locations (such as those found in a table-of-contents "jumping" to a chapter or section) are excluded.

### Features

* **Add `elements_to_text` as a staging helper function** In order to get a single clean text output from unstructured for metric calculations, automate the process of extracting text from elements using this function.
* **Adds permissions(RBAC) data ingestion functionality for the Sharepoint connector.** Problem: Role based access control is an important component in many data storage systems. Users may need to pass permissions (RBAC) data to downstream systems when ingesting data. Feature: Added permissions data ingestion functionality to the Sharepoint connector.

### Fixes

* **Fixes PDF list parsing creating duplicate list items** Previously a bug in PDF list item parsing caused removal of other elements and duplication of the list item
* **Fixes duplicated elements** Fixes issue where elements are duplicated when embeddings are generated. This will allow users to generate embeddings for their list of Elements without duplicating/breaking the orginal content.
* **Fixes failure when flagging for embeddings through unstructured-ingest** Currently adding the embedding parameter to any connector results in a failure on the copy stage. This is resolves the issue by adding the IngestDoc to the context map in the embedding node's `run` method. This allows users to specify that connectors fetch embeddings without failure.
* **Fix ingest pipeline reformat nodes not discoverable** Fixes issue where  reformat nodes raise ModuleNotFoundError on import. This was due to the directory was missing `__init__.py` in order to make it discoverable.
* **Fix default language in ingest CLI** Previously the default was being set to english which injected potentially incorrect information to downstream language detection libraries. By setting the default to None allows those libraries to better detect what language the text is in the doc being processed.

## 0.10.21

* **Adds Scarf analytics**.

## 0.10.20

### Enhancements

* **Add document level language detection functionality.** Adds the "auto" default for the languages param to all partitioners. The primary language present in the document is detected using the `langdetect` package. Additional param `detect_language_per_element` is also added for partitioners that return multiple elements. Defaults to `False`.
* **Refactor OCR code** The OCR code for entire page is moved from unstructured-inference to unstructured. On top of continuing support for OCR language parameter, we also support two OCR processing modes, "entire_page" or "individual_blocks".
* **Align to top left when shrinking bounding boxes for `xy-cut` sorting:** Update `shrink_bbox()` to keep top left rather than center.
* **Add visualization script to annotate elements** This script is often used to analyze/visualize elements with coordinates (e.g. partition_pdf()).
* **Adds data source properties to the Jira, Github and Gitlab connectors** These properties (date_created, date_modified, version, source_url, record_locator) are written to element metadata during ingest, mapping elements to information about the document source from which they derive. This functionality enables downstream applications to reveal source document applications, e.g. a link to a GDrive doc, Salesforce record, etc.
* **Improve title detection in pptx documents** The default title textboxes on a pptx slide are now categorized as titles.
* **Improve hierarchy detection in pptx documents** List items, and other slide text are properly nested under the slide title. This will enable better chunking of pptx documents.
* **Refactor of the ingest cli workflow** The refactored approach uses a dynamically set pipeline with a snapshot along each step to save progress and accommodate continuation from a snapshot if an error occurs. This also allows the pipeline to dynamically assign any number of steps to modify the partitioned content before it gets written to a destination.
* **Applies `max_characters=<n>` argument to all element types in `add_chunking_strategy` decorator** Previously this argument was only utilized in chunking Table elements and now applies to all partitioned elements if `add_chunking_strategy` decorator is utilized, further preparing the elements for downstream processing.
* **Add common retry strategy utilities for unstructured-ingest** Dynamic retry strategy with exponential backoff added to Notion source connector.
*
### Features

* **Adds `bag_of_words` and `percent_missing_text` functions** In order to count the word frequencies in two input texts and calculate the percentage of text missing relative to the source document.
* **Adds `edit_distance` calculation metrics** In order to benchmark the cleaned, extracted text with unstructured, `edit_distance` (`Levenshtein distance`) is included.
* **Adds detection_origin field to metadata** Problem: Currently isn't an easy way to find out how an element was created. With this change that information is added. Importance: With this information the developers and users are now able to know how an element was created to make decisions on how to use it. In order tu use this feature
setting UNSTRUCTURED_INCLUDE_DEBUG_METADATA=true is needed.
* **Adds a function that calculates frequency of the element type and its depth** To capture the accuracy of element type extraction, this function counts the occurrences of each unique element type with its depth for use in element metrics.

### Fixes

* **Fix zero division error in annotation bbox size** This fixes the bug where we find annotation bboxes realted to an element that need to divide the intersection size between annotation bbox and element bbox by the size of the annotation bbox
* **Fix prevent metadata module from importing dependencies from unnecessary modules** Problem: The `metadata` module had several top level imports that were only used in and applicable to code related to specific document types, while there were many general-purpose functions. As a result, general-purpose functions couldn't be used without unnecessary dependencies being installed. Fix: moved 3rd party dependency top level imports to inside the functions in which they are used and applied a decorator to check that the dependency is installed and emit a helpful error message if not.
* **Fixes category_depth None value for Title elements** Problem: `Title` elements from `chipper` get `category_depth`= None even when `Headline` and/or `Subheadline` elements are present in the same page. Fix: all `Title` elements with `category_depth` = None should be set to have a depth of 0 instead iff there are `Headline` and/or `Subheadline` element-types present. Importance: `Title` elements should be equivalent html `H1` when nested headings are present; otherwise, `category_depth` metadata can result ambiguous within elements in a page.
* **Tweak `xy-cut` ordering output to be more column friendly** This results in the order of elements more closely reflecting natural reading order which benefits downstream applications. While element ordering from `xy-cut` is usually mostly correct when ordering multi-column documents, sometimes elements from a RHS column will appear before elements in a LHS column. Fix: add swapped `xy-cut` ordering by sorting by X coordinate first and then Y coordinate.
* **Fixes badly initialized Formula** Problem: YoloX contain new types of elements, when loading a document that contain formulas a new element of that class
should be generated, however the Formula class inherits from Element instead of Text. After this change the element is correctly created with the correct class
allowing the document to be loaded. Fix: Change parent class for Formula to Text. Importance: Crucial to be able to load documents that contain formulas.
* **Fixes pdf uri error** An error was encountered when URI type of `GoToR` which refers to pdf resources outside of its own was detected since no condition catches such case. The code is fixing the issue by initialize URI before any condition check.


## 0.10.19

### Enhancements

* **Adds XLSX document level language detection** Enhancing on top of language detection functionality in previous release, we now support language detection within `.xlsx` file type at Element level.
* **bump `unstructured-inference` to `0.6.6`** The updated version of `unstructured-inference` makes table extraction in `hi_res` mode configurable to fine tune table extraction performance; it also improves element detection by adding a deduplication post processing step in the `hi_res` partitioning of pdfs and images.
* **Detect text in HTML Heading Tags as Titles** This will increase the accuracy of hierarchies in HTML documents and provide more accurate element categorization. If text is in an HTML heading tag and is not a list item, address, or narrative text, categorize it as a title.
* **Update python-based docs** Refactor docs to use the actual unstructured code rather than using the subprocess library to run the cli command itself.
* **Adds Table support for the `add_chunking_strategy` decorator to partition functions.** In addition to combining elements under Title elements, user's can now specify the `max_characters=<n>` argument to chunk Table elements into TableChunk elements with `text` and `text_as_html` of length <n> characters. This means partitioned Table results are ready for use in downstream applications without any post processing.
* **Expose endpoint url for s3 connectors** By allowing for the endpoint url to be explicitly overwritten, this allows for any non-AWS data providers supporting the s3 protocol to be supported (i.e. minio).

### Features

* **change default `hi_res` model for pdf/image partition to `yolox`** Now partitioning pdf/image using `hi_res` strategy utilizes `yolox_quantized` model isntead of `detectron2_onnx` model. This new default model has better recall for tables and produces more detailed categories for elements.
* **XLSX can now reads subtables within one sheet** Problem: Many .xlsx files are not created to be read as one full table per sheet. There are subtables, text and header along with more informations to extract from each sheet. Feature: This `partition_xlsx` now can reads subtable(s) within one .xlsx sheet, along with extracting other title and narrative texts. Importance: This enhance the power of .xlsx reading to not only one table per sheet, allowing user to capture more data tables from the file, if exists.
* **Update Documentation on Element Types and Metadata**: We have updated the documentation according to the latest element types and metadata. It includes the common and additional metadata provided by the Partitions and Connectors.

### Fixes

* **Fixes partition_pdf is_alnum reference bug** Problem: The `partition_pdf` when attempt to get bounding box from element experienced a reference before assignment error when the first object is not text extractable.  Fix: Switched to a flag when the condition is met. Importance: Crucial to be able to partition with pdf.
* **Fix various cases of HTML text missing after partition**
  Problem: Under certain circumstances, text immediately after some HTML tags will be misssing from partition result.
  Fix: Updated code to deal with these cases.
  Importance: This will ensure the correctness when partitioning HTML and Markdown documents.
* **Fixes chunking when `detection_class_prob` appears in Element metadata** Problem: when `detection_class_prob` appears in Element metadata, Elements will only be combined by chunk_by_title if they have the same `detection_class_prob` value (which is rare). This is unlikely a case we ever need to support and most often results in no chunking. Fix: `detection_class_prob` is included in the chunking list of metadata keys excluded for similarity comparison. Importance: This change allows `chunk_by_title` to operate as intended for documents which include `detection_class_prob` metadata in their Elements.

## 0.10.18

### Enhancements

* **Better detection of natural reading order in images and PDF's** The elements returned by partition better reflect natural reading order in some cases, particularly in complicated multi-column layouts, leading to better chunking and retrieval for downstream applications. Achieved by improving the `xy-cut` sorting to preprocess bboxes, shrinking all bounding boxes by 90% along x and y axes (still centered around the same center point), which allows projection lines to be drawn where not possible before if layout bboxes overlapped.
* **Improves `partition_xml` to be faster and more memory efficient when partitioning large XML files** The new behavior is to partition iteratively to prevent loading the entire XML tree into memory at once in most use cases.
* **Adds data source properties to SharePoint, Outlook, Onedrive, Reddit, Slack, DeltaTable connectors** These properties (date_created, date_modified, version, source_url, record_locator) are written to element metadata during ingest, mapping elements to information about the document source from which they derive. This functionality enables downstream applications to reveal source document applications, e.g. a link to a GDrive doc, Salesforce record, etc.
* **Add functionality to save embedded images in PDF's separately as images** This allows users to save embedded images in PDF's separately as images, given some directory path. The saved image path is written to the metadata for the Image element. Downstream applications may benefit by providing users with image links from relevant "hits."
* **Azure Cognite Search destination connector** New Azure Cognitive Search destination connector added to ingest CLI.  Users may now use `unstructured-ingest` to write partitioned data from over 20 data sources (so far) to an Azure Cognitive Search index.
* **Improves salesforce partitioning** Partitions Salesforce data as xlm instead of text for improved detail and flexibility. Partitions htmlbody instead of textbody for Salesforce emails. Importance: Allows all Salesforce fields to be ingested and gives Salesforce emails more detailed partitioning.
* **Add document level language detection functionality.** Introduces the "auto" default for the languages param, which then detects the languages present in the document using the `langdetect` package. Adds the document languages as ISO 639-3 codes to the element metadata. Implemented only for the partition_text function to start.
* **PPTX partitioner refactored in preparation for enhancement.** Behavior should be unchanged except that shapes enclosed in a group-shape are now included, as many levels deep as required (a group-shape can itself contain a group-shape).
* **Embeddings support for the SharePoint SourceConnector via unstructured-ingest CLI** The SharePoint connector can now optionally create embeddings from the elements it pulls out during partition and upload those embeddings to Azure Cognitive Search index.
* **Improves hierarchy from docx files by leveraging natural hierarchies built into docx documents**  Hierarchy can now be detected from an indentation level for list bullets/numbers and by style name (e.g. Heading 1, List Bullet 2, List Number).
* **Chunking support for the SharePoint SourceConnector via unstructured-ingest CLI** The SharePoint connector can now optionally chunk the elements pulled out during partition via the chunking unstructured brick. This can be used as a stage before creating embeddings.

### Features

* **Adds `links` metadata in `partition_pdf` for `fast` strategy.** Problem: PDF files contain rich information and hyperlink that Unstructured did not captured earlier. Feature: `partition_pdf` now can capture embedded links within the file along with its associated text and page number. Importance: Providing depth in extracted elements give user a better understanding and richer context of documents. This also enables user to map to other elements within the document if the hyperlink is refered internally.
* **Adds the embedding module to be able to embed Elements** Problem: Many NLP applications require the ability to represent parts of documents in a semantic way. Until now, Unstructured did not have text embedding ability within the core library. Feature: This embedding module is able to track embeddings related data with a class, embed a list of elements, and return an updated list of Elements with the *embeddings* property. The module is also able to embed query strings. Importance: Ability to embed documents or parts of documents will enable users to make use of these semantic representations in different NLP applications, such as search, retrieval, and retrieval augmented generation.

### Fixes

* **Fixes a metadata source serialization bug** Problem: In unstructured elements, when loading an elements json file from the disk, the data_source attribute is assumed to be an instance of DataSourceMetadata and the code acts based on that. However the loader did not satisfy the assumption, and loaded it as a dict instead, causing an error. Fix: Added necessary code block to initialize a DataSourceMetadata object, also refactored DataSourceMetadata.from_dict() method to remove redundant code. Importance: Crucial to be able to load elements (which have data_source fields) from json files.
* **Fixes issue where unstructured-inference was not getting updated** Problem: unstructured-inference was not getting upgraded to the version to match unstructured release when doing a pip install.  Solution: using `pip install unstructured[all-docs]` it will now upgrade both unstructured and unstructured-inference. Importance: This will ensure that the inference library is always in sync with the unstructured library, otherwise users will be using outdated libraries which will likely lead to unintended behavior.
* **Fixes SharePoint connector failures if any document has an unsupported filetype** Problem: Currently the entire connector ingest run fails if a single IngestDoc has an unsupported filetype. This is because a ValueError is raised in the IngestDoc's `__post_init__`. Fix: Adds a try/catch when the IngestConnector runs get_ingest_docs such that the error is logged but all processable documents->IngestDocs are still instantiated and returned. Importance: Allows users to ingest SharePoint content even when some files with unsupported filetypes exist there.
* **Fixes Sharepoint connector server_path issue** Problem: Server path for the Sharepoint Ingest Doc was incorrectly formatted, causing issues while fetching pages from the remote source. Fix: changes formatting of remote file path before instantiating SharepointIngestDocs and appends a '/' while fetching pages from the remote source. Importance: Allows users to fetch pages from Sharepoint Sites.
* **Fixes Sphinx errors.** Fixes errors when running Sphinx `make html` and installs library to suppress warnings.
* **Fixes a metadata backwards compatibility error** Problem: When calling `partition_via_api`, the hosted api may return an element schema that's newer than the current `unstructured`. In this case, metadata fields were added which did not exist in the local `ElementMetadata` dataclass, and `__init__()` threw an error. Fix: remove nonexistent fields before instantiating in `ElementMetadata.from_json()`. Importance: Crucial to avoid breaking changes when adding fields.
* **Fixes issue with Discord connector when a channel returns `None`** Problem: Getting the `jump_url` from a nonexistent Discord `channel` fails. Fix: property `jump_url` is now retrieved within the same context as the messages from the channel. Importance: Avoids cascading issues when the connector fails to fetch information about a Discord channel.
* **Fixes occasionally SIGABTR when writing table with `deltalake` on Linux** Problem: occasionally on Linux ingest can throw a `SIGABTR` when writing `deltalake` table even though the table was written correctly. Fix: put the writing function into a `Process` to ensure its execution to the fullest extent before returning to the main process. Importance: Improves stability of connectors using `deltalake`
* **Fixes badly initialized Formula** Problem: YoloX contain new types of elements, when loading a document that contain formulas a new element of that class should be generated, however the Formula class inherits from Element instead of Text. After this change the element is correctly created with the correct class allowing the document to be loaded. Fix: Change parent class for Formula to Text. Importance: Crucial to be able to load documents that contain formulas.

## 0.10.16

### Enhancements

* **Adds data source properties to Airtable, Confluence, Discord, Elasticsearch, Google Drive, and Wikipedia connectors** These properties (date_created, date_modified, version, source_url, record_locator) are written to element metadata during ingest, mapping elements to information about the document source from which they derive. This functionality enables downstream applications to reveal source document applications, e.g. a link to a GDrive doc, Salesforce record, etc.
* **DOCX partitioner refactored in preparation for enhancement.** Behavior should be unchanged except in multi-section documents containing different headers/footers for different sections. These will now emit all distinct headers and footers encountered instead of just those for the last section.
* **Add a function to map between Tesseract and standard language codes.** This allows users to input language information to the `languages` param in any Tesseract-supported langcode or any ISO 639 standard language code.
* **Add document level language detection functionality.** Introduces the "auto" default for the languages param, which then detects the languages present in the document using the `langdetect` package. Implemented only for the partition_text function to start.

### Features

### Fixes

* ***Fixes an issue that caused a partition error for some PDF's.** Fixes GH Issue 1460 by bypassing a coordinate check if an element has invalid coordinates.

## 0.10.15


### Enhancements

* **Support for better element categories from the next-generation image-to-text model ("chipper").** Previously, not all of the classifications from Chipper were being mapped to proper `unstructured` element categories so the consumer of the library would see many `UncategorizedText` elements. This fixes the issue, improving the granularity of the element categories outputs for better downstream processing and chunking. The mapping update is:
  * "Threading": `NarrativeText`
  * "Form": `NarrativeText`
  * "Field-Name": `Title`
  * "Value": `NarrativeText`
  * "Link": `NarrativeText`
  * "Headline": `Title` (with `category_depth=1`)
  * "Subheadline": `Title` (with `category_depth=2`)
  * "Abstract": `NarrativeText`
* **Better ListItem grouping for PDF's (fast strategy).** The `partition_pdf` with `fast` strategy previously broke down some numbered list item lines as separate elements. This enhancement leverages the x,y coordinates and bbox sizes to help decide whether the following chunk of text is a continuation of the immediate previous detected ListItem element or not, and not detect it as its own non-ListItem element.
* **Fall back to text-based classification for uncategorized Layout elements for Images and PDF's**. Improves element classification by running existing text-based rules on previously `UncategorizedText` elements.
* **Adds table partitioning for Partitioning for many doc types including: .html, .epub., .md, .rst, .odt, and .msg.** At the core of this change is the .html partition functionality, which is leveraged by the other effected doc types. This impacts many scenarios where `Table` Elements are now propery extracted.
* **Create and add `add_chunking_strategy` decorator to partition functions.** Previously, users were responsible for their own chunking after partitioning elements, often required for downstream applications. Now, individual elements may be combined into right-sized chunks where min and max character size may be specified if `chunking_strategy=by_title`. Relevant elements are grouped together for better downstream results. This enables users immediately use partitioned results effectively in downstream applications (e.g. RAG architecture apps) without any additional post-processing.
* **Adds `languages` as an input parameter and marks `ocr_languages` kwarg for deprecation in pdf, image, and auto partitioning functions.** Previously, language information was only being used for Tesseract OCR for image-based documents and was in a Tesseract specific string format, but by refactoring into a list of standard language codes independent of Tesseract, the `unstructured` library will better support `languages` for other non-image pipelines and/or support for other OCR engines.
* **Removes `UNSTRUCTURED_LANGUAGE` env var usage and replaces `language` with `languages` as an input parameter to unstructured-partition-text_type functions.** The previous parameter/input setup was not user-friendly or scalable to the variety of elements being processed. By refactoring the inputted language information into a list of standard language codes, we can support future applications of the element language such as detection, metadata, and multi-language elements. Now, to skip English specific checks, set the `languages` parameter to any non-English language(s).
* **Adds `xlsx` and `xls` filetype extensions to the `skip_infer_table_types` default list in `partition`.** By adding these file types to the input parameter these files should not go through table extraction. Users can still specify if they would like to extract tables from these filetypes, but will have to set the `skip_infer_table_types` to exclude the desired filetype extension. This avoids mis-representing complex spreadsheets where there may be multiple sub-tables and other content.
* **Better debug output related to sentence counting internals**. Clarify message when sentence is not counted toward sentence count because there aren't enough words, relevant for developers focused on `unstructured`s NLP internals.
* **Faster ocr_only speed for partitioning PDF and images.** Use `unstructured_pytesseract.run_and_get_multiple_output` function to reduce the number of calls to `tesseract` by half when partitioning pdf or image with `tesseract`
* **Adds data source properties to fsspec connectors** These properties (date_created, date_modified, version, source_url, record_locator) are written to element metadata during ingest, mapping elements to information about the document source from which they derive. This functionality enables downstream applications to reveal source document applications, e.g. a link to a GDrive doc, Salesforce record, etc.
* **Add delta table destination connector** New delta table destination connector added to ingest CLI.  Users may now use `unstructured-ingest` to write partitioned data from over 20 data sources (so far) to a Delta Table.
* **Rename to Source and Destination Connectors in the Documentation.** Maintain naming consistency between Connectors codebase and documentation with the first addition to a destination connector.
* **Non-HTML text files now return unstructured-elements as opposed to HTML-elements.** Previously the text based files that went through `partition_html` would return HTML-elements but now we preserve the format from the input using `source_format` argument in the partition call.
* **Adds `PaddleOCR` as an optional alternative to `Tesseract`** for OCR in processing of PDF or Image files, it is installable via the `makefile` command `install-paddleocr`. For experimental purposes only.
* **Bump unstructured-inference** to 0.5.28. This version bump markedly improves the output of table data, rendered as `metadata.text_as_html` in an element. These changes include:
  * add env variable `ENTIRE_PAGE_OCR` to specify using paddle or tesseract on entire page OCR
  * table structure detection now pads the input image by 25 pixels in all 4 directions to improve its recall (0.5.27)
  * support paddle with both cpu and gpu and assume it is pre-installed (0.5.26)
  * fix a bug where `cells_to_html` doesn't handle cells spanning multiple rows properly (0.5.25)
  * remove `cv2` preprocessing step before OCR step in table transformer (0.5.24)

### Features

* **Adds element metadata via `category_depth` with default value None**.
  * This additional metadata is useful for vectordb/LLM, chunking strategies, and retrieval applications.
* **Adds a naive hierarchy for elements via a `parent_id` on the element's metadata**
  * Users will now have more metadata for implementing vectordb/LLM chunking strategies. For example, text elements could be queried by their preceding title element.
  * Title elements created from HTML headings will properly nest

### Fixes

* **`add_pytesseract_bboxes_to_elements` no longer returns `nan` values**. The function logic is now broken into new methods
  `_get_element_box` and `convert_multiple_coordinates_to_new_system`
* **Selecting a different model wasn't being respected when calling `partition_image`.** Problem: `partition_pdf` allows for passing a `model_name` parameter. Given the similarity between the image and PDF pipelines, the expected behavior is that `partition_image` should support the same parameter, but `partition_image` was unintentionally not passing along its `kwargs`. This was corrected by adding the kwargs to the downstream call.
* **Fixes a chunking issue via dropping the field "coordinates".** Problem: chunk_by_title function was chunking each element to its own individual chunk while it needed to group elements into a fewer number of chunks. We've discovered that this happens due to a metadata matching logic in chunk_by_title function, and discovered that elements with different metadata can't be put into the same chunk. At the same time, any element with "coordinates" essentially had different metadata than other elements, due each element locating in different places and having different coordinates. Fix: That is why we have included the key "coordinates" inside a list of excluded metadata keys, while doing this "metadata_matches" comparision. Importance: This change is crucial to be able to chunk by title for documents which include "coordinates" metadata in their elements.

## 0.10.14

### Enhancements

* Update all connectors to use new downstream architecture
  * New click type added to parse comma-delimited string inputs
  * Some CLI options renamed

### Features

### Fixes

## 0.10.13

### Enhancements

* Updated documentation: Added back support doc types for partitioning, more Python codes in the API page,  RAG definition, and use case.
* Updated Hi-Res Metadata: PDFs and Images using Hi-Res strategy now have layout model class probabilities added ot metadata.
* Updated the `_detect_filetype_from_octet_stream()` function to use libmagic to infer the content type of file when it is not a zip file.
* Tesseract minor version bump to 5.3.2

### Features

* Add Jira Connector to be able to pull issues from a Jira organization
* Add `clean_ligatures` function to expand ligatures in text


### Fixes

* `partition_html` breaks on `<br>` elements.
* Ingest error handling to properly raise errors when wrapped
* GH issue 1361: fixes a sortig error that prevented some PDF's from being parsed
* Bump unstructured-inference
  * Brings back embedded images in PDF's (0.5.23)

## 0.10.12

### Enhancements

* Removed PIL pin as issue has been resolved upstream
* Bump unstructured-inference
  * Support for yolox_quantized layout detection model (0.5.20)
* YoloX element types added


### Features

* Add Salesforce Connector to be able to pull Account, Case, Campaign, EmailMessage, Lead

### Fixes


* Bump unstructured-inference
  * Avoid divide-by-zero errors swith `safe_division` (0.5.21)

## 0.10.11

### Enhancements

* Bump unstructured-inference
  * Combine entire-page OCR output with layout-detected elements, to ensure full coverage of the page (0.5.19)

### Features

* Add in ingest cli s3 writer

### Fixes

* Fix a bug where `xy-cut` sorting attemps to sort elements without valid coordinates; now xy cut sorting only works when **all** elements have valid coordinates

## 0.10.10

### Enhancements

* Adds `text` as an input parameter to `partition_xml`.
* `partition_xml` no longer runs through `partition_text`, avoiding incorrect splitting
  on carriage returns in the XML. Since `partition_xml` no longer calls `partition_text`,
  `min_partition` and `max_partition` are no longer supported in `partition_xml`.
* Bump `unstructured-inference==0.5.18`, change non-default detectron2 classification threshold
* Upgrade base image from rockylinux 8 to rockylinux 9
* Serialize IngestDocs to JSON when passing to subprocesses

### Features

### Fixes

- Fix a bug where mismatched `elements` and `bboxes` are passed into `add_pytesseract_bbox_to_elements`

## 0.10.9

### Enhancements

* Fix `test_json` to handle only non-extra dependencies file types (plain-text)

### Features

* Adds `chunk_by_title` to break a document into sections based on the presence of `Title`
  elements.
* add new extraction function `extract_image_urls_from_html` to extract all img related URL from html text.

### Fixes

* Make cv2 dependency optional
* Edit `add_pytesseract_bbox_to_elements`'s (`ocr_only` strategy) `metadata.coordinates.points` return type to `Tuple` for consistency.
* Re-enable test-ingest-confluence-diff for ingest tests
* Fix syntax for ingest test check number of files
* Fix csv and tsv partitioners loosing the first line of the files when creating elements

## 0.10.8

### Enhancements

* Release docker image that installs Python 3.10 rather than 3.8

### Features

### Fixes

## 0.10.7

### Enhancements

### Features

### Fixes

* Remove overly aggressive ListItem chunking for images and PDF's which typically resulted in inchorent elements.

## 0.10.6

### Enhancements

* Enable `partition_email` and `partition_msg` to detect if an email is PGP encryped. If
  and email is PGP encryped, the functions will return an empy list of elements and
  emit a warning about the encrypted content.
* Add threaded Slack conversations into Slack connector output
* Add functionality to sort elements using `xy-cut` sorting approach in `partition_pdf` for `hi_res` and `fast` strategies
* Bump unstructured-inference
  * Set OMP_THREAD_LIMIT to 1 if not set for better tesseract perf (0.5.17)

### Features

* Extract coordinates from PDFs and images when using OCR only strategy and add to metadata

### Fixes

* Update `partition_html` to respect the order of `<pre>` tags.
* Fix bug in `partition_pdf_or_image` where two partitions were called if `strategy == "ocr_only"`.
* Bump unstructured-inference
  * Fix issue where temporary files were being left behind (0.5.16)
* Adds deprecation warning for the `file_filename` kwarg to `partition`, `partition_via_api`,
  and `partition_multiple_via_api`.
* Fix documentation build workflow by pinning dependencies

## 0.10.5

### Enhancements

* Create new CI Pipelines
  - Checking text, xml, email, and html doc tests against the library installed without extras
  - Checking each library extra against their respective tests
* `partition` raises an error and tells the user to install the appropriate extra if a filetype
  is detected that is missing dependencies.
* Add custom errors to ingest
* Bump `unstructured-ingest==0.5.15`
  - Handle an uncaught TesseractError (0.5.15)
  - Add TIFF test file and TIFF filetype to `test_from_image_file` in `test_layout` (0.5.14)
* Use `entire_page` ocr mode for pdfs and images
* Add notes on extra installs to docs
* Adds ability to reuse connections per process in unstructured-ingest

### Features
* Add delta table connector

### Fixes

## 0.10.4
* Pass ocr_mode in partition_pdf and set the default back to individual pages for now
* Add diagrams and descriptions for ingest design in the ingest README

### Features
* Supports multipage TIFF image partitioning

### Fixes

## 0.10.2

### Enhancements
* Bump unstructured-inference==0.5.13:
  - Fix extracted image elements being included in layout merge, addresses the issue
    where an entire-page image in a PDF was not passed to the layout model when using hi_res.

### Features

### Fixes

## 0.10.1

### Enhancements
* Bump unstructured-inference==0.5.12:
  - fix to avoid trace for certain PDF's (0.5.12)
  - better defaults for DPI for hi_res and  Chipper (0.5.11)
  - implement full-page OCR (0.5.10)

### Features

### Fixes

* Fix dead links in repository README (Quick Start > Install for local development, and Learn more > Batch Processing)
* Update document dependencies to include tesseract-lang for additional language support (required for tests to pass)

## 0.10.0

### Enhancements

* Add `include_header` kwarg to `partition_xlsx` and change default behavior to `True`
* Update the `links` and `emphasized_texts` metadata fields

### Features

### Fixes

## 0.9.3

### Enhancements

* Pinned dependency cleanup.
* Update `partition_csv` to always use `soupparser_fromstring` to parse `html text`
* Update `partition_tsv` to always use `soupparser_fromstring` to parse `html text`
* Add `metadata.section` to capture epub table of contents data
* Add `unique_element_ids` kwarg to partition functions. If `True`, will use a UUID
  for element IDs instead of a SHA-256 hash.
* Update `partition_xlsx` to always use `soupparser_fromstring` to parse `html text`
* Add functionality to switch `html` text parser based on whether the `html` text contains emoji
* Add functionality to check if a string contains any emoji characters
* Add CI tests around Notion

### Features

* Add Airtable Connector to be able to pull views/tables/bases from an Airtable organization

### Fixes

* fix pdf partition of list items being detected as titles in OCR only mode
* make notion module discoverable
* fix emails with `Content-Distribution: inline` and `Content-Distribution: attachment` with no filename
* Fix email attachment filenames which had `=` in the filename itself

## 0.9.2


### Enhancements

* Update table extraction section in API documentation to sync with change in Prod API
* Update Notion connector to extract to html
* Added UUID option for `element_id`
* Bump unstructured-inference==0.5.9:
  - better caching of models
  - another version of detectron2 available, though the default layout model is unchanged
* Added UUID option for element_id
* Added UUID option for element_id
* CI improvements to run ingest tests in parallel

### Features

* Adds Sharepoint connector.

### Fixes

* Bump unstructured-inference==0.5.9:
  - ignores Tesseract errors where no text is extracted for tiles that indeed, have no text

## 0.9.1

### Enhancements

* Adds --partition-pdf-infer-table-structure to unstructured-ingest.
* Enable `partition_html` to skip headers and footers with the `skip_headers_and_footers` flag.
* Update `partition_doc` and `partition_docx` to track emphasized texts in the output
* Adds post processing function `filter_element_types`
* Set the default strategy for partitioning images to `hi_res`
* Add page break parameter section in API documentation to sync with change in Prod API
* Update `partition_html` to track emphasized texts in the output
* Update `XMLDocument._read_xml` to create `<p>` tag element for the text enclosed in the `<pre>` tag
* Add parameter `include_tail_text` to `_construct_text` to enable (skip) tail text inclusion
* Add Notion connector

### Features

### Fixes

* Remove unused `_partition_via_api` function
* Fixed emoji bug in `partition_xlsx`.
* Pass `file_filename` metadata when partitioning file object
* Skip ingest test on missing Slack token
* Add Dropbox variables to CI environments
* Remove default encoding for ingest
* Adds new element type `EmailAddress` for recognising email address in the  text
* Simplifies `min_partition` logic; makes partitions falling below the `min_partition`
  less likely.
* Fix bug where ingest test check for number of files fails in smoke test
* Fix unstructured-ingest entrypoint failure

## 0.9.0

### Enhancements

* Dependencies are now split by document type, creating a slimmer base installation.

## 0.8.8

### Enhancements

### Features

### Fixes

* Rename "date" field to "last_modified"
* Adds Box connector

### Fixes

## 0.8.7

### Enhancements

* Put back useful function `split_by_paragraph`

### Features

### Fixes

* Fix argument order in NLTK download step

## 0.8.6

### Enhancements

### Features

### Fixes

* Remove debug print lines and non-functional code

## 0.8.5

### Enhancements

* Add parameter `skip_infer_table_types` to enable (skip) table extraction for other doc types
* Adds optional Unstructured API unit tests in CI
* Tracks last modified date for all document types.
* Add auto_paragraph_grouper to detect new-line and blank-line new paragraph for .txt files.
* refactor the ingest cli to better support expanding supported connectors

## 0.8.3

### Enhancements

### Features

### Fixes

* NLTK now only gets downloaded if necessary.
* Handling for empty tables in Word Documents and PowerPoints.

## 0.8.4

### Enhancements

* Additional tests and refactor of JSON detection.
* Update functionality to retrieve image metadata from a page for `document_to_element_list`
* Links are now tracked in `partition_html` output.
* Set the file's current position to the beginning after reading the file in `convert_to_bytes`
* Add `min_partition` kwarg to that combines elements below a specified threshold and modifies splitting of strings longer than max partition so words are not split.
* set the file's current position to the beginning after reading the file in `convert_to_bytes`
* Add slide notes to pptx
* Add `--encoding` directive to ingest
* Improve json detection by `detect_filetype`

### Features

* Adds Outlook connector
* Add support for dpi parameter in inference library
* Adds Onedrive connector.
* Add Confluence connector for ingest cli to pull the body text from all documents from all spaces in a confluence domain.

### Fixes

* Fixes issue with email partitioning where From field was being assigned the To field value.
* Use the `image_metadata` property of the `PageLayout` instance to get the page image info in the `document_to_element_list`
* Add functionality to write images to computer storage temporarily instead of keeping them in memory for `ocr_only` strategy
* Add functionality to convert a PDF in small chunks of pages at a time for `ocr_only` strategy
* Adds `.txt`, `.text`, and `.tab` to list of extensions to check if file
  has a `text/plain` MIME type.
* Enables filters to be passed to `partition_doc` so it doesn't error with LibreOffice7.
* Removed old error message that's superseded by `requires_dependencies`.
* Removes using `hi_res` as the default strategy value for `partition_via_api` and `partition_multiple_via_api`

## 0.8.1

### Enhancements

* Add support for Python 3.11

### Features

### Fixes

* Fixed `auto` strategy detected scanned document as having extractable text and using `fast` strategy, resulting in no output.
* Fix list detection in MS Word documents.
* Don't instantiate an element with a coordinate system when there isn't a way to get its location data.

## 0.8.0

### Enhancements

* Allow model used for hi res pdf partition strategy to be chosen when called.
* Updated inference package

### Features

* Add `metadata_filename` parameter across all partition functions

### Fixes

* Update to ensure `convert_to_datafame` grabs all of the metadata fields.
* Adjust encoding recognition threshold value in `detect_file_encoding`
* Fix KeyError when `isd_to_elements` doesn't find a type
* Fix `_output_filename` for local connector, allowing single files to be written correctly to the disk

* Fix for cases where an invalid encoding is extracted from an email header.

### BREAKING CHANGES

* Information about an element's location is no longer returned as top-level attributes of an element. Instead, it is returned in the `coordinates` attribute of the element's metadata.

## 0.7.12

### Enhancements

* Adds `include_metadata` kwarg to `partition_doc`, `partition_docx`, `partition_email`, `partition_epub`, `partition_json`, `partition_msg`, `partition_odt`, `partition_org`, `partition_pdf`, `partition_ppt`, `partition_pptx`, `partition_rst`, and `partition_rtf`
### Features

* Add Elasticsearch connector for ingest cli to pull specific fields from all documents in an index.
* Adds Dropbox connector

### Fixes

* Fix tests that call unstructured-api by passing through an api-key
* Fixed page breaks being given (incorrect) page numbers
* Fix skipping download on ingest when a source document exists locally

## 0.7.11

### Enhancements

* More deterministic element ordering when using `hi_res` PDF parsing strategy (from unstructured-inference bump to 0.5.4)
* Make large model available (from unstructured-inference bump to 0.5.3)
* Combine inferred elements with extracted elements (from unstructured-inference bump to 0.5.2)
* `partition_email` and `partition_msg` will now process attachments if `process_attachments=True`
  and a attachment partitioning functions is passed through with `attachment_partitioner=partition`.

### Features

### Fixes

* Fix tests that call unstructured-api by passing through an api-key
* Fixed page breaks being given (incorrect) page numbers
* Fix skipping download on ingest when a source document exists locally

## 0.7.10

### Enhancements

* Adds a `max_partition` parameter to `partition_text`, `partition_pdf`, `partition_email`,
  `partition_msg` and `partition_xml` that sets a limit for the size of an individual
  document elements. Defaults to `1500` for everything except `partition_xml`, which has
  a default value of `None`.
* DRY connector refactor

### Features

* `hi_res` model for pdfs and images is selectable via environment variable.

### Fixes

* CSV check now ignores escaped commas.
* Fix for filetype exploration util when file content does not have a comma.
* Adds negative lookahead to bullet pattern to avoid detecting plain text line
  breaks like `-------` as list items.
* Fix pre tag parsing for `partition_html`
* Fix lookup error for annotated Arabic and Hebrew encodings

## 0.7.9

### Enhancements

* Improvements to string check for leafs in `partition_xml`.
* Adds --partition-ocr-languages to unstructured-ingest.

### Features

* Adds `partition_org` for processed Org Mode documents.

### Fixes

## 0.7.8

### Enhancements

### Features

* Adds Google Cloud Service connector

### Fixes

* Updates the `parse_email` for `partition_eml` so that `unstructured-api` passes the smoke tests
* `partition_email` now works if there is no message content
* Updates the `"fast"` strategy for `partition_pdf` so that it's able to recursively
* Adds recursive functionality to all fsspec connectors
* Adds generic --recursive ingest flag

## 0.7.7

### Enhancements

* Adds functionality to replace the `MIME` encodings for `eml` files with one of the common encodings if a `unicode` error occurs
* Adds missed file-like object handling in `detect_file_encoding`
* Adds functionality to extract charset info from `eml` files

### Features

* Added coordinate system class to track coordinate types and convert to different coordinate

### Fixes

* Adds an `html_assemble_articles` kwarg to `partition_html` to enable users to capture
  control whether content outside of `<article>` tags is captured when
  `<article>` tags are present.
* Check for the `xml` attribute on `element` before looking for pagebreaks in `partition_docx`.

## 0.7.6

### Enhancements

* Convert fast startegy to ocr_only for images
* Adds support for page numbers in `.docx` and `.doc` when user or renderer
  created page breaks are present.
* Adds retry logic for the unstructured-ingest Biomed connector

### Features

* Provides users with the ability to extract additional metadata via regex.
* Updates `partition_docx` to include headers and footers in the output.
* Create `partition_tsv` and associated tests. Make additional changes to `detect_filetype`.

### Fixes

* Remove fake api key in test `partition_via_api` since we now require valid/empty api keys
* Page number defaults to `None` instead of `1` when page number is not present in the metadata.
  A page number of `None` indicates that page numbers are not being tracked for the document
  or that page numbers do not apply to the element in question..
* Fixes an issue with some pptx files. Assume pptx shapes are found in top left position of slide
  in case the shape.top and shape.left attributes are `None`.

## 0.7.5

### Enhancements

* Adds functionality to sort elements in `partition_pdf` for `fast` strategy
* Adds ingest tests with `--fast` strategy on PDF documents
* Adds --api-key to unstructured-ingest

### Features

* Adds `partition_rst` for processed ReStructured Text documents.

### Fixes

* Adds handling for emails that do not have a datetime to extract.
* Adds pdf2image package as core requirement of unstructured (with no extras)

## 0.7.4

### Enhancements

* Allows passing kwargs to request data field for `partition_via_api` and `partition_multiple_via_api`
* Enable MIME type detection if libmagic is not available
* Adds handling for empty files in `detect_filetype` and `partition`.

### Features

### Fixes

* Reslove `grpcio` import issue on `weaviate.schema.validate_schema` for python 3.9 and 3.10
* Remove building `detectron2` from source in Dockerfile

## 0.7.3

### Enhancements

* Update IngestDoc abstractions and add data source metadata in ElementMetadata

### Features

### Fixes

* Pass `strategy` parameter down from `partition` for `partition_image`
* Filetype detection if a CSV has a `text/plain` MIME type
* `convert_office_doc` no longers prints file conversion info messages to stdout.
* `partition_via_api` reflects the actual filetype for the file processed in the API.

## 0.7.2

### Enhancements

* Adds an optional encoding kwarg to `elements_to_json` and `elements_from_json`
* Bump version of base image to use new stable version of tesseract

### Features

### Fixes

* Update the `read_txt_file` utility function to keep using `spooled_to_bytes_io_if_needed` for xml
* Add functionality to the `read_txt_file` utility function to handle file-like object from URL
* Remove the unused parameter `encoding` from `partition_pdf`
* Change auto.py to have a `None` default for encoding
* Add functionality to try other common encodings for html and xml files if an error related to the encoding is raised and the user has not specified an encoding.
* Adds benchmark test with test docs in example-docs
* Re-enable test_upload_label_studio_data_with_sdk
* File detection now detects code files as plain text
* Adds `tabulate` explicitly to dependencies
* Fixes an issue in `metadata.page_number` of pptx files
* Adds showing help if no parameters passed

## 0.7.1

### Enhancements

### Features

* Add `stage_for_weaviate` to stage `unstructured` outputs for upload to Weaviate, along with
  a helper function for defining a class to use in Weaviate schemas.
* Builds from Unstructured base image, built off of Rocky Linux 8.7, this resolves almost all CVE's in the image.

### Fixes

## 0.7.0

### Enhancements

* Installing `detectron2` from source is no longer required when using the `local-inference` extra.
* Updates `.pptx` parsing to include text in tables.

### Features

### Fixes

* Fixes an issue in `_add_element_metadata` that caused all elements to have `page_number=1`
  in the element metadata.
* Adds `.log` as a file extension for TXT files.
* Adds functionality to try other common encodings for email (`.eml`) files if an error related to the encoding is raised and the user has not specified an encoding.
* Allow passed encoding to be used in the `replace_mime_encodings`
* Fixes page metadata for `partition_html` when `include_metadata=False`
* A `ValueError` now raises if `file_filename` is not specified when you use `partition_via_api`
  with a file-like object.

## 0.6.11

### Enhancements

* Supports epub tests since pandoc is updated in base image

### Features


### Fixes


## 0.6.10

### Enhancements

* XLS support from auto partition

### Features

### Fixes

## 0.6.9

### Enhancements

* fast strategy for pdf now keeps element bounding box data
* setup.py refactor

### Features

### Fixes

* Adds functionality to try other common encodings if an error related to the encoding is raised and the user has not specified an encoding.
* Adds additional MIME types for CSV

## 0.6.8

### Enhancements

### Features

* Add `partition_csv` for CSV files.

### Fixes

## 0.6.7

### Enhancements

* Deprecate `--s3-url` in favor of `--remote-url` in CLI
* Refactor out non-connector-specific config variables
* Add `file_directory` to metadata
* Add `page_name` to metadata. Currently used for the sheet name in XLSX documents.
* Added a `--partition-strategy` parameter to unstructured-ingest so that users can specify
  partition strategy in CLI. For example, `--partition-strategy fast`.
* Added metadata for filetype.
* Add Discord connector to pull messages from a list of channels
* Refactor `unstructured/file-utils/filetype.py` to better utilise hashmap to return mime type.
* Add local declaration of DOCX_MIME_TYPES and XLSX_MIME_TYPES for `test_filetype.py`.

### Features

* Add `partition_xml` for XML files.
* Add `partition_xlsx` for Microsoft Excel documents.

### Fixes

* Supports `hml` filetype for partition as a variation of html filetype.
* Makes `pytesseract` a function level import in `partition_pdf` so you can use the `"fast"`
  or `"hi_res"` strategies if `pytesseract` is not installed. Also adds the
  `required_dependencies` decorator for the `"hi_res"` and `"ocr_only"` strategies.
* Fix to ensure `filename` is tracked in metadata for `docx` tables.

## 0.6.6

### Enhancements

* Adds an `"auto"` strategy that chooses the partitioning strategy based on document
  characteristics and function kwargs. This is the new default strategy for `partition_pdf`
  and `partition_image`. Users can maintain existing behavior by explicitly setting
  `strategy="hi_res"`.
* Added an additional trace logger for NLP debugging.
* Add `get_date` method to `ElementMetadata` for converting the datestring to a `datetime` object.
* Cleanup the `filename` attribute on `ElementMetadata` to remove the full filepath.

### Features

* Added table reading as html with URL parsing to `partition_docx` in docx
* Added metadata field for text_as_html for docx files

### Fixes

* `fileutils/file_type` check json and eml decode ignore error
* `partition_email` was updated to more flexibly handle deviations from the RFC-2822 standard.
  The time in the metadata returns `None` if the time does not match RFC-2822 at all.
* Include all metadata fields when converting to dataframe or CSV

## 0.6.5

### Enhancements

* Added support for SpooledTemporaryFile file argument.

### Features

### Fixes


## 0.6.4

### Enhancements

* Added an "ocr_only" strategy for `partition_pdf`. Refactored the strategy decision
  logic into its own module.

### Features

### Fixes

## 0.6.3

### Enhancements

* Add an "ocr_only" strategy for `partition_image`.

### Features

* Added `partition_multiple_via_api` for partitioning multiple documents in a single REST
  API call.
* Added `stage_for_baseplate` function to prepare outputs for ingestion into Baseplate.
* Added `partition_odt` for processing Open Office documents.

### Fixes

* Updates the grouping logic in the `partition_pdf` fast strategy to group together text
  in the same bounding box.

## 0.6.2

### Enhancements

* Added logic to `partition_pdf` for detecting copy protected PDFs and falling back
  to the hi res strategy when necessary.


### Features

* Add `partition_via_api` for partitioning documents through the hosted API.

### Fixes

* Fix how `exceeds_cap_ratio` handles empty (returns `True` instead of `False`)
* Updates `detect_filetype` to properly detect JSONs when the MIME type is `text/plain`.

## 0.6.1

### Enhancements

* Updated the table extraction parameter name to be more descriptive

### Features

### Fixes

## 0.6.0

### Enhancements

* Adds an `ssl_verify` kwarg to `partition` and `partition_html` to enable turning off
  SSL verification for HTTP requests. SSL verification is on by default.
* Allows users to pass in ocr language to `partition_pdf` and `partition_image` through
  the `ocr_language` kwarg. `ocr_language` corresponds to the code for the language pack
  in Tesseract. You will need to install the relevant Tesseract language pack to use a
  given language.

### Features

* Table extraction is now possible for pdfs from `partition` and `partition_pdf`.
* Adds support for extracting attachments from `.msg` files

### Fixes

* Adds an `ssl_verify` kwarg to `partition` and `partition_html` to enable turning off
  SSL verification for HTTP requests. SSL verification is on by default.

## 0.5.13

### Enhancements

* Allow headers to be passed into `partition` when `url` is used.

### Features

* `bytes_string_to_string` cleaning brick for bytes string output.

### Fixes

* Fixed typo in call to `exactly_one` in `partition_json`
* unstructured-documents encode xml string if document_tree is `None` in `_read_xml`.
* Update to `_read_xml` so that Markdown files with embedded HTML process correctly.
* Fallback to "fast" strategy only emits a warning if the user specifies the "hi_res" strategy.
* unstructured-partition-text_type exceeds_cap_ratio fix returns and how capitalization ratios are calculated
* `partition_pdf` and `partition_text` group broken paragraphs to avoid fragmented `NarrativeText` elements.
* .json files resolved as "application/json" on centos7 (or other installs with older libmagic libs)

## 0.5.12

### Enhancements

* Add OS mimetypes DB to docker image, mainly for unstructured-api compat.
* Use the image registry as a cache when building Docker images.
* Adds the ability for `partition_text` to group together broken paragraphs.
* Added method to utils to allow date time format validation

### Features
* Add Slack connector to pull messages for a specific channel

* Add --partition-by-api parameter to unstructured-ingest
* Added `partition_rtf` for processing rich text files.
* `partition` now accepts a `url` kwarg in addition to `file` and `filename`.

### Fixes

* Allow encoding to be passed into `replace_mime_encodings`.
* unstructured-ingest connector-specific dependencies are imported on demand.
* unstructured-ingest --flatten-metadata supported for local connector.
* unstructured-ingest fix runtime error when using --metadata-include.

## 0.5.11

### Enhancements

### Features

### Fixes

* Guard against null style attribute in docx document elements
* Update HTML encoding to better support foreign language characters

## 0.5.10

### Enhancements

* Updated inference package
* Add sender, recipient, date, and subject to element metadata for emails

### Features

* Added `--download-only` parameter to `unstructured-ingest`

### Fixes

* FileNotFound error when filename is provided but file is not on disk

## 0.5.9

### Enhancements

### Features

### Fixes

* Convert file to str in helper `split_by_paragraph` for `partition_text`

## 0.5.8

### Enhancements

* Update `elements_to_json` to return string when filename is not specified
* `elements_from_json` may take a string instead of a filename with the `text` kwarg
* `detect_filetype` now does a final fallback to file extension.
* Empty tags are now skipped during the depth check for HTML processing.

### Features

* Add local file system to `unstructured-ingest`
* Add `--max-docs` parameter to `unstructured-ingest`
* Added `partition_msg` for processing MSFT Outlook .msg files.

### Fixes

* `convert_file_to_text` now passes through the `source_format` and `target_format` kwargs.
  Previously they were hard coded.
* Partitioning functions that accept a `text` kwarg no longer raise an error if an empty
  string is passed (and empty list of elements is returned instead).
* `partition_json` no longer fails if the input is an empty list.
* Fixed bug in `chunk_by_attention_window` that caused the last word in segments to be cut-off
  in some cases.

### BREAKING CHANGES

* `stage_for_transformers` now returns a list of elements, making it consistent with other
  staging bricks

## 0.5.7

### Enhancements

* Refactored codebase using `exactly_one`
* Adds ability to pass headers when passing a url in partition_html()
* Added optional `content_type` and `file_filename` parameters to `partition()` to bypass file detection

### Features

* Add `--flatten-metadata` parameter to `unstructured-ingest`
* Add `--fields-include` parameter to `unstructured-ingest`

### Fixes

## 0.5.6

### Enhancements

* `contains_english_word()`, used heavily in text processing, is 10x faster.

### Features

* Add `--metadata-include` and `--metadata-exclude` parameters to `unstructured-ingest`
* Add `clean_non_ascii_chars` to remove non-ascii characters from unicode string

### Fixes

* Fix problem with PDF partition (duplicated test)

## 0.5.4

### Enhancements

* Added Biomedical literature connector for ingest cli.
* Add `FsspecConnector` to easily integrate any existing `fsspec` filesystem as a connector.
* Rename `s3_connector.py` to `s3.py` for readability and consistency with the
  rest of the connectors.
* Now `S3Connector` relies on `s3fs` instead of on `boto3`, and it inherits
  from `FsspecConnector`.
* Adds an `UNSTRUCTURED_LANGUAGE_CHECKS` environment variable to control whether or not language
  specific checks like vocabulary and POS tagging are applied. Set to `"true"` for higher
  resolution partitioning and `"false"` for faster processing.
* Improves `detect_filetype` warning to include filename when provided.
* Adds a "fast" strategy for partitioning PDFs with PDFMiner. Also falls back to the "fast"
  strategy if detectron2 is not available.
* Start deprecation life cycle for `unstructured-ingest --s3-url` option, to be deprecated in
  favor of `--remote-url`.

### Features

* Add `AzureBlobStorageConnector` based on its `fsspec` implementation inheriting
from `FsspecConnector`
* Add `partition_epub` for partitioning e-books in EPUB3 format.

### Fixes

* Fixes processing for text files with `message/rfc822` MIME type.
* Open xml files in read-only mode when reading contents to construct an XMLDocument.

## 0.5.3

### Enhancements

* `auto.partition()` can now load Unstructured ISD json documents.
* Simplify partitioning functions.
* Improve logging for ingest CLI.

### Features

* Add `--wikipedia-auto-suggest` argument to the ingest CLI to disable automatic redirection
  to pages with similar names.
* Add setup script for Amazon Linux 2
* Add optional `encoding` argument to the `partition_(text/email/html)` functions.
* Added Google Drive connector for ingest cli.
* Added Gitlab connector for ingest cli.

### Fixes

## 0.5.2

### Enhancements

* Fully move from printing to logging.
* `unstructured-ingest` now uses a default `--download_dir` of `$HOME/.cache/unstructured/ingest`
rather than a "tmp-ingest-" dir in the working directory.

### Features

### Fixes

* `setup_ubuntu.sh` no longer fails in some contexts by interpreting
`DEBIAN_FRONTEND=noninteractive` as a command
* `unstructured-ingest` no longer re-downloads files when --preserve-downloads
is used without --download-dir.
* Fixed an issue that was causing text to be skipped in some HTML documents.

## 0.5.1

### Enhancements

### Features

### Fixes

* Fixes an error causing JavaScript to appear in the output of `partition_html` sometimes.
* Fix several issues with the `requires_dependencies` decorator, including the error message
  and how it was used, which had caused an error for `unstructured-ingest --github-url ...`.

## 0.5.0

### Enhancements

* Add `requires_dependencies` Python decorator to check dependencies are installed before
  instantiating a class or running a function

### Features

* Added Wikipedia connector for ingest cli.

### Fixes

* Fix `process_document` file cleaning on failure
* Fixes an error introduced in the metadata tracking commit that caused `NarrativeText`
  and `FigureCaption` elements to be represented as `Text` in HTML documents.

## 0.4.16

### Enhancements

* Fallback to using file extensions for filetype detection if `libmagic` is not present

### Features

* Added setup script for Ubuntu
* Added GitHub connector for ingest cli.
* Added `partition_md` partitioner.
* Added Reddit connector for ingest cli.

### Fixes

* Initializes connector properly in ingest.main::MainProcess
* Restricts version of unstructured-inference to avoid multithreading issue

## 0.4.15

### Enhancements

* Added `elements_to_json` and `elements_from_json` for easier serialization/deserialization
* `convert_to_dict`, `dict_to_elements` and `convert_to_csv` are now aliases for functions
  that use the ISD terminology.

### Fixes

* Update to ensure all elements are preserved during serialization/deserialization

## 0.4.14

* Automatically install `nltk` models in the `tokenize` module.

## 0.4.13

* Fixes unstructured-ingest cli.

## 0.4.12

* Adds console_entrypoint for unstructured-ingest, other structure/doc updates related to ingest.
* Add `parser` parameter to `partition_html`.

## 0.4.11

* Adds `partition_doc` for partitioning Word documents in `.doc` format. Requires `libreoffice`.
* Adds `partition_ppt` for partitioning PowerPoint documents in `.ppt` format. Requires `libreoffice`.

## 0.4.10

* Fixes `ElementMetadata` so that it's JSON serializable when the filename is a `Path` object.

## 0.4.9

* Added ingest modules and s3 connector, sample ingest script
* Default to `url=None` for `partition_pdf` and `partition_image`
* Add ability to skip English specific check by setting the `UNSTRUCTURED_LANGUAGE` env var to `""`.
* Document `Element` objects now track metadata

## 0.4.8

* Modified XML and HTML parsers not to load comments.

## 0.4.7

* Added the ability to pull an HTML document from a url in `partition_html`.
* Added the the ability to get file summary info from lists of filenames and lists
  of file contents.
* Added optional page break to `partition` for `.pptx`, `.pdf`, images, and `.html` files.
* Added `to_dict` method to document elements.
* Include more unicode quotes in `replace_unicode_quotes`.

## 0.4.6

* Loosen the default cap threshold to `0.5`.
* Add a `UNSTRUCTURED_NARRATIVE_TEXT_CAP_THRESHOLD` environment variable for controlling
  the cap ratio threshold.
* Unknown text elements are identified as `Text` for HTML and plain text documents.
* `Body Text` styles no longer default to `NarrativeText` for Word documents. The style information
  is insufficient to determine that the text is narrative.
* Upper cased text is lower cased before checking for verbs. This helps avoid some missed verbs.
* Adds an `Address` element for capturing elements that only contain an address.
* Suppress the `UserWarning` when detectron is called.
* Checks that titles and narrative test have at least one English word.
* Checks that titles and narrative text are at least 50% alpha characters.
* Restricts titles to a maximum word length. Adds a `UNSTRUCTURED_TITLE_MAX_WORD_LENGTH`
  environment variable for controlling the max number of words in a title.
* Updated `partition_pptx` to order the elements on the page

## 0.4.4

* Updated `partition_pdf` and `partition_image` to return `unstructured` `Element` objects
* Fixed the healthcheck url path when partitioning images and PDFs via API
* Adds an optional `coordinates` attribute to document objects
* Adds `FigureCaption` and `CheckBox` document elements
* Added ability to split lists detected in `LayoutElement` objects
* Adds `partition_pptx` for partitioning PowerPoint documents
* LayoutParser models now download from HugginfaceHub instead of DropBox
* Fixed file type detection for XML and HTML files on Amazone Linux

## 0.4.3

* Adds `requests` as a base dependency
* Fix in `exceeds_cap_ratio` so the function doesn't break with empty text
* Fix bug in `_parse_received_data`.
* Update `detect_filetype` to properly handle `.doc`, `.xls`, and `.ppt`.

## 0.4.2

* Added `partition_image` to process documents in an image format.
* Fixed utf-8 encoding error in `partition_email` with attachments for `text/html`

## 0.4.1

* Added support for text files in the `partition` function
* Pinned `opencv-python` for easier installation on Linux

## 0.4.0

* Added generic `partition` brick that detects the file type and routes a file to the appropriate
  partitioning brick.
* Added a file type detection module.
* Updated `partition_html` and `partition_eml` to support file-like objects in 'rb' mode.
* Cleaning brick for removing ordered bullets `clean_ordered_bullets`.
* Extract brick method for ordered bullets `extract_ordered_bullets`.
* Test for `clean_ordered_bullets`.
* Test for `extract_ordered_bullets`.
* Added `partition_docx` for pre-processing Word Documents.
* Added new REGEX patterns to extract email header information
* Added new functions to extract header information `parse_received_data` and `partition_header`
* Added new function to parse plain text files `partition_text`
* Added new cleaners functions `extract_ip_address`, `extract_ip_address_name`, `extract_mapi_id`, `extract_datetimetz`
* Add new `Image` element and function to find embedded images `find_embedded_images`
* Added `get_directory_file_info` for summarizing information about source documents

## 0.3.5

* Add support for local inference
* Add new pattern to recognize plain text dash bullets
* Add test for bullet patterns
* Fix for `partition_html` that allows for processing `div` tags that have both text and child
  elements
* Add ability to extract document metadata from `.docx`, `.xlsx`, and `.jpg` files.
* Helper functions for identifying and extracting phone numbers
* Add new function `extract_attachment_info` that extracts and decodes the attachment
of an email.
* Staging brick to convert a list of `Element`s to a `pandas` dataframe.
* Add plain text functionality to `partition_email`

## 0.3.4

* Python-3.7 compat

## 0.3.3

* Removes BasicConfig from logger configuration
* Adds the `partition_email` partitioning brick
* Adds the `replace_mime_encodings` cleaning bricks
* Small fix to HTML parsing related to processing list items with sub-tags
* Add `EmailElement` data structure to store email documents

## 0.3.2

* Added `translate_text` brick for translating text between languages
* Add an `apply` method to make it easier to apply cleaners to elements

## 0.3.1

* Added \_\_init.py\_\_ to `partition`

## 0.3.0

* Implement staging brick for Argilla. Converts lists of `Text` elements to `argilla` dataset classes.
* Removing the local PDF parsing code and any dependencies and tests.
* Reorganizes the staging bricks in the unstructured.partition module
* Allow entities to be passed into the Datasaur staging brick
* Added HTML escapes to the `replace_unicode_quotes` brick
* Fix bad responses in partition_pdf to raise ValueError
* Adds `partition_html` for partitioning HTML documents.

## 0.2.6

* Small change to how \_read is placed within the inheritance structure since it doesn't really apply to pdf
* Add partitioning brick for calling the document image analysis API

## 0.2.5

* Update python requirement to >=3.7

## 0.2.4

* Add alternative way of importing `Final` to support google colab

## 0.2.3

* Add cleaning bricks for removing prefixes and postfixes
* Add cleaning bricks for extracting text before and after a pattern

## 0.2.2

* Add staging brick for Datasaur

## 0.2.1

* Added brick to convert an ISD dictionary to a list of elements
* Update `PDFDocument` to use the `from_file` method
* Added staging brick for CSV format for ISD (Initial Structured Data) format.
* Added staging brick for separating text into attention window size chunks for `transformers`.
* Added staging brick for LabelBox.
* Added ability to upload LabelStudio predictions
* Added utility function for JSONL reading and writing
* Added staging brick for CSV format for Prodigy
* Added staging brick for Prodigy
* Added ability to upload LabelStudio annotations
* Added text_field and id_field to stage_for_label_studio signature

## 0.2.0

* Initial release of unstructured<|MERGE_RESOLUTION|>--- conflicted
+++ resolved
@@ -4,11 +4,7 @@
 
 * **Add a class for the strategy constants.** Add a class `PartitionStrategy` for the strategy constants and use the constants to replace strategy strings.
 * **Temporary Support for paddle language parameter.** User can specify default langage code for paddle with ENV `DEFAULT_PADDLE_LANG` before we have the language mapping for paddle.
-<<<<<<< HEAD
-* **Move Hi_res model initialization file out of ingest for dockerfile** so that dockerfile doesn't need to pull ingest dependencies when downloading the Hi_res model.
-=======
 * **Improve DOCX page-break fidelity.** Improve page-break fidelity such that a paragraph containing a page-break is split into two elements, one containing the text before the page-break and the other the text after. Emit the PageBreak element between these two and assign the correct page-number (n and n+1 respectively) to the two textual elements.
->>>>>>> 9c66eab8
 
 ### Features
 
