--- conflicted
+++ resolved
@@ -1,12 +1,17 @@
-<<<<<<< HEAD
-## 0.7.5-dev2
-=======
+## 0.7.6-dev0
+
+### Enhancements
+
+### Features
+
+* Updates `partition_docx` to include headers and footers in the output.
+
+### Fixes
+
 ## 0.7.5
->>>>>>> 3fe7e1b6
-
-### Enhancements
-
-* Updates `partition_docx` to include headers and footers in the output.
+
+### Enhancements
+
 * Adds functionality to sort elements in `partition_pdf` for `fast` strategy
 * Adds ingest tests with `--fast` strategy on PDF documents
 * Adds --api-key to unstructured-ingest
