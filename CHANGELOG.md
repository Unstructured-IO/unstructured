--- conflicted
+++ resolved
@@ -16,11 +16,8 @@
 
 ### Fixes
 
-<<<<<<< HEAD
+* **Fix pdf `hi_res` partitioning failure when pdfminer fails.** Implemented logic to fall back to the "inferred_layout + OCR" if pdfminer fails in the `hi_res` strategy.
 * **partition returning cid code in `hi_res`** occasaionally pdfminer can fail to decode the text in an pdf file and return cid code as text. Now when this happens the text from OCR is used.
-=======
-* **Fix pdf `hi_res` partitioning failure when pdfminer fails.** Implemented logic to fall back to the "inferred_layout + OCR" if pdfminer fails in the `hi_res` strategy.
->>>>>>> d3a404cf
 
 ## 0.11.3
 
