<<<<<<< HEAD
## 0.10.8-dev0

### Enhancements

### Features

* Adds `chunk_by_title` to break a document into sections based on the presence of `Title`
  elements.
=======
## 0.10.8

### Enhancements

* Release docker image that installs Python 3.10 rather than 3.8

### Features
>>>>>>> 64b42873

### Fixes

## 0.10.7

### Enhancements

### Features

### Fixes

* Remove overly aggressive ListItem chunking for images and PDF's which typically resulted in inchorent elements.

## 0.10.6

### Enhancements

* Enable `partition_email` and `partition_msg` to detect if an email is PGP encryped. If
  and email is PGP encryped, the functions will return an empy list of elements and
  emit a warning about the encrypted content.
* Add threaded Slack conversations into Slack connector output
* Add functionality to sort elements using `xy-cut` sorting approach in `partition_pdf` for `hi_res` and `fast` strategies
* Bump unstructured-inference
  * Set OMP_THREAD_LIMIT to 1 if not set for better tesseract perf (0.5.17)

### Features

* Extract coordinates from PDFs and images when using OCR only strategy and add to metadata

### Fixes

* Update `partition_html` to respect the order of `<pre>` tags.
* Fix bug in `partition_pdf_or_image` where two partitions were called if `strategy == "ocr_only"`.
* Bump unstructured-inference
  * Fix issue where temporary files were being left behind (0.5.16)
* Adds deprecation warning for the `file_filename` kwarg to `partition`, `partition_via_api`,
  and `partition_multiple_via_api`.
* Fix documentation build workflow by pinning dependencies

## 0.10.5

### Enhancements

* Create new CI Pipelines
  - Checking text, xml, email, and html doc tests against the library installed without extras
  - Checking each library extra against their respective tests
* `partition` raises an error and tells the user to install the appropriate extra if a filetype
  is detected that is missing dependencies.
* Add custom errors to ingest
* Bump `unstructured-ingest==0.5.15`
  - Handle an uncaught TesseractError (0.5.15)
  - Add TIFF test file and TIFF filetype to `test_from_image_file` in `test_layout` (0.5.14)
* Use `entire_page` ocr mode for pdfs and images
* Add notes on extra installs to docs
* Adds ability to reuse connections per process in unstructured-ingest

### Features
* Add delta table connector

### Fixes

## 0.10.4
* Pass ocr_mode in partition_pdf and set the default back to individual pages for now
* Add diagrams and descriptions for ingest design in the ingest README

### Features
* Supports multipage TIFF image partitioning

### Fixes

## 0.10.2

### Enhancements
* Bump unstructured-inference==0.5.13:
  - Fix extracted image elements being included in layout merge, addresses the issue
    where an entire-page image in a PDF was not passed to the layout model when using hi_res.

### Features

### Fixes

## 0.10.1

### Enhancements
* Bump unstructured-inference==0.5.12:
  - fix to avoid trace for certain PDF's (0.5.12)
  - better defaults for DPI for hi_res and  Chipper (0.5.11)
  - implement full-page OCR (0.5.10)

### Features

### Fixes

* Fix dead links in repository README (Quick Start > Install for local development, and Learn more > Batch Processing)
* Update document dependencies to include tesseract-lang for additional language support (required for tests to pass)

## 0.10.0

### Enhancements

* Add `include_header` kwarg to `partition_xlsx` and change default behavior to `True`
* Update the `links` and `emphasized_texts` metadata fields

### Features

### Fixes

## 0.9.3

### Enhancements

* Pinned dependency cleanup.
* Update `partition_csv` to always use `soupparser_fromstring` to parse `html text`
* Update `partition_tsv` to always use `soupparser_fromstring` to parse `html text`
* Add `metadata.section` to capture epub table of contents data
* Add `unique_element_ids` kwarg to partition functions. If `True`, will use a UUID
  for element IDs instead of a SHA-256 hash.
* Update `partition_xlsx` to always use `soupparser_fromstring` to parse `html text`
* Add functionality to switch `html` text parser based on whether the `html` text contains emoji
* Add functionality to check if a string contains any emoji characters
* Add CI tests around Notion

### Features

* Add Airtable Connector to be able to pull views/tables/bases from an Airtable organization

### Fixes

* fix pdf partition of list items being detected as titles in OCR only mode
* make notion module discoverable
* fix emails with `Content-Distribution: inline` and `Content-Distribution: attachment` with no filename
* Fix email attachment filenames which had `=` in the filename itself

## 0.9.2


### Enhancements

* Update table extraction section in API documentation to sync with change in Prod API
* Update Notion connector to extract to html
* Added UUID option for `element_id`
* Bump unstructured-inference==0.5.9:
  - better caching of models
  - another version of detectron2 available, though the default layout model is unchanged
* Added UUID option for element_id
* Added UUID option for element_id
* CI improvements to run ingest tests in parallel

### Features

* Adds Sharepoint connector.

### Fixes

* Bump unstructured-inference==0.5.9:
  - ignores Tesseract errors where no text is extracted for tiles that indeed, have no text

## 0.9.1

### Enhancements

* Adds --partition-pdf-infer-table-structure to unstructured-ingest.
* Enable `partition_html` to skip headers and footers with the `skip_headers_and_footers` flag.
* Update `partition_doc` and `partition_docx` to track emphasized texts in the output
* Adds post processing function `filter_element_types`
* Set the default strategy for partitioning images to `hi_res`
* Add page break parameter section in API documentation to sync with change in Prod API
* Update `partition_html` to track emphasized texts in the output
* Update `XMLDocument._read_xml` to create `<p>` tag element for the text enclosed in the `<pre>` tag
* Add parameter `include_tail_text` to `_construct_text` to enable (skip) tail text inclusion
* Add Notion connector

### Features

### Fixes

* Remove unused `_partition_via_api` function
* Fixed emoji bug in `partition_xlsx`.
* Pass `file_filename` metadata when partitioning file object
* Skip ingest test on missing Slack token
* Add Dropbox variables to CI environments
* Remove default encoding for ingest
* Adds new element type `EmailAddress` for recognising email address in the  text
* Simplifies `min_partition` logic; makes partitions falling below the `min_partition`
  less likely.
* Fix bug where ingest test check for number of files fails in smoke test
* Fix unstructured-ingest entrypoint failure

## 0.9.0

### Enhancements

* Dependencies are now split by document type, creating a slimmer base installation.

## 0.8.8

### Enhancements

### Features

### Fixes

* Rename "date" field to "last_modified"
* Adds Box connector

### Fixes

## 0.8.7

### Enhancements

* Put back useful function `split_by_paragraph`

### Features

### Fixes

* Fix argument order in NLTK download step

## 0.8.6

### Enhancements

### Features

### Fixes

* Remove debug print lines and non-functional code

## 0.8.5

### Enhancements

* Add parameter `skip_infer_table_types` to enable (skip) table extraction for other doc types
* Adds optional Unstructured API unit tests in CI
* Tracks last modified date for all document types.
* Add auto_paragraph_grouper to detect new-line and blank-line new paragraph for .txt files.
* refactor the ingest cli to better support expanding supported connectors

## 0.8.3

### Enhancements

### Features

### Fixes

* NLTK now only gets downloaded if necessary.
* Handling for empty tables in Word Documents and PowerPoints.

## 0.8.4

### Enhancements

* Additional tests and refactor of JSON detection.
* Update functionality to retrieve image metadata from a page for `document_to_element_list`
* Links are now tracked in `partition_html` output.
* Set the file's current position to the beginning after reading the file in `convert_to_bytes`
* Add `min_partition` kwarg to that combines elements below a specified threshold and modifies splitting of strings longer than max partition so words are not split.
* set the file's current position to the beginning after reading the file in `convert_to_bytes`
* Add slide notes to pptx
* Add `--encoding` directive to ingest
* Improve json detection by `detect_filetype`

### Features

* Adds Outlook connector
* Add support for dpi parameter in inference library
* Adds Onedrive connector.
* Add Confluence connector for ingest cli to pull the body text from all documents from all spaces in a confluence domain.

### Fixes

* Fixes issue with email partitioning where From field was being assigned the To field value.
* Use the `image_metadata` property of the `PageLayout` instance to get the page image info in the `document_to_element_list`
* Add functionality to write images to computer storage temporarily instead of keeping them in memory for `ocr_only` strategy
* Add functionality to convert a PDF in small chunks of pages at a time for `ocr_only` strategy
* Adds `.txt`, `.text`, and `.tab` to list of extensions to check if file
  has a `text/plain` MIME type.
* Enables filters to be passed to `partition_doc` so it doesn't error with LibreOffice7.
* Removed old error message that's superseded by `requires_dependencies`.
* Removes using `hi_res` as the default strategy value for `partition_via_api` and `partition_multiple_via_api`

## 0.8.1

### Enhancements

* Add support for Python 3.11

### Features

### Fixes

* Fixed `auto` strategy detected scanned document as having extractable text and using `fast` strategy, resulting in no output.
* Fix list detection in MS Word documents.
* Don't instantiate an element with a coordinate system when there isn't a way to get its location data.

## 0.8.0

### Enhancements

* Allow model used for hi res pdf partition strategy to be chosen when called.
* Updated inference package

### Features

* Add `metadata_filename` parameter across all partition functions

### Fixes

* Update to ensure `convert_to_datafame` grabs all of the metadata fields.
* Adjust encoding recognition threshold value in `detect_file_encoding`
* Fix KeyError when `isd_to_elements` doesn't find a type
* Fix `_output_filename` for local connector, allowing single files to be written correctly to the disk

* Fix for cases where an invalid encoding is extracted from an email header.

### BREAKING CHANGES

* Information about an element's location is no longer returned as top-level attributes of an element. Instead, it is returned in the `coordinates` attribute of the element's metadata.

## 0.7.12

### Enhancements

* Adds `include_metadata` kwarg to `partition_doc`, `partition_docx`, `partition_email`, `partition_epub`, `partition_json`, `partition_msg`, `partition_odt`, `partition_org`, `partition_pdf`, `partition_ppt`, `partition_pptx`, `partition_rst`, and `partition_rtf`
### Features

* Add Elasticsearch connector for ingest cli to pull specific fields from all documents in an index.
* Adds Dropbox connector

### Fixes

* Fix tests that call unstructured-api by passing through an api-key
* Fixed page breaks being given (incorrect) page numbers
* Fix skipping download on ingest when a source document exists locally

## 0.7.11

### Enhancements

* More deterministic element ordering when using `hi_res` PDF parsing strategy (from unstructured-inference bump to 0.5.4)
* Make large model available (from unstructured-inference bump to 0.5.3)
* Combine inferred elements with extracted elements (from unstructured-inference bump to 0.5.2)
* `partition_email` and `partition_msg` will now process attachments if `process_attachments=True`
  and a attachment partitioning functions is passed through with `attachment_partitioner=partition`.

### Features

### Fixes

* Fix tests that call unstructured-api by passing through an api-key
* Fixed page breaks being given (incorrect) page numbers
* Fix skipping download on ingest when a source document exists locally

## 0.7.10

### Enhancements

* Adds a `max_partition` parameter to `partition_text`, `partition_pdf`, `partition_email`,
  `partition_msg` and `partition_xml` that sets a limit for the size of an individual
  document elements. Defaults to `1500` for everything except `partition_xml`, which has
  a default value of `None`.
* DRY connector refactor

### Features

* `hi_res` model for pdfs and images is selectable via environment variable.

### Fixes

* CSV check now ignores escaped commas.
* Fix for filetype exploration util when file content does not have a comma.
* Adds negative lookahead to bullet pattern to avoid detecting plain text line
  breaks like `-------` as list items.
* Fix pre tag parsing for `partition_html`
* Fix lookup error for annotated Arabic and Hebrew encodings

## 0.7.9

### Enhancements

* Improvements to string check for leafs in `partition_xml`.
* Adds --partition-ocr-languages to unstructured-ingest.

### Features

* Adds `partition_org` for processed Org Mode documents.

### Fixes

## 0.7.8

### Enhancements

### Features

* Adds Google Cloud Service connector

### Fixes

* Updates the `parse_email` for `partition_eml` so that `unstructured-api` passes the smoke tests
* `partition_email` now works if there is no message content
* Updates the `"fast"` strategy for `partition_pdf` so that it's able to recursively
* Adds recursive functionality to all fsspec connectors
* Adds generic --recursive ingest flag

## 0.7.7

### Enhancements

* Adds functionality to replace the `MIME` encodings for `eml` files with one of the common encodings if a `unicode` error occurs
* Adds missed file-like object handling in `detect_file_encoding`
* Adds functionality to extract charset info from `eml` files

### Features

* Added coordinate system class to track coordinate types and convert to different coordinate

### Fixes

* Adds an `html_assemble_articles` kwarg to `partition_html` to enable users to capture
  control whether content outside of `<article>` tags is captured when
  `<article>` tags are present.
* Check for the `xml` attribute on `element` before looking for pagebreaks in `partition_docx`.

## 0.7.6

### Enhancements

* Convert fast startegy to ocr_only for images
* Adds support for page numbers in `.docx` and `.doc` when user or renderer
  created page breaks are present.
* Adds retry logic for the unstructured-ingest Biomed connector

### Features

* Provides users with the ability to extract additional metadata via regex.
* Updates `partition_docx` to include headers and footers in the output.
* Create `partition_tsv` and associated tests. Make additional changes to `detect_filetype`.

### Fixes

* Remove fake api key in test `partition_via_api` since we now require valid/empty api keys
* Page number defaults to `None` instead of `1` when page number is not present in the metadata.
  A page number of `None` indicates that page numbers are not being tracked for the document
  or that page numbers do not apply to the element in question..
* Fixes an issue with some pptx files. Assume pptx shapes are found in top left position of slide
  in case the shape.top and shape.left attributes are `None`.

## 0.7.5

### Enhancements

* Adds functionality to sort elements in `partition_pdf` for `fast` strategy
* Adds ingest tests with `--fast` strategy on PDF documents
* Adds --api-key to unstructured-ingest

### Features

* Adds `partition_rst` for processed ReStructured Text documents.

### Fixes

* Adds handling for emails that do not have a datetime to extract.
* Adds pdf2image package as core requirement of unstructured (with no extras)

## 0.7.4

### Enhancements

* Allows passing kwargs to request data field for `partition_via_api` and `partition_multiple_via_api`
* Enable MIME type detection if libmagic is not available
* Adds handling for empty files in `detect_filetype` and `partition`.

### Features

### Fixes

* Reslove `grpcio` import issue on `weaviate.schema.validate_schema` for python 3.9 and 3.10
* Remove building `detectron2` from source in Dockerfile

## 0.7.3

### Enhancements

* Update IngestDoc abstractions and add data source metadata in ElementMetadata

### Features

### Fixes

* Pass `strategy` parameter down from `partition` for `partition_image`
* Filetype detection if a CSV has a `text/plain` MIME type
* `convert_office_doc` no longers prints file conversion info messages to stdout.
* `partition_via_api` reflects the actual filetype for the file processed in the API.

## 0.7.2

### Enhancements

* Adds an optional encoding kwarg to `elements_to_json` and `elements_from_json`
* Bump version of base image to use new stable version of tesseract

### Features

### Fixes

* Update the `read_txt_file` utility function to keep using `spooled_to_bytes_io_if_needed` for xml
* Add functionality to the `read_txt_file` utility function to handle file-like object from URL
* Remove the unused parameter `encoding` from `partition_pdf`
* Change auto.py to have a `None` default for encoding
* Add functionality to try other common encodings for html and xml files if an error related to the encoding is raised and the user has not specified an encoding.
* Adds benchmark test with test docs in example-docs
* Re-enable test_upload_label_studio_data_with_sdk
* File detection now detects code files as plain text
* Adds `tabulate` explicitly to dependencies
* Fixes an issue in `metadata.page_number` of pptx files
* Adds showing help if no parameters passed

## 0.7.1

### Enhancements

### Features

* Add `stage_for_weaviate` to stage `unstructured` outputs for upload to Weaviate, along with
  a helper function for defining a class to use in Weaviate schemas.
* Builds from Unstructured base image, built off of Rocky Linux 8.7, this resolves almost all CVE's in the image.

### Fixes

## 0.7.0

### Enhancements

* Installing `detectron2` from source is no longer required when using the `local-inference` extra.
* Updates `.pptx` parsing to include text in tables.

### Features

### Fixes

* Fixes an issue in `_add_element_metadata` that caused all elements to have `page_number=1`
  in the element metadata.
* Adds `.log` as a file extension for TXT files.
* Adds functionality to try other common encodings for email (`.eml`) files if an error related to the encoding is raised and the user has not specified an encoding.
* Allow passed encoding to be used in the `replace_mime_encodings`
* Fixes page metadata for `partition_html` when `include_metadata=False`
* A `ValueError` now raises if `file_filename` is not specified when you use `partition_via_api`
  with a file-like object.

## 0.6.11

### Enhancements

* Supports epub tests since pandoc is updated in base image

### Features


### Fixes


## 0.6.10

### Enhancements

* XLS support from auto partition

### Features

### Fixes

## 0.6.9

### Enhancements

* fast strategy for pdf now keeps element bounding box data
* setup.py refactor

### Features

### Fixes

* Adds functionality to try other common encodings if an error related to the encoding is raised and the user has not specified an encoding.
* Adds additional MIME types for CSV

## 0.6.8

### Enhancements

### Features

* Add `partition_csv` for CSV files.

### Fixes

## 0.6.7

### Enhancements

* Deprecate `--s3-url` in favor of `--remote-url` in CLI
* Refactor out non-connector-specific config variables
* Add `file_directory` to metadata
* Add `page_name` to metadata. Currently used for the sheet name in XLSX documents.
* Added a `--partition-strategy` parameter to unstructured-ingest so that users can specify
  partition strategy in CLI. For example, `--partition-strategy fast`.
* Added metadata for filetype.
* Add Discord connector to pull messages from a list of channels
* Refactor `unstructured/file-utils/filetype.py` to better utilise hashmap to return mime type.
* Add local declaration of DOCX_MIME_TYPES and XLSX_MIME_TYPES for `test_filetype.py`.

### Features

* Add `partition_xml` for XML files.
* Add `partition_xlsx` for Microsoft Excel documents.

### Fixes

* Supports `hml` filetype for partition as a variation of html filetype.
* Makes `pytesseract` a function level import in `partition_pdf` so you can use the `"fast"`
  or `"hi_res"` strategies if `pytesseract` is not installed. Also adds the
  `required_dependencies` decorator for the `"hi_res"` and `"ocr_only"` strategies.
* Fix to ensure `filename` is tracked in metadata for `docx` tables.

## 0.6.6

### Enhancements

* Adds an `"auto"` strategy that chooses the partitioning strategy based on document
  characteristics and function kwargs. This is the new default strategy for `partition_pdf`
  and `partition_image`. Users can maintain existing behavior by explicitly setting
  `strategy="hi_res"`.
* Added an additional trace logger for NLP debugging.
* Add `get_date` method to `ElementMetadata` for converting the datestring to a `datetime` object.
* Cleanup the `filename` attribute on `ElementMetadata` to remove the full filepath.

### Features

* Added table reading as html with URL parsing to `partition_docx` in docx
* Added metadata field for text_as_html for docx files

### Fixes

* `fileutils/file_type` check json and eml decode ignore error
* `partition_email` was updated to more flexibly handle deviations from the RFC-2822 standard.
  The time in the metadata returns `None` if the time does not match RFC-2822 at all.
* Include all metadata fields when converting to dataframe or CSV

## 0.6.5

### Enhancements

* Added support for SpooledTemporaryFile file argument.

### Features

### Fixes


## 0.6.4

### Enhancements

* Added an "ocr_only" strategy for `partition_pdf`. Refactored the strategy decision
  logic into its own module.

### Features

### Fixes

## 0.6.3

### Enhancements

* Add an "ocr_only" strategy for `partition_image`.

### Features

* Added `partition_multiple_via_api` for partitioning multiple documents in a single REST
  API call.
* Added `stage_for_baseplate` function to prepare outputs for ingestion into Baseplate.
* Added `partition_odt` for processing Open Office documents.

### Fixes

* Updates the grouping logic in the `partition_pdf` fast strategy to group together text
  in the same bounding box.

## 0.6.2

### Enhancements

* Added logic to `partition_pdf` for detecting copy protected PDFs and falling back
  to the hi res strategy when necessary.


### Features

* Add `partition_via_api` for partitioning documents through the hosted API.

### Fixes

* Fix how `exceeds_cap_ratio` handles empty (returns `True` instead of `False`)
* Updates `detect_filetype` to properly detect JSONs when the MIME type is `text/plain`.

## 0.6.1

### Enhancements

* Updated the table extraction parameter name to be more descriptive

### Features

### Fixes

## 0.6.0

### Enhancements

* Adds an `ssl_verify` kwarg to `partition` and `partition_html` to enable turning off
  SSL verification for HTTP requests. SSL verification is on by default.
* Allows users to pass in ocr language to `partition_pdf` and `partition_image` through
  the `ocr_language` kwarg. `ocr_language` corresponds to the code for the language pack
  in Tesseract. You will need to install the relevant Tesseract language pack to use a
  given language.

### Features

* Table extraction is now possible for pdfs from `partition` and `partition_pdf`.
* Adds support for extracting attachments from `.msg` files

### Fixes

* Adds an `ssl_verify` kwarg to `partition` and `partition_html` to enable turning off
  SSL verification for HTTP requests. SSL verification is on by default.

## 0.5.13

### Enhancements

* Allow headers to be passed into `partition` when `url` is used.

### Features

* `bytes_string_to_string` cleaning brick for bytes string output.

### Fixes

* Fixed typo in call to `exactly_one` in `partition_json`
* unstructured-documents encode xml string if document_tree is `None` in `_read_xml`.
* Update to `_read_xml` so that Markdown files with embedded HTML process correctly.
* Fallback to "fast" strategy only emits a warning if the user specifies the "hi_res" strategy.
* unstructured-partition-text_type exceeds_cap_ratio fix returns and how capitalization ratios are calculated
* `partition_pdf` and `partition_text` group broken paragraphs to avoid fragmented `NarrativeText` elements.
* .json files resolved as "application/json" on centos7 (or other installs with older libmagic libs)

## 0.5.12

### Enhancements

* Add OS mimetypes DB to docker image, mainly for unstructured-api compat.
* Use the image registry as a cache when building Docker images.
* Adds the ability for `partition_text` to group together broken paragraphs.
* Added method to utils to allow date time format validation

### Features
* Add Slack connector to pull messages for a specific channel

* Add --partition-by-api parameter to unstructured-ingest
* Added `partition_rtf` for processing rich text files.
* `partition` now accepts a `url` kwarg in addition to `file` and `filename`.

### Fixes

* Allow encoding to be passed into `replace_mime_encodings`.
* unstructured-ingest connector-specific dependencies are imported on demand.
* unstructured-ingest --flatten-metadata supported for local connector.
* unstructured-ingest fix runtime error when using --metadata-include.

## 0.5.11

### Enhancements

### Features

### Fixes

* Guard against null style attribute in docx document elements
* Update HTML encoding to better support foreign language characters

## 0.5.10

### Enhancements

* Updated inference package
* Add sender, recipient, date, and subject to element metadata for emails

### Features

* Added `--download-only` parameter to `unstructured-ingest`

### Fixes

* FileNotFound error when filename is provided but file is not on disk

## 0.5.9

### Enhancements

### Features

### Fixes

* Convert file to str in helper `split_by_paragraph` for `partition_text`

## 0.5.8

### Enhancements

* Update `elements_to_json` to return string when filename is not specified
* `elements_from_json` may take a string instead of a filename with the `text` kwarg
* `detect_filetype` now does a final fallback to file extension.
* Empty tags are now skipped during the depth check for HTML processing.

### Features

* Add local file system to `unstructured-ingest`
* Add `--max-docs` parameter to `unstructured-ingest`
* Added `partition_msg` for processing MSFT Outlook .msg files.

### Fixes

* `convert_file_to_text` now passes through the `source_format` and `target_format` kwargs.
  Previously they were hard coded.
* Partitioning functions that accept a `text` kwarg no longer raise an error if an empty
  string is passed (and empty list of elements is returned instead).
* `partition_json` no longer fails if the input is an empty list.
* Fixed bug in `chunk_by_attention_window` that caused the last word in segments to be cut-off
  in some cases.

### BREAKING CHANGES

* `stage_for_transformers` now returns a list of elements, making it consistent with other
  staging bricks

## 0.5.7

### Enhancements

* Refactored codebase using `exactly_one`
* Adds ability to pass headers when passing a url in partition_html()
* Added optional `content_type` and `file_filename` parameters to `partition()` to bypass file detection

### Features

* Add `--flatten-metadata` parameter to `unstructured-ingest`
* Add `--fields-include` parameter to `unstructured-ingest`

### Fixes

## 0.5.6

### Enhancements

* `contains_english_word()`, used heavily in text processing, is 10x faster.

### Features

* Add `--metadata-include` and `--metadata-exclude` parameters to `unstructured-ingest`
* Add `clean_non_ascii_chars` to remove non-ascii characters from unicode string

### Fixes

* Fix problem with PDF partition (duplicated test)

## 0.5.4

### Enhancements

* Added Biomedical literature connector for ingest cli.
* Add `FsspecConnector` to easily integrate any existing `fsspec` filesystem as a connector.
* Rename `s3_connector.py` to `s3.py` for readability and consistency with the
  rest of the connectors.
* Now `S3Connector` relies on `s3fs` instead of on `boto3`, and it inherits
  from `FsspecConnector`.
* Adds an `UNSTRUCTURED_LANGUAGE_CHECKS` environment variable to control whether or not language
  specific checks like vocabulary and POS tagging are applied. Set to `"true"` for higher
  resolution partitioning and `"false"` for faster processing.
* Improves `detect_filetype` warning to include filename when provided.
* Adds a "fast" strategy for partitioning PDFs with PDFMiner. Also falls back to the "fast"
  strategy if detectron2 is not available.
* Start deprecation life cycle for `unstructured-ingest --s3-url` option, to be deprecated in
  favor of `--remote-url`.

### Features

* Add `AzureBlobStorageConnector` based on its `fsspec` implementation inheriting
from `FsspecConnector`
* Add `partition_epub` for partitioning e-books in EPUB3 format.

### Fixes

* Fixes processing for text files with `message/rfc822` MIME type.
* Open xml files in read-only mode when reading contents to construct an XMLDocument.

## 0.5.3

### Enhancements

* `auto.partition()` can now load Unstructured ISD json documents.
* Simplify partitioning functions.
* Improve logging for ingest CLI.

### Features

* Add `--wikipedia-auto-suggest` argument to the ingest CLI to disable automatic redirection
  to pages with similar names.
* Add setup script for Amazon Linux 2
* Add optional `encoding` argument to the `partition_(text/email/html)` functions.
* Added Google Drive connector for ingest cli.
* Added Gitlab connector for ingest cli.

### Fixes

## 0.5.2

### Enhancements

* Fully move from printing to logging.
* `unstructured-ingest` now uses a default `--download_dir` of `$HOME/.cache/unstructured/ingest`
rather than a "tmp-ingest-" dir in the working directory.

### Features

### Fixes

* `setup_ubuntu.sh` no longer fails in some contexts by interpreting
`DEBIAN_FRONTEND=noninteractive` as a command
* `unstructured-ingest` no longer re-downloads files when --preserve-downloads
is used without --download-dir.
* Fixed an issue that was causing text to be skipped in some HTML documents.

## 0.5.1

### Enhancements

### Features

### Fixes

* Fixes an error causing JavaScript to appear in the output of `partition_html` sometimes.
* Fix several issues with the `requires_dependencies` decorator, including the error message
  and how it was used, which had caused an error for `unstructured-ingest --github-url ...`.

## 0.5.0

### Enhancements

* Add `requires_dependencies` Python decorator to check dependencies are installed before
  instantiating a class or running a function

### Features

* Added Wikipedia connector for ingest cli.

### Fixes

* Fix `process_document` file cleaning on failure
* Fixes an error introduced in the metadata tracking commit that caused `NarrativeText`
  and `FigureCaption` elements to be represented as `Text` in HTML documents.

## 0.4.16

### Enhancements

* Fallback to using file extensions for filetype detection if `libmagic` is not present

### Features

* Added setup script for Ubuntu
* Added GitHub connector for ingest cli.
* Added `partition_md` partitioner.
* Added Reddit connector for ingest cli.

### Fixes

* Initializes connector properly in ingest.main::MainProcess
* Restricts version of unstructured-inference to avoid multithreading issue

## 0.4.15

### Enhancements

* Added `elements_to_json` and `elements_from_json` for easier serialization/deserialization
* `convert_to_dict`, `dict_to_elements` and `convert_to_csv` are now aliases for functions
  that use the ISD terminology.

### Fixes

* Update to ensure all elements are preserved during serialization/deserialization

## 0.4.14

* Automatically install `nltk` models in the `tokenize` module.

## 0.4.13

* Fixes unstructured-ingest cli.

## 0.4.12

* Adds console_entrypoint for unstructured-ingest, other structure/doc updates related to ingest.
* Add `parser` parameter to `partition_html`.

## 0.4.11

* Adds `partition_doc` for partitioning Word documents in `.doc` format. Requires `libreoffice`.
* Adds `partition_ppt` for partitioning PowerPoint documents in `.ppt` format. Requires `libreoffice`.

## 0.4.10

* Fixes `ElementMetadata` so that it's JSON serializable when the filename is a `Path` object.

## 0.4.9

* Added ingest modules and s3 connector, sample ingest script
* Default to `url=None` for `partition_pdf` and `partition_image`
* Add ability to skip English specific check by setting the `UNSTRUCTURED_LANGUAGE` env var to `""`.
* Document `Element` objects now track metadata

## 0.4.8

* Modified XML and HTML parsers not to load comments.

## 0.4.7

* Added the ability to pull an HTML document from a url in `partition_html`.
* Added the the ability to get file summary info from lists of filenames and lists
  of file contents.
* Added optional page break to `partition` for `.pptx`, `.pdf`, images, and `.html` files.
* Added `to_dict` method to document elements.
* Include more unicode quotes in `replace_unicode_quotes`.

## 0.4.6

* Loosen the default cap threshold to `0.5`.
* Add a `UNSTRUCTURED_NARRATIVE_TEXT_CAP_THRESHOLD` environment variable for controlling
  the cap ratio threshold.
* Unknown text elements are identified as `Text` for HTML and plain text documents.
* `Body Text` styles no longer default to `NarrativeText` for Word documents. The style information
  is insufficient to determine that the text is narrative.
* Upper cased text is lower cased before checking for verbs. This helps avoid some missed verbs.
* Adds an `Address` element for capturing elements that only contain an address.
* Suppress the `UserWarning` when detectron is called.
* Checks that titles and narrative test have at least one English word.
* Checks that titles and narrative text are at least 50% alpha characters.
* Restricts titles to a maximum word length. Adds a `UNSTRUCTURED_TITLE_MAX_WORD_LENGTH`
  environment variable for controlling the max number of words in a title.
* Updated `partition_pptx` to order the elements on the page

## 0.4.4

* Updated `partition_pdf` and `partition_image` to return `unstructured` `Element` objects
* Fixed the healthcheck url path when partitioning images and PDFs via API
* Adds an optional `coordinates` attribute to document objects
* Adds `FigureCaption` and `CheckBox` document elements
* Added ability to split lists detected in `LayoutElement` objects
* Adds `partition_pptx` for partitioning PowerPoint documents
* LayoutParser models now download from HugginfaceHub instead of DropBox
* Fixed file type detection for XML and HTML files on Amazone Linux

## 0.4.3

* Adds `requests` as a base dependency
* Fix in `exceeds_cap_ratio` so the function doesn't break with empty text
* Fix bug in `_parse_received_data`.
* Update `detect_filetype` to properly handle `.doc`, `.xls`, and `.ppt`.

## 0.4.2

* Added `partition_image` to process documents in an image format.
* Fixed utf-8 encoding error in `partition_email` with attachments for `text/html`

## 0.4.1

* Added support for text files in the `partition` function
* Pinned `opencv-python` for easier installation on Linux

## 0.4.0

* Added generic `partition` brick that detects the file type and routes a file to the appropriate
  partitioning brick.
* Added a file type detection module.
* Updated `partition_html` and `partition_eml` to support file-like objects in 'rb' mode.
* Cleaning brick for removing ordered bullets `clean_ordered_bullets`.
* Extract brick method for ordered bullets `extract_ordered_bullets`.
* Test for `clean_ordered_bullets`.
* Test for `extract_ordered_bullets`.
* Added `partition_docx` for pre-processing Word Documents.
* Added new REGEX patterns to extract email header information
* Added new functions to extract header information `parse_received_data` and `partition_header`
* Added new function to parse plain text files `partition_text`
* Added new cleaners functions `extract_ip_address`, `extract_ip_address_name`, `extract_mapi_id`, `extract_datetimetz`
* Add new `Image` element and function to find embedded images `find_embedded_images`
* Added `get_directory_file_info` for summarizing information about source documents

## 0.3.5

* Add support for local inference
* Add new pattern to recognize plain text dash bullets
* Add test for bullet patterns
* Fix for `partition_html` that allows for processing `div` tags that have both text and child
  elements
* Add ability to extract document metadata from `.docx`, `.xlsx`, and `.jpg` files.
* Helper functions for identifying and extracting phone numbers
* Add new function `extract_attachment_info` that extracts and decodes the attachment
of an email.
* Staging brick to convert a list of `Element`s to a `pandas` dataframe.
* Add plain text functionality to `partition_email`

## 0.3.4

* Python-3.7 compat

## 0.3.3

* Removes BasicConfig from logger configuration
* Adds the `partition_email` partitioning brick
* Adds the `replace_mime_encodings` cleaning bricks
* Small fix to HTML parsing related to processing list items with sub-tags
* Add `EmailElement` data structure to store email documents

## 0.3.2

* Added `translate_text` brick for translating text between languages
* Add an `apply` method to make it easier to apply cleaners to elements

## 0.3.1

* Added \_\_init.py\_\_ to `partition`

## 0.3.0

* Implement staging brick for Argilla. Converts lists of `Text` elements to `argilla` dataset classes.
* Removing the local PDF parsing code and any dependencies and tests.
* Reorganizes the staging bricks in the unstructured.partition module
* Allow entities to be passed into the Datasaur staging brick
* Added HTML escapes to the `replace_unicode_quotes` brick
* Fix bad responses in partition_pdf to raise ValueError
* Adds `partition_html` for partitioning HTML documents.

## 0.2.6

* Small change to how \_read is placed within the inheritance structure since it doesn't really apply to pdf
* Add partitioning brick for calling the document image analysis API

## 0.2.5

* Update python requirement to >=3.7

## 0.2.4

* Add alternative way of importing `Final` to support google colab

## 0.2.3

* Add cleaning bricks for removing prefixes and postfixes
* Add cleaning bricks for extracting text before and after a pattern

## 0.2.2

* Add staging brick for Datasaur

## 0.2.1

* Added brick to convert an ISD dictionary to a list of elements
* Update `PDFDocument` to use the `from_file` method
* Added staging brick for CSV format for ISD (Initial Structured Data) format.
* Added staging brick for separating text into attention window size chunks for `transformers`.
* Added staging brick for LabelBox.
* Added ability to upload LabelStudio predictions
* Added utility function for JSONL reading and writing
* Added staging brick for CSV format for Prodigy
* Added staging brick for Prodigy
* Added ability to upload LabelStudio annotations
* Added text_field and id_field to stage_for_label_studio signature

## 0.2.0

* Initial release of unstructured<|MERGE_RESOLUTION|>--- conflicted
+++ resolved
@@ -1,5 +1,4 @@
-<<<<<<< HEAD
-## 0.10.8-dev0
+## 0.10.9-dev0
 
 ### Enhancements
 
@@ -7,7 +6,7 @@
 
 * Adds `chunk_by_title` to break a document into sections based on the presence of `Title`
   elements.
-=======
+
 ## 0.10.8
 
 ### Enhancements
@@ -15,7 +14,6 @@
 * Release docker image that installs Python 3.10 rather than 3.8
 
 ### Features
->>>>>>> 64b42873
 
 ### Fixes
 
