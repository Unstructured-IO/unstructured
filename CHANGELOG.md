--- conflicted
+++ resolved
@@ -4,12 +4,8 @@
 
 ### Features
 
-<<<<<<< HEAD
-* **Add OctoAI embedder** Adds support for embeddings via OctoAI.
 * **Add parent_element to overlapping case output** Adds parent_element to the output for `identify_overlapping_or_nesting_case` and `catch_overlapping_and_nested_bboxes` functions.
 
-=======
->>>>>>> ad561b79
 ### Fixes
 
 * **Add OctoAI embedder** Adds support for embeddings via OctoAI.
