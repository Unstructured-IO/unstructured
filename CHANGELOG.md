## 0.14.11-dev0
<<<<<<< HEAD
=======

### Enhancements

* **Refine HTML parser to accommodate block element nested in phrasing.** HTML parser no longer raises on a block element (e.g. `<p>`, `<div>`) nested inside a phrasing element (e.g. `<strong>` or `<cite>`). Instead it breaks the phrasing run (and therefore element) at the block-item start and begins a new phrasing run after the block-item. This is consistent with how the browser determines element boundaries in this situation.

### Features

### Fixes

## 0.14.10
>>>>>>> 00e1d5c0

### Enhancements

* **Update unstructured-client dependency** Change unstructured-client dependency pin back to greater than min version and updated tests that were failing given the update.
* **`.doc` files are now supported in the `arm64` image.**. `libreoffice24` is added to the `arm64` image, meaning `.doc` files are now supported. We have follow on work planned to investigate adding `.ppt` support for `arm64` as well.
* **Add table detection metrics: recall, precision and f1.**
* **Remove unused _with_spans metrics.**

### Features

### Fixes

* **Fix counting false negatives and false positives in table structure evaluation**
* **Fix Slack CI test** Change channel that Slack test is pointing to because previous test bot expired
* **Remove NLTK download** Removes `nltk.download` in favor of downloading from an S3 bucket we host to mitigate CVE-2024-39705

## 0.14.9

### Enhancements

* **Added visualization and OD model result dump for PDF** In PDF `hi_res` strategy the `analysis` parameter can be used to visualize the result of the OD model and dump the result to a file. Additionally, the visualization of bounding boxes of each layout source is rendered and saved for each page.
* **`partition_docx()` distinguishes "file not found" from "not a ZIP archive" error.** `partition_docx()` now provides different error messages for "file not found" and "file is not a ZIP archive (and therefore not a DOCX file)". This aids diagnosis since these two conditions generally point in different directions as to the cause and fix.

### Features

### Fixes

* **Fix a bug where multiple `soffice` processes could be attempted** Add a wait mechanism in `convert_office_doc` so that the function first checks if another `soffice` is running already: if yes wait till the other process finishes or till the wait timeout before spawning a subprocess to run `soffice`
* **`partition()` now forwards `strategy` arg to `partition_docx()`, `partition_pptx()`, and their brokering partitioners for DOC, ODT, and PPT formats.** A `strategy` argument passed to `partition()` (or the default value "auto" assigned by `partition()`) is now forwarded to `partition_docx()`, `partition_pptx()`, and their brokering partitioners when those filetypes are detected.

## 0.14.8

### Enhancements

* **Move arm64 image to wolfi-base** The `arm64` image now runs on `wolfi-base`. The `arm64` build for `wolfi-base` does not yet include `libreoffce`, and so `arm64` does not currently support processing `.doc`, `.ppt`, or `.xls` file. If you need to process those files on `arm64`, use the legacy `rockylinux` image.

### Features

### Fixes

* **Bump unstructured-inference==0.7.36** Fix `ValueError` when converting cells to html.
* **`partition()` now forwards `strategy` arg to `partition_docx()`, `partition_ppt()`, and `partition_pptx()`.** A `strategy` argument passed to `partition()` (or the default value "auto" assigned by `partition()`) is now forwarded to `partition_docx()`, `partition_ppt()`, and `partition_pptx()` when those filetypes are detected.
* **Fix missing sensitive field markers** for embedders

## 0.14.7

### Enhancements

* **Pull from `wolfi-base` image.** The amd64 image now pulls from the `unstructured` `wolfi-base` image to avoid duplication of dependency setup steps.
* **Fix windows temp file.** Make the creation of a temp file in unstructured/partition/pdf_image/ocr.py windows compatible.

### Features

* **Expose conversion functions for tables** Adds public functions to convert tables from HTML to the Deckerd format and back

* **Adds Kafka Source and Destination** New source and destination connector added to all CLI ingest commands to support reading from and writing to Kafka streams. Also supports Confluent Kafka.

### Fixes

* **Fix an error publishing docker images.** Update user in docker-smoke-test to reflect changes made by the amd64 image pull from the "unstructured" "wolfi-base" image.
* **Fix a IndexError when partitioning a pdf with values for both `extract_image_block_types` and `starting_page_number`.

## 0.14.6

### Enhancements

* **Bump unstructured-inference==0.7.35** Fix syntax for generated HTML tables.

### Features

* **tqdm ingest support** add optional flag to ingest flow to print out progress bar of each step in the process.

### Fixes

* **Remove deprecated `overwrite_schema` kwarg from Delta Table connector.** The `overwrite_schema` kwarg is deprecated in `deltalake>=0.18.0`. `schema_mode=` should be used now instead. `schema_mode="overwrite"` is equivalent to `overwrite_schema=True` and `schema_mode="merge"` is equivalent to `overwrite_schema="False"`. `schema_mode` defaults to `None`. You can also now specify `engine`, which defaults to `"pyarrow"`. You need to specify `enginer="rust"` to use `"schema_mode"`.
* **Fix passing parameters to python-client** - Remove parsing list arguments to strings in passing arguments to python-client in Ingest workflow and `partition_via_api`
* **table metric bug fix** get_element_level_alignment()now will find all the matched indices in predicted table data instead of only returning the first match in the case of multiple matches for the same gt string.
* **fsspec connector path/permissions bug** V2 fsspec connectors were failing when defined relative filepaths had leading slash. This strips that slash to guarantee the relative path never has it.
* **Dropbox connector internal file path bugs** Dropbox source connector currently raises exceptions when indexing files due to two issues: a path formatting idiosyncrasy of the Dropbox library and a divergence in the definition of the Dropbox libraries fs.info method, expecting a 'url' parameter rather than 'path'.
* **update table metric evaluation to handle corrected HTML syntax for tables** This change is connected to the update in [unstructured-inference change](https://github.com/Unstructured-IO/unstructured-inference/pull/355) - fixes transforming HTML table to deckerd and internal cells format.

## 0.14.5

### Enhancements

* **Filtering for tar extraction** Adds tar filtering to the compression module for connectors to avoid decompression malicious content in `.tar.gz` files. This was added to the Python `tarfile` lib in Python 3.12. The change only applies when using Python 3.12 and above.
* **Use `python-oxmsg` for `partition_msg()`.** Outlook MSG emails are now partitioned using the `python-oxmsg` package which resolves some shortcomings of the prior MSG parser.

### Features

### Fixes

* **8-bit string Outlook MSG files are parsed.** `partition_msg()` is now able to parse non-unicode Outlook MSG emails.
* **Attachments to Outlook MSG files are extracted intact.** `partition_msg()` is now able to extract attachments without corruption.

## 0.14.4

### Enhancements

* **Move logger error to debug level when PDFminer fails to extract text** which includes error message for Invalid dictionary construct.
* **Add support for Pinecone serverless** Adds Pinecone serverless to the connector tests. Pinecone
    serverless will work version versions >=0.14.2, but hadn't been tested until now.

### Features

- **Allow configuration of the Google Vision API endpoint** Add an environment variable to select the Google Vision API in the US or the EU.

### Fixes

* **Address the issue of unrecognized tables in `UnstructuredTableTransformerModel`** When a table is not recognized, the `element.metadata.text_as_html` attribute is set to an empty string.
* **Remove root handlers in ingest logger**. Removes root handlers in ingest loggers to ensure secrets aren't accidentally exposed in Colab notebooks.
* **Fix V2 S3 Destination Connector authentication** Fixes bugs with S3 Destination Connector where the connection config was neither registered nor properly deserialized.
* **Clarified dependence on particular version of `python-docx`** Pinned `python-docx` version to ensure a particular method `unstructured` uses is included.
* **Ingest preserves original file extension** Ingest V2 introduced a change that dropped the original extension for upgraded connectors. This reverts that change.

## 0.14.3

### Enhancements

* **Move `category` field from Text class to Element class.**
* **`partition_docx()` now supports pluggable picture sub-partitioners.** A subpartitioner that accepts a DOCX `Paragraph` and generates elements is now supported. This allows adding a custom sub-partitioner that extracts images and applies OCR or summarization for the image.
* **Add VoyageAI embedder** Adds VoyageAI embeddings to support embedding via Voyage AI.

### Features

### Fixes

* **Fix `partition_pdf()` to keep spaces in the text**. The control character `\t` is now replaced with a space instead of being removed when merging inferred elements with embedded elements.
* **Turn off XML resolve entities** Sets `resolve_entities=False` for XML parsing with `lxml`
  to avoid text being dynamically injected into the XML document.
* **Add backward compatibility for the deprecated pdf_infer_table_structure parameter**.
* **Add the missing `form_extraction_skip_tables` argument to the `partition_pdf_or_image` call**.
  to avoid text being dynamically injected into the XML document.
* **Chromadb change from Add to Upsert using element_id to make idempotent**
* **Diable `table_as_cells` output by default** to reduce overhead in partition; now `table_as_cells` is only produced when the env `EXTACT_TABLE_AS_CELLS` is `true`
* **Reduce excessive logging** Change per page ocr info level logging into detail level trace logging
* **Replace try block in `document_to_element_list` for handling HTMLDocument** Use `getattr(element, "type", "")` to get the `type` attribute of an element when it exists. This is more explicit way to handle the special case for HTML documents and prevents other types of attribute error from being silenced by the try block

## 0.14.2

### Enhancements

* **Bump unstructured-inference==0.7.33**.

### Features

* **Add attribution to the `pinecone` connector**.

### Fixes

## 0.14.1

### Enhancements

* **Refactor code related to embedded text extraction**. The embedded text extraction code is moved from `unstructured-inference` to `unstructured`.

### Features

* **Large improvements to the ingest process:**
  * Support for multiprocessing and async, with limits for both.
  * Streamlined to process when mapping CLI invocations to the underlying code
  * More granular steps introduced to give better control over process (i.e. dedicated step to uncompress files already in the local filesystem, new optional staging step before upload)
  * Use the python client when calling the unstructured api for partitioning or chunking
  * Saving the final content is now a dedicated destination connector (local) set as the default if none are provided. Avoids adding new files locally if uploading elsewhere.
  * Leverage last modified date when deciding if new files should be downloaded and reprocessed.
  * Add attribution to the `pinecone` connector
  * **Add support for Python 3.12**. `unstructured` now works with Python 3.12!

### Fixes

## 0.14.0

### BREAKING CHANGES

* **Turn table extraction for PDFs and images off by default**. Reverting the default behavior for table extraction to "off" for PDFs and images. A number of users didn't realize we made the change and were impacted by slower processing times due to the extra model call for table extraction.

### Enhancements

* **Skip unnecessary element sorting in `partition_pdf()`**. Skip element sorting when determining whether embedded text can be extracted.
* **Faster evaluation** Support for concurrent processing of documents during evaluation
* **Add strategy parameter to `partition_docx()`.** Behavior of future enhancements may be sensitive the partitioning strategy. Add this parameter so `partition_docx()` is aware of the requested strategy.
* **Add GLOBAL_WORKING_DIR and GLOBAL_WORKING_PROCESS_DIR** configuration parameteres to control temporary storage.

### Features
* **Add form extraction basics (document elements and placeholder code in partition)**. This is to lay the ground work for the future. Form extraction models are not currently available in the library. An attempt to use this functionality will end in a `NotImplementedError`.

### Fixes

* **Add missing starting_page_num param to partition_image**
* **Make the filename and file params for partition_image and partition_pdf match the other partitioners**
* **Fix include_slide_notes and include_page_breaks params in partition_ppt**
* **Re-apply: skip accuracy calculation feature** Overwritten by mistake
* **Fix type hint for paragraph_grouper param** `paragraph_grouper` can be set to `False`, but the type hint did not not reflect this previously.
* **Remove links param from partition_pdf** `links` is extracted during partitioning and is not needed as a paramter in partition_pdf.
* **Improve CSV delimeter detection.** `partition_csv()` would raise on CSV files with very long lines.
* **Fix disk-space leak in `partition_doc()`.** Remove temporary file created but not removed when `file` argument is passed to `partition_doc()`.
* **Fix possible `SyntaxError` or `SyntaxWarning` on regex patterns.** Change regex patterns to raw strings to avoid these warnings/errors in Python 3.11+.
* **Fix disk-space leak in `partition_odt()`.** Remove temporary file created but not removed when `file` argument is passed to `partition_odt()`.
* **AstraDB: option to prevent indexing metadata**
* **Fix Missing py.typed**

## 0.13.7

### Enhancements

* **Remove `page_number` metadata fields** for HTML partition until we have a better strategy to decide page counting.
* **Extract OCRAgent.get_agent().** Generalize access to the configured OCRAgent instance beyond its use for PDFs.
* **Add calculation of table related metrics which take into account colspans and rowspans**
* **Evaluation: skip accuracy calculation** for files for which output and ground truth sizes differ greatly

### Features

* **add ability to get ratio of `cid` characters in embedded text extracted by `pdfminer`**.

### Fixes

* **`partition_docx()` handles short table rows.** The DOCX format allows a table row to start late and/or end early, meaning cells at the beginning or end of a row can be omitted. While there are legitimate uses for this capability, using it in practice is relatively rare. However, it can happen unintentionally when adjusting cell borders with the mouse. Accommodate this case and generate accurate `.text` and `.metadata.text_as_html` for these tables.
* **Remedy macOS test failure not triggered by CI.** Generalize temp-file detection beyond hard-coded Linux-specific prefix.
* **Remove unnecessary warning log for using default layout model.**
* **Add chunking to partition_tsv** Even though partition_tsv() produces a single Table element, chunking is made available because the Table element is often larger than the desired chunk size and must be divided into smaller chunks.

## 0.13.6

### Enhancements

### Features

### Fixes

- **ValueError: Invalid file (FileType.UNK) when parsing Content-Type header with charset directive** URL response Content-Type headers are now parsed according to RFC 9110.

## 0.13.5

### Enhancements

### Features

### Fixes

* **KeyError raised when updating parent_id** In the past, combining `ListItem` elements could result in reusing the same memory location which then led to unexpected side effects when updating element IDs.
* **Bump unstructured-inference==0.7.29**: table transformer predictions are now removed if confidence is below threshold

## 0.13.4

### Enhancements

* **Unique and deterministic hash IDs for elements** Element IDs produced by any partitioning
  function are now deterministic and unique at the document level by default. Before, hashes were
  based only on text; however, they now also take into account the element's sequence number on a
  page, the page's number in the document, and the document's file name.
* **Enable remote chunking via unstructured-ingest** Chunking using unstructured-ingest was
  previously limited to local chunking using the strategies `basic` and `by_title`. Remote chunking
  options via the API are now accessible.
* **Save table in cells format**. `UnstructuredTableTransformerModel` is able to return predicted table in cells format

### Features

* **Add a `PDF_ANNOTATION_THRESHOLD` environment variable to control the capture of embedded links in `partition_pdf()` for `fast` strategy**.
* **Add integration with the Google Cloud Vision API**. Adds a third OCR provider, alongside Tesseract and Paddle: the Google Cloud Vision API.

### Fixes

* **Remove ElementMetadata.section field.**. This field was unused, not populated by any partitioners.

## 0.13.3

### Enhancements

* **Remove duplicate image elements**. Remove image elements identified by PDFMiner that have similar bounding boxes and the same text.
* **Add support for `start_index` in `html` links extraction**
* **Add `strategy` arg value to `_PptxPartitionerOptions`.** This makes this paritioning option available for sub-partitioners to come that may optionally use inference or other expensive operations to improve the partitioning.
* **Support pluggable sub-partitioner for PPTX Picture shapes.** Use a distinct sub-partitioner for partitioning PPTX Picture (image) shapes and allow the default picture sub-partitioner to be replaced at run-time by one of the user's choosing.
* **Introduce `starting_page_number` parameter to partitioning functions** It applies to those partitioners which support `page_number` in element's metadata: PDF, TIFF, XLSX, DOC, DOCX, PPT, PPTX.
* **Redesign the internal mechanism of assigning element IDs** This allows for further enhancements related to element IDs such as deterministic and document-unique hashes. The way partitioning functions operate hasn't changed, which means `unique_element_ids` continues to be `False` by default, utilizing text hashes.

### Features

### Fixes

* **Add support for extracting text from tag tails in HTML**. This fix adds ability to generate separate elements using tag tails.
* **Add support for extracting text from `<b>` tags in HTML** Now `partition_html()` can extract text from `<b>` tags inside container tags (like `<div>`, `<pre>`).
* **Fix pip-compile make target** Missing base.in dependency missing from requirments make file added

## 0.13.2

### Enhancements

### Features

### Fixes

* **Brings back missing word list files** that caused `partition` failures in 0.13.1.

## 0.13.1

### Enhancements

* **Drop constraint on pydantic, supporting later versions** All dependencies has pydantic pinned at an old version. This explicit pin was removed, allowing the latest version to be pulled in when requirements are compiled.

### Features

* **Add a set of new `ElementType`s to extend future element types**

### Fixes

* **Fix `partition_html()` swallowing some paragraphs**. The `partition_html()` only considers elements with limited depth to avoid becoming the text representation of a giant div. This fix increases the limit value.
* **Fix SFTP** Adds flag options to SFTP connector on whether to use ssh keys / agent, with flag values defaulting to False. This is to prevent looking for ssh files when using username and password. Currently, username and password are required, making that always the case.

## 0.13.0

### Enhancements

* **Add `.metadata.is_continuation` to text-split chunks.** `.metadata.is_continuation=True` is added to second-and-later chunks formed by text-splitting an oversized `Table` element but not to their counterpart `Text` element splits. Add this indicator for `CompositeElement` to allow text-split continuation chunks to be identified for downstream processes that may wish to skip intentionally redundant metadata values in continuation chunks.
* **Add `compound_structure_acc` metric to table eval.** Add a new property to `unstructured.metrics.table_eval.TableEvaluation`: `composite_structure_acc`, which is computed from the element level row and column index and content accuracy scores
* **Add `.metadata.orig_elements` to chunks.** `.metadata.orig_elements: list[Element]` is added to chunks during the chunking process (when requested) to allow access to information from the elements each chunk was formed from. This is useful for example to recover metadata fields that cannot be consolidated to a single value for a chunk, like `page_number`, `coordinates`, and `image_base64`.
* **Add `--include_orig_elements` option to Ingest CLI.** By default, when chunking, the original elements used to form each chunk are added to `chunk.metadata.orig_elements` for each chunk. * The `include_orig_elements` parameter allows the user to turn off this behavior to produce a smaller payload when they don't need this metadata.
* **Add Google VertexAI embedder** Adds VertexAI embeddings to support embedding via Google Vertex AI.

### Features

* **Chunking populates `.metadata.orig_elements` for each chunk.** This behavior allows the text and metadata of the elements combined to make each chunk to be accessed. This can be important for example to recover metadata such as `.coordinates` that cannot be consolidated across elements and so is dropped from chunks. This option is controlled by the `include_orig_elements` parameter to `partition_*()` or to the chunking functions. This option defaults to `True` so original-elements are preserved by default. This behavior is not yet supported via the REST APIs or SDKs but will be in a closely subsequent PR to other `unstructured` repositories. The original elements will also not serialize or deserialize yet; this will also be added in a closely subsequent PR.
* **Add Clarifai destination connector** Adds support for writing partitioned and chunked documents into Clarifai.

### Fixes

* **Fix `clean_pdfminer_inner_elements()` to remove only pdfminer (embedded) elements merged with inferred elements**. Previously, some embedded elements were removed even if they were not merged with inferred elements. Now, only embedded elements that are already merged with inferred elements are removed.
* **Clarify IAM Role Requirement for GCS Platform Connectors**. The GCS Source Connector requires Storage Object Viewer and GCS Destination Connector requires Storage Object Creator IAM roles.
* **Change table extraction defaults** Change table extraction defaults in favor of using `skip_infer_table_types` parameter and reflect these changes in documentation.
* **Fix OneDrive dates with inconsistent formatting** Adds logic to conditionally support dates returned by office365 that may vary in date formatting or may be a datetime rather than a string. See previous fix for SharePoint
* **Adds tracking for AstraDB** Adds tracking info so AstraDB can see what source called their api.
* **Support AWS Bedrock Embeddings in ingest CLI** The configs required to instantiate the bedrock embedding class are now exposed in the api and the version of boto being used meets the minimum requirement to introduce the bedrock runtime required to hit the service.
* **Change MongoDB redacting** Original redact secrets solution is causing issues in platform. This fix uses our standard logging redact solution.

## 0.12.6

### Enhancements

* **Improve ability to capture embedded links in `partition_pdf()` for `fast` strategy** Previously, a threshold value that affects the capture of embedded links was set to a fixed value by default. This allows users to specify the threshold value for better capturing.
* **Refactor `add_chunking_strategy` decorator to dispatch by name.** Add `chunk()` function to be used by the `add_chunking_strategy` decorator to dispatch chunking call based on a chunking-strategy name (that can be dynamic at runtime). This decouples chunking dispatch from only those chunkers known at "compile" time and enables runtime registration of custom chunkers.
* **Redefine `table_level_acc` metric for table evaluation.** `table_level_acc` now is an average of individual predicted table's accuracy. A predicted table's accuracy is defined as the sequence matching ratio between itself and its corresponding ground truth table.

### Features

* **Added Unstructured Platform Documentation** The Unstructured Platform is currently in beta. The documentation provides how-to guides for setting up workflow automation, job scheduling, and configuring source and destination connectors.

### Fixes

* **Partitioning raises on file-like object with `.name` not a local file path.** When partitioning a file using the `file=` argument, and `file` is a file-like object (e.g. io.BytesIO) having a `.name` attribute, and the value of `file.name` is not a valid path to a file present on the local filesystem, `FileNotFoundError` is raised. This prevents use of the `file.name` attribute for downstream purposes to, for example, describe the source of a document retrieved from a network location via HTTP.
* **Fix SharePoint dates with inconsistent formatting** Adds logic to conditionally support dates returned by office365 that may vary in date formatting or may be a datetime rather than a string.
* **Include warnings** about the potential risk of installing a version of `pandoc` which does not support RTF files + instructions that will help resolve that issue.
* **Incorporate the `install-pandoc` Makefile recipe** into relevant stages of CI workflow, ensuring it is a version that supports RTF input files.
* **Fix Google Drive source key** Allow passing string for source connector key.
* **Fix table structure evaluations calculations** Replaced special value `-1.0` with `np.nan` and corrected rows filtering of files metrics basing on that.
* **Fix Sharepoint-with-permissions test** Ignore permissions metadata, update test.
* **Fix table structure evaluations for edge case** Fixes the issue when the prediction does not contain any table - no longer errors in such case.

## 0.12.5

### Enhancements

### Features
* Add `date_from_file_object` parameter to partition. If True and if file is provided via `file` parameter it will cause partition to infer last modified date from `file`'s content. If False, last modified metadata will be `None`.

* **Header and footer detection for fast strategy** `partition_pdf` with `fast` strategy now
  detects elements that are in the top or bottom 5 percent of the page as headers and footers.
* **Add parent_element to overlapping case output** Adds parent_element to the output for `identify_overlapping_or_nesting_case` and `catch_overlapping_and_nested_bboxes` functions.
* **Add table structure evaluation** Adds a new function to evaluate the structure of a table and return a metric that represents the quality of the table structure. This function is used to evaluate the quality of the table structure and the table contents.
* **Add AstraDB destination connector** Adds support for writing embedded documents into an AstraDB vector database.
* **Add OctoAI embedder** Adds support for embeddings via OctoAI.

### Fixes

* **Fix passing list type parameters when calling unstructured API via `partition_via_api()`** Update `partition_via_api()` to convert all list type parameters to JSON formatted strings before calling the unstructured client SDK. This will support image block extraction via `partition_via_api()`.
* **Fix `check_connection` in opensearch, databricks, postgres, azure connectors**
* **Fix don't treat plain text files with double quotes as JSON** If a file can be deserialized as JSON but it deserializes as a string, treat it as plain text even though it's valid JSON.
* **Fix `check_connection` in opensearch, databricks, postgres, azure connectors**
* **Fix cluster of bugs in `partition_xlsx()` that dropped content.** Algorithm for detecting "subtables" within a worksheet dropped table elements for certain patterns of populated cells such as when a trailing single-cell row appeared in a contiguous block of populated cells.
* **Improved documentation**. Fixed broken links and improved readability on `Key Concepts` page.
* **Rename `OpenAiEmbeddingConfig` to `OpenAIEmbeddingConfig`.**
* **Fix partition_json() doesn't chunk.** The `@add_chunking_strategy` decorator was missing from `partition_json()` such that pre-partitioned documents serialized to JSON did not chunk when a chunking-strategy was specified.


## 0.12.4

### Enhancements

* **Apply New Version of `black` formatting** The `black` library recently introduced a new major version that introduces new formatting conventions. This change brings code in the `unstructured` repo into compliance with the new conventions.
* **Move ingest imports to local scopes** Moved ingest dependencies into local scopes to be able to import ingest connector classes without the need of installing imported external dependencies. This allows lightweight use of the classes (not the instances. to use the instances as intended you'll still need the dependencies).
* **Add support for `.p7s` files** `partition_email` can now process `.p7s` files. The signature for the signed message is extracted and added to metadata.
* **Fallback to valid content types for emails** If the user selected content type does not exist on the email message, `partition_email` now falls back to anoter valid content type if it's available.

### Features

* **Add .heic file partitioning** .heic image files were previously unsupported and are now supported though partition_image()
* **Add the ability to specify an alternate OCR** implementation by implementing an `OCRAgent` interface and specify it using `OCR_AGENT` environment variable.
* **Add Vectara destination connector** Adds support for writing partitioned documents into a Vectara index.
* **Add ability to detect text in .docx inline shapes** extensions of docx partition, extracts text from inline shapes and includes them in paragraph's text

### Fixes

* **Fix `partition_pdf()` not working when using chipper model with `file`**
* **Handle common incorrect arguments for `languages` and `ocr_languages`** Users are regularly receiving errors on the API because they are defining `ocr_languages` or `languages` with additional quotationmarks, brackets, and similar mistakes. This update handles common incorrect arguments and raises an appropriate warning.
* **Default `hi_res_model_name` now relies on `unstructured-inference`** When no explicit `hi_res_model_name` is passed into `partition` or `partition_pdf_or_image` the default model is picked by `unstructured-inference`'s settings or os env variable `UNSTRUCTURED_HI_RES_MODEL_NAME`; it now returns the same model name regardless of `infer_table_structure`'s value; this function will be deprecated in the future and the default model name will simply rely on `unstructured-inference` and will not consider os env in a future release.
* **Fix remove Vectara requirements from setup.py - there are no dependencies**
* **Add missing dependency files to package manifest**. Updates the file path for the ingest
  dependencies and adds missing extra dependencies.
* **Fix remove Vectara requirements from setup.py - there are no dependencies **
* **Add title to Vectara upload - was not separated out from initial connector **
* **Fix change OpenSearch port to fix potential conflict with Elasticsearch in ingest test **


## 0.12.3

### Enhancements

* **Driver for MongoDB connector.** Adds a driver with `unstructured` version information to the
  MongoDB connector.

### Features

* **Add Databricks Volumes destination connector** Databricks Volumes connector added to ingest CLI.  Users may now use `unstructured-ingest` to write partitioned data to a Databricks Volumes storage service.

### Fixes

* **Fix support for different Chipper versions and prevent running PDFMiner with Chipper**
* **Treat YAML files as text.** Adds YAML MIME types to the file detection code and treats those
  files as text.
* **Fix FSSpec destination connectors check_connection.** FSSpec destination connectors did not use `check_connection`. There was an error when trying to `ls` destination directory - it may not exist at the moment of connector creation. Now `check_connection` calls `ls` on bucket root and this method is called on `initialize` of destination connector.
* **Fix databricks-volumes extra location.** `setup.py` is currently pointing to the wrong location for the databricks-volumes extra requirements. This results in errors when trying to build the wheel for unstructured. This change updates to point to the correct path.
* **Fix uploading None values to Chroma and Pinecone.** Removes keys with None values with Pinecone and Chroma destinations. Pins Pinecone dependency
* **Update documentation.** (i) best practice for table extration by using 'skip_infer_table_types' param, instead of 'pdf_infer_table_structure', and (ii) fixed CSS, RST issues and typo in the documentation.
* **Fix postgres storage of link_texts.** Formatting of link_texts was breaking metadata storage.

## 0.12.2

### Enhancements

### Features

### Fixes

* **Fix index error in table processing.** Bumps the `unstructured-inference` version to address and
  index error that occurs on some tables in the table transformer object.

## 0.12.1

### Enhancements

* **Allow setting image block crop padding parameter** In certain circumstances, adjusting the image block crop padding can improve image block extraction by preventing extracted image blocks from being clipped.
* **Add suport for bitmap images in `partition_image`** Adds support for `.bmp` files in
  `partition`, `partition_image`, and `detect_filetype`.
* **Keep all image elements when using "hi_res" strategy** Previously, `Image` elements with small chunks of text were ignored unless the image block extraction parameters (`extract_images_in_pdf` or `extract_image_block_types`) were specified. Now, all image elements are kept regardless of whether the image block extraction parameters are specified.
* **Add filetype detection for `.wav` files.** Add filetpye detection for `.wav` files.
* **Add "basic" chunking strategy.** Add baseline chunking strategy that includes all shared chunking behaviors without breaking chunks on section or page boundaries.
* **Add overlap option for chunking.** Add option to overlap chunks. Intra-chunk and inter-chunk overlap are requested separately. Intra-chunk overlap is applied only to the second and later chunks formed by text-splitting an oversized chunk. Inter-chunk overlap may also be specified; this applies overlap between "normal" (not-oversized) chunks.
* **Salesforce connector accepts private key path or value.** Salesforce parameter `private-key-file` has been renamed to `private-key`. Private key can be provided as path to file or file contents.
* **Update documentation**: (i) added verbiage about the free API cap limit, (ii) added deprecation warning on ``Staging`` bricks in favor of ``Destination Connectors``, (iii) added warning and code examples to use the SaaS API Endpoints using CLI-vs-SDKs, (iv) fixed example pages formatting, (v) added deprecation on ``model_name`` in favor of ``hi_res_model_name``, (vi) added ``extract_images_in_pdf`` usage in ``partition_pdf`` section, (vii) reorganize and improve the documentation introduction section, and (viii) added PDF table extraction best practices.
* **Add "basic" chunking to ingest CLI.** Add options to ingest CLI allowing access to the new "basic" chunking strategy and overlap options.
* **Make Elasticsearch Destination connector arguments optional.** Elasticsearch Destination connector write settings are made optional and will rely on default values when not specified.
* **Normalize Salesforce artifact names.** Introduced file naming pattern present in other connectors to Salesforce connector.
* **Install Kapa AI chatbot.** Added Kapa.ai website widget on the documentation.

### Features
* **MongoDB Source Connector.** New source connector added to all CLI ingest commands to support downloading/partitioning files from MongoDB.
* **Add OpenSearch source and destination connectors.** OpenSearch, a fork of Elasticsearch, is a popular storage solution for various functionality such as search, or providing intermediary caches within data pipelines. Feature: Added OpenSearch source connector to support downloading/partitioning files. Added OpenSearch destination connector to be able to ingest documents from any supported source, embed them and write the embeddings / documents into OpenSearch.

### Fixes

* **Fix GCS connector converting JSON to string with single quotes.** FSSpec serialization caused conversion of JSON token to string with single quotes. GCS requires token in form of dict so this format is now assured.
* **Pin version of unstructured-client** Set minimum version of unstructured-client to avoid raising a TypeError when passing `api_key_auth` to `UnstructuredClient`
* **Fix the serialization of the Pinecone destination connector.** Presence of the PineconeIndex object breaks serialization due to TypeError: cannot pickle '_thread.lock' object. This removes that object before serialization.
* **Fix the serialization of the Elasticsearch destination connector.** Presence of the _client object breaks serialization due to TypeError: cannot pickle '_thread.lock' object. This removes that object before serialization.
* **Fix the serialization of the Postgres destination connector.** Presence of the _client object breaks serialization due to TypeError: cannot pickle '_thread.lock' object. This removes that object before serialization.
* **Fix documentation and sample code for Chroma.** Was pointing to wrong examples..
* **Fix flatten_dict to be able to flatten tuples inside dicts** Update flatten_dict function to support flattening tuples inside dicts. This is necessary for objects like Coordinates, when the object is not written to the disk, therefore not being converted to a list before getting flattened (still being a tuple).
* **Fix the serialization of the Chroma destination connector.** Presence of the ChromaCollection object breaks serialization due to TypeError: cannot pickle 'module' object. This removes that object before serialization.
* **Fix fsspec connectors returning version as integer.** Connector data source versions should always be string values, however we were using the integer checksum value for the version for fsspec connectors. This casts that value to a string.

## 0.12.0

### Enhancements

* **Drop support for python3.8** All dependencies are now built off of the minimum version of python being `3.10`

## 0.11.9

### Enhancements

* **Rename kwargs related to extracting image blocks** Rename the kwargs related to extracting image blocks for consistency and API usage.

### Features

* **Add PostgreSQL/SQLite destination connector** PostgreSQL and SQLite connector added to ingest CLI.  Users may now use `unstructured-ingest` to write partitioned data to a PostgreSQL or SQLite database. And write embeddings to PostgreSQL pgvector database.

### Fixes

* **Handle users providing fully spelled out languages** Occasionally some users are defining the `languages` param as a fully spelled out language instead of a language code. This adds a dictionary for common languages so those small mistakes are caught and silently fixed.
* **Fix unequal row-length in HTMLTable.text_as_html.** Fixes to other aspects of partition_html() in v0.11 allowed unequal cell-counts in table rows. Make the cells in each row correspond 1:1 with cells in the original table row. This fix also removes "noise" cells resulting from HTML-formatting whitespace and eliminates the "column-shifting" of cells that previously resulted from noise-cells.
* **Fix MongoDB connector URI password redaction.** MongoDB documentation states that characters `$ : / ? # [ ] @` must be percent encoded. URIs with password containing such special character were not redacted.

## 0.11.8

### Enhancements

* **Add SaaS API User Guide.** This documentation serves as a guide for Unstructured SaaS API users to register, receive an API key and URL, and manage your account and billing information.
* **Add inter-chunk overlap capability.** Implement overlap between chunks. This applies to all chunks prior to any text-splitting of oversized chunks so is a distinct behavior; overlap at text-splits of oversized chunks is independent of inter-chunk overlap (distinct chunk boundaries) and can be requested separately. Note this capability is not yet available from the API but will shortly be made accessible using a new `overlap_all` kwarg on partition functions.

### Features

### Fixes

## 0.11.7

### Enhancements

* **Add intra-chunk overlap capability.** Implement overlap for split-chunks where text-splitting is used to divide an oversized chunk into two or more chunks that fit in the chunking window. Note this capability is not yet available from the API but will shortly be made accessible using a new `overlap` kwarg on partition functions.
* **Update encoders to leverage dataclasses** All encoders now follow a class approach which get annotated with the dataclass decorator. Similar to the connectors, it uses a nested dataclass for the configs required to configure a client as well as a field/property approach to cache the client. This makes sure any variable associated with the class exists as a dataclass field.

### Features

* **Add Qdrant destination connector.** Adds support for writing documents and embeddings into a Qdrant collection.
* **Store base64 encoded image data in metadata fields.** Rather than saving to file, stores base64 encoded data of the image bytes and the mimetype for the image in metadata fields: `image_base64` and `image_mime_type` (if that is what the user specifies by some other param like `pdf_extract_to_payload`). This would allow the API to have parity with the library.

### Fixes

* **Fix table structure metric script** Update the call to table agent to now provide OCR tokens as required
* **Fix element extraction not working when using "auto" strategy for pdf and image** If element extraction is specified, the "auto" strategy falls back to the "hi_res" strategy.
* **Fix a bug passing a custom url to `partition_via_api`** Users that self host the api were not able to pass their custom url to `partition_via_api`.

## 0.11.6

### Enhancements

* **Update the layout analysis script.** The previous script only supported annotating `final` elements. The updated script also supports annotating `inferred` and `extracted` elements.
* **AWS Marketplace API documentation**: Added the user guide, including setting up VPC and CloudFormation, to deploy Unstructured API on AWS platform.
* **Azure Marketplace API documentation**: Improved the user guide to deploy Azure Marketplace API by adding references to Azure documentation.
* **Integration documentation**: Updated URLs for the `staging_for` bricks

### Features

* **Partition emails with base64-encoded text.** Automatically handles and decodes base64 encoded text in emails with content type `text/plain` and `text/html`.
* **Add Chroma destination connector** Chroma database connector added to ingest CLI.  Users may now use `unstructured-ingest` to write partitioned/embedded data to a Chroma vector database.
* **Add Elasticsearch destination connector.** Problem: After ingesting data from a source, users might want to move their data into a destination. Elasticsearch is a popular storage solution for various functionality such as search, or providing intermediary caches within data pipelines. Feature: Added Elasticsearch destination connector to be able to ingest documents from any supported source, embed them and write the embeddings / documents into Elasticsearch.

### Fixes

* **Enable --fields argument omission for elasticsearch connector** Solves two bugs where removing the optional parameter --fields broke the connector due to an integer processing error and using an elasticsearch config for a destination connector resulted in a serialization issue when optional parameter --fields was not provided.
* **Add hi_res_model_name** Adds kwarg to relevant functions and add comments that model_name is to be deprecated.

## 0.11.5

### Enhancements

### Features

### Fixes

* **Fix `partition_pdf()` and `partition_image()` importation issue.** Reorganize `pdf.py` and `image.py` modules to be consistent with other types of document import code.

## 0.11.4

### Enhancements

* **Refactor image extraction code.** The image extraction code is moved from `unstructured-inference` to `unstructured`.
* **Refactor pdfminer code.** The pdfminer code is moved from `unstructured-inference` to `unstructured`.
* **Improve handling of auth data for fsspec connectors.** Leverage an extension of the dataclass paradigm to support a `sensitive` annotation for fields related to auth (i.e. passwords, tokens). Refactor all fsspec connectors to use explicit access configs rather than a generic dictionary.
* **Add glob support for fsspec connectors** Similar to the glob support in the ingest local source connector, similar filters are now enabled on all fsspec based source connectors to limit files being partitioned.
* Define a constant for the splitter "+" used in tesseract ocr languages.

### Features

* **Save tables in PDF's separately as images.** The "table" elements are saved as `table-<pageN>-<tableN>.jpg`. This filename is presented in the `image_path` metadata field for the Table element. The default would be to not do this.
* **Add Weaviate destination connector** Weaviate connector added to ingest CLI.  Users may now use `unstructured-ingest` to write partitioned data from over 20 data sources (so far) to a Weaviate object collection.
* **Sftp Source Connector.** New source connector added to support downloading/partitioning files from Sftp.

### Fixes

* **Fix pdf `hi_res` partitioning failure when pdfminer fails.** Implemented logic to fall back to the "inferred_layout + OCR" if pdfminer fails in the `hi_res` strategy.
* **Fix a bug where image can be scaled too large for tesseract** Adds a limit to prevent auto-scaling an image beyond the maximum size `tesseract` can handle for ocr layout detection
* **Update partition_csv to handle different delimiters** CSV files containing both non-comma delimiters and commas in the data were throwing an error in Pandas. `partition_csv` now identifies the correct delimiter before the file is processed.
* **partition returning cid code in `hi_res`** occasionally pdfminer can fail to decode the text in an pdf file and return cid code as text. Now when this happens the text from OCR is used.

## 0.11.2

### Enhancements

* **Updated Documentation**: (i) Added examples, and (ii) API Documentation, including Usage, SDKs, Azure Marketplace, and parameters and validation errors.

### Features

* * **Add Pinecone destination connector.** Problem: After ingesting data from a source, users might want to produce embeddings for their data and write these into a vector DB. Pinecone is an option among these vector databases. Feature: Added Pinecone destination connector to be able to ingest documents from any supported source, embed them and write the embeddings / documents into Pinecone.

### Fixes

* **Process chunking parameter names in ingest correctly** Solves a bug where chunking parameters weren't being processed and used by ingest cli by renaming faulty parameter names and prepends; adds relevant parameters to ingest pinecone test to verify that the parameters are functional.

## 0.11.1

### Enhancements

* **Use `pikepdf` to repair invalid PDF structure** for PDFminer when we see error `PSSyntaxError` when PDFminer opens the document and creates the PDFminer pages object or processes a single PDF page.
* **Batch Source Connector support** For instances where it is more optimal to read content from a source connector in batches, a new batch ingest doc is added which created multiple ingest docs after reading them in in batches per process.

### Features

* **Staging Brick for Coco Format** Staging brick which converts a list of Elements into Coco Format.
* **Adds HubSpot connector** Adds connector to retrieve call, communications, emails, notes, products and tickets from HubSpot

### Fixes

* **Do not extract text of `<style>` tags in HTML.** `<style>` tags containing CSS in invalid positions previously contributed to element text. Do not consider text node of a `<style>` element as textual content.
* **Fix DOCX merged table cell repeats cell text.** Only include text for a merged cell, not for each underlying cell spanned by the merge.
* **Fix tables not extracted from DOCX header/footers.** Headers and footers in DOCX documents skip tables defined in the header and commonly used for layout/alignment purposes. Extract text from tables as a string and include in the `Header` and `Footer` document elements.
* **Fix output filepath for fsspec-based source connectors.** Previously the base directory was being included in the output filepath unnecessarily.

## 0.11.0

### Enhancements

* **Add a class for the strategy constants.** Add a class `PartitionStrategy` for the strategy constants and use the constants to replace strategy strings.
* **Temporary Support for paddle language parameter.** User can specify default langage code for paddle with ENV `DEFAULT_PADDLE_LANG` before we have the language mapping for paddle.
* **Improve DOCX page-break fidelity.** Improve page-break fidelity such that a paragraph containing a page-break is split into two elements, one containing the text before the page-break and the other the text after. Emit the PageBreak element between these two and assign the correct page-number (n and n+1 respectively) to the two textual elements.

### Features

* **Add ad-hoc fields to `ElementMetadata` instance.** End-users can now add their own metadata fields simply by assigning to an element-metadata attribute-name of their choice, like `element.metadata.coefficient = 0.58`. These fields will round-trip through JSON and can be accessed with dotted notation.
* **MongoDB Destination Connector.** New destination connector added to all CLI ingest commands to support writing partitioned json output to mongodb.

### Fixes

* **Fix `TYPE_TO_TEXT_ELEMENT_MAP`.** Updated `Figure` mapping from `FigureCaption` to `Image`.
* **Handle errors when extracting PDF text** Certain pdfs throw unexpected errors when being opened by `pdfminer`, causing `partition_pdf()` to fail. We expect to be able to partition smoothly using an alternative strategy if text extraction doesn't work.  Added exception handling to handle unexpected errors when extracting pdf text and to help determine pdf strategy.
* **Fix `fast` strategy fall back to `ocr_only`** The `fast` strategy should not fall back to a more expensive strategy.
* **Remove default user ./ssh folder** The default notebook user during image build would create the known_hosts file with incorrect ownership, this is legacy and no longer needed so it was removed.
* **Include `languages` in metadata when partitioning `strategy=hi_res` or `fast`** User defined `languages` was previously used for text detection, but not included in the resulting element metadata for some strategies. `languages` will now be included in the metadata regardless of partition strategy for pdfs and images.
* **Handle a case where Paddle returns a list item in ocr_data as None** In partition, while parsing PaddleOCR data, it was assumed that PaddleOCR does not return None for any list item in ocr_data. Removed the assumption by skipping the text region whenever this happens.
* **Fix some pdfs returning `KeyError: 'N'`** Certain pdfs were throwing this error when being opened by pdfminer. Added a wrapper function for pdfminer that allows these documents to be partitioned.
* **Fix mis-splits on `Table` chunks.** Remedies repeated appearance of full `.text_as_html` on metadata of each `TableChunk` split from a `Table` element too large to fit in the chunking window.
* **Import tables_agent from inference** so that we don't have to initialize a global table agent in unstructured OCR again
* **Fix empty table is identified as bulleted-table.** A table with no text content was mistakenly identified as a bulleted-table and processed by the wrong branch of the initial HTML partitioner.
* **Fix partition_html() emits empty (no text) tables.** A table with cells nested below a `<thead>` or `<tfoot>` element was emitted as a table element having no text and unparseable HTML in `element.metadata.text_as_html`. Do not emit empty tables to the element stream.
* **Fix HTML `element.metadata.text_as_html` contains spurious <br> elements in invalid locations.** The HTML generated for the `text_as_html` metadata for HTML tables contained `<br>` elements invalid locations like between `<table>` and `<tr>`. Change the HTML generator such that these do not appear.
* **Fix HTML table cells enclosed in <thead> and <tfoot> elements are dropped.** HTML table cells nested in a `<thead>` or `<tfoot>` element were not detected and the text in those cells was omitted from the table element text and `.text_as_html`. Detect table rows regardless of the semantic tag they may be nested in.
* **Remove whitespace padding from `.text_as_html`.** `tabulate` inserts padding spaces to achieve visual alignment of columns in HTML tables it generates. Add our own HTML generator to do this simple job and omit that padding as well as newlines ("\n") used for human readability.
* **Fix local connector with absolute input path** When passed an absolute filepath for the input document path, the local connector incorrectly writes the output file to the input file directory. This fixes such that the output in this case is written to `output-dir/input-filename.json`

## 0.10.30

### Enhancements

* **Support nested DOCX tables.** In DOCX, like HTML, a table cell can itself contain a table. In this case, create nested HTML tables to reflect that structure and create a plain-text table with captures all the text in nested tables, formatting it as a reasonable facsimile of a table.
* **Add connection check to ingest connectors** Each source and destination connector now support a `check_connection()` method which makes sure a valid connection can be established with the source/destination given any authentication credentials in a lightweight request.

### Features

* **Add functionality to do a second OCR on cropped table images.** Changes to the values for scaling ENVs affect entire page OCR output(OCR regression) so we now do a second OCR for tables.
* **Adds ability to pass timeout for a request when partitioning via a `url`.** `partition` now accepts a new optional parameter `request_timeout` which if set will prevent any `requests.get` from hanging indefinitely and instead will raise a timeout error. This is useful when partitioning a url that may be slow to respond or may not respond at all.

### Fixes

* **Fix logic that determines pdf auto strategy.** Previously, `_determine_pdf_auto_strategy` returned `hi_res` strategy only if `infer_table_structure` was true. It now returns the `hi_res` strategy if either `infer_table_structure` or `extract_images_in_pdf` is true.
* **Fix invalid coordinates when parsing tesseract ocr data.** Previously, when parsing tesseract ocr data, the ocr data had invalid bboxes if zoom was set to `0`. A logical check is now added to avoid such error.
* **Fix ingest partition parameters not being passed to the api.** When using the --partition-by-api flag via unstructured-ingest, none of the partition arguments are forwarded, meaning that these options are disregarded. With this change, we now pass through all of the relevant partition arguments to the api. This allows a user to specify all of the same partition arguments they would locally and have them respected when specifying --partition-by-api.
* **Support tables in section-less DOCX.** Generalize solution for MS Chat Transcripts exported as DOCX by including tables in the partitioned output when present.
* **Support tables that contain only numbers when partitioning via `ocr_only`** Tables that contain only numbers are returned as floats in a pandas.DataFrame when the image is converted from `.image_to_data()`. An AttributeError was raised downstream when trying to `.strip()` the floats.
* **Improve DOCX page-break detection.** DOCX page breaks are reliably indicated by `w:lastRenderedPageBreak` elements present in the document XML. Page breaks are NOT reliably indicated by "hard" page-breaks inserted by the author and when present are redundant to a `w:lastRenderedPageBreak` element so cause over-counting if used. Use rendered page-breaks only.

## 0.10.29

### Enhancements

* **Adds include_header argument for partition_csv and partition_tsv** Now supports retaining header rows in CSV and TSV documents element partitioning.
* **Add retry logic for all source connectors** All http calls being made by the ingest source connectors have been isolated and wrapped by the `SourceConnectionNetworkError` custom error, which triggers the retry logic, if enabled, in the ingest pipeline.
* **Google Drive source connector supports credentials from memory** Originally, the connector expected a filepath to pull the credentials from when creating the client. This was expanded to support passing that information from memory as a dict if access to the file system might not be available.
* **Add support for generic partition configs in ingest cli** Along with the explicit partition options supported by the cli, an `additional_partition_args` arg was added to allow users to pass in any other arguments that should be added when calling partition(). This helps keep any changes to the input parameters of the partition() exposed in the CLI.
* **Map full output schema for table-based destination connectors** A full schema was introduced to map the type of all output content from the json partition output and mapped to a flattened table structure to leverage table-based destination connectors. The delta table destination connector was updated at the moment to take advantage of this.
* **Incorporate multiple embedding model options into ingest, add diff test embeddings** Problem: Ingest pipeline already supported embedding functionality, however users might want to use different types of embedding providers. Enhancement: Extend ingest pipeline so that users can specify and embed via a particular embedding provider from a range of options. Also adds a diff test to compare output from an embedding module with the expected output

### Features

* **Allow setting table crop parameter** In certain circumstances, adjusting the table crop padding may improve table.

### Fixes

* **Fixes `partition_text` to prevent empty elements** Adds a check to filter out empty bullets.
* **Handle empty string for `ocr_languages` with values for `languages`** Some API users ran into an issue with sending `languages` params because the API defaulted to also using an empty string for `ocr_languages`. This update handles situations where `languages` is defined and `ocr_languages` is an empty string.
* **Fix PDF tried to loop through None** Previously the PDF annotation extraction tried to loop through `annots` that resolved out as None. A logical check added to avoid such error.
* **Ingest session handler not being shared correctly** All ingest docs that leverage the session handler should only need to set it once per process. It was recreating it each time because the right values weren't being set nor available given how dataclasses work in python.
* **Ingest download-only fix.** Previously the download only flag was being checked after the doc factory pipeline step, which occurs before the files are actually downloaded by the source node. This check was moved after the source node to allow for the files to be downloaded first before exiting the pipeline.
* **Fix flaky chunk-metadata.** Prior implementation was sensitive to element order in the section resulting in metadata values sometimes being dropped. Also, not all metadata items can be consolidated across multiple elements (e.g. coordinates) and so are now dropped from consolidated metadata.
* **Fix tesseract error `Estimating resolution as X`** leaded by invalid language parameters input. Proceed with defalut language `eng` when `lang.py` fails to find valid language code for tesseract, so that we don't pass an empty string to tesseract CLI and raise an exception in downstream.

## 0.10.28

### Enhancements

* **Add table structure evaluation helpers** Adds functions to evaluate the similarity between predicted table structure and actual table structure.
* **Use `yolox` by default for table extraction when partitioning pdf/image** `yolox` model provides higher recall of the table regions than the quantized version and it is now the default element detection model when `infer_table_structure=True` for partitioning pdf/image files
* **Remove pdfminer elements from inside tables** Previously, when using `hi_res` some elements where extracted using pdfminer too, so we removed pdfminer from the tables pipeline to avoid duplicated elements.
* **Fsspec downstream connectors** New destination connector added to ingest CLI, users may now use `unstructured-ingest` to write to any of the following:
  * Azure
  * Box
  * Dropbox
  * Google Cloud Service

### Features

* **Update `ocr_only` strategy in `partition_pdf()`** Adds the functionality to get accurate coordinate data when partitioning PDFs and Images with the `ocr_only` strategy.

### Fixes
* **Fixed SharePoint permissions for the fetching to be opt-in** Problem: Sharepoint permissions were trying to be fetched even when no reletad cli params were provided, and this gave an error due to values for those keys not existing. Fix: Updated getting keys to be with .get() method and changed the "skip-check" to check individual cli params rather than checking the existance of a config object.

* **Fixes issue where tables from markdown documents were being treated as text** Problem: Tables from markdown documents were being treated as text, and not being extracted as tables. Solution: Enable the `tables` extension when instantiating the `python-markdown` object. Importance: This will allow users to extract structured data from tables in markdown documents.
* **Fix wrong logger for paddle info** Replace the logger from unstructured-inference with the logger from unstructured for paddle_ocr.py module.
* **Fix ingest pipeline to be able to use chunking and embedding together** Problem: When ingest pipeline was using chunking and embedding together, embedding outputs were empty and the outputs of chunking couldn't be re-read into memory and be forwarded to embeddings. Fix: Added CompositeElement type to TYPE_TO_TEXT_ELEMENT_MAP to be able to process CompositeElements with unstructured.staging.base.isd_to_elements
* **Fix unnecessary mid-text chunk-splitting.** The "pre-chunker" did not consider separator blank-line ("\n\n") length when grouping elements for a single chunk. As a result, sections were frequently over-populated producing a over-sized chunk that required mid-text splitting.
* **Fix frequent dissociation of title from chunk.** The sectioning algorithm included the title of the next section with the prior section whenever it would fit, frequently producing association of a section title with the prior section and dissociating it from its actual section. Fix this by performing combination of whole sections only.
* **Fix PDF attempt to get dict value from string.** Fixes a rare edge case that prevented some PDF's from being partitioned. The `get_uris_from_annots` function tried to access the dictionary value of a string instance variable. Assign `None` to the annotation variable if the instance type is not dictionary to avoid the erroneous attempt.

## 0.10.27

### Enhancements

* **Leverage dict to share content across ingest pipeline** To share the ingest doc content across steps in the ingest pipeline, this was updated to use a multiprocessing-safe dictionary so changes get persisted and each step has the option to modify the ingest docs in place.

### Features

### Fixes

* **Removed `ebooklib` as a dependency** `ebooklib` is licensed under AGPL3, which is incompatible with the Apache 2.0 license. Thus it is being removed.
* **Caching fixes in ingest pipeline** Previously, steps like the source node were not leveraging parameters such as `re_download` to dictate if files should be forced to redownload rather than use what might already exist locally.

## 0.10.26

### Enhancements

* **Add text CCT CI evaluation workflow** Adds cct text extraction evaluation metrics to the current ingest workflow to measure the performance of each file extracted as well as aggregated-level performance.

### Features

* **Functionality to catch and classify overlapping/nested elements** Method to identify overlapping-bboxes cases within detected elements in a document. It returns two values: a boolean defining if there are overlapping elements present, and a list reporting them with relevant metadata. The output includes information about the `overlapping_elements`, `overlapping_case`, `overlapping_percentage`, `largest_ngram_percentage`, `overlap_percentage_total`, `max_area`, `min_area`, and `total_area`.
* **Add Local connector source metadata** python's os module used to pull stats from local file when processing via the local connector and populates fields such as last modified time, created time.

### Fixes

* **Fixes elements partitioned from an image file missing certain metadata** Metadata for image files, like file type, was being handled differently from other file types. This caused a bug where other metadata, like the file name, was being missed. This change brought metadata handling for image files to be more in line with the handling for other file types so that file name and other metadata fields are being captured.
* **Adds `typing-extensions` as an explicit dependency** This package is an implicit dependency, but the module is being imported directly in `unstructured.documents.elements` so the dependency should be explicit in case changes in other dependencies lead to `typing-extensions` being dropped as a dependency.
* **Stop passing `extract_tables` to `unstructured-inference` since it is now supported in `unstructured` instead** Table extraction previously occurred in `unstructured-inference`, but that logic, except for the table model itself, is now a part of the `unstructured` library. Thus the parameter triggering table extraction is no longer passed to the `unstructured-inference` package. Also noted the table output regression for PDF files.
* **Fix a bug in Table partitioning** Previously the `skip_infer_table_types` variable used in `partition` was not being passed down to specific file partitioners. Now you can utilize the `skip_infer_table_types` list variable when calling `partition` to specify the filetypes for which you want to skip table extraction, or the `infer_table_structure` boolean variable on the file specific partitioning function.
* **Fix partition docx without sections** Some docx files, like those from teams output, do not contain sections and it would produce no results because the code assumes all components are in sections. Now if no sections is detected from a document we iterate through the paragraphs and return contents found in the paragraphs.
* **Fix out-of-order sequencing of split chunks.** Fixes behavior where "split" chunks were inserted at the beginning of the chunk sequence. This would produce a chunk sequence like [5a, 5b, 3a, 3b, 1, 2, 4] when sections 3 and 5 exceeded `max_characters`.
* **Deserialization of ingest docs fixed** When ingest docs are being deserialized as part of the ingest pipeline process (cli), there were certain fields that weren't getting persisted (metadata and date processed). The from_dict method was updated to take these into account and a unit test added to check.
* **Map source cli command configs when destination set** Due to how the source connector is dynamically called when the destination connector is set via the CLI, the configs were being set incorrectoy, causing the source connector to break. The configs were fixed and updated to take into account Fsspec-specific connectors.

## 0.10.25

### Enhancements

* **Duplicate CLI param check** Given that many of the options associated with the `Click` based cli ingest commands are added dynamically from a number of configs, a check was incorporated to make sure there were no duplicate entries to prevent new configs from overwriting already added options.
* **Ingest CLI refactor for better code reuse** Much of the ingest cli code can be templated and was a copy-paste across files, adding potential risk. Code was refactored to use a base class which had much of the shared code templated.

### Features

* **Table OCR refactor** support Table OCR with pre-computed OCR data to ensure we only do one OCR for entrie document. User can specify
ocr agent tesseract/paddle in environment variable `OCR_AGENT` for OCRing the entire document.
* **Adds accuracy function** The accuracy scoring was originally an option under `calculate_edit_distance`. For easy function call, it is now a wrapper around the original function that calls edit_distance and return as "score".
* **Adds HuggingFaceEmbeddingEncoder** The HuggingFace Embedding Encoder uses a local embedding model as opposed to using an API.
* **Add AWS bedrock embedding connector** `unstructured.embed.bedrock` now provides a connector to use AWS bedrock's `titan-embed-text` model to generate embeddings for elements. This features requires valid AWS bedrock setup and an internet connectionto run.

### Fixes

* **Import PDFResourceManager more directly** We were importing `PDFResourceManager` from `pdfminer.converter` which was causing an error for some users. We changed to import from the actual location of `PDFResourceManager`, which is `pdfminer.pdfinterp`.
* **Fix language detection of elements with empty strings** This resolves a warning message that was raised by `langdetect` if the language was attempted to be detected on an empty string. Language detection is now skipped for empty strings.
* **Fix chunks breaking on regex-metadata matches.** Fixes "over-chunking" when `regex_metadata` was used, where every element that contained a regex-match would start a new chunk.
* **Fix regex-metadata match offsets not adjusted within chunk.** Fixes incorrect regex-metadata match start/stop offset in chunks where multiple elements are combined.
* **Map source cli command configs when destination set** Due to how the source connector is dynamically called when the destination connector is set via the CLI, the configs were being set incorrectoy, causing the source connector to break. The configs were fixed and updated to take into account Fsspec-specific connectors.
* **Fix metrics folder not discoverable** Fixes issue where unstructured/metrics folder is not discoverable on PyPI by adding an `__init__.py` file under the folder.
* **Fix a bug when `parition_pdf` get `model_name=None`** In API usage the `model_name` value is `None` and the `cast` function in `partition_pdf` would return `None` and lead to attribution error. Now we use `str` function to explicit convert the content to string so it is garanteed to have `starts_with` and other string functions as attributes
* **Fix html partition fail on tables without `tbody` tag** HTML tables may sometimes just contain headers without body (`tbody` tag)

## 0.10.24

### Enhancements

* **Improve natural reading order** Some `OCR` elements with only spaces in the text have full-page width in the bounding box, which causes the `xycut` sorting to not work as expected. Now the logic to parse OCR results removes any elements with only spaces (more than one space).
* **Ingest compression utilities and fsspec connector support** Generic utility code added to handle files that get pulled from a source connector that are either tar or zip compressed and uncompress them locally. This is then processed using a local source connector. Currently this functionality has been incorporated into the fsspec connector and all those inheriting from it (currently: Azure Blob Storage, Google Cloud Storage, S3, Box, and Dropbox).
* **Ingest destination connectors support for writing raw list of elements** Along with the default write method used in the ingest pipeline to write the json content associated with the ingest docs, each destination connector can now also write a raw list of elements to the desired downstream location without having an ingest doc associated with it.

### Features

* **Adds element type percent match function** In order to evaluate the element type extracted, we add a function that calculates the matched percentage between two frequency dictionary.

### Fixes

* **Fix paddle model file not discoverable** Fixes issue where ocr_models/paddle_ocr.py file is not discoverable on PyPI by adding
an `__init__.py` file under the folder.
* **Chipper v2 Fixes** Includes fix for a memory leak and rare last-element bbox fix. (unstructured-inference==0.7.7)
* **Fix image resizing issue** Includes fix related to resizing images in the tables pipeline. (unstructured-inference==0.7.6)

## 0.10.23

### Enhancements

* **Add functionality to limit precision when serializing to json** Precision for `points` is limited to 1 decimal point if coordinates["system"] == "PixelSpace" (otherwise 2 decimal points?). Precision for `detection_class_prob` is limited to 5 decimal points.
* **Fix csv file detection logic when mime-type is text/plain** Previously the logic to detect csv file type was considering only first row's comma count comparing with the header_row comma count and both the rows being same line the result was always true, Now the logic is changed to consider the comma's count for all the lines except first line and compare with header_row comma count.
* **Improved inference speed for Chipper V2** API requests with 'hi_res_model_name=chipper' now have ~2-3x faster responses.

### Features

### Fixes

* **Cleans up temporary files after conversion** Previously a file conversion utility was leaving temporary files behind on the filesystem without removing them when no longer needed. This fix helps prevent an accumulation of temporary files taking up excessive disk space.
* **Fixes `under_non_alpha_ratio` dividing by zero** Although this function guarded against a specific cause of division by zero, there were edge cases slipping through like strings with only whitespace. This update more generally prevents the function from performing a division by zero.
* **Fix languages default** Previously the default language was being set to English when elements didn't have text or if langdetect could not detect the language. It now defaults to None so there is not misleading information about the language detected.
* **Fixes recursion limit error that was being raised when partitioning Excel documents of a certain size** Previously we used a recursive method to find subtables within an excel sheet. However this would run afoul of Python's recursion depth limit when there was a contiguous block of more than 1000 cells within a sheet. This function has been updated to use the NetworkX library which avoids Python recursion issues.

## 0.10.22

### Enhancements

* **bump `unstructured-inference` to `0.7.3`** The updated version of `unstructured-inference` supports a new version of the Chipper model, as well as a cleaner schema for its output classes. Support is included for new inference features such as hierarchy and ordering.
* **Expose skip_infer_table_types in ingest CLI.** For each connector a new `--skip-infer-table-types` parameter was added to map to the `skip_infer_table_types` partition argument. This gives more granular control to unstructured-ingest users, allowing them to specify the file types for which we should attempt table extraction.
* **Add flag to ingest CLI to raise error if any single doc fails in pipeline** Currently if a single doc fails in the pipeline, the whole thing halts due to the error. This flag defaults to log an error but continue with the docs it can.
* **Emit hyperlink metadata for DOCX file-type.** DOCX partitioner now adds `metadata.links`, `metadata.link_texts` and `metadata.link_urls` for elements that contain a hyperlink that points to an external resource. So-called "jump" links pointing to document internal locations (such as those found in a table-of-contents "jumping" to a chapter or section) are excluded.

### Features

* **Add `elements_to_text` as a staging helper function** In order to get a single clean text output from unstructured for metric calculations, automate the process of extracting text from elements using this function.
* **Adds permissions(RBAC) data ingestion functionality for the Sharepoint connector.** Problem: Role based access control is an important component in many data storage systems. Users may need to pass permissions (RBAC) data to downstream systems when ingesting data. Feature: Added permissions data ingestion functionality to the Sharepoint connector.

### Fixes

* **Fixes PDF list parsing creating duplicate list items** Previously a bug in PDF list item parsing caused removal of other elements and duplication of the list item
* **Fixes duplicated elements** Fixes issue where elements are duplicated when embeddings are generated. This will allow users to generate embeddings for their list of Elements without duplicating/breaking the orginal content.
* **Fixes failure when flagging for embeddings through unstructured-ingest** Currently adding the embedding parameter to any connector results in a failure on the copy stage. This is resolves the issue by adding the IngestDoc to the context map in the embedding node's `run` method. This allows users to specify that connectors fetch embeddings without failure.
* **Fix ingest pipeline reformat nodes not discoverable** Fixes issue where  reformat nodes raise ModuleNotFoundError on import. This was due to the directory was missing `__init__.py` in order to make it discoverable.
* **Fix default language in ingest CLI** Previously the default was being set to english which injected potentially incorrect information to downstream language detection libraries. By setting the default to None allows those libraries to better detect what language the text is in the doc being processed.

## 0.10.21

* **Adds Scarf analytics**.

## 0.10.20

### Enhancements

* **Add document level language detection functionality.** Adds the "auto" default for the languages param to all partitioners. The primary language present in the document is detected using the `langdetect` package. Additional param `detect_language_per_element` is also added for partitioners that return multiple elements. Defaults to `False`.
* **Refactor OCR code** The OCR code for entire page is moved from unstructured-inference to unstructured. On top of continuing support for OCR language parameter, we also support two OCR processing modes, "entire_page" or "individual_blocks".
* **Align to top left when shrinking bounding boxes for `xy-cut` sorting:** Update `shrink_bbox()` to keep top left rather than center.
* **Add visualization script to annotate elements** This script is often used to analyze/visualize elements with coordinates (e.g. partition_pdf()).
* **Adds data source properties to the Jira, Github and Gitlab connectors** These properties (date_created, date_modified, version, source_url, record_locator) are written to element metadata during ingest, mapping elements to information about the document source from which they derive. This functionality enables downstream applications to reveal source document applications, e.g. a link to a GDrive doc, Salesforce record, etc.
* **Improve title detection in pptx documents** The default title textboxes on a pptx slide are now categorized as titles.
* **Improve hierarchy detection in pptx documents** List items, and other slide text are properly nested under the slide title. This will enable better chunking of pptx documents.
* **Refactor of the ingest cli workflow** The refactored approach uses a dynamically set pipeline with a snapshot along each step to save progress and accommodate continuation from a snapshot if an error occurs. This also allows the pipeline to dynamically assign any number of steps to modify the partitioned content before it gets written to a destination.
* **Applies `max_characters=<n>` argument to all element types in `add_chunking_strategy` decorator** Previously this argument was only utilized in chunking Table elements and now applies to all partitioned elements if `add_chunking_strategy` decorator is utilized, further preparing the elements for downstream processing.
* **Add common retry strategy utilities for unstructured-ingest** Dynamic retry strategy with exponential backoff added to Notion source connector.
*
### Features

* **Adds `bag_of_words` and `percent_missing_text` functions** In order to count the word frequencies in two input texts and calculate the percentage of text missing relative to the source document.
* **Adds `edit_distance` calculation metrics** In order to benchmark the cleaned, extracted text with unstructured, `edit_distance` (`Levenshtein distance`) is included.
* **Adds detection_origin field to metadata** Problem: Currently isn't an easy way to find out how an element was created. With this change that information is added. Importance: With this information the developers and users are now able to know how an element was created to make decisions on how to use it. In order tu use this feature
setting UNSTRUCTURED_INCLUDE_DEBUG_METADATA=true is needed.
* **Adds a function that calculates frequency of the element type and its depth** To capture the accuracy of element type extraction, this function counts the occurrences of each unique element type with its depth for use in element metrics.

### Fixes

* **Fix zero division error in annotation bbox size** This fixes the bug where we find annotation bboxes realted to an element that need to divide the intersection size between annotation bbox and element bbox by the size of the annotation bbox
* **Fix prevent metadata module from importing dependencies from unnecessary modules** Problem: The `metadata` module had several top level imports that were only used in and applicable to code related to specific document types, while there were many general-purpose functions. As a result, general-purpose functions couldn't be used without unnecessary dependencies being installed. Fix: moved 3rd party dependency top level imports to inside the functions in which they are used and applied a decorator to check that the dependency is installed and emit a helpful error message if not.
* **Fixes category_depth None value for Title elements** Problem: `Title` elements from `chipper` get `category_depth`= None even when `Headline` and/or `Subheadline` elements are present in the same page. Fix: all `Title` elements with `category_depth` = None should be set to have a depth of 0 instead iff there are `Headline` and/or `Subheadline` element-types present. Importance: `Title` elements should be equivalent html `H1` when nested headings are present; otherwise, `category_depth` metadata can result ambiguous within elements in a page.
* **Tweak `xy-cut` ordering output to be more column friendly** This results in the order of elements more closely reflecting natural reading order which benefits downstream applications. While element ordering from `xy-cut` is usually mostly correct when ordering multi-column documents, sometimes elements from a RHS column will appear before elements in a LHS column. Fix: add swapped `xy-cut` ordering by sorting by X coordinate first and then Y coordinate.
* **Fixes badly initialized Formula** Problem: YoloX contain new types of elements, when loading a document that contain formulas a new element of that class
should be generated, however the Formula class inherits from Element instead of Text. After this change the element is correctly created with the correct class
allowing the document to be loaded. Fix: Change parent class for Formula to Text. Importance: Crucial to be able to load documents that contain formulas.
* **Fixes pdf uri error** An error was encountered when URI type of `GoToR` which refers to pdf resources outside of its own was detected since no condition catches such case. The code is fixing the issue by initialize URI before any condition check.


## 0.10.19

### Enhancements

* **Adds XLSX document level language detection** Enhancing on top of language detection functionality in previous release, we now support language detection within `.xlsx` file type at Element level.
* **bump `unstructured-inference` to `0.6.6`** The updated version of `unstructured-inference` makes table extraction in `hi_res` mode configurable to fine tune table extraction performance; it also improves element detection by adding a deduplication post processing step in the `hi_res` partitioning of pdfs and images.
* **Detect text in HTML Heading Tags as Titles** This will increase the accuracy of hierarchies in HTML documents and provide more accurate element categorization. If text is in an HTML heading tag and is not a list item, address, or narrative text, categorize it as a title.
* **Update python-based docs** Refactor docs to use the actual unstructured code rather than using the subprocess library to run the cli command itself.
* **Adds Table support for the `add_chunking_strategy` decorator to partition functions.** In addition to combining elements under Title elements, user's can now specify the `max_characters=<n>` argument to chunk Table elements into TableChunk elements with `text` and `text_as_html` of length <n> characters. This means partitioned Table results are ready for use in downstream applications without any post processing.
* **Expose endpoint url for s3 connectors** By allowing for the endpoint url to be explicitly overwritten, this allows for any non-AWS data providers supporting the s3 protocol to be supported (i.e. minio).

### Features

* **change default `hi_res` model for pdf/image partition to `yolox`** Now partitioning pdf/image using `hi_res` strategy utilizes `yolox_quantized` model isntead of `detectron2_onnx` model. This new default model has better recall for tables and produces more detailed categories for elements.
* **XLSX can now reads subtables within one sheet** Problem: Many .xlsx files are not created to be read as one full table per sheet. There are subtables, text and header along with more informations to extract from each sheet. Feature: This `partition_xlsx` now can reads subtable(s) within one .xlsx sheet, along with extracting other title and narrative texts. Importance: This enhance the power of .xlsx reading to not only one table per sheet, allowing user to capture more data tables from the file, if exists.
* **Update Documentation on Element Types and Metadata**: We have updated the documentation according to the latest element types and metadata. It includes the common and additional metadata provided by the Partitions and Connectors.

### Fixes

* **Fixes partition_pdf is_alnum reference bug** Problem: The `partition_pdf` when attempt to get bounding box from element experienced a reference before assignment error when the first object is not text extractable.  Fix: Switched to a flag when the condition is met. Importance: Crucial to be able to partition with pdf.
* **Fix various cases of HTML text missing after partition**
  Problem: Under certain circumstances, text immediately after some HTML tags will be misssing from partition result.
  Fix: Updated code to deal with these cases.
  Importance: This will ensure the correctness when partitioning HTML and Markdown documents.
* **Fixes chunking when `detection_class_prob` appears in Element metadata** Problem: when `detection_class_prob` appears in Element metadata, Elements will only be combined by chunk_by_title if they have the same `detection_class_prob` value (which is rare). This is unlikely a case we ever need to support and most often results in no chunking. Fix: `detection_class_prob` is included in the chunking list of metadata keys excluded for similarity comparison. Importance: This change allows `chunk_by_title` to operate as intended for documents which include `detection_class_prob` metadata in their Elements.

## 0.10.18

### Enhancements

* **Better detection of natural reading order in images and PDF's** The elements returned by partition better reflect natural reading order in some cases, particularly in complicated multi-column layouts, leading to better chunking and retrieval for downstream applications. Achieved by improving the `xy-cut` sorting to preprocess bboxes, shrinking all bounding boxes by 90% along x and y axes (still centered around the same center point), which allows projection lines to be drawn where not possible before if layout bboxes overlapped.
* **Improves `partition_xml` to be faster and more memory efficient when partitioning large XML files** The new behavior is to partition iteratively to prevent loading the entire XML tree into memory at once in most use cases.
* **Adds data source properties to SharePoint, Outlook, Onedrive, Reddit, Slack, DeltaTable connectors** These properties (date_created, date_modified, version, source_url, record_locator) are written to element metadata during ingest, mapping elements to information about the document source from which they derive. This functionality enables downstream applications to reveal source document applications, e.g. a link to a GDrive doc, Salesforce record, etc.
* **Add functionality to save embedded images in PDF's separately as images** This allows users to save embedded images in PDF's separately as images, given some directory path. The saved image path is written to the metadata for the Image element. Downstream applications may benefit by providing users with image links from relevant "hits."
* **Azure Cognite Search destination connector** New Azure Cognitive Search destination connector added to ingest CLI.  Users may now use `unstructured-ingest` to write partitioned data from over 20 data sources (so far) to an Azure Cognitive Search index.
* **Improves salesforce partitioning** Partitions Salesforce data as xlm instead of text for improved detail and flexibility. Partitions htmlbody instead of textbody for Salesforce emails. Importance: Allows all Salesforce fields to be ingested and gives Salesforce emails more detailed partitioning.
* **Add document level language detection functionality.** Introduces the "auto" default for the languages param, which then detects the languages present in the document using the `langdetect` package. Adds the document languages as ISO 639-3 codes to the element metadata. Implemented only for the partition_text function to start.
* **PPTX partitioner refactored in preparation for enhancement.** Behavior should be unchanged except that shapes enclosed in a group-shape are now included, as many levels deep as required (a group-shape can itself contain a group-shape).
* **Embeddings support for the SharePoint SourceConnector via unstructured-ingest CLI** The SharePoint connector can now optionally create embeddings from the elements it pulls out during partition and upload those embeddings to Azure Cognitive Search index.
* **Improves hierarchy from docx files by leveraging natural hierarchies built into docx documents**  Hierarchy can now be detected from an indentation level for list bullets/numbers and by style name (e.g. Heading 1, List Bullet 2, List Number).
* **Chunking support for the SharePoint SourceConnector via unstructured-ingest CLI** The SharePoint connector can now optionally chunk the elements pulled out during partition via the chunking unstructured brick. This can be used as a stage before creating embeddings.

### Features

* **Adds `links` metadata in `partition_pdf` for `fast` strategy.** Problem: PDF files contain rich information and hyperlink that Unstructured did not captured earlier. Feature: `partition_pdf` now can capture embedded links within the file along with its associated text and page number. Importance: Providing depth in extracted elements give user a better understanding and richer context of documents. This also enables user to map to other elements within the document if the hyperlink is refered internally.
* **Adds the embedding module to be able to embed Elements** Problem: Many NLP applications require the ability to represent parts of documents in a semantic way. Until now, Unstructured did not have text embedding ability within the core library. Feature: This embedding module is able to track embeddings related data with a class, embed a list of elements, and return an updated list of Elements with the *embeddings* property. The module is also able to embed query strings. Importance: Ability to embed documents or parts of documents will enable users to make use of these semantic representations in different NLP applications, such as search, retrieval, and retrieval augmented generation.

### Fixes

* **Fixes a metadata source serialization bug** Problem: In unstructured elements, when loading an elements json file from the disk, the data_source attribute is assumed to be an instance of DataSourceMetadata and the code acts based on that. However the loader did not satisfy the assumption, and loaded it as a dict instead, causing an error. Fix: Added necessary code block to initialize a DataSourceMetadata object, also refactored DataSourceMetadata.from_dict() method to remove redundant code. Importance: Crucial to be able to load elements (which have data_source fields) from json files.
* **Fixes issue where unstructured-inference was not getting updated** Problem: unstructured-inference was not getting upgraded to the version to match unstructured release when doing a pip install.  Solution: using `pip install unstructured[all-docs]` it will now upgrade both unstructured and unstructured-inference. Importance: This will ensure that the inference library is always in sync with the unstructured library, otherwise users will be using outdated libraries which will likely lead to unintended behavior.
* **Fixes SharePoint connector failures if any document has an unsupported filetype** Problem: Currently the entire connector ingest run fails if a single IngestDoc has an unsupported filetype. This is because a ValueError is raised in the IngestDoc's `__post_init__`. Fix: Adds a try/catch when the IngestConnector runs get_ingest_docs such that the error is logged but all processable documents->IngestDocs are still instantiated and returned. Importance: Allows users to ingest SharePoint content even when some files with unsupported filetypes exist there.
* **Fixes Sharepoint connector server_path issue** Problem: Server path for the Sharepoint Ingest Doc was incorrectly formatted, causing issues while fetching pages from the remote source. Fix: changes formatting of remote file path before instantiating SharepointIngestDocs and appends a '/' while fetching pages from the remote source. Importance: Allows users to fetch pages from Sharepoint Sites.
* **Fixes Sphinx errors.** Fixes errors when running Sphinx `make html` and installs library to suppress warnings.
* **Fixes a metadata backwards compatibility error** Problem: When calling `partition_via_api`, the hosted api may return an element schema that's newer than the current `unstructured`. In this case, metadata fields were added which did not exist in the local `ElementMetadata` dataclass, and `__init__()` threw an error. Fix: remove nonexistent fields before instantiating in `ElementMetadata.from_json()`. Importance: Crucial to avoid breaking changes when adding fields.
* **Fixes issue with Discord connector when a channel returns `None`** Problem: Getting the `jump_url` from a nonexistent Discord `channel` fails. Fix: property `jump_url` is now retrieved within the same context as the messages from the channel. Importance: Avoids cascading issues when the connector fails to fetch information about a Discord channel.
* **Fixes occasionally SIGABTR when writing table with `deltalake` on Linux** Problem: occasionally on Linux ingest can throw a `SIGABTR` when writing `deltalake` table even though the table was written correctly. Fix: put the writing function into a `Process` to ensure its execution to the fullest extent before returning to the main process. Importance: Improves stability of connectors using `deltalake`
* **Fixes badly initialized Formula** Problem: YoloX contain new types of elements, when loading a document that contain formulas a new element of that class should be generated, however the Formula class inherits from Element instead of Text. After this change the element is correctly created with the correct class allowing the document to be loaded. Fix: Change parent class for Formula to Text. Importance: Crucial to be able to load documents that contain formulas.

## 0.10.16

### Enhancements

* **Adds data source properties to Airtable, Confluence, Discord, Elasticsearch, Google Drive, and Wikipedia connectors** These properties (date_created, date_modified, version, source_url, record_locator) are written to element metadata during ingest, mapping elements to information about the document source from which they derive. This functionality enables downstream applications to reveal source document applications, e.g. a link to a GDrive doc, Salesforce record, etc.
* **DOCX partitioner refactored in preparation for enhancement.** Behavior should be unchanged except in multi-section documents containing different headers/footers for different sections. These will now emit all distinct headers and footers encountered instead of just those for the last section.
* **Add a function to map between Tesseract and standard language codes.** This allows users to input language information to the `languages` param in any Tesseract-supported langcode or any ISO 639 standard language code.
* **Add document level language detection functionality.** Introduces the "auto" default for the languages param, which then detects the languages present in the document using the `langdetect` package. Implemented only for the partition_text function to start.

### Features

### Fixes

* ***Fixes an issue that caused a partition error for some PDF's.** Fixes GH Issue 1460 by bypassing a coordinate check if an element has invalid coordinates.

## 0.10.15


### Enhancements

* **Support for better element categories from the next-generation image-to-text model ("chipper").** Previously, not all of the classifications from Chipper were being mapped to proper `unstructured` element categories so the consumer of the library would see many `UncategorizedText` elements. This fixes the issue, improving the granularity of the element categories outputs for better downstream processing and chunking. The mapping update is:
  * "Threading": `NarrativeText`
  * "Form": `NarrativeText`
  * "Field-Name": `Title`
  * "Value": `NarrativeText`
  * "Link": `NarrativeText`
  * "Headline": `Title` (with `category_depth=1`)
  * "Subheadline": `Title` (with `category_depth=2`)
  * "Abstract": `NarrativeText`
* **Better ListItem grouping for PDF's (fast strategy).** The `partition_pdf` with `fast` strategy previously broke down some numbered list item lines as separate elements. This enhancement leverages the x,y coordinates and bbox sizes to help decide whether the following chunk of text is a continuation of the immediate previous detected ListItem element or not, and not detect it as its own non-ListItem element.
* **Fall back to text-based classification for uncategorized Layout elements for Images and PDF's**. Improves element classification by running existing text-based rules on previously `UncategorizedText` elements.
* **Adds table partitioning for Partitioning for many doc types including: .html, .epub., .md, .rst, .odt, and .msg.** At the core of this change is the .html partition functionality, which is leveraged by the other effected doc types. This impacts many scenarios where `Table` Elements are now propery extracted.
* **Create and add `add_chunking_strategy` decorator to partition functions.** Previously, users were responsible for their own chunking after partitioning elements, often required for downstream applications. Now, individual elements may be combined into right-sized chunks where min and max character size may be specified if `chunking_strategy=by_title`. Relevant elements are grouped together for better downstream results. This enables users immediately use partitioned results effectively in downstream applications (e.g. RAG architecture apps) without any additional post-processing.
* **Adds `languages` as an input parameter and marks `ocr_languages` kwarg for deprecation in pdf, image, and auto partitioning functions.** Previously, language information was only being used for Tesseract OCR for image-based documents and was in a Tesseract specific string format, but by refactoring into a list of standard language codes independent of Tesseract, the `unstructured` library will better support `languages` for other non-image pipelines and/or support for other OCR engines.
* **Removes `UNSTRUCTURED_LANGUAGE` env var usage and replaces `language` with `languages` as an input parameter to unstructured-partition-text_type functions.** The previous parameter/input setup was not user-friendly or scalable to the variety of elements being processed. By refactoring the inputted language information into a list of standard language codes, we can support future applications of the element language such as detection, metadata, and multi-language elements. Now, to skip English specific checks, set the `languages` parameter to any non-English language(s).
* **Adds `xlsx` and `xls` filetype extensions to the `skip_infer_table_types` default list in `partition`.** By adding these file types to the input parameter these files should not go through table extraction. Users can still specify if they would like to extract tables from these filetypes, but will have to set the `skip_infer_table_types` to exclude the desired filetype extension. This avoids mis-representing complex spreadsheets where there may be multiple sub-tables and other content.
* **Better debug output related to sentence counting internals**. Clarify message when sentence is not counted toward sentence count because there aren't enough words, relevant for developers focused on `unstructured`s NLP internals.
* **Faster ocr_only speed for partitioning PDF and images.** Use `unstructured_pytesseract.run_and_get_multiple_output` function to reduce the number of calls to `tesseract` by half when partitioning pdf or image with `tesseract`
* **Adds data source properties to fsspec connectors** These properties (date_created, date_modified, version, source_url, record_locator) are written to element metadata during ingest, mapping elements to information about the document source from which they derive. This functionality enables downstream applications to reveal source document applications, e.g. a link to a GDrive doc, Salesforce record, etc.
* **Add delta table destination connector** New delta table destination connector added to ingest CLI.  Users may now use `unstructured-ingest` to write partitioned data from over 20 data sources (so far) to a Delta Table.
* **Rename to Source and Destination Connectors in the Documentation.** Maintain naming consistency between Connectors codebase and documentation with the first addition to a destination connector.
* **Non-HTML text files now return unstructured-elements as opposed to HTML-elements.** Previously the text based files that went through `partition_html` would return HTML-elements but now we preserve the format from the input using `source_format` argument in the partition call.
* **Adds `PaddleOCR` as an optional alternative to `Tesseract`** for OCR in processing of PDF or Image files, it is installable via the `makefile` command `install-paddleocr`. For experimental purposes only.
* **Bump unstructured-inference** to 0.5.28. This version bump markedly improves the output of table data, rendered as `metadata.text_as_html` in an element. These changes include:
  * add env variable `ENTIRE_PAGE_OCR` to specify using paddle or tesseract on entire page OCR
  * table structure detection now pads the input image by 25 pixels in all 4 directions to improve its recall (0.5.27)
  * support paddle with both cpu and gpu and assume it is pre-installed (0.5.26)
  * fix a bug where `cells_to_html` doesn't handle cells spanning multiple rows properly (0.5.25)
  * remove `cv2` preprocessing step before OCR step in table transformer (0.5.24)

### Features

* **Adds element metadata via `category_depth` with default value None**.
  * This additional metadata is useful for vectordb/LLM, chunking strategies, and retrieval applications.
* **Adds a naive hierarchy for elements via a `parent_id` on the element's metadata**
  * Users will now have more metadata for implementing vectordb/LLM chunking strategies. For example, text elements could be queried by their preceding title element.
  * Title elements created from HTML headings will properly nest

### Fixes

* **`add_pytesseract_bboxes_to_elements` no longer returns `nan` values**. The function logic is now broken into new methods
  `_get_element_box` and `convert_multiple_coordinates_to_new_system`
* **Selecting a different model wasn't being respected when calling `partition_image`.** Problem: `partition_pdf` allows for passing a `model_name` parameter. Given the similarity between the image and PDF pipelines, the expected behavior is that `partition_image` should support the same parameter, but `partition_image` was unintentionally not passing along its `kwargs`. This was corrected by adding the kwargs to the downstream call.
* **Fixes a chunking issue via dropping the field "coordinates".** Problem: chunk_by_title function was chunking each element to its own individual chunk while it needed to group elements into a fewer number of chunks. We've discovered that this happens due to a metadata matching logic in chunk_by_title function, and discovered that elements with different metadata can't be put into the same chunk. At the same time, any element with "coordinates" essentially had different metadata than other elements, due each element locating in different places and having different coordinates. Fix: That is why we have included the key "coordinates" inside a list of excluded metadata keys, while doing this "metadata_matches" comparision. Importance: This change is crucial to be able to chunk by title for documents which include "coordinates" metadata in their elements.

## 0.10.14

### Enhancements

* Update all connectors to use new downstream architecture
  * New click type added to parse comma-delimited string inputs
  * Some CLI options renamed

### Features

### Fixes

## 0.10.13

### Enhancements

* Updated documentation: Added back support doc types for partitioning, more Python codes in the API page,  RAG definition, and use case.
* Updated Hi-Res Metadata: PDFs and Images using Hi-Res strategy now have layout model class probabilities added ot metadata.
* Updated the `_detect_filetype_from_octet_stream()` function to use libmagic to infer the content type of file when it is not a zip file.
* Tesseract minor version bump to 5.3.2

### Features

* Add Jira Connector to be able to pull issues from a Jira organization
* Add `clean_ligatures` function to expand ligatures in text


### Fixes

* `partition_html` breaks on `<br>` elements.
* Ingest error handling to properly raise errors when wrapped
* GH issue 1361: fixes a sortig error that prevented some PDF's from being parsed
* Bump unstructured-inference
  * Brings back embedded images in PDF's (0.5.23)

## 0.10.12

### Enhancements

* Removed PIL pin as issue has been resolved upstream
* Bump unstructured-inference
  * Support for yolox_quantized layout detection model (0.5.20)
* YoloX element types added


### Features

* Add Salesforce Connector to be able to pull Account, Case, Campaign, EmailMessage, Lead

### Fixes


* Bump unstructured-inference
  * Avoid divide-by-zero errors swith `safe_division` (0.5.21)

## 0.10.11

### Enhancements

* Bump unstructured-inference
  * Combine entire-page OCR output with layout-detected elements, to ensure full coverage of the page (0.5.19)

### Features

* Add in ingest cli s3 writer

### Fixes

* Fix a bug where `xy-cut` sorting attemps to sort elements without valid coordinates; now xy cut sorting only works when **all** elements have valid coordinates

## 0.10.10

### Enhancements

* Adds `text` as an input parameter to `partition_xml`.
* `partition_xml` no longer runs through `partition_text`, avoiding incorrect splitting
  on carriage returns in the XML. Since `partition_xml` no longer calls `partition_text`,
  `min_partition` and `max_partition` are no longer supported in `partition_xml`.
* Bump `unstructured-inference==0.5.18`, change non-default detectron2 classification threshold
* Upgrade base image from rockylinux 8 to rockylinux 9
* Serialize IngestDocs to JSON when passing to subprocesses

### Features

### Fixes

- Fix a bug where mismatched `elements` and `bboxes` are passed into `add_pytesseract_bbox_to_elements`

## 0.10.9

### Enhancements

* Fix `test_json` to handle only non-extra dependencies file types (plain-text)

### Features

* Adds `chunk_by_title` to break a document into sections based on the presence of `Title`
  elements.
* add new extraction function `extract_image_urls_from_html` to extract all img related URL from html text.

### Fixes

* Make cv2 dependency optional
* Edit `add_pytesseract_bbox_to_elements`'s (`ocr_only` strategy) `metadata.coordinates.points` return type to `Tuple` for consistency.
* Re-enable test-ingest-confluence-diff for ingest tests
* Fix syntax for ingest test check number of files
* Fix csv and tsv partitioners loosing the first line of the files when creating elements

## 0.10.8

### Enhancements

* Release docker image that installs Python 3.10 rather than 3.8

### Features

### Fixes

## 0.10.7

### Enhancements

### Features

### Fixes

* Remove overly aggressive ListItem chunking for images and PDF's which typically resulted in inchorent elements.

## 0.10.6

### Enhancements

* Enable `partition_email` and `partition_msg` to detect if an email is PGP encryped. If
  and email is PGP encryped, the functions will return an empy list of elements and
  emit a warning about the encrypted content.
* Add threaded Slack conversations into Slack connector output
* Add functionality to sort elements using `xy-cut` sorting approach in `partition_pdf` for `hi_res` and `fast` strategies
* Bump unstructured-inference
  * Set OMP_THREAD_LIMIT to 1 if not set for better tesseract perf (0.5.17)

### Features

* Extract coordinates from PDFs and images when using OCR only strategy and add to metadata

### Fixes

* Update `partition_html` to respect the order of `<pre>` tags.
* Fix bug in `partition_pdf_or_image` where two partitions were called if `strategy == "ocr_only"`.
* Bump unstructured-inference
  * Fix issue where temporary files were being left behind (0.5.16)
* Adds deprecation warning for the `file_filename` kwarg to `partition`, `partition_via_api`,
  and `partition_multiple_via_api`.
* Fix documentation build workflow by pinning dependencies

## 0.10.5

### Enhancements

* Create new CI Pipelines
  - Checking text, xml, email, and html doc tests against the library installed without extras
  - Checking each library extra against their respective tests
* `partition` raises an error and tells the user to install the appropriate extra if a filetype
  is detected that is missing dependencies.
* Add custom errors to ingest
* Bump `unstructured-ingest==0.5.15`
  - Handle an uncaught TesseractError (0.5.15)
  - Add TIFF test file and TIFF filetype to `test_from_image_file` in `test_layout` (0.5.14)
* Use `entire_page` ocr mode for pdfs and images
* Add notes on extra installs to docs
* Adds ability to reuse connections per process in unstructured-ingest

### Features
* Add delta table connector

### Fixes

## 0.10.4
* Pass ocr_mode in partition_pdf and set the default back to individual pages for now
* Add diagrams and descriptions for ingest design in the ingest README

### Features
* Supports multipage TIFF image partitioning

### Fixes

## 0.10.2

### Enhancements
* Bump unstructured-inference==0.5.13:
  - Fix extracted image elements being included in layout merge, addresses the issue
    where an entire-page image in a PDF was not passed to the layout model when using hi_res.

### Features

### Fixes

## 0.10.1

### Enhancements
* Bump unstructured-inference==0.5.12:
  - fix to avoid trace for certain PDF's (0.5.12)
  - better defaults for DPI for hi_res and  Chipper (0.5.11)
  - implement full-page OCR (0.5.10)

### Features

### Fixes

* Fix dead links in repository README (Quick Start > Install for local development, and Learn more > Batch Processing)
* Update document dependencies to include tesseract-lang for additional language support (required for tests to pass)

## 0.10.0

### Enhancements

* Add `include_header` kwarg to `partition_xlsx` and change default behavior to `True`
* Update the `links` and `emphasized_texts` metadata fields

### Features

### Fixes

## 0.9.3

### Enhancements

* Pinned dependency cleanup.
* Update `partition_csv` to always use `soupparser_fromstring` to parse `html text`
* Update `partition_tsv` to always use `soupparser_fromstring` to parse `html text`
* Add `metadata.section` to capture epub table of contents data
* Add `unique_element_ids` kwarg to partition functions. If `True`, will use a UUID
  for element IDs instead of a SHA-256 hash.
* Update `partition_xlsx` to always use `soupparser_fromstring` to parse `html text`
* Add functionality to switch `html` text parser based on whether the `html` text contains emoji
* Add functionality to check if a string contains any emoji characters
* Add CI tests around Notion

### Features

* Add Airtable Connector to be able to pull views/tables/bases from an Airtable organization

### Fixes

* fix pdf partition of list items being detected as titles in OCR only mode
* make notion module discoverable
* fix emails with `Content-Distribution: inline` and `Content-Distribution: attachment` with no filename
* Fix email attachment filenames which had `=` in the filename itself

## 0.9.2


### Enhancements

* Update table extraction section in API documentation to sync with change in Prod API
* Update Notion connector to extract to html
* Added UUID option for `element_id`
* Bump unstructured-inference==0.5.9:
  - better caching of models
  - another version of detectron2 available, though the default layout model is unchanged
* Added UUID option for element_id
* Added UUID option for element_id
* CI improvements to run ingest tests in parallel

### Features

* Adds Sharepoint connector.

### Fixes

* Bump unstructured-inference==0.5.9:
  - ignores Tesseract errors where no text is extracted for tiles that indeed, have no text

## 0.9.1

### Enhancements

* Adds --partition-pdf-infer-table-structure to unstructured-ingest.
* Enable `partition_html` to skip headers and footers with the `skip_headers_and_footers` flag.
* Update `partition_doc` and `partition_docx` to track emphasized texts in the output
* Adds post processing function `filter_element_types`
* Set the default strategy for partitioning images to `hi_res`
* Add page break parameter section in API documentation to sync with change in Prod API
* Update `partition_html` to track emphasized texts in the output
* Update `XMLDocument._read_xml` to create `<p>` tag element for the text enclosed in the `<pre>` tag
* Add parameter `include_tail_text` to `_construct_text` to enable (skip) tail text inclusion
* Add Notion connector

### Features

### Fixes

* Remove unused `_partition_via_api` function
* Fixed emoji bug in `partition_xlsx`.
* Pass `file_filename` metadata when partitioning file object
* Skip ingest test on missing Slack token
* Add Dropbox variables to CI environments
* Remove default encoding for ingest
* Adds new element type `EmailAddress` for recognising email address in the  text
* Simplifies `min_partition` logic; makes partitions falling below the `min_partition`
  less likely.
* Fix bug where ingest test check for number of files fails in smoke test
* Fix unstructured-ingest entrypoint failure

## 0.9.0

### Enhancements

* Dependencies are now split by document type, creating a slimmer base installation.

## 0.8.8

### Enhancements

### Features

### Fixes

* Rename "date" field to "last_modified"
* Adds Box connector

### Fixes

## 0.8.7

### Enhancements

* Put back useful function `split_by_paragraph`

### Features

### Fixes

* Fix argument order in NLTK download step

## 0.8.6

### Enhancements

### Features

### Fixes

* Remove debug print lines and non-functional code

## 0.8.5

### Enhancements

* Add parameter `skip_infer_table_types` to enable (skip) table extraction for other doc types
* Adds optional Unstructured API unit tests in CI
* Tracks last modified date for all document types.
* Add auto_paragraph_grouper to detect new-line and blank-line new paragraph for .txt files.
* refactor the ingest cli to better support expanding supported connectors

## 0.8.3

### Enhancements

### Features

### Fixes

* NLTK now only gets downloaded if necessary.
* Handling for empty tables in Word Documents and PowerPoints.

## 0.8.4

### Enhancements

* Additional tests and refactor of JSON detection.
* Update functionality to retrieve image metadata from a page for `document_to_element_list`
* Links are now tracked in `partition_html` output.
* Set the file's current position to the beginning after reading the file in `convert_to_bytes`
* Add `min_partition` kwarg to that combines elements below a specified threshold and modifies splitting of strings longer than max partition so words are not split.
* set the file's current position to the beginning after reading the file in `convert_to_bytes`
* Add slide notes to pptx
* Add `--encoding` directive to ingest
* Improve json detection by `detect_filetype`

### Features

* Adds Outlook connector
* Add support for dpi parameter in inference library
* Adds Onedrive connector.
* Add Confluence connector for ingest cli to pull the body text from all documents from all spaces in a confluence domain.

### Fixes

* Fixes issue with email partitioning where From field was being assigned the To field value.
* Use the `image_metadata` property of the `PageLayout` instance to get the page image info in the `document_to_element_list`
* Add functionality to write images to computer storage temporarily instead of keeping them in memory for `ocr_only` strategy
* Add functionality to convert a PDF in small chunks of pages at a time for `ocr_only` strategy
* Adds `.txt`, `.text`, and `.tab` to list of extensions to check if file
  has a `text/plain` MIME type.
* Enables filters to be passed to `partition_doc` so it doesn't error with LibreOffice7.
* Removed old error message that's superseded by `requires_dependencies`.
* Removes using `hi_res` as the default strategy value for `partition_via_api` and `partition_multiple_via_api`

## 0.8.1

### Enhancements

* Add support for Python 3.11

### Features

### Fixes

* Fixed `auto` strategy detected scanned document as having extractable text and using `fast` strategy, resulting in no output.
* Fix list detection in MS Word documents.
* Don't instantiate an element with a coordinate system when there isn't a way to get its location data.

## 0.8.0

### Enhancements

* Allow model used for hi res pdf partition strategy to be chosen when called.
* Updated inference package

### Features

* Add `metadata_filename` parameter across all partition functions

### Fixes

* Update to ensure `convert_to_datafame` grabs all of the metadata fields.
* Adjust encoding recognition threshold value in `detect_file_encoding`
* Fix KeyError when `isd_to_elements` doesn't find a type
* Fix `_output_filename` for local connector, allowing single files to be written correctly to the disk

* Fix for cases where an invalid encoding is extracted from an email header.

### BREAKING CHANGES

* Information about an element's location is no longer returned as top-level attributes of an element. Instead, it is returned in the `coordinates` attribute of the element's metadata.

## 0.7.12

### Enhancements

* Adds `include_metadata` kwarg to `partition_doc`, `partition_docx`, `partition_email`, `partition_epub`, `partition_json`, `partition_msg`, `partition_odt`, `partition_org`, `partition_pdf`, `partition_ppt`, `partition_pptx`, `partition_rst`, and `partition_rtf`
### Features

* Add Elasticsearch connector for ingest cli to pull specific fields from all documents in an index.
* Adds Dropbox connector

### Fixes

* Fix tests that call unstructured-api by passing through an api-key
* Fixed page breaks being given (incorrect) page numbers
* Fix skipping download on ingest when a source document exists locally

## 0.7.11

### Enhancements

* More deterministic element ordering when using `hi_res` PDF parsing strategy (from unstructured-inference bump to 0.5.4)
* Make large model available (from unstructured-inference bump to 0.5.3)
* Combine inferred elements with extracted elements (from unstructured-inference bump to 0.5.2)
* `partition_email` and `partition_msg` will now process attachments if `process_attachments=True`
  and a attachment partitioning functions is passed through with `attachment_partitioner=partition`.

### Features

### Fixes

* Fix tests that call unstructured-api by passing through an api-key
* Fixed page breaks being given (incorrect) page numbers
* Fix skipping download on ingest when a source document exists locally

## 0.7.10

### Enhancements

* Adds a `max_partition` parameter to `partition_text`, `partition_pdf`, `partition_email`,
  `partition_msg` and `partition_xml` that sets a limit for the size of an individual
  document elements. Defaults to `1500` for everything except `partition_xml`, which has
  a default value of `None`.
* DRY connector refactor

### Features

* `hi_res` model for pdfs and images is selectable via environment variable.

### Fixes

* CSV check now ignores escaped commas.
* Fix for filetype exploration util when file content does not have a comma.
* Adds negative lookahead to bullet pattern to avoid detecting plain text line
  breaks like `-------` as list items.
* Fix pre tag parsing for `partition_html`
* Fix lookup error for annotated Arabic and Hebrew encodings

## 0.7.9

### Enhancements

* Improvements to string check for leafs in `partition_xml`.
* Adds --partition-ocr-languages to unstructured-ingest.

### Features

* Adds `partition_org` for processed Org Mode documents.

### Fixes

## 0.7.8

### Enhancements

### Features

* Adds Google Cloud Service connector

### Fixes

* Updates the `parse_email` for `partition_eml` so that `unstructured-api` passes the smoke tests
* `partition_email` now works if there is no message content
* Updates the `"fast"` strategy for `partition_pdf` so that it's able to recursively
* Adds recursive functionality to all fsspec connectors
* Adds generic --recursive ingest flag

## 0.7.7

### Enhancements

* Adds functionality to replace the `MIME` encodings for `eml` files with one of the common encodings if a `unicode` error occurs
* Adds missed file-like object handling in `detect_file_encoding`
* Adds functionality to extract charset info from `eml` files

### Features

* Added coordinate system class to track coordinate types and convert to different coordinate

### Fixes

* Adds an `html_assemble_articles` kwarg to `partition_html` to enable users to capture
  control whether content outside of `<article>` tags is captured when
  `<article>` tags are present.
* Check for the `xml` attribute on `element` before looking for pagebreaks in `partition_docx`.

## 0.7.6

### Enhancements

* Convert fast startegy to ocr_only for images
* Adds support for page numbers in `.docx` and `.doc` when user or renderer
  created page breaks are present.
* Adds retry logic for the unstructured-ingest Biomed connector

### Features

* Provides users with the ability to extract additional metadata via regex.
* Updates `partition_docx` to include headers and footers in the output.
* Create `partition_tsv` and associated tests. Make additional changes to `detect_filetype`.

### Fixes

* Remove fake api key in test `partition_via_api` since we now require valid/empty api keys
* Page number defaults to `None` instead of `1` when page number is not present in the metadata.
  A page number of `None` indicates that page numbers are not being tracked for the document
  or that page numbers do not apply to the element in question..
* Fixes an issue with some pptx files. Assume pptx shapes are found in top left position of slide
  in case the shape.top and shape.left attributes are `None`.

## 0.7.5

### Enhancements

* Adds functionality to sort elements in `partition_pdf` for `fast` strategy
* Adds ingest tests with `--fast` strategy on PDF documents
* Adds --api-key to unstructured-ingest

### Features

* Adds `partition_rst` for processed ReStructured Text documents.

### Fixes

* Adds handling for emails that do not have a datetime to extract.
* Adds pdf2image package as core requirement of unstructured (with no extras)

## 0.7.4

### Enhancements

* Allows passing kwargs to request data field for `partition_via_api` and `partition_multiple_via_api`
* Enable MIME type detection if libmagic is not available
* Adds handling for empty files in `detect_filetype` and `partition`.

### Features

### Fixes

* Reslove `grpcio` import issue on `weaviate.schema.validate_schema` for python 3.9 and 3.10
* Remove building `detectron2` from source in Dockerfile

## 0.7.3

### Enhancements

* Update IngestDoc abstractions and add data source metadata in ElementMetadata

### Features

### Fixes

* Pass `strategy` parameter down from `partition` for `partition_image`
* Filetype detection if a CSV has a `text/plain` MIME type
* `convert_office_doc` no longers prints file conversion info messages to stdout.
* `partition_via_api` reflects the actual filetype for the file processed in the API.

## 0.7.2

### Enhancements

* Adds an optional encoding kwarg to `elements_to_json` and `elements_from_json`
* Bump version of base image to use new stable version of tesseract

### Features

### Fixes

* Update the `read_txt_file` utility function to keep using `spooled_to_bytes_io_if_needed` for xml
* Add functionality to the `read_txt_file` utility function to handle file-like object from URL
* Remove the unused parameter `encoding` from `partition_pdf`
* Change auto.py to have a `None` default for encoding
* Add functionality to try other common encodings for html and xml files if an error related to the encoding is raised and the user has not specified an encoding.
* Adds benchmark test with test docs in example-docs
* Re-enable test_upload_label_studio_data_with_sdk
* File detection now detects code files as plain text
* Adds `tabulate` explicitly to dependencies
* Fixes an issue in `metadata.page_number` of pptx files
* Adds showing help if no parameters passed

## 0.7.1

### Enhancements

### Features

* Add `stage_for_weaviate` to stage `unstructured` outputs for upload to Weaviate, along with
  a helper function for defining a class to use in Weaviate schemas.
* Builds from Unstructured base image, built off of Rocky Linux 8.7, this resolves almost all CVE's in the image.

### Fixes

## 0.7.0

### Enhancements

* Installing `detectron2` from source is no longer required when using the `local-inference` extra.
* Updates `.pptx` parsing to include text in tables.

### Features

### Fixes

* Fixes an issue in `_add_element_metadata` that caused all elements to have `page_number=1`
  in the element metadata.
* Adds `.log` as a file extension for TXT files.
* Adds functionality to try other common encodings for email (`.eml`) files if an error related to the encoding is raised and the user has not specified an encoding.
* Allow passed encoding to be used in the `replace_mime_encodings`
* Fixes page metadata for `partition_html` when `include_metadata=False`
* A `ValueError` now raises if `file_filename` is not specified when you use `partition_via_api`
  with a file-like object.

## 0.6.11

### Enhancements

* Supports epub tests since pandoc is updated in base image

### Features


### Fixes


## 0.6.10

### Enhancements

* XLS support from auto partition

### Features

### Fixes

## 0.6.9

### Enhancements

* fast strategy for pdf now keeps element bounding box data
* setup.py refactor

### Features

### Fixes

* Adds functionality to try other common encodings if an error related to the encoding is raised and the user has not specified an encoding.
* Adds additional MIME types for CSV

## 0.6.8

### Enhancements

### Features

* Add `partition_csv` for CSV files.

### Fixes

## 0.6.7

### Enhancements

* Deprecate `--s3-url` in favor of `--remote-url` in CLI
* Refactor out non-connector-specific config variables
* Add `file_directory` to metadata
* Add `page_name` to metadata. Currently used for the sheet name in XLSX documents.
* Added a `--partition-strategy` parameter to unstructured-ingest so that users can specify
  partition strategy in CLI. For example, `--partition-strategy fast`.
* Added metadata for filetype.
* Add Discord connector to pull messages from a list of channels
* Refactor `unstructured/file-utils/filetype.py` to better utilise hashmap to return mime type.
* Add local declaration of DOCX_MIME_TYPES and XLSX_MIME_TYPES for `test_filetype.py`.

### Features

* Add `partition_xml` for XML files.
* Add `partition_xlsx` for Microsoft Excel documents.

### Fixes

* Supports `hml` filetype for partition as a variation of html filetype.
* Makes `pytesseract` a function level import in `partition_pdf` so you can use the `"fast"`
  or `"hi_res"` strategies if `pytesseract` is not installed. Also adds the
  `required_dependencies` decorator for the `"hi_res"` and `"ocr_only"` strategies.
* Fix to ensure `filename` is tracked in metadata for `docx` tables.

## 0.6.6

### Enhancements

* Adds an `"auto"` strategy that chooses the partitioning strategy based on document
  characteristics and function kwargs. This is the new default strategy for `partition_pdf`
  and `partition_image`. Users can maintain existing behavior by explicitly setting
  `strategy="hi_res"`.
* Added an additional trace logger for NLP debugging.
* Add `get_date` method to `ElementMetadata` for converting the datestring to a `datetime` object.
* Cleanup the `filename` attribute on `ElementMetadata` to remove the full filepath.

### Features

* Added table reading as html with URL parsing to `partition_docx` in docx
* Added metadata field for text_as_html for docx files

### Fixes

* `fileutils/file_type` check json and eml decode ignore error
* `partition_email` was updated to more flexibly handle deviations from the RFC-2822 standard.
  The time in the metadata returns `None` if the time does not match RFC-2822 at all.
* Include all metadata fields when converting to dataframe or CSV

## 0.6.5

### Enhancements

* Added support for SpooledTemporaryFile file argument.

### Features

### Fixes


## 0.6.4

### Enhancements

* Added an "ocr_only" strategy for `partition_pdf`. Refactored the strategy decision
  logic into its own module.

### Features

### Fixes

## 0.6.3

### Enhancements

* Add an "ocr_only" strategy for `partition_image`.

### Features

* Added `partition_multiple_via_api` for partitioning multiple documents in a single REST
  API call.
* Added `stage_for_baseplate` function to prepare outputs for ingestion into Baseplate.
* Added `partition_odt` for processing Open Office documents.

### Fixes

* Updates the grouping logic in the `partition_pdf` fast strategy to group together text
  in the same bounding box.

## 0.6.2

### Enhancements

* Added logic to `partition_pdf` for detecting copy protected PDFs and falling back
  to the hi res strategy when necessary.


### Features

* Add `partition_via_api` for partitioning documents through the hosted API.

### Fixes

* Fix how `exceeds_cap_ratio` handles empty (returns `True` instead of `False`)
* Updates `detect_filetype` to properly detect JSONs when the MIME type is `text/plain`.

## 0.6.1

### Enhancements

* Updated the table extraction parameter name to be more descriptive

### Features

### Fixes

## 0.6.0

### Enhancements

* Adds an `ssl_verify` kwarg to `partition` and `partition_html` to enable turning off
  SSL verification for HTTP requests. SSL verification is on by default.
* Allows users to pass in ocr language to `partition_pdf` and `partition_image` through
  the `ocr_language` kwarg. `ocr_language` corresponds to the code for the language pack
  in Tesseract. You will need to install the relevant Tesseract language pack to use a
  given language.

### Features

* Table extraction is now possible for pdfs from `partition` and `partition_pdf`.
* Adds support for extracting attachments from `.msg` files

### Fixes

* Adds an `ssl_verify` kwarg to `partition` and `partition_html` to enable turning off
  SSL verification for HTTP requests. SSL verification is on by default.

## 0.5.13

### Enhancements

* Allow headers to be passed into `partition` when `url` is used.

### Features

* `bytes_string_to_string` cleaning brick for bytes string output.

### Fixes

* Fixed typo in call to `exactly_one` in `partition_json`
* unstructured-documents encode xml string if document_tree is `None` in `_read_xml`.
* Update to `_read_xml` so that Markdown files with embedded HTML process correctly.
* Fallback to "fast" strategy only emits a warning if the user specifies the "hi_res" strategy.
* unstructured-partition-text_type exceeds_cap_ratio fix returns and how capitalization ratios are calculated
* `partition_pdf` and `partition_text` group broken paragraphs to avoid fragmented `NarrativeText` elements.
* .json files resolved as "application/json" on centos7 (or other installs with older libmagic libs)

## 0.5.12

### Enhancements

* Add OS mimetypes DB to docker image, mainly for unstructured-api compat.
* Use the image registry as a cache when building Docker images.
* Adds the ability for `partition_text` to group together broken paragraphs.
* Added method to utils to allow date time format validation

### Features
* Add Slack connector to pull messages for a specific channel

* Add --partition-by-api parameter to unstructured-ingest
* Added `partition_rtf` for processing rich text files.
* `partition` now accepts a `url` kwarg in addition to `file` and `filename`.

### Fixes

* Allow encoding to be passed into `replace_mime_encodings`.
* unstructured-ingest connector-specific dependencies are imported on demand.
* unstructured-ingest --flatten-metadata supported for local connector.
* unstructured-ingest fix runtime error when using --metadata-include.

## 0.5.11

### Enhancements

### Features

### Fixes

* Guard against null style attribute in docx document elements
* Update HTML encoding to better support foreign language characters

## 0.5.10

### Enhancements

* Updated inference package
* Add sender, recipient, date, and subject to element metadata for emails

### Features

* Added `--download-only` parameter to `unstructured-ingest`

### Fixes

* FileNotFound error when filename is provided but file is not on disk

## 0.5.9

### Enhancements

### Features

### Fixes

* Convert file to str in helper `split_by_paragraph` for `partition_text`

## 0.5.8

### Enhancements

* Update `elements_to_json` to return string when filename is not specified
* `elements_from_json` may take a string instead of a filename with the `text` kwarg
* `detect_filetype` now does a final fallback to file extension.
* Empty tags are now skipped during the depth check for HTML processing.

### Features

* Add local file system to `unstructured-ingest`
* Add `--max-docs` parameter to `unstructured-ingest`
* Added `partition_msg` for processing MSFT Outlook .msg files.

### Fixes

* `convert_file_to_text` now passes through the `source_format` and `target_format` kwargs.
  Previously they were hard coded.
* Partitioning functions that accept a `text` kwarg no longer raise an error if an empty
  string is passed (and empty list of elements is returned instead).
* `partition_json` no longer fails if the input is an empty list.
* Fixed bug in `chunk_by_attention_window` that caused the last word in segments to be cut-off
  in some cases.

### BREAKING CHANGES

* `stage_for_transformers` now returns a list of elements, making it consistent with other
  staging bricks

## 0.5.7

### Enhancements

* Refactored codebase using `exactly_one`
* Adds ability to pass headers when passing a url in partition_html()
* Added optional `content_type` and `file_filename` parameters to `partition()` to bypass file detection

### Features

* Add `--flatten-metadata` parameter to `unstructured-ingest`
* Add `--fields-include` parameter to `unstructured-ingest`

### Fixes

## 0.5.6

### Enhancements

* `contains_english_word()`, used heavily in text processing, is 10x faster.

### Features

* Add `--metadata-include` and `--metadata-exclude` parameters to `unstructured-ingest`
* Add `clean_non_ascii_chars` to remove non-ascii characters from unicode string

### Fixes

* Fix problem with PDF partition (duplicated test)

## 0.5.4

### Enhancements

* Added Biomedical literature connector for ingest cli.
* Add `FsspecConnector` to easily integrate any existing `fsspec` filesystem as a connector.
* Rename `s3_connector.py` to `s3.py` for readability and consistency with the
  rest of the connectors.
* Now `S3Connector` relies on `s3fs` instead of on `boto3`, and it inherits
  from `FsspecConnector`.
* Adds an `UNSTRUCTURED_LANGUAGE_CHECKS` environment variable to control whether or not language
  specific checks like vocabulary and POS tagging are applied. Set to `"true"` for higher
  resolution partitioning and `"false"` for faster processing.
* Improves `detect_filetype` warning to include filename when provided.
* Adds a "fast" strategy for partitioning PDFs with PDFMiner. Also falls back to the "fast"
  strategy if detectron2 is not available.
* Start deprecation life cycle for `unstructured-ingest --s3-url` option, to be deprecated in
  favor of `--remote-url`.

### Features

* Add `AzureBlobStorageConnector` based on its `fsspec` implementation inheriting
from `FsspecConnector`
* Add `partition_epub` for partitioning e-books in EPUB3 format.

### Fixes

* Fixes processing for text files with `message/rfc822` MIME type.
* Open xml files in read-only mode when reading contents to construct an XMLDocument.

## 0.5.3

### Enhancements

* `auto.partition()` can now load Unstructured ISD json documents.
* Simplify partitioning functions.
* Improve logging for ingest CLI.

### Features

* Add `--wikipedia-auto-suggest` argument to the ingest CLI to disable automatic redirection
  to pages with similar names.
* Add setup script for Amazon Linux 2
* Add optional `encoding` argument to the `partition_(text/email/html)` functions.
* Added Google Drive connector for ingest cli.
* Added Gitlab connector for ingest cli.

### Fixes

## 0.5.2

### Enhancements

* Fully move from printing to logging.
* `unstructured-ingest` now uses a default `--download_dir` of `$HOME/.cache/unstructured/ingest`
rather than a "tmp-ingest-" dir in the working directory.

### Features

### Fixes

* `setup_ubuntu.sh` no longer fails in some contexts by interpreting
`DEBIAN_FRONTEND=noninteractive` as a command
* `unstructured-ingest` no longer re-downloads files when --preserve-downloads
is used without --download-dir.
* Fixed an issue that was causing text to be skipped in some HTML documents.

## 0.5.1

### Enhancements

### Features

### Fixes

* Fixes an error causing JavaScript to appear in the output of `partition_html` sometimes.
* Fix several issues with the `requires_dependencies` decorator, including the error message
  and how it was used, which had caused an error for `unstructured-ingest --github-url ...`.

## 0.5.0

### Enhancements

* Add `requires_dependencies` Python decorator to check dependencies are installed before
  instantiating a class or running a function

### Features

* Added Wikipedia connector for ingest cli.

### Fixes

* Fix `process_document` file cleaning on failure
* Fixes an error introduced in the metadata tracking commit that caused `NarrativeText`
  and `FigureCaption` elements to be represented as `Text` in HTML documents.

## 0.4.16

### Enhancements

* Fallback to using file extensions for filetype detection if `libmagic` is not present

### Features

* Added setup script for Ubuntu
* Added GitHub connector for ingest cli.
* Added `partition_md` partitioner.
* Added Reddit connector for ingest cli.

### Fixes

* Initializes connector properly in ingest.main::MainProcess
* Restricts version of unstructured-inference to avoid multithreading issue

## 0.4.15

### Enhancements

* Added `elements_to_json` and `elements_from_json` for easier serialization/deserialization
* `convert_to_dict`, `dict_to_elements` and `convert_to_csv` are now aliases for functions
  that use the ISD terminology.

### Fixes

* Update to ensure all elements are preserved during serialization/deserialization

## 0.4.14

* Automatically install `nltk` models in the `tokenize` module.

## 0.4.13

* Fixes unstructured-ingest cli.

## 0.4.12

* Adds console_entrypoint for unstructured-ingest, other structure/doc updates related to ingest.
* Add `parser` parameter to `partition_html`.

## 0.4.11

* Adds `partition_doc` for partitioning Word documents in `.doc` format. Requires `libreoffice`.
* Adds `partition_ppt` for partitioning PowerPoint documents in `.ppt` format. Requires `libreoffice`.

## 0.4.10

* Fixes `ElementMetadata` so that it's JSON serializable when the filename is a `Path` object.

## 0.4.9

* Added ingest modules and s3 connector, sample ingest script
* Default to `url=None` for `partition_pdf` and `partition_image`
* Add ability to skip English specific check by setting the `UNSTRUCTURED_LANGUAGE` env var to `""`.
* Document `Element` objects now track metadata

## 0.4.8

* Modified XML and HTML parsers not to load comments.

## 0.4.7

* Added the ability to pull an HTML document from a url in `partition_html`.
* Added the the ability to get file summary info from lists of filenames and lists
  of file contents.
* Added optional page break to `partition` for `.pptx`, `.pdf`, images, and `.html` files.
* Added `to_dict` method to document elements.
* Include more unicode quotes in `replace_unicode_quotes`.

## 0.4.6

* Loosen the default cap threshold to `0.5`.
* Add a `UNSTRUCTURED_NARRATIVE_TEXT_CAP_THRESHOLD` environment variable for controlling
  the cap ratio threshold.
* Unknown text elements are identified as `Text` for HTML and plain text documents.
* `Body Text` styles no longer default to `NarrativeText` for Word documents. The style information
  is insufficient to determine that the text is narrative.
* Upper cased text is lower cased before checking for verbs. This helps avoid some missed verbs.
* Adds an `Address` element for capturing elements that only contain an address.
* Suppress the `UserWarning` when detectron is called.
* Checks that titles and narrative test have at least one English word.
* Checks that titles and narrative text are at least 50% alpha characters.
* Restricts titles to a maximum word length. Adds a `UNSTRUCTURED_TITLE_MAX_WORD_LENGTH`
  environment variable for controlling the max number of words in a title.
* Updated `partition_pptx` to order the elements on the page

## 0.4.4

* Updated `partition_pdf` and `partition_image` to return `unstructured` `Element` objects
* Fixed the healthcheck url path when partitioning images and PDFs via API
* Adds an optional `coordinates` attribute to document objects
* Adds `FigureCaption` and `CheckBox` document elements
* Added ability to split lists detected in `LayoutElement` objects
* Adds `partition_pptx` for partitioning PowerPoint documents
* LayoutParser models now download from HugginfaceHub instead of DropBox
* Fixed file type detection for XML and HTML files on Amazone Linux

## 0.4.3

* Adds `requests` as a base dependency
* Fix in `exceeds_cap_ratio` so the function doesn't break with empty text
* Fix bug in `_parse_received_data`.
* Update `detect_filetype` to properly handle `.doc`, `.xls`, and `.ppt`.

## 0.4.2

* Added `partition_image` to process documents in an image format.
* Fixed utf-8 encoding error in `partition_email` with attachments for `text/html`

## 0.4.1

* Added support for text files in the `partition` function
* Pinned `opencv-python` for easier installation on Linux

## 0.4.0

* Added generic `partition` brick that detects the file type and routes a file to the appropriate
  partitioning brick.
* Added a file type detection module.
* Updated `partition_html` and `partition_eml` to support file-like objects in 'rb' mode.
* Cleaning brick for removing ordered bullets `clean_ordered_bullets`.
* Extract brick method for ordered bullets `extract_ordered_bullets`.
* Test for `clean_ordered_bullets`.
* Test for `extract_ordered_bullets`.
* Added `partition_docx` for pre-processing Word Documents.
* Added new REGEX patterns to extract email header information
* Added new functions to extract header information `parse_received_data` and `partition_header`
* Added new function to parse plain text files `partition_text`
* Added new cleaners functions `extract_ip_address`, `extract_ip_address_name`, `extract_mapi_id`, `extract_datetimetz`
* Add new `Image` element and function to find embedded images `find_embedded_images`
* Added `get_directory_file_info` for summarizing information about source documents

## 0.3.5

* Add support for local inference
* Add new pattern to recognize plain text dash bullets
* Add test for bullet patterns
* Fix for `partition_html` that allows for processing `div` tags that have both text and child
  elements
* Add ability to extract document metadata from `.docx`, `.xlsx`, and `.jpg` files.
* Helper functions for identifying and extracting phone numbers
* Add new function `extract_attachment_info` that extracts and decodes the attachment
of an email.
* Staging brick to convert a list of `Element`s to a `pandas` dataframe.
* Add plain text functionality to `partition_email`

## 0.3.4

* Python-3.7 compat

## 0.3.3

* Removes BasicConfig from logger configuration
* Adds the `partition_email` partitioning brick
* Adds the `replace_mime_encodings` cleaning bricks
* Small fix to HTML parsing related to processing list items with sub-tags
* Add `EmailElement` data structure to store email documents

## 0.3.2

* Added `translate_text` brick for translating text between languages
* Add an `apply` method to make it easier to apply cleaners to elements

## 0.3.1

* Added \_\_init.py\_\_ to `partition`

## 0.3.0

* Implement staging brick for Argilla. Converts lists of `Text` elements to `argilla` dataset classes.
* Removing the local PDF parsing code and any dependencies and tests.
* Reorganizes the staging bricks in the unstructured.partition module
* Allow entities to be passed into the Datasaur staging brick
* Added HTML escapes to the `replace_unicode_quotes` brick
* Fix bad responses in partition_pdf to raise ValueError
* Adds `partition_html` for partitioning HTML documents.

## 0.2.6

* Small change to how \_read is placed within the inheritance structure since it doesn't really apply to pdf
* Add partitioning brick for calling the document image analysis API

## 0.2.5

* Update python requirement to >=3.7

## 0.2.4

* Add alternative way of importing `Final` to support google colab

## 0.2.3

* Add cleaning bricks for removing prefixes and postfixes
* Add cleaning bricks for extracting text before and after a pattern

## 0.2.2

* Add staging brick for Datasaur

## 0.2.1

* Added brick to convert an ISD dictionary to a list of elements
* Update `PDFDocument` to use the `from_file` method
* Added staging brick for CSV format for ISD (Initial Structured Data) format.
* Added staging brick for separating text into attention window size chunks for `transformers`.
* Added staging brick for LabelBox.
* Added ability to upload LabelStudio predictions
* Added utility function for JSONL reading and writing
* Added staging brick for CSV format for Prodigy
* Added staging brick for Prodigy
* Added ability to upload LabelStudio annotations
* Added text_field and id_field to stage_for_label_studio signature

## 0.2.0

* Initial release of unstructured<|MERGE_RESOLUTION|>--- conflicted
+++ resolved
@@ -1,6 +1,4 @@
-## 0.14.11-dev0
-<<<<<<< HEAD
-=======
+## 0.14.11-dev1
 
 ### Enhancements
 
@@ -11,7 +9,6 @@
 ### Fixes
 
 ## 0.14.10
->>>>>>> 00e1d5c0
 
 ### Enhancements
 
