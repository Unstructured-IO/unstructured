## 0.10.15-dev14

### Enhancements

<<<<<<< HEAD
* **Update `is_possible_title` detection rule by adding condition that title does not end with period, but can end with 3 dots.** The function previously captures short sentence, line, or text chunk as title in `.txt` file as `Title`. Adding a rule can avoid a faulty element extraction.
* **Update `exceeds_cap_ratio` calculation by ignoring name-entity and first-word capitalized.** Capitalized words do not always imply a title text. This added functionality leverages the NER knowledge to help justify a legitimate capitalized words. Currently supperts English language only.
=======
>>>>>>> ad69d93d
* **Better ListItem grouping for PDF's (fast strategy).** The `partition_pdf` with `fast` strategy previously broke down some numbered list item lines as separate elements. This enhancement leverages the x,y coordinates and bbox sizes to help decide whether the following chunk of text is a continuation of the immediate previous detected ListItem element or not, and not detect it as its own non-ListItem element.
* **Fall back to text-based classification for uncategorized Layout elements for Images and PDF's**. Improves element classification by running existing text-based rules on previously UncategorizedText elements
* **Adds table partitioning for Partitioning for many doc types including: .html, .epub., .md, .rst, .odt, and .msg.** At the core of this change is the .html partition functionality, which is leveraged by the other effected doc types. This impacts many scenarios where `Table` Elements are now propery extracted.
* **Create and add `add_chunking_strategy` decorator to partition functions.** Previously, users were responsible for their own chunking after partitioning elements, often required for downstream applications. Now, individual elements may be combined into right-sized chunks where min and max character size may be specified if `chunking_strategy=by_title`. Relevant elements are grouped together for better downstream results. This enables users immediately use partitioned results effectively in downstream applications (e.g. RAG architecture apps) without any additional post-processing.
* **Adds `languages` as an input parameter and marks `ocr_languages` kwarg for deprecation in pdf, image, and auto partitioning functions.** Previously, language information was only being used for Tesseract OCR for image-based documents and was in a Tesseract specific string format, but by refactoring into a list of standard language codes independent of Tesseract, the `unstructured` library will better support `languages` for other non-image pipelines and/or support for other OCR engines.
* **Removes `UNSTRUCTURED_LANGUAGE` env var usage and replaces `language` with `languages` as an input parameter to unstructured-partition-text_type functions.** The previous parameter/input setup was not user-friendly or scalable to the variety of elements being processed. By refactoring the inputted language information into a list of standard language codes, we can support future applications of the element language such as detection, metadata, and multi-language elements. Now, to skip English specific checks, set the `languages` parameter to any non-English language(s).
* **Adds `xlsx` and `xls` filetype extensions to the `skip_infer_table_types` default list in `partition`.** By adding these file types to the input parameter these files should not go through table extraction. Users can still specify if they would like to extract tables from these filetypes, but will have to set the `skip_infer_table_types` to exclude the desired filetype extension. This avoids mis-representing complex spreadsheets where there may be multiple sub-tables and other content.
* **Better debug output related to sentence counting internals**. Clarify message when sentence is not counted toward sentence count because there aren't enough words, relevant for developers focused on `unstructured`s NLP internals.
* **Faster ocr_only speed for partitioning PDF and images.** Use `unstructured_pytesseract.run_and_get_multiple_output` function to reduce the number of calls to `tesseract` by half when partitioning pdf or image with `tesseract`
* **Adds data source properties to fsspec connectors** These properties (date_created, date_modified, version, source_url, record_locator) are written to element metadata during ingest, mapping elements to information about the document source from which they derive.

### Features

* **Adds a naive hierarchy for elements via a `parent_id` on the element's metadata**
  * Users will now have more metadata for implementing vectordb/LLM chunking strategies. For example, text elements could be queried by their preceding title element.
  * Title elements created from HTML headings will properly nest

### Fixes

* **Fixes a chunking issue via dropping the field "coordinates".** Problem: chunk_by_title function was chunking each element to its own individual chunk while it needed to group elements into a fewer number of chunks. We've discovered that this happens due to a metadata matching logic in chunk_by_title function, and discovered that elements with different metadata can't be put into the same chunk. At the same time, any element with "coordinates" essentially had different metadata than other elements, due each element locating in different places and having different coordinates. Fix: That is why we have included the key "coordinates" inside a list of excluded metadata keys, while doing this "metadata_matches" comparision. Importance: This change is crucial to be able to chunk by title for documents which include "coordinates" metadata in their elements.

## 0.10.14

### Enhancements

* Update all connectors to use new downstream architecture
  * New click type added to parse comma-delimited string inputs
  * Some CLI options renamed

### Features

### Fixes

## 0.10.13

### Enhancements

* Updated documentation: Added back support doc types for partitioning, more Python codes in the API page,  RAG definition, and use case.
* Updated Hi-Res Metadata: PDFs and Images using Hi-Res strategy now have layout model class probabilities added ot metadata.
* Updated the `_detect_filetype_from_octet_stream()` function to use libmagic to infer the content type of file when it is not a zip file.
* Tesseract minor version bump to 5.3.2

### Features

* Add Jira Connector to be able to pull issues from a Jira organization
* Add `clean_ligatures` function to expand ligatures in text

### Fixes

* `partition_html` breaks on `<br>` elements.
* Ingest error handling to properly raise errors when wrapped
* GH issue 1361: fixes a sortig error that prevented some PDF's from being parsed
* Bump unstructured-inference
  * Brings back embedded images in PDF's (0.5.23)

## 0.10.12

### Enhancements

* Removed PIL pin as issue has been resolved upstream
* Bump unstructured-inference
  * Support for yolox_quantized layout detection model (0.5.20)
* YoloX element types added


### Features

* Add Salesforce Connector to be able to pull Account, Case, Campaign, EmailMessage, Lead

### Fixes


* Bump unstructured-inference
  * Avoid divide-by-zero errors swith `safe_division` (0.5.21)

## 0.10.11

### Enhancements

* Bump unstructured-inference
  * Combine entire-page OCR output with layout-detected elements, to ensure full coverage of the page (0.5.19)

### Features

* Add in ingest cli s3 writer

### Fixes

* Fix a bug where `xy-cut` sorting attemps to sort elements without valid coordinates; now xy cut sorting only works when **all** elements have valid coordinates

## 0.10.10

### Enhancements

* Adds `text` as an input parameter to `partition_xml`.
* `partition_xml` no longer runs through `partition_text`, avoiding incorrect splitting
  on carriage returns in the XML. Since `partition_xml` no longer calls `partition_text`,
  `min_partition` and `max_partition` are no longer supported in `partition_xml`.
* Bump `unstructured-inference==0.5.18`, change non-default detectron2 classification threshold
* Upgrade base image from rockylinux 8 to rockylinux 9
* Serialize IngestDocs to JSON when passing to subprocesses

### Features

### Fixes

- Fix a bug where mismatched `elements` and `bboxes` are passed into `add_pytesseract_bbox_to_elements`

## 0.10.9

### Enhancements

* Fix `test_json` to handle only non-extra dependencies file types (plain-text)

### Features

* Adds `chunk_by_title` to break a document into sections based on the presence of `Title`
  elements.
* add new extraction function `extract_image_urls_from_html` to extract all img related URL from html text.

### Fixes

* Make cv2 dependency optional
* Edit `add_pytesseract_bbox_to_elements`'s (`ocr_only` strategy) `metadata.coordinates.points` return type to `Tuple` for consistency.
* Re-enable test-ingest-confluence-diff for ingest tests
* Fix syntax for ingest test check number of files

## 0.10.8

### Enhancements

* Release docker image that installs Python 3.10 rather than 3.8

### Features

### Fixes

## 0.10.7

### Enhancements

### Features

### Fixes

* Remove overly aggressive ListItem chunking for images and PDF's which typically resulted in inchorent elements.

## 0.10.6

### Enhancements

* Enable `partition_email` and `partition_msg` to detect if an email is PGP encryped. If
  and email is PGP encryped, the functions will return an empy list of elements and
  emit a warning about the encrypted content.
* Add threaded Slack conversations into Slack connector output
* Add functionality to sort elements using `xy-cut` sorting approach in `partition_pdf` for `hi_res` and `fast` strategies
* Bump unstructured-inference
  * Set OMP_THREAD_LIMIT to 1 if not set for better tesseract perf (0.5.17)

### Features

* Extract coordinates from PDFs and images when using OCR only strategy and add to metadata

### Fixes

* Update `partition_html` to respect the order of `<pre>` tags.
* Fix bug in `partition_pdf_or_image` where two partitions were called if `strategy == "ocr_only"`.
* Bump unstructured-inference
  * Fix issue where temporary files were being left behind (0.5.16)
* Adds deprecation warning for the `file_filename` kwarg to `partition`, `partition_via_api`,
  and `partition_multiple_via_api`.
* Fix documentation build workflow by pinning dependencies

## 0.10.5

### Enhancements

* Create new CI Pipelines
  - Checking text, xml, email, and html doc tests against the library installed without extras
  - Checking each library extra against their respective tests
* `partition` raises an error and tells the user to install the appropriate extra if a filetype
  is detected that is missing dependencies.
* Add custom errors to ingest
* Bump `unstructured-ingest==0.5.15`
  - Handle an uncaught TesseractError (0.5.15)
  - Add TIFF test file and TIFF filetype to `test_from_image_file` in `test_layout` (0.5.14)
* Use `entire_page` ocr mode for pdfs and images
* Add notes on extra installs to docs
* Adds ability to reuse connections per process in unstructured-ingest

### Features
* Add delta table connector

### Fixes

## 0.10.4
* Pass ocr_mode in partition_pdf and set the default back to individual pages for now
* Add diagrams and descriptions for ingest design in the ingest README

### Features
* Supports multipage TIFF image partitioning

### Fixes

## 0.10.2

### Enhancements
* Bump unstructured-inference==0.5.13:
  - Fix extracted image elements being included in layout merge, addresses the issue
    where an entire-page image in a PDF was not passed to the layout model when using hi_res.

### Features

### Fixes

## 0.10.1

### Enhancements
* Bump unstructured-inference==0.5.12:
  - fix to avoid trace for certain PDF's (0.5.12)
  - better defaults for DPI for hi_res and  Chipper (0.5.11)
  - implement full-page OCR (0.5.10)

### Features

### Fixes

* Fix dead links in repository README (Quick Start > Install for local development, and Learn more > Batch Processing)
* Update document dependencies to include tesseract-lang for additional language support (required for tests to pass)

## 0.10.0

### Enhancements

* Add `include_header` kwarg to `partition_xlsx` and change default behavior to `True`
* Update the `links` and `emphasized_texts` metadata fields

### Features

### Fixes

## 0.9.3

### Enhancements

* Pinned dependency cleanup.
* Update `partition_csv` to always use `soupparser_fromstring` to parse `html text`
* Update `partition_tsv` to always use `soupparser_fromstring` to parse `html text`
* Add `metadata.section` to capture epub table of contents data
* Add `unique_element_ids` kwarg to partition functions. If `True`, will use a UUID
  for element IDs instead of a SHA-256 hash.
* Update `partition_xlsx` to always use `soupparser_fromstring` to parse `html text`
* Add functionality to switch `html` text parser based on whether the `html` text contains emoji
* Add functionality to check if a string contains any emoji characters
* Add CI tests around Notion

### Features

* Add Airtable Connector to be able to pull views/tables/bases from an Airtable organization

### Fixes

* fix pdf partition of list items being detected as titles in OCR only mode
* make notion module discoverable
* fix emails with `Content-Distribution: inline` and `Content-Distribution: attachment` with no filename
* Fix email attachment filenames which had `=` in the filename itself

## 0.9.2


### Enhancements

* Update table extraction section in API documentation to sync with change in Prod API
* Update Notion connector to extract to html
* Added UUID option for `element_id`
* Bump unstructured-inference==0.5.9:
  - better caching of models
  - another version of detectron2 available, though the default layout model is unchanged
* Added UUID option for element_id
* Added UUID option for element_id
* CI improvements to run ingest tests in parallel

### Features

* Adds Sharepoint connector.

### Fixes

* Bump unstructured-inference==0.5.9:
  - ignores Tesseract errors where no text is extracted for tiles that indeed, have no text

## 0.9.1

### Enhancements

* Adds --partition-pdf-infer-table-structure to unstructured-ingest.
* Enable `partition_html` to skip headers and footers with the `skip_headers_and_footers` flag.
* Update `partition_doc` and `partition_docx` to track emphasized texts in the output
* Adds post processing function `filter_element_types`
* Set the default strategy for partitioning images to `hi_res`
* Add page break parameter section in API documentation to sync with change in Prod API
* Update `partition_html` to track emphasized texts in the output
* Update `XMLDocument._read_xml` to create `<p>` tag element for the text enclosed in the `<pre>` tag
* Add parameter `include_tail_text` to `_construct_text` to enable (skip) tail text inclusion
* Add Notion connector

### Features

### Fixes

* Remove unused `_partition_via_api` function
* Fixed emoji bug in `partition_xlsx`.
* Pass `file_filename` metadata when partitioning file object
* Skip ingest test on missing Slack token
* Add Dropbox variables to CI environments
* Remove default encoding for ingest
* Adds new element type `EmailAddress` for recognising email address in the  text
* Simplifies `min_partition` logic; makes partitions falling below the `min_partition`
  less likely.
* Fix bug where ingest test check for number of files fails in smoke test
* Fix unstructured-ingest entrypoint failure

## 0.9.0

### Enhancements

* Dependencies are now split by document type, creating a slimmer base installation.

## 0.8.8

### Enhancements

### Features

### Fixes

* Rename "date" field to "last_modified"
* Adds Box connector

### Fixes

## 0.8.7

### Enhancements

* Put back useful function `split_by_paragraph`

### Features

### Fixes

* Fix argument order in NLTK download step

## 0.8.6

### Enhancements

### Features

### Fixes

* Remove debug print lines and non-functional code

## 0.8.5

### Enhancements

* Add parameter `skip_infer_table_types` to enable (skip) table extraction for other doc types
* Adds optional Unstructured API unit tests in CI
* Tracks last modified date for all document types.
* Add auto_paragraph_grouper to detect new-line and blank-line new paragraph for .txt files.
* refactor the ingest cli to better support expanding supported connectors

## 0.8.3

### Enhancements

### Features

### Fixes

* NLTK now only gets downloaded if necessary.
* Handling for empty tables in Word Documents and PowerPoints.

## 0.8.4

### Enhancements

* Additional tests and refactor of JSON detection.
* Update functionality to retrieve image metadata from a page for `document_to_element_list`
* Links are now tracked in `partition_html` output.
* Set the file's current position to the beginning after reading the file in `convert_to_bytes`
* Add `min_partition` kwarg to that combines elements below a specified threshold and modifies splitting of strings longer than max partition so words are not split.
* set the file's current position to the beginning after reading the file in `convert_to_bytes`
* Add slide notes to pptx
* Add `--encoding` directive to ingest
* Improve json detection by `detect_filetype`

### Features

* Adds Outlook connector
* Add support for dpi parameter in inference library
* Adds Onedrive connector.
* Add Confluence connector for ingest cli to pull the body text from all documents from all spaces in a confluence domain.

### Fixes

* Fixes issue with email partitioning where From field was being assigned the To field value.
* Use the `image_metadata` property of the `PageLayout` instance to get the page image info in the `document_to_element_list`
* Add functionality to write images to computer storage temporarily instead of keeping them in memory for `ocr_only` strategy
* Add functionality to convert a PDF in small chunks of pages at a time for `ocr_only` strategy
* Adds `.txt`, `.text`, and `.tab` to list of extensions to check if file
  has a `text/plain` MIME type.
* Enables filters to be passed to `partition_doc` so it doesn't error with LibreOffice7.
* Removed old error message that's superseded by `requires_dependencies`.
* Removes using `hi_res` as the default strategy value for `partition_via_api` and `partition_multiple_via_api`

## 0.8.1

### Enhancements

* Add support for Python 3.11

### Features

### Fixes

* Fixed `auto` strategy detected scanned document as having extractable text and using `fast` strategy, resulting in no output.
* Fix list detection in MS Word documents.
* Don't instantiate an element with a coordinate system when there isn't a way to get its location data.

## 0.8.0

### Enhancements

* Allow model used for hi res pdf partition strategy to be chosen when called.
* Updated inference package

### Features

* Add `metadata_filename` parameter across all partition functions

### Fixes

* Update to ensure `convert_to_datafame` grabs all of the metadata fields.
* Adjust encoding recognition threshold value in `detect_file_encoding`
* Fix KeyError when `isd_to_elements` doesn't find a type
* Fix `_output_filename` for local connector, allowing single files to be written correctly to the disk

* Fix for cases where an invalid encoding is extracted from an email header.

### BREAKING CHANGES

* Information about an element's location is no longer returned as top-level attributes of an element. Instead, it is returned in the `coordinates` attribute of the element's metadata.

## 0.7.12

### Enhancements

* Adds `include_metadata` kwarg to `partition_doc`, `partition_docx`, `partition_email`, `partition_epub`, `partition_json`, `partition_msg`, `partition_odt`, `partition_org`, `partition_pdf`, `partition_ppt`, `partition_pptx`, `partition_rst`, and `partition_rtf`
### Features

* Add Elasticsearch connector for ingest cli to pull specific fields from all documents in an index.
* Adds Dropbox connector

### Fixes

* Fix tests that call unstructured-api by passing through an api-key
* Fixed page breaks being given (incorrect) page numbers
* Fix skipping download on ingest when a source document exists locally

## 0.7.11

### Enhancements

* More deterministic element ordering when using `hi_res` PDF parsing strategy (from unstructured-inference bump to 0.5.4)
* Make large model available (from unstructured-inference bump to 0.5.3)
* Combine inferred elements with extracted elements (from unstructured-inference bump to 0.5.2)
* `partition_email` and `partition_msg` will now process attachments if `process_attachments=True`
  and a attachment partitioning functions is passed through with `attachment_partitioner=partition`.

### Features

### Fixes

* Fix tests that call unstructured-api by passing through an api-key
* Fixed page breaks being given (incorrect) page numbers
* Fix skipping download on ingest when a source document exists locally

## 0.7.10

### Enhancements

* Adds a `max_partition` parameter to `partition_text`, `partition_pdf`, `partition_email`,
  `partition_msg` and `partition_xml` that sets a limit for the size of an individual
  document elements. Defaults to `1500` for everything except `partition_xml`, which has
  a default value of `None`.
* DRY connector refactor

### Features

* `hi_res` model for pdfs and images is selectable via environment variable.

### Fixes

* CSV check now ignores escaped commas.
* Fix for filetype exploration util when file content does not have a comma.
* Adds negative lookahead to bullet pattern to avoid detecting plain text line
  breaks like `-------` as list items.
* Fix pre tag parsing for `partition_html`
* Fix lookup error for annotated Arabic and Hebrew encodings

## 0.7.9

### Enhancements

* Improvements to string check for leafs in `partition_xml`.
* Adds --partition-ocr-languages to unstructured-ingest.

### Features

* Adds `partition_org` for processed Org Mode documents.

### Fixes

## 0.7.8

### Enhancements

### Features

* Adds Google Cloud Service connector

### Fixes

* Updates the `parse_email` for `partition_eml` so that `unstructured-api` passes the smoke tests
* `partition_email` now works if there is no message content
* Updates the `"fast"` strategy for `partition_pdf` so that it's able to recursively
* Adds recursive functionality to all fsspec connectors
* Adds generic --recursive ingest flag

## 0.7.7

### Enhancements

* Adds functionality to replace the `MIME` encodings for `eml` files with one of the common encodings if a `unicode` error occurs
* Adds missed file-like object handling in `detect_file_encoding`
* Adds functionality to extract charset info from `eml` files

### Features

* Added coordinate system class to track coordinate types and convert to different coordinate

### Fixes

* Adds an `html_assemble_articles` kwarg to `partition_html` to enable users to capture
  control whether content outside of `<article>` tags is captured when
  `<article>` tags are present.
* Check for the `xml` attribute on `element` before looking for pagebreaks in `partition_docx`.

## 0.7.6

### Enhancements

* Convert fast startegy to ocr_only for images
* Adds support for page numbers in `.docx` and `.doc` when user or renderer
  created page breaks are present.
* Adds retry logic for the unstructured-ingest Biomed connector

### Features

* Provides users with the ability to extract additional metadata via regex.
* Updates `partition_docx` to include headers and footers in the output.
* Create `partition_tsv` and associated tests. Make additional changes to `detect_filetype`.

### Fixes

* Remove fake api key in test `partition_via_api` since we now require valid/empty api keys
* Page number defaults to `None` instead of `1` when page number is not present in the metadata.
  A page number of `None` indicates that page numbers are not being tracked for the document
  or that page numbers do not apply to the element in question..
* Fixes an issue with some pptx files. Assume pptx shapes are found in top left position of slide
  in case the shape.top and shape.left attributes are `None`.

## 0.7.5

### Enhancements

* Adds functionality to sort elements in `partition_pdf` for `fast` strategy
* Adds ingest tests with `--fast` strategy on PDF documents
* Adds --api-key to unstructured-ingest

### Features

* Adds `partition_rst` for processed ReStructured Text documents.

### Fixes

* Adds handling for emails that do not have a datetime to extract.
* Adds pdf2image package as core requirement of unstructured (with no extras)

## 0.7.4

### Enhancements

* Allows passing kwargs to request data field for `partition_via_api` and `partition_multiple_via_api`
* Enable MIME type detection if libmagic is not available
* Adds handling for empty files in `detect_filetype` and `partition`.

### Features

### Fixes

* Reslove `grpcio` import issue on `weaviate.schema.validate_schema` for python 3.9 and 3.10
* Remove building `detectron2` from source in Dockerfile

## 0.7.3

### Enhancements

* Update IngestDoc abstractions and add data source metadata in ElementMetadata

### Features

### Fixes

* Pass `strategy` parameter down from `partition` for `partition_image`
* Filetype detection if a CSV has a `text/plain` MIME type
* `convert_office_doc` no longers prints file conversion info messages to stdout.
* `partition_via_api` reflects the actual filetype for the file processed in the API.

## 0.7.2

### Enhancements

* Adds an optional encoding kwarg to `elements_to_json` and `elements_from_json`
* Bump version of base image to use new stable version of tesseract

### Features

### Fixes

* Update the `read_txt_file` utility function to keep using `spooled_to_bytes_io_if_needed` for xml
* Add functionality to the `read_txt_file` utility function to handle file-like object from URL
* Remove the unused parameter `encoding` from `partition_pdf`
* Change auto.py to have a `None` default for encoding
* Add functionality to try other common encodings for html and xml files if an error related to the encoding is raised and the user has not specified an encoding.
* Adds benchmark test with test docs in example-docs
* Re-enable test_upload_label_studio_data_with_sdk
* File detection now detects code files as plain text
* Adds `tabulate` explicitly to dependencies
* Fixes an issue in `metadata.page_number` of pptx files
* Adds showing help if no parameters passed

## 0.7.1

### Enhancements

### Features

* Add `stage_for_weaviate` to stage `unstructured` outputs for upload to Weaviate, along with
  a helper function for defining a class to use in Weaviate schemas.
* Builds from Unstructured base image, built off of Rocky Linux 8.7, this resolves almost all CVE's in the image.

### Fixes

## 0.7.0

### Enhancements

* Installing `detectron2` from source is no longer required when using the `local-inference` extra.
* Updates `.pptx` parsing to include text in tables.

### Features

### Fixes

* Fixes an issue in `_add_element_metadata` that caused all elements to have `page_number=1`
  in the element metadata.
* Adds `.log` as a file extension for TXT files.
* Adds functionality to try other common encodings for email (`.eml`) files if an error related to the encoding is raised and the user has not specified an encoding.
* Allow passed encoding to be used in the `replace_mime_encodings`
* Fixes page metadata for `partition_html` when `include_metadata=False`
* A `ValueError` now raises if `file_filename` is not specified when you use `partition_via_api`
  with a file-like object.

## 0.6.11

### Enhancements

* Supports epub tests since pandoc is updated in base image

### Features


### Fixes


## 0.6.10

### Enhancements

* XLS support from auto partition

### Features

### Fixes

## 0.6.9

### Enhancements

* fast strategy for pdf now keeps element bounding box data
* setup.py refactor

### Features

### Fixes

* Adds functionality to try other common encodings if an error related to the encoding is raised and the user has not specified an encoding.
* Adds additional MIME types for CSV

## 0.6.8

### Enhancements

### Features

* Add `partition_csv` for CSV files.

### Fixes

## 0.6.7

### Enhancements

* Deprecate `--s3-url` in favor of `--remote-url` in CLI
* Refactor out non-connector-specific config variables
* Add `file_directory` to metadata
* Add `page_name` to metadata. Currently used for the sheet name in XLSX documents.
* Added a `--partition-strategy` parameter to unstructured-ingest so that users can specify
  partition strategy in CLI. For example, `--partition-strategy fast`.
* Added metadata for filetype.
* Add Discord connector to pull messages from a list of channels
* Refactor `unstructured/file-utils/filetype.py` to better utilise hashmap to return mime type.
* Add local declaration of DOCX_MIME_TYPES and XLSX_MIME_TYPES for `test_filetype.py`.

### Features

* Add `partition_xml` for XML files.
* Add `partition_xlsx` for Microsoft Excel documents.

### Fixes

* Supports `hml` filetype for partition as a variation of html filetype.
* Makes `pytesseract` a function level import in `partition_pdf` so you can use the `"fast"`
  or `"hi_res"` strategies if `pytesseract` is not installed. Also adds the
  `required_dependencies` decorator for the `"hi_res"` and `"ocr_only"` strategies.
* Fix to ensure `filename` is tracked in metadata for `docx` tables.

## 0.6.6

### Enhancements

* Adds an `"auto"` strategy that chooses the partitioning strategy based on document
  characteristics and function kwargs. This is the new default strategy for `partition_pdf`
  and `partition_image`. Users can maintain existing behavior by explicitly setting
  `strategy="hi_res"`.
* Added an additional trace logger for NLP debugging.
* Add `get_date` method to `ElementMetadata` for converting the datestring to a `datetime` object.
* Cleanup the `filename` attribute on `ElementMetadata` to remove the full filepath.

### Features

* Added table reading as html with URL parsing to `partition_docx` in docx
* Added metadata field for text_as_html for docx files

### Fixes

* `fileutils/file_type` check json and eml decode ignore error
* `partition_email` was updated to more flexibly handle deviations from the RFC-2822 standard.
  The time in the metadata returns `None` if the time does not match RFC-2822 at all.
* Include all metadata fields when converting to dataframe or CSV

## 0.6.5

### Enhancements

* Added support for SpooledTemporaryFile file argument.

### Features

### Fixes


## 0.6.4

### Enhancements

* Added an "ocr_only" strategy for `partition_pdf`. Refactored the strategy decision
  logic into its own module.

### Features

### Fixes

## 0.6.3

### Enhancements

* Add an "ocr_only" strategy for `partition_image`.

### Features

* Added `partition_multiple_via_api` for partitioning multiple documents in a single REST
  API call.
* Added `stage_for_baseplate` function to prepare outputs for ingestion into Baseplate.
* Added `partition_odt` for processing Open Office documents.

### Fixes

* Updates the grouping logic in the `partition_pdf` fast strategy to group together text
  in the same bounding box.

## 0.6.2

### Enhancements

* Added logic to `partition_pdf` for detecting copy protected PDFs and falling back
  to the hi res strategy when necessary.


### Features

* Add `partition_via_api` for partitioning documents through the hosted API.

### Fixes

* Fix how `exceeds_cap_ratio` handles empty (returns `True` instead of `False`)
* Updates `detect_filetype` to properly detect JSONs when the MIME type is `text/plain`.

## 0.6.1

### Enhancements

* Updated the table extraction parameter name to be more descriptive

### Features

### Fixes

## 0.6.0

### Enhancements

* Adds an `ssl_verify` kwarg to `partition` and `partition_html` to enable turning off
  SSL verification for HTTP requests. SSL verification is on by default.
* Allows users to pass in ocr language to `partition_pdf` and `partition_image` through
  the `ocr_language` kwarg. `ocr_language` corresponds to the code for the language pack
  in Tesseract. You will need to install the relevant Tesseract language pack to use a
  given language.

### Features

* Table extraction is now possible for pdfs from `partition` and `partition_pdf`.
* Adds support for extracting attachments from `.msg` files

### Fixes

* Adds an `ssl_verify` kwarg to `partition` and `partition_html` to enable turning off
  SSL verification for HTTP requests. SSL verification is on by default.

## 0.5.13

### Enhancements

* Allow headers to be passed into `partition` when `url` is used.

### Features

* `bytes_string_to_string` cleaning brick for bytes string output.

### Fixes

* Fixed typo in call to `exactly_one` in `partition_json`
* unstructured-documents encode xml string if document_tree is `None` in `_read_xml`.
* Update to `_read_xml` so that Markdown files with embedded HTML process correctly.
* Fallback to "fast" strategy only emits a warning if the user specifies the "hi_res" strategy.
* unstructured-partition-text_type exceeds_cap_ratio fix returns and how capitalization ratios are calculated
* `partition_pdf` and `partition_text` group broken paragraphs to avoid fragmented `NarrativeText` elements.
* .json files resolved as "application/json" on centos7 (or other installs with older libmagic libs)

## 0.5.12

### Enhancements

* Add OS mimetypes DB to docker image, mainly for unstructured-api compat.
* Use the image registry as a cache when building Docker images.
* Adds the ability for `partition_text` to group together broken paragraphs.
* Added method to utils to allow date time format validation

### Features
* Add Slack connector to pull messages for a specific channel

* Add --partition-by-api parameter to unstructured-ingest
* Added `partition_rtf` for processing rich text files.
* `partition` now accepts a `url` kwarg in addition to `file` and `filename`.

### Fixes

* Allow encoding to be passed into `replace_mime_encodings`.
* unstructured-ingest connector-specific dependencies are imported on demand.
* unstructured-ingest --flatten-metadata supported for local connector.
* unstructured-ingest fix runtime error when using --metadata-include.

## 0.5.11

### Enhancements

### Features

### Fixes

* Guard against null style attribute in docx document elements
* Update HTML encoding to better support foreign language characters

## 0.5.10

### Enhancements

* Updated inference package
* Add sender, recipient, date, and subject to element metadata for emails

### Features

* Added `--download-only` parameter to `unstructured-ingest`

### Fixes

* FileNotFound error when filename is provided but file is not on disk

## 0.5.9

### Enhancements

### Features

### Fixes

* Convert file to str in helper `split_by_paragraph` for `partition_text`

## 0.5.8

### Enhancements

* Update `elements_to_json` to return string when filename is not specified
* `elements_from_json` may take a string instead of a filename with the `text` kwarg
* `detect_filetype` now does a final fallback to file extension.
* Empty tags are now skipped during the depth check for HTML processing.

### Features

* Add local file system to `unstructured-ingest`
* Add `--max-docs` parameter to `unstructured-ingest`
* Added `partition_msg` for processing MSFT Outlook .msg files.

### Fixes

* `convert_file_to_text` now passes through the `source_format` and `target_format` kwargs.
  Previously they were hard coded.
* Partitioning functions that accept a `text` kwarg no longer raise an error if an empty
  string is passed (and empty list of elements is returned instead).
* `partition_json` no longer fails if the input is an empty list.
* Fixed bug in `chunk_by_attention_window` that caused the last word in segments to be cut-off
  in some cases.

### BREAKING CHANGES

* `stage_for_transformers` now returns a list of elements, making it consistent with other
  staging bricks

## 0.5.7

### Enhancements

* Refactored codebase using `exactly_one`
* Adds ability to pass headers when passing a url in partition_html()
* Added optional `content_type` and `file_filename` parameters to `partition()` to bypass file detection

### Features

* Add `--flatten-metadata` parameter to `unstructured-ingest`
* Add `--fields-include` parameter to `unstructured-ingest`

### Fixes

## 0.5.6

### Enhancements

* `contains_english_word()`, used heavily in text processing, is 10x faster.

### Features

* Add `--metadata-include` and `--metadata-exclude` parameters to `unstructured-ingest`
* Add `clean_non_ascii_chars` to remove non-ascii characters from unicode string

### Fixes

* Fix problem with PDF partition (duplicated test)

## 0.5.4

### Enhancements

* Added Biomedical literature connector for ingest cli.
* Add `FsspecConnector` to easily integrate any existing `fsspec` filesystem as a connector.
* Rename `s3_connector.py` to `s3.py` for readability and consistency with the
  rest of the connectors.
* Now `S3Connector` relies on `s3fs` instead of on `boto3`, and it inherits
  from `FsspecConnector`.
* Adds an `UNSTRUCTURED_LANGUAGE_CHECKS` environment variable to control whether or not language
  specific checks like vocabulary and POS tagging are applied. Set to `"true"` for higher
  resolution partitioning and `"false"` for faster processing.
* Improves `detect_filetype` warning to include filename when provided.
* Adds a "fast" strategy for partitioning PDFs with PDFMiner. Also falls back to the "fast"
  strategy if detectron2 is not available.
* Start deprecation life cycle for `unstructured-ingest --s3-url` option, to be deprecated in
  favor of `--remote-url`.

### Features

* Add `AzureBlobStorageConnector` based on its `fsspec` implementation inheriting
from `FsspecConnector`
* Add `partition_epub` for partitioning e-books in EPUB3 format.

### Fixes

* Fixes processing for text files with `message/rfc822` MIME type.
* Open xml files in read-only mode when reading contents to construct an XMLDocument.

## 0.5.3

### Enhancements

* `auto.partition()` can now load Unstructured ISD json documents.
* Simplify partitioning functions.
* Improve logging for ingest CLI.

### Features

* Add `--wikipedia-auto-suggest` argument to the ingest CLI to disable automatic redirection
  to pages with similar names.
* Add setup script for Amazon Linux 2
* Add optional `encoding` argument to the `partition_(text/email/html)` functions.
* Added Google Drive connector for ingest cli.
* Added Gitlab connector for ingest cli.

### Fixes

## 0.5.2

### Enhancements

* Fully move from printing to logging.
* `unstructured-ingest` now uses a default `--download_dir` of `$HOME/.cache/unstructured/ingest`
rather than a "tmp-ingest-" dir in the working directory.

### Features

### Fixes

* `setup_ubuntu.sh` no longer fails in some contexts by interpreting
`DEBIAN_FRONTEND=noninteractive` as a command
* `unstructured-ingest` no longer re-downloads files when --preserve-downloads
is used without --download-dir.
* Fixed an issue that was causing text to be skipped in some HTML documents.

## 0.5.1

### Enhancements

### Features

### Fixes

* Fixes an error causing JavaScript to appear in the output of `partition_html` sometimes.
* Fix several issues with the `requires_dependencies` decorator, including the error message
  and how it was used, which had caused an error for `unstructured-ingest --github-url ...`.

## 0.5.0

### Enhancements

* Add `requires_dependencies` Python decorator to check dependencies are installed before
  instantiating a class or running a function

### Features

* Added Wikipedia connector for ingest cli.

### Fixes

* Fix `process_document` file cleaning on failure
* Fixes an error introduced in the metadata tracking commit that caused `NarrativeText`
  and `FigureCaption` elements to be represented as `Text` in HTML documents.

## 0.4.16

### Enhancements

* Fallback to using file extensions for filetype detection if `libmagic` is not present

### Features

* Added setup script for Ubuntu
* Added GitHub connector for ingest cli.
* Added `partition_md` partitioner.
* Added Reddit connector for ingest cli.

### Fixes

* Initializes connector properly in ingest.main::MainProcess
* Restricts version of unstructured-inference to avoid multithreading issue

## 0.4.15

### Enhancements

* Added `elements_to_json` and `elements_from_json` for easier serialization/deserialization
* `convert_to_dict`, `dict_to_elements` and `convert_to_csv` are now aliases for functions
  that use the ISD terminology.

### Fixes

* Update to ensure all elements are preserved during serialization/deserialization

## 0.4.14

* Automatically install `nltk` models in the `tokenize` module.

## 0.4.13

* Fixes unstructured-ingest cli.

## 0.4.12

* Adds console_entrypoint for unstructured-ingest, other structure/doc updates related to ingest.
* Add `parser` parameter to `partition_html`.

## 0.4.11

* Adds `partition_doc` for partitioning Word documents in `.doc` format. Requires `libreoffice`.
* Adds `partition_ppt` for partitioning PowerPoint documents in `.ppt` format. Requires `libreoffice`.

## 0.4.10

* Fixes `ElementMetadata` so that it's JSON serializable when the filename is a `Path` object.

## 0.4.9

* Added ingest modules and s3 connector, sample ingest script
* Default to `url=None` for `partition_pdf` and `partition_image`
* Add ability to skip English specific check by setting the `UNSTRUCTURED_LANGUAGE` env var to `""`.
* Document `Element` objects now track metadata

## 0.4.8

* Modified XML and HTML parsers not to load comments.

## 0.4.7

* Added the ability to pull an HTML document from a url in `partition_html`.
* Added the the ability to get file summary info from lists of filenames and lists
  of file contents.
* Added optional page break to `partition` for `.pptx`, `.pdf`, images, and `.html` files.
* Added `to_dict` method to document elements.
* Include more unicode quotes in `replace_unicode_quotes`.

## 0.4.6

* Loosen the default cap threshold to `0.5`.
* Add a `UNSTRUCTURED_NARRATIVE_TEXT_CAP_THRESHOLD` environment variable for controlling
  the cap ratio threshold.
* Unknown text elements are identified as `Text` for HTML and plain text documents.
* `Body Text` styles no longer default to `NarrativeText` for Word documents. The style information
  is insufficient to determine that the text is narrative.
* Upper cased text is lower cased before checking for verbs. This helps avoid some missed verbs.
* Adds an `Address` element for capturing elements that only contain an address.
* Suppress the `UserWarning` when detectron is called.
* Checks that titles and narrative test have at least one English word.
* Checks that titles and narrative text are at least 50% alpha characters.
* Restricts titles to a maximum word length. Adds a `UNSTRUCTURED_TITLE_MAX_WORD_LENGTH`
  environment variable for controlling the max number of words in a title.
* Updated `partition_pptx` to order the elements on the page

## 0.4.4

* Updated `partition_pdf` and `partition_image` to return `unstructured` `Element` objects
* Fixed the healthcheck url path when partitioning images and PDFs via API
* Adds an optional `coordinates` attribute to document objects
* Adds `FigureCaption` and `CheckBox` document elements
* Added ability to split lists detected in `LayoutElement` objects
* Adds `partition_pptx` for partitioning PowerPoint documents
* LayoutParser models now download from HugginfaceHub instead of DropBox
* Fixed file type detection for XML and HTML files on Amazone Linux

## 0.4.3

* Adds `requests` as a base dependency
* Fix in `exceeds_cap_ratio` so the function doesn't break with empty text
* Fix bug in `_parse_received_data`.
* Update `detect_filetype` to properly handle `.doc`, `.xls`, and `.ppt`.

## 0.4.2

* Added `partition_image` to process documents in an image format.
* Fixed utf-8 encoding error in `partition_email` with attachments for `text/html`

## 0.4.1

* Added support for text files in the `partition` function
* Pinned `opencv-python` for easier installation on Linux

## 0.4.0

* Added generic `partition` brick that detects the file type and routes a file to the appropriate
  partitioning brick.
* Added a file type detection module.
* Updated `partition_html` and `partition_eml` to support file-like objects in 'rb' mode.
* Cleaning brick for removing ordered bullets `clean_ordered_bullets`.
* Extract brick method for ordered bullets `extract_ordered_bullets`.
* Test for `clean_ordered_bullets`.
* Test for `extract_ordered_bullets`.
* Added `partition_docx` for pre-processing Word Documents.
* Added new REGEX patterns to extract email header information
* Added new functions to extract header information `parse_received_data` and `partition_header`
* Added new function to parse plain text files `partition_text`
* Added new cleaners functions `extract_ip_address`, `extract_ip_address_name`, `extract_mapi_id`, `extract_datetimetz`
* Add new `Image` element and function to find embedded images `find_embedded_images`
* Added `get_directory_file_info` for summarizing information about source documents

## 0.3.5

* Add support for local inference
* Add new pattern to recognize plain text dash bullets
* Add test for bullet patterns
* Fix for `partition_html` that allows for processing `div` tags that have both text and child
  elements
* Add ability to extract document metadata from `.docx`, `.xlsx`, and `.jpg` files.
* Helper functions for identifying and extracting phone numbers
* Add new function `extract_attachment_info` that extracts and decodes the attachment
of an email.
* Staging brick to convert a list of `Element`s to a `pandas` dataframe.
* Add plain text functionality to `partition_email`

## 0.3.4

* Python-3.7 compat

## 0.3.3

* Removes BasicConfig from logger configuration
* Adds the `partition_email` partitioning brick
* Adds the `replace_mime_encodings` cleaning bricks
* Small fix to HTML parsing related to processing list items with sub-tags
* Add `EmailElement` data structure to store email documents

## 0.3.2

* Added `translate_text` brick for translating text between languages
* Add an `apply` method to make it easier to apply cleaners to elements

## 0.3.1

* Added \_\_init.py\_\_ to `partition`

## 0.3.0

* Implement staging brick for Argilla. Converts lists of `Text` elements to `argilla` dataset classes.
* Removing the local PDF parsing code and any dependencies and tests.
* Reorganizes the staging bricks in the unstructured.partition module
* Allow entities to be passed into the Datasaur staging brick
* Added HTML escapes to the `replace_unicode_quotes` brick
* Fix bad responses in partition_pdf to raise ValueError
* Adds `partition_html` for partitioning HTML documents.

## 0.2.6

* Small change to how \_read is placed within the inheritance structure since it doesn't really apply to pdf
* Add partitioning brick for calling the document image analysis API

## 0.2.5

* Update python requirement to >=3.7

## 0.2.4

* Add alternative way of importing `Final` to support google colab

## 0.2.3

* Add cleaning bricks for removing prefixes and postfixes
* Add cleaning bricks for extracting text before and after a pattern

## 0.2.2

* Add staging brick for Datasaur

## 0.2.1

* Added brick to convert an ISD dictionary to a list of elements
* Update `PDFDocument` to use the `from_file` method
* Added staging brick for CSV format for ISD (Initial Structured Data) format.
* Added staging brick for separating text into attention window size chunks for `transformers`.
* Added staging brick for LabelBox.
* Added ability to upload LabelStudio predictions
* Added utility function for JSONL reading and writing
* Added staging brick for CSV format for Prodigy
* Added staging brick for Prodigy
* Added ability to upload LabelStudio annotations
* Added text_field and id_field to stage_for_label_studio signature

## 0.2.0

* Initial release of unstructured<|MERGE_RESOLUTION|>--- conflicted
+++ resolved
@@ -2,11 +2,8 @@
 
 ### Enhancements
 
-<<<<<<< HEAD
 * **Update `is_possible_title` detection rule by adding condition that title does not end with period, but can end with 3 dots.** The function previously captures short sentence, line, or text chunk as title in `.txt` file as `Title`. Adding a rule can avoid a faulty element extraction.
 * **Update `exceeds_cap_ratio` calculation by ignoring name-entity and first-word capitalized.** Capitalized words do not always imply a title text. This added functionality leverages the NER knowledge to help justify a legitimate capitalized words. Currently supperts English language only.
-=======
->>>>>>> ad69d93d
 * **Better ListItem grouping for PDF's (fast strategy).** The `partition_pdf` with `fast` strategy previously broke down some numbered list item lines as separate elements. This enhancement leverages the x,y coordinates and bbox sizes to help decide whether the following chunk of text is a continuation of the immediate previous detected ListItem element or not, and not detect it as its own non-ListItem element.
 * **Fall back to text-based classification for uncategorized Layout elements for Images and PDF's**. Improves element classification by running existing text-based rules on previously UncategorizedText elements
 * **Adds table partitioning for Partitioning for many doc types including: .html, .epub., .md, .rst, .odt, and .msg.** At the core of this change is the .html partition functionality, which is leveraged by the other effected doc types. This impacts many scenarios where `Table` Elements are now propery extracted.
