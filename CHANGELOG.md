<<<<<<< HEAD
## 0.13.7-dev10
=======
## 0.13.8-dev0

### Enhancements

### Features

### Fixes

* **Make the filename and file params for partition_image and partition_pdf match the other partitioners**

## 0.13.7
>>>>>>> 648ec33b

### Enhancements

* **Remove `page_number` metadata fields** for HTML partition until we have a better strategy to decide page counting.
* **Extract OCRAgent.get_agent().** Generalize access to the configured OCRAgent instance beyond its use for PDFs.
* **Faster evaluation** Support for concurrent processing of documents during evaluation
* **Add calculation of table related metrics which take into account colspans and rowspans**
* **Evaluation: skip accuracy calculation** for files for which output and ground truth sizes differ greatly

### Features

* **add ability to get ratio of `cid` characters in embedded text extracted by `pdfminer`**.

### Fixes

* **`partition_docx()` handles short table rows.** The DOCX format allows a table row to start late and/or end early, meaning cells at the beginning or end of a row can be omitted. While there are legitimate uses for this capability, using it in practice is relatively rare. However, it can happen unintentionally when adjusting cell borders with the mouse. Accommodate this case and generate accurate `.text` and `.metadata.text_as_html` for these tables.
* **Remedy macOS test failure not triggered by CI.** Generalize temp-file detection beyond hard-coded Linux-specific prefix.
* **Remove unnecessary warning log for using default layout model.**
* **Add chunking to partition_tsv** Even though partition_tsv() produces a single Table element, chunking is made available because the Table element is often larger than the desired chunk size and must be divided into smaller chunks.

## 0.13.6

### Enhancements

### Features

### Fixes

- **ValueError: Invalid file (FileType.UNK) when parsing Content-Type header with charset directive** URL response Content-Type headers are now parsed according to RFC 9110.

## 0.13.5

### Enhancements

### Features

### Fixes

* **KeyError raised when updating parent_id** In the past, combining `ListItem` elements could result in reusing the same memory location which then led to unexpected side effects when updating element IDs.
* **Bump unstructured-inference==0.7.29**: table transformer predictions are now removed if confidence is below threshold

## 0.13.4

### Enhancements

* **Unique and deterministic hash IDs for elements** Element IDs produced by any partitioning
  function are now deterministic and unique at the document level by default. Before, hashes were
  based only on text; however, they now also take into account the element's sequence number on a
  page, the page's number in the document, and the document's file name.
* **Enable remote chunking via unstructured-ingest** Chunking using unstructured-ingest was
  previously limited to local chunking using the strategies `basic` and `by_title`. Remote chunking
  options via the API are now accessible.
* **Save table in cells format**. `UnstructuredTableTransformerModel` is able to return predicted table in cells format

### Features

* **Add a `PDF_ANNOTATION_THRESHOLD` environment variable to control the capture of embedded links in `partition_pdf()` for `fast` strategy**.
* **Add integration with the Google Cloud Vision API**. Adds a third OCR provider, alongside Tesseract and Paddle: the Google Cloud Vision API.

### Fixes

* **Remove ElementMetadata.section field.**. This field was unused, not populated by any partitioners.

## 0.13.3

### Enhancements

* **Remove duplicate image elements**. Remove image elements identified by PDFMiner that have similar bounding boxes and the same text.
* **Add support for `start_index` in `html` links extraction**
* **Add `strategy` arg value to `_PptxPartitionerOptions`.** This makes this paritioning option available for sub-partitioners to come that may optionally use inference or other expensive operations to improve the partitioning.
* **Support pluggable sub-partitioner for PPTX Picture shapes.** Use a distinct sub-partitioner for partitioning PPTX Picture (image) shapes and allow the default picture sub-partitioner to be replaced at run-time by one of the user's choosing.
* **Introduce `starting_page_number` parameter to partitioning functions** It applies to those partitioners which support `page_number` in element's metadata: PDF, TIFF, XLSX, DOC, DOCX, PPT, PPTX.
* **Redesign the internal mechanism of assigning element IDs** This allows for further enhancements related to element IDs such as deterministic and document-unique hashes. The way partitioning functions operate hasn't changed, which means `unique_element_ids` continues to be `False` by default, utilizing text hashes.

### Features

### Fixes

* **Add support for extracting text from tag tails in HTML**. This fix adds ability to generate separate elements using tag tails.
* **Add support for extracting text from `<b>` tags in HTML** Now `partition_html()` can extract text from `<b>` tags inside container tags (like `<div>`, `<pre>`).
* **Fix pip-compile make target** Missing base.in dependency missing from requirments make file added

## 0.13.2

### Enhancements

### Features

### Fixes

* **Brings back missing word list files** that caused `partition` failures in 0.13.1.

## 0.13.1

### Enhancements

* **Drop constraint on pydantic, supporting later versions** All dependencies has pydantic pinned at an old version. This explicit pin was removed, allowing the latest version to be pulled in when requirements are compiled.

### Features

* **Add a set of new `ElementType`s to extend future element types**

### Fixes

* **Fix `partition_html()` swallowing some paragraphs**. The `partition_html()` only considers elements with limited depth to avoid becoming the text representation of a giant div. This fix increases the limit value.
* **Fix SFTP** Adds flag options to SFTP connector on whether to use ssh keys / agent, with flag values defaulting to False. This is to prevent looking for ssh files when using username and password. Currently, username and password are required, making that always the case.

## 0.13.0

### Enhancements

* **Add `.metadata.is_continuation` to text-split chunks.** `.metadata.is_continuation=True` is added to second-and-later chunks formed by text-splitting an oversized `Table` element but not to their counterpart `Text` element splits. Add this indicator for `CompositeElement` to allow text-split continuation chunks to be identified for downstream processes that may wish to skip intentionally redundant metadata values in continuation chunks.
* **Add `compound_structure_acc` metric to table eval.** Add a new property to `unstructured.metrics.table_eval.TableEvaluation`: `composite_structure_acc`, which is computed from the element level row and column index and content accuracy scores
* **Add `.metadata.orig_elements` to chunks.** `.metadata.orig_elements: list[Element]` is added to chunks during the chunking process (when requested) to allow access to information from the elements each chunk was formed from. This is useful for example to recover metadata fields that cannot be consolidated to a single value for a chunk, like `page_number`, `coordinates`, and `image_base64`.
* **Add `--include_orig_elements` option to Ingest CLI.** By default, when chunking, the original elements used to form each chunk are added to `chunk.metadata.orig_elements` for each chunk. * The `include_orig_elements` parameter allows the user to turn off this behavior to produce a smaller payload when they don't need this metadata.
* **Add Google VertexAI embedder** Adds VertexAI embeddings to support embedding via Google Vertex AI.

### Features

* **Chunking populates `.metadata.orig_elements` for each chunk.** This behavior allows the text and metadata of the elements combined to make each chunk to be accessed. This can be important for example to recover metadata such as `.coordinates` that cannot be consolidated across elements and so is dropped from chunks. This option is controlled by the `include_orig_elements` parameter to `partition_*()` or to the chunking functions. This option defaults to `True` so original-elements are preserved by default. This behavior is not yet supported via the REST APIs or SDKs but will be in a closely subsequent PR to other `unstructured` repositories. The original elements will also not serialize or deserialize yet; this will also be added in a closely subsequent PR.
* **Add Clarifai destination connector** Adds support for writing partitioned and chunked documents into Clarifai.

### Fixes

* **Fix `clean_pdfminer_inner_elements()` to remove only pdfminer (embedded) elements merged with inferred elements**. Previously, some embedded elements were removed even if they were not merged with inferred elements. Now, only embedded elements that are already merged with inferred elements are removed.
* **Clarify IAM Role Requirement for GCS Platform Connectors**. The GCS Source Connector requires Storage Object Viewer and GCS Destination Connector requires Storage Object Creator IAM roles.
* **Change table extraction defaults** Change table extraction defaults in favor of using `skip_infer_table_types` parameter and reflect these changes in documentation.
* **Fix OneDrive dates with inconsistent formatting** Adds logic to conditionally support dates returned by office365 that may vary in date formatting or may be a datetime rather than a string. See previous fix for SharePoint
* **Adds tracking for AstraDB** Adds tracking info so AstraDB can see what source called their api.
* **Support AWS Bedrock Embeddings in ingest CLI** The configs required to instantiate the bedrock embedding class are now exposed in the api and the version of boto being used meets the minimum requirement to introduce the bedrock runtime required to hit the service.
* **Change MongoDB redacting** Original redact secrets solution is causing issues in platform. This fix uses our standard logging redact solution.

## 0.12.6

### Enhancements

* **Improve ability to capture embedded links in `partition_pdf()` for `fast` strategy** Previously, a threshold value that affects the capture of embedded links was set to a fixed value by default. This allows users to specify the threshold value for better capturing.
* **Refactor `add_chunking_strategy` decorator to dispatch by name.** Add `chunk()` function to be used by the `add_chunking_strategy` decorator to dispatch chunking call based on a chunking-strategy name (that can be dynamic at runtime). This decouples chunking dispatch from only those chunkers known at "compile" time and enables runtime registration of custom chunkers.
* **Redefine `table_level_acc` metric for table evaluation.** `table_level_acc` now is an average of individual predicted table's accuracy. A predicted table's accuracy is defined as the sequence matching ratio between itself and its corresponding ground truth table.

### Features

* **Added Unstructured Platform Documentation** The Unstructured Platform is currently in beta. The documentation provides how-to guides for setting up workflow automation, job scheduling, and configuring source and destination connectors.

### Fixes

* **Partitioning raises on file-like object with `.name` not a local file path.** When partitioning a file using the `file=` argument, and `file` is a file-like object (e.g. io.BytesIO) having a `.name` attribute, and the value of `file.name` is not a valid path to a file present on the local filesystem, `FileNotFoundError` is raised. This prevents use of the `file.name` attribute for downstream purposes to, for example, describe the source of a document retrieved from a network location via HTTP.
* **Fix SharePoint dates with inconsistent formatting** Adds logic to conditionally support dates returned by office365 that may vary in date formatting or may be a datetime rather than a string.
* **Include warnings** about the potential risk of installing a version of `pandoc` which does not support RTF files + instructions that will help resolve that issue.
* **Incorporate the `install-pandoc` Makefile recipe** into relevant stages of CI workflow, ensuring it is a version that supports RTF input files.
* **Fix Google Drive source key** Allow passing string for source connector key.
* **Fix table structure evaluations calculations** Replaced special value `-1.0` with `np.nan` and corrected rows filtering of files metrics basing on that.
* **Fix Sharepoint-with-permissions test** Ignore permissions metadata, update test.
* **Fix table structure evaluations for edge case** Fixes the issue when the prediction does not contain any table - no longer errors in such case.

## 0.12.5

### Enhancements

### Features
* Add `date_from_file_object` parameter to partition. If True and if file is provided via `file` parameter it will cause partition to infer last modified date from `file`'s content. If False, last modified metadata will be `None`.

* **Header and footer detection for fast strategy** `partition_pdf` with `fast` strategy now
  detects elements that are in the top or bottom 5 percent of the page as headers and footers.
* **Add parent_element to overlapping case output** Adds parent_element to the output for `identify_overlapping_or_nesting_case` and `catch_overlapping_and_nested_bboxes` functions.
* **Add table structure evaluation** Adds a new function to evaluate the structure of a table and return a metric that represents the quality of the table structure. This function is used to evaluate the quality of the table structure and the table contents.
* **Add AstraDB destination connector** Adds support for writing embedded documents into an AstraDB vector database.
* **Add OctoAI embedder** Adds support for embeddings via OctoAI.

### Fixes

* **Fix passing list type parameters when calling unstructured API via `partition_via_api()`** Update `partition_via_api()` to convert all list type parameters to JSON formatted strings before calling the unstructured client SDK. This will support image block extraction via `partition_via_api()`.
* **Fix `check_connection` in opensearch, databricks, postgres, azure connectors**
* **Fix don't treat plain text files with double quotes as JSON** If a file can be deserialized as JSON but it deserializes as a string, treat it as plain text even though it's valid JSON.
* **Fix `check_connection` in opensearch, databricks, postgres, azure connectors**
* **Fix cluster of bugs in `partition_xlsx()` that dropped content.** Algorithm for detecting "subtables" within a worksheet dropped table elements for certain patterns of populated cells such as when a trailing single-cell row appeared in a contiguous block of populated cells.
* **Improved documentation**. Fixed broken links and improved readability on `Key Concepts` page.
* **Rename `OpenAiEmbeddingConfig` to `OpenAIEmbeddingConfig`.**
* **Fix partition_json() doesn't chunk.** The `@add_chunking_strategy` decorator was missing from `partition_json()` such that pre-partitioned documents serialized to JSON did not chunk when a chunking-strategy was specified.


## 0.12.4

### Enhancements

* **Apply New Version of `black` formatting** The `black` library recently introduced a new major version that introduces new formatting conventions. This change brings code in the `unstructured` repo into compliance with the new conventions.
* **Move ingest imports to local scopes** Moved ingest dependencies into local scopes to be able to import ingest connector classes without the need of installing imported external dependencies. This allows lightweight use of the classes (not the instances. to use the instances as intended you'll still need the dependencies).
* **Add support for `.p7s` files** `partition_email` can now process `.p7s` files. The signature for the signed message is extracted and added to metadata.
* **Fallback to valid content types for emails** If the user selected content type does not exist on the email message, `partition_email` now falls back to anoter valid content type if it's available.

### Features

* **Add .heic file partitioning** .heic image files were previously unsupported and are now supported though partition_image()
* **Add the ability to specify an alternate OCR** implementation by implementing an `OCRAgent` interface and specify it using `OCR_AGENT` environment variable.
* **Add Vectara destination connector** Adds support for writing partitioned documents into a Vectara index.
* **Add ability to detect text in .docx inline shapes** extensions of docx partition, extracts text from inline shapes and includes them in paragraph's text

### Fixes

* **Fix `partition_pdf()` not working when using chipper model with `file`**
* **Handle common incorrect arguments for `languages` and `ocr_languages`** Users are regularly receiving errors on the API because they are defining `ocr_languages` or `languages` with additional quotationmarks, brackets, and similar mistakes. This update handles common incorrect arguments and raises an appropriate warning.
* **Default `hi_res_model_name` now relies on `unstructured-inference`** When no explicit `hi_res_model_name` is passed into `partition` or `partition_pdf_or_image` the default model is picked by `unstructured-inference`'s settings or os env variable `UNSTRUCTURED_HI_RES_MODEL_NAME`; it now returns the same model name regardless of `infer_table_structure`'s value; this function will be deprecated in the future and the default model name will simply rely on `unstructured-inference` and will not consider os env in a future release.
* **Fix remove Vectara requirements from setup.py - there are no dependencies**
* **Add missing dependency files to package manifest**. Updates the file path for the ingest
  dependencies and adds missing extra dependencies.
* **Fix remove Vectara requirements from setup.py - there are no dependencies **
* **Add title to Vectara upload - was not separated out from initial connector **
* **Fix change OpenSearch port to fix potential conflict with Elasticsearch in ingest test **


## 0.12.3

### Enhancements

* **Driver for MongoDB connector.** Adds a driver with `unstructured` version information to the
  MongoDB connector.

### Features

* **Add Databricks Volumes destination connector** Databricks Volumes connector added to ingest CLI.  Users may now use `unstructured-ingest` to write partitioned data to a Databricks Volumes storage service.

### Fixes

* **Fix support for different Chipper versions and prevent running PDFMiner with Chipper**
* **Treat YAML files as text.** Adds YAML MIME types to the file detection code and treats those
  files as text.
* **Fix FSSpec destination connectors check_connection.** FSSpec destination connectors did not use `check_connection`. There was an error when trying to `ls` destination directory - it may not exist at the moment of connector creation. Now `check_connection` calls `ls` on bucket root and this method is called on `initialize` of destination connector.
* **Fix databricks-volumes extra location.** `setup.py` is currently pointing to the wrong location for the databricks-volumes extra requirements. This results in errors when trying to build the wheel for unstructured. This change updates to point to the correct path.
* **Fix uploading None values to Chroma and Pinecone.** Removes keys with None values with Pinecone and Chroma destinations. Pins Pinecone dependency
* **Update documentation.** (i) best practice for table extration by using 'skip_infer_table_types' param, instead of 'pdf_infer_table_structure', and (ii) fixed CSS, RST issues and typo in the documentation.
* **Fix postgres storage of link_texts.** Formatting of link_texts was breaking metadata storage.

## 0.12.2

### Enhancements

### Features

### Fixes

* **Fix index error in table processing.** Bumps the `unstructured-inference` version to address and
  index error that occurs on some tables in the table transformer object.

## 0.12.1

### Enhancements

* **Allow setting image block crop padding parameter** In certain circumstances, adjusting the image block crop padding can improve image block extraction by preventing extracted image blocks from being clipped.
* **Add suport for bitmap images in `partition_image`** Adds support for `.bmp` files in
  `partition`, `partition_image`, and `detect_filetype`.
* **Keep all image elements when using "hi_res" strategy** Previously, `Image` elements with small chunks of text were ignored unless the image block extraction parameters (`extract_images_in_pdf` or `extract_image_block_types`) were specified. Now, all image elements are kept regardless of whether the image block extraction parameters are specified.
* **Add filetype detection for `.wav` files.** Add filetpye detection for `.wav` files.
* **Add "basic" chunking strategy.** Add baseline chunking strategy that includes all shared chunking behaviors without breaking chunks on section or page boundaries.
* **Add overlap option for chunking.** Add option to overlap chunks. Intra-chunk and inter-chunk overlap are requested separately. Intra-chunk overlap is applied only to the second and later chunks formed by text-splitting an oversized chunk. Inter-chunk overlap may also be specified; this applies overlap between "normal" (not-oversized) chunks.
* **Salesforce connector accepts private key path or value.** Salesforce parameter `private-key-file` has been renamed to `private-key`. Private key can be provided as path to file or file contents.
* **Update documentation**: (i) added verbiage about the free API cap limit, (ii) added deprecation warning on ``Staging`` bricks in favor of ``Destination Connectors``, (iii) added warning and code examples to use the SaaS API Endpoints using CLI-vs-SDKs, (iv) fixed example pages formatting, (v) added deprecation on ``model_name`` in favor of ``hi_res_model_name``, (vi) added ``extract_images_in_pdf`` usage in ``partition_pdf`` section, (vii) reorganize and improve the documentation introduction section, and (viii) added PDF table extraction best practices.
* **Add "basic" chunking to ingest CLI.** Add options to ingest CLI allowing access to the new "basic" chunking strategy and overlap options.
* **Make Elasticsearch Destination connector arguments optional.** Elasticsearch Destination connector write settings are made optional and will rely on default values when not specified.
* **Normalize Salesforce artifact names.** Introduced file naming pattern present in other connectors to Salesforce connector.
* **Install Kapa AI chatbot.** Added Kapa.ai website widget on the documentation.

### Features
* **MongoDB Source Connector.** New source connector added to all CLI ingest commands to support downloading/partitioning files from MongoDB.
* **Add OpenSearch source and destination connectors.** OpenSearch, a fork of Elasticsearch, is a popular storage solution for various functionality such as search, or providing intermediary caches within data pipelines. Feature: Added OpenSearch source connector to support downloading/partitioning files. Added OpenSearch destination connector to be able to ingest documents from any supported source, embed them and write the embeddings / documents into OpenSearch.

### Fixes

* **Fix GCS connector converting JSON to string with single quotes.** FSSpec serialization caused conversion of JSON token to string with single quotes. GCS requires token in form of dict so this format is now assured.
* **Pin version of unstructured-client** Set minimum version of unstructured-client to avoid raising a TypeError when passing `api_key_auth` to `UnstructuredClient`
* **Fix the serialization of the Pinecone destination connector.** Presence of the PineconeIndex object breaks serialization due to TypeError: cannot pickle '_thread.lock' object. This removes that object before serialization.
* **Fix the serialization of the Elasticsearch destination connector.** Presence of the _client object breaks serialization due to TypeError: cannot pickle '_thread.lock' object. This removes that object before serialization.
* **Fix the serialization of the Postgres destination connector.** Presence of the _client object breaks serialization due to TypeError: cannot pickle '_thread.lock' object. This removes that object before serialization.
* **Fix documentation and sample code for Chroma.** Was pointing to wrong examples..
* **Fix flatten_dict to be able to flatten tuples inside dicts** Update flatten_dict function to support flattening tuples inside dicts. This is necessary for objects like Coordinates, when the object is not written to the disk, therefore not being converted to a list before getting flattened (still being a tuple).
* **Fix the serialization of the Chroma destination connector.** Presence of the ChromaCollection object breaks serialization due to TypeError: cannot pickle 'module' object. This removes that object before serialization.
* **Fix fsspec connectors returning version as integer.** Connector data source versions should always be string values, however we were using the integer checksum value for the version for fsspec connectors. This casts that value to a string.

## 0.12.0

### Enhancements

* **Drop support for python3.8** All dependencies are now built off of the minimum version of python being `3.10`

## 0.11.9

### Enhancements

* **Rename kwargs related to extracting image blocks** Rename the kwargs related to extracting image blocks for consistency and API usage.

### Features

* **Add PostgreSQL/SQLite destination connector** PostgreSQL and SQLite connector added to ingest CLI.  Users may now use `unstructured-ingest` to write partitioned data to a PostgreSQL or SQLite database. And write embeddings to PostgreSQL pgvector database.

### Fixes

* **Handle users providing fully spelled out languages** Occasionally some users are defining the `languages` param as a fully spelled out language instead of a language code. This adds a dictionary for common languages so those small mistakes are caught and silently fixed.
* **Fix unequal row-length in HTMLTable.text_as_html.** Fixes to other aspects of partition_html() in v0.11 allowed unequal cell-counts in table rows. Make the cells in each row correspond 1:1 with cells in the original table row. This fix also removes "noise" cells resulting from HTML-formatting whitespace and eliminates the "column-shifting" of cells that previously resulted from noise-cells.
* **Fix MongoDB connector URI password redaction.** MongoDB documentation states that characters `$ : / ? # [ ] @` must be percent encoded. URIs with password containing such special character were not redacted.

## 0.11.8

### Enhancements

* **Add SaaS API User Guide.** This documentation serves as a guide for Unstructured SaaS API users to register, receive an API key and URL, and manage your account and billing information.
* **Add inter-chunk overlap capability.** Implement overlap between chunks. This applies to all chunks prior to any text-splitting of oversized chunks so is a distinct behavior; overlap at text-splits of oversized chunks is independent of inter-chunk overlap (distinct chunk boundaries) and can be requested separately. Note this capability is not yet available from the API but will shortly be made accessible using a new `overlap_all` kwarg on partition functions.

### Features

### Fixes

## 0.11.7

### Enhancements

* **Add intra-chunk overlap capability.** Implement overlap for split-chunks where text-splitting is used to divide an oversized chunk into two or more chunks that fit in the chunking window. Note this capability is not yet available from the API but will shortly be made accessible using a new `overlap` kwarg on partition functions.
* **Update encoders to leverage dataclasses** All encoders now follow a class approach which get annotated with the dataclass decorator. Similar to the connectors, it uses a nested dataclass for the configs required to configure a client as well as a field/property approach to cache the client. This makes sure any variable associated with the class exists as a dataclass field.

### Features

* **Add Qdrant destination connector.** Adds support for writing documents and embeddings into a Qdrant collection.
* **Store base64 encoded image data in metadata fields.** Rather than saving to file, stores base64 encoded data of the image bytes and the mimetype for the image in metadata fields: `image_base64` and `image_mime_type` (if that is what the user specifies by some other param like `pdf_extract_to_payload`). This would allow the API to have parity with the library.

### Fixes

* **Fix table structure metric script** Update the call to table agent to now provide OCR tokens as required
* **Fix element extraction not working when using "auto" strategy for pdf and image** If element extraction is specified, the "auto" strategy falls back to the "hi_res" strategy.
* **Fix a bug passing a custom url to `partition_via_api`** Users that self host the api were not able to pass their custom url to `partition_via_api`.

## 0.11.6

### Enhancements

* **Update the layout analysis script.** The previous script only supported annotating `final` elements. The updated script also supports annotating `inferred` and `extracted` elements.
* **AWS Marketplace API documentation**: Added the user guide, including setting up VPC and CloudFormation, to deploy Unstructured API on AWS platform.
* **Azure Marketplace API documentation**: Improved the user guide to deploy Azure Marketplace API by adding references to Azure documentation.
* **Integration documentation**: Updated URLs for the `staging_for` bricks

### Features

* **Partition emails with base64-encoded text.** Automatically handles and decodes base64 encoded text in emails with content type `text/plain` and `text/html`.
* **Add Chroma destination connector** Chroma database connector added to ingest CLI.  Users may now use `unstructured-ingest` to write partitioned/embedded data to a Chroma vector database.
* **Add Elasticsearch destination connector.** Problem: After ingesting data from a source, users might want to move their data into a destination. Elasticsearch is a popular storage solution for various functionality such as search, or providing intermediary caches within data pipelines. Feature: Added Elasticsearch destination connector to be able to ingest documents from any supported source, embed them and write the embeddings / documents into Elasticsearch.

### Fixes

* **Enable --fields argument omission for elasticsearch connector** Solves two bugs where removing the optional parameter --fields broke the connector due to an integer processing error and using an elasticsearch config for a destination connector resulted in a serialization issue when optional parameter --fields was not provided.
* **Add hi_res_model_name** Adds kwarg to relevant functions and add comments that model_name is to be deprecated.

## 0.11.5

### Enhancements

### Features

### Fixes

* **Fix `partition_pdf()` and `partition_image()` importation issue.** Reorganize `pdf.py` and `image.py` modules to be consistent with other types of document import code.

## 0.11.4

### Enhancements

* **Refactor image extraction code.** The image extraction code is moved from `unstructured-inference` to `unstructured`.
* **Refactor pdfminer code.** The pdfminer code is moved from `unstructured-inference` to `unstructured`.
* **Improve handling of auth data for fsspec connectors.** Leverage an extension of the dataclass paradigm to support a `sensitive` annotation for fields related to auth (i.e. passwords, tokens). Refactor all fsspec connectors to use explicit access configs rather than a generic dictionary.
* **Add glob support for fsspec connectors** Similar to the glob support in the ingest local source connector, similar filters are now enabled on all fsspec based source connectors to limit files being partitioned.
* Define a constant for the splitter "+" used in tesseract ocr languages.

### Features

* **Save tables in PDF's separately as images.** The "table" elements are saved as `table-<pageN>-<tableN>.jpg`. This filename is presented in the `image_path` metadata field for the Table element. The default would be to not do this.
* **Add Weaviate destination connector** Weaviate connector added to ingest CLI.  Users may now use `unstructured-ingest` to write partitioned data from over 20 data sources (so far) to a Weaviate object collection.
* **Sftp Source Connector.** New source connector added to support downloading/partitioning files from Sftp.

### Fixes

* **Fix pdf `hi_res` partitioning failure when pdfminer fails.** Implemented logic to fall back to the "inferred_layout + OCR" if pdfminer fails in the `hi_res` strategy.
* **Fix a bug where image can be scaled too large for tesseract** Adds a limit to prevent auto-scaling an image beyond the maximum size `tesseract` can handle for ocr layout detection
* **Update partition_csv to handle different delimiters** CSV files containing both non-comma delimiters and commas in the data were throwing an error in Pandas. `partition_csv` now identifies the correct delimiter before the file is processed.
* **partition returning cid code in `hi_res`** occasionally pdfminer can fail to decode the text in an pdf file and return cid code as text. Now when this happens the text from OCR is used.

## 0.11.2

### Enhancements

* **Updated Documentation**: (i) Added examples, and (ii) API Documentation, including Usage, SDKs, Azure Marketplace, and parameters and validation errors.

### Features

* * **Add Pinecone destination connector.** Problem: After ingesting data from a source, users might want to produce embeddings for their data and write these into a vector DB. Pinecone is an option among these vector databases. Feature: Added Pinecone destination connector to be able to ingest documents from any supported source, embed them and write the embeddings / documents into Pinecone.

### Fixes

* **Process chunking parameter names in ingest correctly** Solves a bug where chunking parameters weren't being processed and used by ingest cli by renaming faulty parameter names and prepends; adds relevant parameters to ingest pinecone test to verify that the parameters are functional.

## 0.11.1

### Enhancements

* **Use `pikepdf` to repair invalid PDF structure** for PDFminer when we see error `PSSyntaxError` when PDFminer opens the document and creates the PDFminer pages object or processes a single PDF page.
* **Batch Source Connector support** For instances where it is more optimal to read content from a source connector in batches, a new batch ingest doc is added which created multiple ingest docs after reading them in in batches per process.

### Features

* **Staging Brick for Coco Format** Staging brick which converts a list of Elements into Coco Format.
* **Adds HubSpot connector** Adds connector to retrieve call, communications, emails, notes, products and tickets from HubSpot

### Fixes

* **Do not extract text of `<style>` tags in HTML.** `<style>` tags containing CSS in invalid positions previously contributed to element text. Do not consider text node of a `<style>` element as textual content.
* **Fix DOCX merged table cell repeats cell text.** Only include text for a merged cell, not for each underlying cell spanned by the merge.
* **Fix tables not extracted from DOCX header/footers.** Headers and footers in DOCX documents skip tables defined in the header and commonly used for layout/alignment purposes. Extract text from tables as a string and include in the `Header` and `Footer` document elements.
* **Fix output filepath for fsspec-based source connectors.** Previously the base directory was being included in the output filepath unnecessarily.

## 0.11.0

### Enhancements

* **Add a class for the strategy constants.** Add a class `PartitionStrategy` for the strategy constants and use the constants to replace strategy strings.
* **Temporary Support for paddle language parameter.** User can specify default langage code for paddle with ENV `DEFAULT_PADDLE_LANG` before we have the language mapping for paddle.
* **Improve DOCX page-break fidelity.** Improve page-break fidelity such that a paragraph containing a page-break is split into two elements, one containing the text before the page-break and the other the text after. Emit the PageBreak element between these two and assign the correct page-number (n and n+1 respectively) to the two textual elements.

### Features

* **Add ad-hoc fields to `ElementMetadata` instance.** End-users can now add their own metadata fields simply by assigning to an element-metadata attribute-name of their choice, like `element.metadata.coefficient = 0.58`. These fields will round-trip through JSON and can be accessed with dotted notation.
* **MongoDB Destination Connector.** New destination connector added to all CLI ingest commands to support writing partitioned json output to mongodb.

### Fixes

* **Fix `TYPE_TO_TEXT_ELEMENT_MAP`.** Updated `Figure` mapping from `FigureCaption` to `Image`.
* **Handle errors when extracting PDF text** Certain pdfs throw unexpected errors when being opened by `pdfminer`, causing `partition_pdf()` to fail. We expect to be able to partition smoothly using an alternative strategy if text extraction doesn't work.  Added exception handling to handle unexpected errors when extracting pdf text and to help determine pdf strategy.
* **Fix `fast` strategy fall back to `ocr_only`** The `fast` strategy should not fall back to a more expensive strategy.
* **Remove default user ./ssh folder** The default notebook user during image build would create the known_hosts file with incorrect ownership, this is legacy and no longer needed so it was removed.
* **Include `languages` in metadata when partitioning `strategy=hi_res` or `fast`** User defined `languages` was previously used for text detection, but not included in the resulting element metadata for some strategies. `languages` will now be included in the metadata regardless of partition strategy for pdfs and images.
* **Handle a case where Paddle returns a list item in ocr_data as None** In partition, while parsing PaddleOCR data, it was assumed that PaddleOCR does not return None for any list item in ocr_data. Removed the assumption by skipping the text region whenever this happens.
* **Fix some pdfs returning `KeyError: 'N'`** Certain pdfs were throwing this error when being opened by pdfminer. Added a wrapper function for pdfminer that allows these documents to be partitioned.
* **Fix mis-splits on `Table` chunks.** Remedies repeated appearance of full `.text_as_html` on metadata of each `TableChunk` split from a `Table` element too large to fit in the chunking window.
* **Import tables_agent from inference** so that we don't have to initialize a global table agent in unstructured OCR again
* **Fix empty table is identified as bulleted-table.** A table with no text content was mistakenly identified as a bulleted-table and processed by the wrong branch of the initial HTML partitioner.
* **Fix partition_html() emits empty (no text) tables.** A table with cells nested below a `<thead>` or `<tfoot>` element was emitted as a table element having no text and unparseable HTML in `element.metadata.text_as_html`. Do not emit empty tables to the element stream.
* **Fix HTML `element.metadata.text_as_html` contains spurious <br> elements in invalid locations.** The HTML generated for the `text_as_html` metadata for HTML tables contained `<br>` elements invalid locations like between `<table>` and `<tr>`. Change the HTML generator such that these do not appear.
* **Fix HTML table cells enclosed in <thead> and <tfoot> elements are dropped.** HTML table cells nested in a `<thead>` or `<tfoot>` element were not detected and the text in those cells was omitted from the table element text and `.text_as_html`. Detect table rows regardless of the semantic tag they may be nested in.
* **Remove whitespace padding from `.text_as_html`.** `tabulate` inserts padding spaces to achieve visual alignment of columns in HTML tables it generates. Add our own HTML generator to do this simple job and omit that padding as well as newlines ("\n") used for human readability.
* **Fix local connector with absolute input path** When passed an absolute filepath for the input document path, the local connector incorrectly writes the output file to the input file directory. This fixes such that the output in this case is written to `output-dir/input-filename.json`

## 0.10.30

### Enhancements

* **Support nested DOCX tables.** In DOCX, like HTML, a table cell can itself contain a table. In this case, create nested HTML tables to reflect that structure and create a plain-text table with captures all the text in nested tables, formatting it as a reasonable facsimile of a table.
* **Add connection check to ingest connectors** Each source and destination connector now support a `check_connection()` method which makes sure a valid connection can be established with the source/destination given any authentication credentials in a lightweight request.

### Features

* **Add functionality to do a second OCR on cropped table images.** Changes to the values for scaling ENVs affect entire page OCR output(OCR regression) so we now do a second OCR for tables.
* **Adds ability to pass timeout for a request when partitioning via a `url`.** `partition` now accepts a new optional parameter `request_timeout` which if set will prevent any `requests.get` from hanging indefinitely and instead will raise a timeout error. This is useful when partitioning a url that may be slow to respond or may not respond at all.

### Fixes

* **Fix logic that determines pdf auto strategy.** Previously, `_determine_pdf_auto_strategy` returned `hi_res` strategy only if `infer_table_structure` was true. It now returns the `hi_res` strategy if either `infer_table_structure` or `extract_images_in_pdf` is true.
* **Fix invalid coordinates when parsing tesseract ocr data.** Previously, when parsing tesseract ocr data, the ocr data had invalid bboxes if zoom was set to `0`. A logical check is now added to avoid such error.
* **Fix ingest partition parameters not being passed to the api.** When using the --partition-by-api flag via unstructured-ingest, none of the partition arguments are forwarded, meaning that these options are disregarded. With this change, we now pass through all of the relevant partition arguments to the api. This allows a user to specify all of the same partition arguments they would locally and have them respected when specifying --partition-by-api.
* **Support tables in section-less DOCX.** Generalize solution for MS Chat Transcripts exported as DOCX by including tables in the partitioned output when present.
* **Support tables that contain only numbers when partitioning via `ocr_only`** Tables that contain only numbers are returned as floats in a pandas.DataFrame when the image is converted from `.image_to_data()`. An AttributeError was raised downstream when trying to `.strip()` the floats.
* **Improve DOCX page-break detection.** DOCX page breaks are reliably indicated by `w:lastRenderedPageBreak` elements present in the document XML. Page breaks are NOT reliably indicated by "hard" page-breaks inserted by the author and when present are redundant to a `w:lastRenderedPageBreak` element so cause over-counting if used. Use rendered page-breaks only.

## 0.10.29

### Enhancements

* **Adds include_header argument for partition_csv and partition_tsv** Now supports retaining header rows in CSV and TSV documents element partitioning.
* **Add retry logic for all source connectors** All http calls being made by the ingest source connectors have been isolated and wrapped by the `SourceConnectionNetworkError` custom error, which triggers the retry logic, if enabled, in the ingest pipeline.
* **Google Drive source connector supports credentials from memory** Originally, the connector expected a filepath to pull the credentials from when creating the client. This was expanded to support passing that information from memory as a dict if access to the file system might not be available.
* **Add support for generic partition configs in ingest cli** Along with the explicit partition options supported by the cli, an `additional_partition_args` arg was added to allow users to pass in any other arguments that should be added when calling partition(). This helps keep any changes to the input parameters of the partition() exposed in the CLI.
* **Map full output schema for table-based destination connectors** A full schema was introduced to map the type of all output content from the json partition output and mapped to a flattened table structure to leverage table-based destination connectors. The delta table destination connector was updated at the moment to take advantage of this.
* **Incorporate multiple embedding model options into ingest, add diff test embeddings** Problem: Ingest pipeline already supported embedding functionality, however users might want to use different types of embedding providers. Enhancement: Extend ingest pipeline so that users can specify and embed via a particular embedding provider from a range of options. Also adds a diff test to compare output from an embedding module with the expected output

### Features

* **Allow setting table crop parameter** In certain circumstances, adjusting the table crop padding may improve table.

### Fixes

* **Fixes `partition_text` to prevent empty elements** Adds a check to filter out empty bullets.
* **Handle empty string for `ocr_languages` with values for `languages`** Some API users ran into an issue with sending `languages` params because the API defaulted to also using an empty string for `ocr_languages`. This update handles situations where `languages` is defined and `ocr_languages` is an empty string.
* **Fix PDF tried to loop through None** Previously the PDF annotation extraction tried to loop through `annots` that resolved out as None. A logical check added to avoid such error.
* **Ingest session handler not being shared correctly** All ingest docs that leverage the session handler should only need to set it once per process. It was recreating it each time because the right values weren't being set nor available given how dataclasses work in python.
* **Ingest download-only fix.** Previously the download only flag was being checked after the doc factory pipeline step, which occurs before the files are actually downloaded by the source node. This check was moved after the source node to allow for the files to be downloaded first before exiting the pipeline.
* **Fix flaky chunk-metadata.** Prior implementation was sensitive to element order in the section resulting in metadata values sometimes being dropped. Also, not all metadata items can be consolidated across multiple elements (e.g. coordinates) and so are now dropped from consolidated metadata.
* **Fix tesseract error `Estimating resolution as X`** leaded by invalid language parameters input. Proceed with defalut language `eng` when `lang.py` fails to find valid language code for tesseract, so that we don't pass an empty string to tesseract CLI and raise an exception in downstream.

## 0.10.28

### Enhancements

* **Add table structure evaluation helpers** Adds functions to evaluate the similarity between predicted table structure and actual table structure.
* **Use `yolox` by default for table extraction when partitioning pdf/image** `yolox` model provides higher recall of the table regions than the quantized version and it is now the default element detection model when `infer_table_structure=True` for partitioning pdf/image files
* **Remove pdfminer elements from inside tables** Previously, when using `hi_res` some elements where extracted using pdfminer too, so we removed pdfminer from the tables pipeline to avoid duplicated elements.
* **Fsspec downstream connectors** New destination connector added to ingest CLI, users may now use `unstructured-ingest` to write to any of the following:
  * Azure
  * Box
  * Dropbox
  * Google Cloud Service

### Features

* **Update `ocr_only` strategy in `partition_pdf()`** Adds the functionality to get accurate coordinate data when partitioning PDFs and Images with the `ocr_only` strategy.

### Fixes
* **Fixed SharePoint permissions for the fetching to be opt-in** Problem: Sharepoint permissions were trying to be fetched even when no reletad cli params were provided, and this gave an error due to values for those keys not existing. Fix: Updated getting keys to be with .get() method and changed the "skip-check" to check individual cli params rather than checking the existance of a config object.

* **Fixes issue where tables from markdown documents were being treated as text** Problem: Tables from markdown documents were being treated as text, and not being extracted as tables. Solution: Enable the `tables` extension when instantiating the `python-markdown` object. Importance: This will allow users to extract structured data from tables in markdown documents.
* **Fix wrong logger for paddle info** Replace the logger from unstructured-inference with the logger from unstructured for paddle_ocr.py module.
* **Fix ingest pipeline to be able to use chunking and embedding together** Problem: When ingest pipeline was using chunking and embedding together, embedding outputs were empty and the outputs of chunking couldn't be re-read into memory and be forwarded to embeddings. Fix: Added CompositeElement type to TYPE_TO_TEXT_ELEMENT_MAP to be able to process CompositeElements with unstructured.staging.base.isd_to_elements
* **Fix unnecessary mid-text chunk-splitting.** The "pre-chunker" did not consider separator blank-line ("\n\n") length when grouping elements for a single chunk. As a result, sections were frequently over-populated producing a over-sized chunk that required mid-text splitting.
* **Fix frequent dissociation of title from chunk.** The sectioning algorithm included the title of the next section with the prior section whenever it would fit, frequently producing association of a section title with the prior section and dissociating it from its actual section. Fix this by performing combination of whole sections only.
* **Fix PDF attempt to get dict value from string.** Fixes a rare edge case that prevented some PDF's from being partitioned. The `get_uris_from_annots` function tried to access the dictionary value of a string instance variable. Assign `None` to the annotation variable if the instance type is not dictionary to avoid the erroneous attempt.

## 0.10.27

### Enhancements

* **Leverage dict to share content across ingest pipeline** To share the ingest doc content across steps in the ingest pipeline, this was updated to use a multiprocessing-safe dictionary so changes get persisted and each step has the option to modify the ingest docs in place.

### Features

### Fixes

* **Removed `ebooklib` as a dependency** `ebooklib` is licensed under AGPL3, which is incompatible with the Apache 2.0 license. Thus it is being removed.
* **Caching fixes in ingest pipeline** Previously, steps like the source node were not leveraging parameters such as `re_download` to dictate if files should be forced to redownload rather than use what might already exist locally.

## 0.10.26

### Enhancements

* **Add text CCT CI evaluation workflow** Adds cct text extraction evaluation metrics to the current ingest workflow to measure the performance of each file extracted as well as aggregated-level performance.

### Features

* **Functionality to catch and classify overlapping/nested elements** Method to identify overlapping-bboxes cases within detected elements in a document. It returns two values: a boolean defining if there are overlapping elements present, and a list reporting them with relevant metadata. The output includes information about the `overlapping_elements`, `overlapping_case`, `overlapping_percentage`, `largest_ngram_percentage`, `overlap_percentage_total`, `max_area`, `min_area`, and `total_area`.
* **Add Local connector source metadata** python's os module used to pull stats from local file when processing via the local connector and populates fields such as last modified time, created time.

### Fixes

* **Fixes elements partitioned from an image file missing certain metadata** Metadata for image files, like file type, was being handled differently from other file types. This caused a bug where other metadata, like the file name, was being missed. This change brought metadata handling for image files to be more in line with the handling for other file types so that file name and other metadata fields are being captured.
* **Adds `typing-extensions` as an explicit dependency** This package is an implicit dependency, but the module is being imported directly in `unstructured.documents.elements` so the dependency should be explicit in case changes in other dependencies lead to `typing-extensions` being dropped as a dependency.
* **Stop passing `extract_tables` to `unstructured-inference` since it is now supported in `unstructured` instead** Table extraction previously occurred in `unstructured-inference`, but that logic, except for the table model itself, is now a part of the `unstructured` library. Thus the parameter triggering table extraction is no longer passed to the `unstructured-inference` package. Also noted the table output regression for PDF files.
* **Fix a bug in Table partitioning** Previously the `skip_infer_table_types` variable used in `partition` was not being passed down to specific file partitioners. Now you can utilize the `skip_infer_table_types` list variable when calling `partition` to specify the filetypes for which you want to skip table extraction, or the `infer_table_structure` boolean variable on the file specific partitioning function.
* **Fix partition docx without sections** Some docx files, like those from teams output, do not contain sections and it would produce no results because the code assumes all components are in sections. Now if no sections is detected from a document we iterate through the paragraphs and return contents found in the paragraphs.
* **Fix out-of-order sequencing of split chunks.** Fixes behavior where "split" chunks were inserted at the beginning of the chunk sequence. This would produce a chunk sequence like [5a, 5b, 3a, 3b, 1, 2, 4] when sections 3 and 5 exceeded `max_characters`.
* **Deserialization of ingest docs fixed** When ingest docs are being deserialized as part of the ingest pipeline process (cli), there were certain fields that weren't getting persisted (metadata and date processed). The from_dict method was updated to take these into account and a unit test added to check.
* **Map source cli command configs when destination set** Due to how the source connector is dynamically called when the destination connector is set via the CLI, the configs were being set incorrectoy, causing the source connector to break. The configs were fixed and updated to take into account Fsspec-specific connectors.

## 0.10.25

### Enhancements

* **Duplicate CLI param check** Given that many of the options associated with the `Click` based cli ingest commands are added dynamically from a number of configs, a check was incorporated to make sure there were no duplicate entries to prevent new configs from overwriting already added options.
* **Ingest CLI refactor for better code reuse** Much of the ingest cli code can be templated and was a copy-paste across files, adding potential risk. Code was refactored to use a base class which had much of the shared code templated.

### Features

* **Table OCR refactor** support Table OCR with pre-computed OCR data to ensure we only do one OCR for entrie document. User can specify
ocr agent tesseract/paddle in environment variable `OCR_AGENT` for OCRing the entire document.
* **Adds accuracy function** The accuracy scoring was originally an option under `calculate_edit_distance`. For easy function call, it is now a wrapper around the original function that calls edit_distance and return as "score".
* **Adds HuggingFaceEmbeddingEncoder** The HuggingFace Embedding Encoder uses a local embedding model as opposed to using an API.
* **Add AWS bedrock embedding connector** `unstructured.embed.bedrock` now provides a connector to use AWS bedrock's `titan-embed-text` model to generate embeddings for elements. This features requires valid AWS bedrock setup and an internet connectionto run.

### Fixes

* **Import PDFResourceManager more directly** We were importing `PDFResourceManager` from `pdfminer.converter` which was causing an error for some users. We changed to import from the actual location of `PDFResourceManager`, which is `pdfminer.pdfinterp`.
* **Fix language detection of elements with empty strings** This resolves a warning message that was raised by `langdetect` if the language was attempted to be detected on an empty string. Language detection is now skipped for empty strings.
* **Fix chunks breaking on regex-metadata matches.** Fixes "over-chunking" when `regex_metadata` was used, where every element that contained a regex-match would start a new chunk.
* **Fix regex-metadata match offsets not adjusted within chunk.** Fixes incorrect regex-metadata match start/stop offset in chunks where multiple elements are combined.
* **Map source cli command configs when destination set** Due to how the source connector is dynamically called when the destination connector is set via the CLI, the configs were being set incorrectoy, causing the source connector to break. The configs were fixed and updated to take into account Fsspec-specific connectors.
* **Fix metrics folder not discoverable** Fixes issue where unstructured/metrics folder is not discoverable on PyPI by adding an `__init__.py` file under the folder.
* **Fix a bug when `parition_pdf` get `model_name=None`** In API usage the `model_name` value is `None` and the `cast` function in `partition_pdf` would return `None` and lead to attribution error. Now we use `str` function to explicit convert the content to string so it is garanteed to have `starts_with` and other string functions as attributes
* **Fix html partition fail on tables without `tbody` tag** HTML tables may sometimes just contain headers without body (`tbody` tag)

## 0.10.24

### Enhancements

* **Improve natural reading order** Some `OCR` elements with only spaces in the text have full-page width in the bounding box, which causes the `xycut` sorting to not work as expected. Now the logic to parse OCR results removes any elements with only spaces (more than one space).
* **Ingest compression utilities and fsspec connector support** Generic utility code added to handle files that get pulled from a source connector that are either tar or zip compressed and uncompress them locally. This is then processed using a local source connector. Currently this functionality has been incorporated into the fsspec connector and all those inheriting from it (currently: Azure Blob Storage, Google Cloud Storage, S3, Box, and Dropbox).
* **Ingest destination connectors support for writing raw list of elements** Along with the default write method used in the ingest pipeline to write the json content associated with the ingest docs, each destination connector can now also write a raw list of elements to the desired downstream location without having an ingest doc associated with it.

### Features

* **Adds element type percent match function** In order to evaluate the element type extracted, we add a function that calculates the matched percentage between two frequency dictionary.

### Fixes

* **Fix paddle model file not discoverable** Fixes issue where ocr_models/paddle_ocr.py file is not discoverable on PyPI by adding
an `__init__.py` file under the folder.
* **Chipper v2 Fixes** Includes fix for a memory leak and rare last-element bbox fix. (unstructured-inference==0.7.7)
* **Fix image resizing issue** Includes fix related to resizing images in the tables pipeline. (unstructured-inference==0.7.6)

## 0.10.23

### Enhancements

* **Add functionality to limit precision when serializing to json** Precision for `points` is limited to 1 decimal point if coordinates["system"] == "PixelSpace" (otherwise 2 decimal points?). Precision for `detection_class_prob` is limited to 5 decimal points.
* **Fix csv file detection logic when mime-type is text/plain** Previously the logic to detect csv file type was considering only first row's comma count comparing with the header_row comma count and both the rows being same line the result was always true, Now the logic is changed to consider the comma's count for all the lines except first line and compare with header_row comma count.
* **Improved inference speed for Chipper V2** API requests with 'hi_res_model_name=chipper' now have ~2-3x faster responses.

### Features

### Fixes

* **Cleans up temporary files after conversion** Previously a file conversion utility was leaving temporary files behind on the filesystem without removing them when no longer needed. This fix helps prevent an accumulation of temporary files taking up excessive disk space.
* **Fixes `under_non_alpha_ratio` dividing by zero** Although this function guarded against a specific cause of division by zero, there were edge cases slipping through like strings with only whitespace. This update more generally prevents the function from performing a division by zero.
* **Fix languages default** Previously the default language was being set to English when elements didn't have text or if langdetect could not detect the language. It now defaults to None so there is not misleading information about the language detected.
* **Fixes recursion limit error that was being raised when partitioning Excel documents of a certain size** Previously we used a recursive method to find subtables within an excel sheet. However this would run afoul of Python's recursion depth limit when there was a contiguous block of more than 1000 cells within a sheet. This function has been updated to use the NetworkX library which avoids Python recursion issues.

## 0.10.22

### Enhancements

* **bump `unstructured-inference` to `0.7.3`** The updated version of `unstructured-inference` supports a new version of the Chipper model, as well as a cleaner schema for its output classes. Support is included for new inference features such as hierarchy and ordering.
* **Expose skip_infer_table_types in ingest CLI.** For each connector a new `--skip-infer-table-types` parameter was added to map to the `skip_infer_table_types` partition argument. This gives more granular control to unstructured-ingest users, allowing them to specify the file types for which we should attempt table extraction.
* **Add flag to ingest CLI to raise error if any single doc fails in pipeline** Currently if a single doc fails in the pipeline, the whole thing halts due to the error. This flag defaults to log an error but continue with the docs it can.
* **Emit hyperlink metadata for DOCX file-type.** DOCX partitioner now adds `metadata.links`, `metadata.link_texts` and `metadata.link_urls` for elements that contain a hyperlink that points to an external resource. So-called "jump" links pointing to document internal locations (such as those found in a table-of-contents "jumping" to a chapter or section) are excluded.

### Features

* **Add `elements_to_text` as a staging helper function** In order to get a single clean text output from unstructured for metric calculations, automate the process of extracting text from elements using this function.
* **Adds permissions(RBAC) data ingestion functionality for the Sharepoint connector.** Problem: Role based access control is an important component in many data storage systems. Users may need to pass permissions (RBAC) data to downstream systems when ingesting data. Feature: Added permissions data ingestion functionality to the Sharepoint connector.

### Fixes

* **Fixes PDF list parsing creating duplicate list items** Previously a bug in PDF list item parsing caused removal of other elements and duplication of the list item
* **Fixes duplicated elements** Fixes issue where elements are duplicated when embeddings are generated. This will allow users to generate embeddings for their list of Elements without duplicating/breaking the orginal content.
* **Fixes failure when flagging for embeddings through unstructured-ingest** Currently adding the embedding parameter to any connector results in a failure on the copy stage. This is resolves the issue by adding the IngestDoc to the context map in the embedding node's `run` method. This allows users to specify that connectors fetch embeddings without failure.
* **Fix ingest pipeline reformat nodes not discoverable** Fixes issue where  reformat nodes raise ModuleNotFoundError on import. This was due to the directory was missing `__init__.py` in order to make it discoverable.
* **Fix default language in ingest CLI** Previously the default was being set to english which injected potentially incorrect information to downstream language detection libraries. By setting the default to None allows those libraries to better detect what language the text is in the doc being processed.

## 0.10.21

* **Adds Scarf analytics**.

## 0.10.20

### Enhancements

* **Add document level language detection functionality.** Adds the "auto" default for the languages param to all partitioners. The primary language present in the document is detected using the `langdetect` package. Additional param `detect_language_per_element` is also added for partitioners that return multiple elements. Defaults to `False`.
* **Refactor OCR code** The OCR code for entire page is moved from unstructured-inference to unstructured. On top of continuing support for OCR language parameter, we also support two OCR processing modes, "entire_page" or "individual_blocks".
* **Align to top left when shrinking bounding boxes for `xy-cut` sorting:** Update `shrink_bbox()` to keep top left rather than center.
* **Add visualization script to annotate elements** This script is often used to analyze/visualize elements with coordinates (e.g. partition_pdf()).
* **Adds data source properties to the Jira, Github and Gitlab connectors** These properties (date_created, date_modified, version, source_url, record_locator) are written to element metadata during ingest, mapping elements to information about the document source from which they derive. This functionality enables downstream applications to reveal source document applications, e.g. a link to a GDrive doc, Salesforce record, etc.
* **Improve title detection in pptx documents** The default title textboxes on a pptx slide are now categorized as titles.
* **Improve hierarchy detection in pptx documents** List items, and other slide text are properly nested under the slide title. This will enable better chunking of pptx documents.
* **Refactor of the ingest cli workflow** The refactored approach uses a dynamically set pipeline with a snapshot along each step to save progress and accommodate continuation from a snapshot if an error occurs. This also allows the pipeline to dynamically assign any number of steps to modify the partitioned content before it gets written to a destination.
* **Applies `max_characters=<n>` argument to all element types in `add_chunking_strategy` decorator** Previously this argument was only utilized in chunking Table elements and now applies to all partitioned elements if `add_chunking_strategy` decorator is utilized, further preparing the elements for downstream processing.
* **Add common retry strategy utilities for unstructured-ingest** Dynamic retry strategy with exponential backoff added to Notion source connector.
*
### Features

* **Adds `bag_of_words` and `percent_missing_text` functions** In order to count the word frequencies in two input texts and calculate the percentage of text missing relative to the source document.
* **Adds `edit_distance` calculation metrics** In order to benchmark the cleaned, extracted text with unstructured, `edit_distance` (`Levenshtein distance`) is included.
* **Adds detection_origin field to metadata** Problem: Currently isn't an easy way to find out how an element was created. With this change that information is added. Importance: With this information the developers and users are now able to know how an element was created to make decisions on how to use it. In order tu use this feature
setting UNSTRUCTURED_INCLUDE_DEBUG_METADATA=true is needed.
* **Adds a function that calculates frequency of the element type and its depth** To capture the accuracy of element type extraction, this function counts the occurrences of each unique element type with its depth for use in element metrics.

### Fixes

* **Fix zero division error in annotation bbox size** This fixes the bug where we find annotation bboxes realted to an element that need to divide the intersection size between annotation bbox and element bbox by the size of the annotation bbox
* **Fix prevent metadata module from importing dependencies from unnecessary modules** Problem: The `metadata` module had several top level imports that were only used in and applicable to code related to specific document types, while there were many general-purpose functions. As a result, general-purpose functions couldn't be used without unnecessary dependencies being installed. Fix: moved 3rd party dependency top level imports to inside the functions in which they are used and applied a decorator to check that the dependency is installed and emit a helpful error message if not.
* **Fixes category_depth None value for Title elements** Problem: `Title` elements from `chipper` get `category_depth`= None even when `Headline` and/or `Subheadline` elements are present in the same page. Fix: all `Title` elements with `category_depth` = None should be set to have a depth of 0 instead iff there are `Headline` and/or `Subheadline` element-types present. Importance: `Title` elements should be equivalent html `H1` when nested headings are present; otherwise, `category_depth` metadata can result ambiguous within elements in a page.
* **Tweak `xy-cut` ordering output to be more column friendly** This results in the order of elements more closely reflecting natural reading order which benefits downstream applications. While element ordering from `xy-cut` is usually mostly correct when ordering multi-column documents, sometimes elements from a RHS column will appear before elements in a LHS column. Fix: add swapped `xy-cut` ordering by sorting by X coordinate first and then Y coordinate.
* **Fixes badly initialized Formula** Problem: YoloX contain new types of elements, when loading a document that contain formulas a new element of that class
should be generated, however the Formula class inherits from Element instead of Text. After this change the element is correctly created with the correct class
allowing the document to be loaded. Fix: Change parent class for Formula to Text. Importance: Crucial to be able to load documents that contain formulas.
* **Fixes pdf uri error** An error was encountered when URI type of `GoToR` which refers to pdf resources outside of its own was detected since no condition catches such case. The code is fixing the issue by initialize URI before any condition check.


## 0.10.19

### Enhancements

* **Adds XLSX document level language detection** Enhancing on top of language detection functionality in previous release, we now support language detection within `.xlsx` file type at Element level.
* **bump `unstructured-inference` to `0.6.6`** The updated version of `unstructured-inference` makes table extraction in `hi_res` mode configurable to fine tune table extraction performance; it also improves element detection by adding a deduplication post processing step in the `hi_res` partitioning of pdfs and images.
* **Detect text in HTML Heading Tags as Titles** This will increase the accuracy of hierarchies in HTML documents and provide more accurate element categorization. If text is in an HTML heading tag and is not a list item, address, or narrative text, categorize it as a title.
* **Update python-based docs** Refactor docs to use the actual unstructured code rather than using the subprocess library to run the cli command itself.
* **Adds Table support for the `add_chunking_strategy` decorator to partition functions.** In addition to combining elements under Title elements, user's can now specify the `max_characters=<n>` argument to chunk Table elements into TableChunk elements with `text` and `text_as_html` of length <n> characters. This means partitioned Table results are ready for use in downstream applications without any post processing.
* **Expose endpoint url for s3 connectors** By allowing for the endpoint url to be explicitly overwritten, this allows for any non-AWS data providers supporting the s3 protocol to be supported (i.e. minio).

### Features

* **change default `hi_res` model for pdf/image partition to `yolox`** Now partitioning pdf/image using `hi_res` strategy utilizes `yolox_quantized` model isntead of `detectron2_onnx` model. This new default model has better recall for tables and produces more detailed categories for elements.
* **XLSX can now reads subtables within one sheet** Problem: Many .xlsx files are not created to be read as one full table per sheet. There are subtables, text and header along with more informations to extract from each sheet. Feature: This `partition_xlsx` now can reads subtable(s) within one .xlsx sheet, along with extracting other title and narrative texts. Importance: This enhance the power of .xlsx reading to not only one table per sheet, allowing user to capture more data tables from the file, if exists.
* **Update Documentation on Element Types and Metadata**: We have updated the documentation according to the latest element types and metadata. It includes the common and additional metadata provided by the Partitions and Connectors.

### Fixes

* **Fixes partition_pdf is_alnum reference bug** Problem: The `partition_pdf` when attempt to get bounding box from element experienced a reference before assignment error when the first object is not text extractable.  Fix: Switched to a flag when the condition is met. Importance: Crucial to be able to partition with pdf.
* **Fix various cases of HTML text missing after partition**
  Problem: Under certain circumstances, text immediately after some HTML tags will be misssing from partition result.
  Fix: Updated code to deal with these cases.
  Importance: This will ensure the correctness when partitioning HTML and Markdown documents.
* **Fixes chunking when `detection_class_prob` appears in Element metadata** Problem: when `detection_class_prob` appears in Element metadata, Elements will only be combined by chunk_by_title if they have the same `detection_class_prob` value (which is rare). This is unlikely a case we ever need to support and most often results in no chunking. Fix: `detection_class_prob` is included in the chunking list of metadata keys excluded for similarity comparison. Importance: This change allows `chunk_by_title` to operate as intended for documents which include `detection_class_prob` metadata in their Elements.

## 0.10.18

### Enhancements

* **Better detection of natural reading order in images and PDF's** The elements returned by partition better reflect natural reading order in some cases, particularly in complicated multi-column layouts, leading to better chunking and retrieval for downstream applications. Achieved by improving the `xy-cut` sorting to preprocess bboxes, shrinking all bounding boxes by 90% along x and y axes (still centered around the same center point), which allows projection lines to be drawn where not possible before if layout bboxes overlapped.
* **Improves `partition_xml` to be faster and more memory efficient when partitioning large XML files** The new behavior is to partition iteratively to prevent loading the entire XML tree into memory at once in most use cases.
* **Adds data source properties to SharePoint, Outlook, Onedrive, Reddit, Slack, DeltaTable connectors** These properties (date_created, date_modified, version, source_url, record_locator) are written to element metadata during ingest, mapping elements to information about the document source from which they derive. This functionality enables downstream applications to reveal source document applications, e.g. a link to a GDrive doc, Salesforce record, etc.
* **Add functionality to save embedded images in PDF's separately as images** This allows users to save embedded images in PDF's separately as images, given some directory path. The saved image path is written to the metadata for the Image element. Downstream applications may benefit by providing users with image links from relevant "hits."
* **Azure Cognite Search destination connector** New Azure Cognitive Search destination connector added to ingest CLI.  Users may now use `unstructured-ingest` to write partitioned data from over 20 data sources (so far) to an Azure Cognitive Search index.
* **Improves salesforce partitioning** Partitions Salesforce data as xlm instead of text for improved detail and flexibility. Partitions htmlbody instead of textbody for Salesforce emails. Importance: Allows all Salesforce fields to be ingested and gives Salesforce emails more detailed partitioning.
* **Add document level language detection functionality.** Introduces the "auto" default for the languages param, which then detects the languages present in the document using the `langdetect` package. Adds the document languages as ISO 639-3 codes to the element metadata. Implemented only for the partition_text function to start.
* **PPTX partitioner refactored in preparation for enhancement.** Behavior should be unchanged except that shapes enclosed in a group-shape are now included, as many levels deep as required (a group-shape can itself contain a group-shape).
* **Embeddings support for the SharePoint SourceConnector via unstructured-ingest CLI** The SharePoint connector can now optionally create embeddings from the elements it pulls out during partition and upload those embeddings to Azure Cognitive Search index.
* **Improves hierarchy from docx files by leveraging natural hierarchies built into docx documents**  Hierarchy can now be detected from an indentation level for list bullets/numbers and by style name (e.g. Heading 1, List Bullet 2, List Number).
* **Chunking support for the SharePoint SourceConnector via unstructured-ingest CLI** The SharePoint connector can now optionally chunk the elements pulled out during partition via the chunking unstructured brick. This can be used as a stage before creating embeddings.

### Features

* **Adds `links` metadata in `partition_pdf` for `fast` strategy.** Problem: PDF files contain rich information and hyperlink that Unstructured did not captured earlier. Feature: `partition_pdf` now can capture embedded links within the file along with its associated text and page number. Importance: Providing depth in extracted elements give user a better understanding and richer context of documents. This also enables user to map to other elements within the document if the hyperlink is refered internally.
* **Adds the embedding module to be able to embed Elements** Problem: Many NLP applications require the ability to represent parts of documents in a semantic way. Until now, Unstructured did not have text embedding ability within the core library. Feature: This embedding module is able to track embeddings related data with a class, embed a list of elements, and return an updated list of Elements with the *embeddings* property. The module is also able to embed query strings. Importance: Ability to embed documents or parts of documents will enable users to make use of these semantic representations in different NLP applications, such as search, retrieval, and retrieval augmented generation.

### Fixes

* **Fixes a metadata source serialization bug** Problem: In unstructured elements, when loading an elements json file from the disk, the data_source attribute is assumed to be an instance of DataSourceMetadata and the code acts based on that. However the loader did not satisfy the assumption, and loaded it as a dict instead, causing an error. Fix: Added necessary code block to initialize a DataSourceMetadata object, also refactored DataSourceMetadata.from_dict() method to remove redundant code. Importance: Crucial to be able to load elements (which have data_source fields) from json files.
* **Fixes issue where unstructured-inference was not getting updated** Problem: unstructured-inference was not getting upgraded to the version to match unstructured release when doing a pip install.  Solution: using `pip install unstructured[all-docs]` it will now upgrade both unstructured and unstructured-inference. Importance: This will ensure that the inference library is always in sync with the unstructured library, otherwise users will be using outdated libraries which will likely lead to unintended behavior.
* **Fixes SharePoint connector failures if any document has an unsupported filetype** Problem: Currently the entire connector ingest run fails if a single IngestDoc has an unsupported filetype. This is because a ValueError is raised in the IngestDoc's `__post_init__`. Fix: Adds a try/catch when the IngestConnector runs get_ingest_docs such that the error is logged but all processable documents->IngestDocs are still instantiated and returned. Importance: Allows users to ingest SharePoint content even when some files with unsupported filetypes exist there.
* **Fixes Sharepoint connector server_path issue** Problem: Server path for the Sharepoint Ingest Doc was incorrectly formatted, causing issues while fetching pages from the remote source. Fix: changes formatting of remote file path before instantiating SharepointIngestDocs and appends a '/' while fetching pages from the remote source. Importance: Allows users to fetch pages from Sharepoint Sites.
* **Fixes Sphinx errors.** Fixes errors when running Sphinx `make html` and installs library to suppress warnings.
* **Fixes a metadata backwards compatibility error** Problem: When calling `partition_via_api`, the hosted api may return an element schema that's newer than the current `unstructured`. In this case, metadata fields were added which did not exist in the local `ElementMetadata` dataclass, and `__init__()` threw an error. Fix: remove nonexistent fields before instantiating in `ElementMetadata.from_json()`. Importance: Crucial to avoid breaking changes when adding fields.
* **Fixes issue with Discord connector when a channel returns `None`** Problem: Getting the `jump_url` from a nonexistent Discord `channel` fails. Fix: property `jump_url` is now retrieved within the same context as the messages from the channel. Importance: Avoids cascading issues when the connector fails to fetch information about a Discord channel.
* **Fixes occasionally SIGABTR when writing table with `deltalake` on Linux** Problem: occasionally on Linux ingest can throw a `SIGABTR` when writing `deltalake` table even though the table was written correctly. Fix: put the writing function into a `Process` to ensure its execution to the fullest extent before returning to the main process. Importance: Improves stability of connectors using `deltalake`
* **Fixes badly initialized Formula** Problem: YoloX contain new types of elements, when loading a document that contain formulas a new element of that class should be generated, however the Formula class inherits from Element instead of Text. After this change the element is correctly created with the correct class allowing the document to be loaded. Fix: Change parent class for Formula to Text. Importance: Crucial to be able to load documents that contain formulas.

## 0.10.16

### Enhancements

* **Adds data source properties to Airtable, Confluence, Discord, Elasticsearch, Google Drive, and Wikipedia connectors** These properties (date_created, date_modified, version, source_url, record_locator) are written to element metadata during ingest, mapping elements to information about the document source from which they derive. This functionality enables downstream applications to reveal source document applications, e.g. a link to a GDrive doc, Salesforce record, etc.
* **DOCX partitioner refactored in preparation for enhancement.** Behavior should be unchanged except in multi-section documents containing different headers/footers for different sections. These will now emit all distinct headers and footers encountered instead of just those for the last section.
* **Add a function to map between Tesseract and standard language codes.** This allows users to input language information to the `languages` param in any Tesseract-supported langcode or any ISO 639 standard language code.
* **Add document level language detection functionality.** Introduces the "auto" default for the languages param, which then detects the languages present in the document using the `langdetect` package. Implemented only for the partition_text function to start.

### Features

### Fixes

* ***Fixes an issue that caused a partition error for some PDF's.** Fixes GH Issue 1460 by bypassing a coordinate check if an element has invalid coordinates.

## 0.10.15


### Enhancements

* **Support for better element categories from the next-generation image-to-text model ("chipper").** Previously, not all of the classifications from Chipper were being mapped to proper `unstructured` element categories so the consumer of the library would see many `UncategorizedText` elements. This fixes the issue, improving the granularity of the element categories outputs for better downstream processing and chunking. The mapping update is:
  * "Threading": `NarrativeText`
  * "Form": `NarrativeText`
  * "Field-Name": `Title`
  * "Value": `NarrativeText`
  * "Link": `NarrativeText`
  * "Headline": `Title` (with `category_depth=1`)
  * "Subheadline": `Title` (with `category_depth=2`)
  * "Abstract": `NarrativeText`
* **Better ListItem grouping for PDF's (fast strategy).** The `partition_pdf` with `fast` strategy previously broke down some numbered list item lines as separate elements. This enhancement leverages the x,y coordinates and bbox sizes to help decide whether the following chunk of text is a continuation of the immediate previous detected ListItem element or not, and not detect it as its own non-ListItem element.
* **Fall back to text-based classification for uncategorized Layout elements for Images and PDF's**. Improves element classification by running existing text-based rules on previously `UncategorizedText` elements.
* **Adds table partitioning for Partitioning for many doc types including: .html, .epub., .md, .rst, .odt, and .msg.** At the core of this change is the .html partition functionality, which is leveraged by the other effected doc types. This impacts many scenarios where `Table` Elements are now propery extracted.
* **Create and add `add_chunking_strategy` decorator to partition functions.** Previously, users were responsible for their own chunking after partitioning elements, often required for downstream applications. Now, individual elements may be combined into right-sized chunks where min and max character size may be specified if `chunking_strategy=by_title`. Relevant elements are grouped together for better downstream results. This enables users immediately use partitioned results effectively in downstream applications (e.g. RAG architecture apps) without any additional post-processing.
* **Adds `languages` as an input parameter and marks `ocr_languages` kwarg for deprecation in pdf, image, and auto partitioning functions.** Previously, language information was only being used for Tesseract OCR for image-based documents and was in a Tesseract specific string format, but by refactoring into a list of standard language codes independent of Tesseract, the `unstructured` library will better support `languages` for other non-image pipelines and/or support for other OCR engines.
* **Removes `UNSTRUCTURED_LANGUAGE` env var usage and replaces `language` with `languages` as an input parameter to unstructured-partition-text_type functions.** The previous parameter/input setup was not user-friendly or scalable to the variety of elements being processed. By refactoring the inputted language information into a list of standard language codes, we can support future applications of the element language such as detection, metadata, and multi-language elements. Now, to skip English specific checks, set the `languages` parameter to any non-English language(s).
* **Adds `xlsx` and `xls` filetype extensions to the `skip_infer_table_types` default list in `partition`.** By adding these file types to the input parameter these files should not go through table extraction. Users can still specify if they would like to extract tables from these filetypes, but will have to set the `skip_infer_table_types` to exclude the desired filetype extension. This avoids mis-representing complex spreadsheets where there may be multiple sub-tables and other content.
* **Better debug output related to sentence counting internals**. Clarify message when sentence is not counted toward sentence count because there aren't enough words, relevant for developers focused on `unstructured`s NLP internals.
* **Faster ocr_only speed for partitioning PDF and images.** Use `unstructured_pytesseract.run_and_get_multiple_output` function to reduce the number of calls to `tesseract` by half when partitioning pdf or image with `tesseract`
* **Adds data source properties to fsspec connectors** These properties (date_created, date_modified, version, source_url, record_locator) are written to element metadata during ingest, mapping elements to information about the document source from which they derive. This functionality enables downstream applications to reveal source document applications, e.g. a link to a GDrive doc, Salesforce record, etc.
* **Add delta table destination connector** New delta table destination connector added to ingest CLI.  Users may now use `unstructured-ingest` to write partitioned data from over 20 data sources (so far) to a Delta Table.
* **Rename to Source and Destination Connectors in the Documentation.** Maintain naming consistency between Connectors codebase and documentation with the first addition to a destination connector.
* **Non-HTML text files now return unstructured-elements as opposed to HTML-elements.** Previously the text based files that went through `partition_html` would return HTML-elements but now we preserve the format from the input using `source_format` argument in the partition call.
* **Adds `PaddleOCR` as an optional alternative to `Tesseract`** for OCR in processing of PDF or Image files, it is installable via the `makefile` command `install-paddleocr`. For experimental purposes only.
* **Bump unstructured-inference** to 0.5.28. This version bump markedly improves the output of table data, rendered as `metadata.text_as_html` in an element. These changes include:
  * add env variable `ENTIRE_PAGE_OCR` to specify using paddle or tesseract on entire page OCR
  * table structure detection now pads the input image by 25 pixels in all 4 directions to improve its recall (0.5.27)
  * support paddle with both cpu and gpu and assume it is pre-installed (0.5.26)
  * fix a bug where `cells_to_html` doesn't handle cells spanning multiple rows properly (0.5.25)
  * remove `cv2` preprocessing step before OCR step in table transformer (0.5.24)

### Features

* **Adds element metadata via `category_depth` with default value None**.
  * This additional metadata is useful for vectordb/LLM, chunking strategies, and retrieval applications.
* **Adds a naive hierarchy for elements via a `parent_id` on the element's metadata**
  * Users will now have more metadata for implementing vectordb/LLM chunking strategies. For example, text elements could be queried by their preceding title element.
  * Title elements created from HTML headings will properly nest

### Fixes

* **`add_pytesseract_bboxes_to_elements` no longer returns `nan` values**. The function logic is now broken into new methods
  `_get_element_box` and `convert_multiple_coordinates_to_new_system`
* **Selecting a different model wasn't being respected when calling `partition_image`.** Problem: `partition_pdf` allows for passing a `model_name` parameter. Given the similarity between the image and PDF pipelines, the expected behavior is that `partition_image` should support the same parameter, but `partition_image` was unintentionally not passing along its `kwargs`. This was corrected by adding the kwargs to the downstream call.
* **Fixes a chunking issue via dropping the field "coordinates".** Problem: chunk_by_title function was chunking each element to its own individual chunk while it needed to group elements into a fewer number of chunks. We've discovered that this happens due to a metadata matching logic in chunk_by_title function, and discovered that elements with different metadata can't be put into the same chunk. At the same time, any element with "coordinates" essentially had different metadata than other elements, due each element locating in different places and having different coordinates. Fix: That is why we have included the key "coordinates" inside a list of excluded metadata keys, while doing this "metadata_matches" comparision. Importance: This change is crucial to be able to chunk by title for documents which include "coordinates" metadata in their elements.

## 0.10.14

### Enhancements

* Update all connectors to use new downstream architecture
  * New click type added to parse comma-delimited string inputs
  * Some CLI options renamed

### Features

### Fixes

## 0.10.13

### Enhancements

* Updated documentation: Added back support doc types for partitioning, more Python codes in the API page,  RAG definition, and use case.
* Updated Hi-Res Metadata: PDFs and Images using Hi-Res strategy now have layout model class probabilities added ot metadata.
* Updated the `_detect_filetype_from_octet_stream()` function to use libmagic to infer the content type of file when it is not a zip file.
* Tesseract minor version bump to 5.3.2

### Features

* Add Jira Connector to be able to pull issues from a Jira organization
* Add `clean_ligatures` function to expand ligatures in text


### Fixes

* `partition_html` breaks on `<br>` elements.
* Ingest error handling to properly raise errors when wrapped
* GH issue 1361: fixes a sortig error that prevented some PDF's from being parsed
* Bump unstructured-inference
  * Brings back embedded images in PDF's (0.5.23)

## 0.10.12

### Enhancements

* Removed PIL pin as issue has been resolved upstream
* Bump unstructured-inference
  * Support for yolox_quantized layout detection model (0.5.20)
* YoloX element types added


### Features

* Add Salesforce Connector to be able to pull Account, Case, Campaign, EmailMessage, Lead

### Fixes


* Bump unstructured-inference
  * Avoid divide-by-zero errors swith `safe_division` (0.5.21)

## 0.10.11

### Enhancements

* Bump unstructured-inference
  * Combine entire-page OCR output with layout-detected elements, to ensure full coverage of the page (0.5.19)

### Features

* Add in ingest cli s3 writer

### Fixes

* Fix a bug where `xy-cut` sorting attemps to sort elements without valid coordinates; now xy cut sorting only works when **all** elements have valid coordinates

## 0.10.10

### Enhancements

* Adds `text` as an input parameter to `partition_xml`.
* `partition_xml` no longer runs through `partition_text`, avoiding incorrect splitting
  on carriage returns in the XML. Since `partition_xml` no longer calls `partition_text`,
  `min_partition` and `max_partition` are no longer supported in `partition_xml`.
* Bump `unstructured-inference==0.5.18`, change non-default detectron2 classification threshold
* Upgrade base image from rockylinux 8 to rockylinux 9
* Serialize IngestDocs to JSON when passing to subprocesses

### Features

### Fixes

- Fix a bug where mismatched `elements` and `bboxes` are passed into `add_pytesseract_bbox_to_elements`

## 0.10.9

### Enhancements

* Fix `test_json` to handle only non-extra dependencies file types (plain-text)

### Features

* Adds `chunk_by_title` to break a document into sections based on the presence of `Title`
  elements.
* add new extraction function `extract_image_urls_from_html` to extract all img related URL from html text.

### Fixes

* Make cv2 dependency optional
* Edit `add_pytesseract_bbox_to_elements`'s (`ocr_only` strategy) `metadata.coordinates.points` return type to `Tuple` for consistency.
* Re-enable test-ingest-confluence-diff for ingest tests
* Fix syntax for ingest test check number of files
* Fix csv and tsv partitioners loosing the first line of the files when creating elements

## 0.10.8

### Enhancements

* Release docker image that installs Python 3.10 rather than 3.8

### Features

### Fixes

## 0.10.7

### Enhancements

### Features

### Fixes

* Remove overly aggressive ListItem chunking for images and PDF's which typically resulted in inchorent elements.

## 0.10.6

### Enhancements

* Enable `partition_email` and `partition_msg` to detect if an email is PGP encryped. If
  and email is PGP encryped, the functions will return an empy list of elements and
  emit a warning about the encrypted content.
* Add threaded Slack conversations into Slack connector output
* Add functionality to sort elements using `xy-cut` sorting approach in `partition_pdf` for `hi_res` and `fast` strategies
* Bump unstructured-inference
  * Set OMP_THREAD_LIMIT to 1 if not set for better tesseract perf (0.5.17)

### Features

* Extract coordinates from PDFs and images when using OCR only strategy and add to metadata

### Fixes

* Update `partition_html` to respect the order of `<pre>` tags.
* Fix bug in `partition_pdf_or_image` where two partitions were called if `strategy == "ocr_only"`.
* Bump unstructured-inference
  * Fix issue where temporary files were being left behind (0.5.16)
* Adds deprecation warning for the `file_filename` kwarg to `partition`, `partition_via_api`,
  and `partition_multiple_via_api`.
* Fix documentation build workflow by pinning dependencies

## 0.10.5

### Enhancements

* Create new CI Pipelines
  - Checking text, xml, email, and html doc tests against the library installed without extras
  - Checking each library extra against their respective tests
* `partition` raises an error and tells the user to install the appropriate extra if a filetype
  is detected that is missing dependencies.
* Add custom errors to ingest
* Bump `unstructured-ingest==0.5.15`
  - Handle an uncaught TesseractError (0.5.15)
  - Add TIFF test file and TIFF filetype to `test_from_image_file` in `test_layout` (0.5.14)
* Use `entire_page` ocr mode for pdfs and images
* Add notes on extra installs to docs
* Adds ability to reuse connections per process in unstructured-ingest

### Features
* Add delta table connector

### Fixes

## 0.10.4
* Pass ocr_mode in partition_pdf and set the default back to individual pages for now
* Add diagrams and descriptions for ingest design in the ingest README

### Features
* Supports multipage TIFF image partitioning

### Fixes

## 0.10.2

### Enhancements
* Bump unstructured-inference==0.5.13:
  - Fix extracted image elements being included in layout merge, addresses the issue
    where an entire-page image in a PDF was not passed to the layout model when using hi_res.

### Features

### Fixes

## 0.10.1

### Enhancements
* Bump unstructured-inference==0.5.12:
  - fix to avoid trace for certain PDF's (0.5.12)
  - better defaults for DPI for hi_res and  Chipper (0.5.11)
  - implement full-page OCR (0.5.10)

### Features

### Fixes

* Fix dead links in repository README (Quick Start > Install for local development, and Learn more > Batch Processing)
* Update document dependencies to include tesseract-lang for additional language support (required for tests to pass)

## 0.10.0

### Enhancements

* Add `include_header` kwarg to `partition_xlsx` and change default behavior to `True`
* Update the `links` and `emphasized_texts` metadata fields

### Features

### Fixes

## 0.9.3

### Enhancements

* Pinned dependency cleanup.
* Update `partition_csv` to always use `soupparser_fromstring` to parse `html text`
* Update `partition_tsv` to always use `soupparser_fromstring` to parse `html text`
* Add `metadata.section` to capture epub table of contents data
* Add `unique_element_ids` kwarg to partition functions. If `True`, will use a UUID
  for element IDs instead of a SHA-256 hash.
* Update `partition_xlsx` to always use `soupparser_fromstring` to parse `html text`
* Add functionality to switch `html` text parser based on whether the `html` text contains emoji
* Add functionality to check if a string contains any emoji characters
* Add CI tests around Notion

### Features

* Add Airtable Connector to be able to pull views/tables/bases from an Airtable organization

### Fixes

* fix pdf partition of list items being detected as titles in OCR only mode
* make notion module discoverable
* fix emails with `Content-Distribution: inline` and `Content-Distribution: attachment` with no filename
* Fix email attachment filenames which had `=` in the filename itself

## 0.9.2


### Enhancements

* Update table extraction section in API documentation to sync with change in Prod API
* Update Notion connector to extract to html
* Added UUID option for `element_id`
* Bump unstructured-inference==0.5.9:
  - better caching of models
  - another version of detectron2 available, though the default layout model is unchanged
* Added UUID option for element_id
* Added UUID option for element_id
* CI improvements to run ingest tests in parallel

### Features

* Adds Sharepoint connector.

### Fixes

* Bump unstructured-inference==0.5.9:
  - ignores Tesseract errors where no text is extracted for tiles that indeed, have no text

## 0.9.1

### Enhancements

* Adds --partition-pdf-infer-table-structure to unstructured-ingest.
* Enable `partition_html` to skip headers and footers with the `skip_headers_and_footers` flag.
* Update `partition_doc` and `partition_docx` to track emphasized texts in the output
* Adds post processing function `filter_element_types`
* Set the default strategy for partitioning images to `hi_res`
* Add page break parameter section in API documentation to sync with change in Prod API
* Update `partition_html` to track emphasized texts in the output
* Update `XMLDocument._read_xml` to create `<p>` tag element for the text enclosed in the `<pre>` tag
* Add parameter `include_tail_text` to `_construct_text` to enable (skip) tail text inclusion
* Add Notion connector

### Features

### Fixes

* Remove unused `_partition_via_api` function
* Fixed emoji bug in `partition_xlsx`.
* Pass `file_filename` metadata when partitioning file object
* Skip ingest test on missing Slack token
* Add Dropbox variables to CI environments
* Remove default encoding for ingest
* Adds new element type `EmailAddress` for recognising email address in the  text
* Simplifies `min_partition` logic; makes partitions falling below the `min_partition`
  less likely.
* Fix bug where ingest test check for number of files fails in smoke test
* Fix unstructured-ingest entrypoint failure

## 0.9.0

### Enhancements

* Dependencies are now split by document type, creating a slimmer base installation.

## 0.8.8

### Enhancements

### Features

### Fixes

* Rename "date" field to "last_modified"
* Adds Box connector

### Fixes

## 0.8.7

### Enhancements

* Put back useful function `split_by_paragraph`

### Features

### Fixes

* Fix argument order in NLTK download step

## 0.8.6

### Enhancements

### Features

### Fixes

* Remove debug print lines and non-functional code

## 0.8.5

### Enhancements

* Add parameter `skip_infer_table_types` to enable (skip) table extraction for other doc types
* Adds optional Unstructured API unit tests in CI
* Tracks last modified date for all document types.
* Add auto_paragraph_grouper to detect new-line and blank-line new paragraph for .txt files.
* refactor the ingest cli to better support expanding supported connectors

## 0.8.3

### Enhancements

### Features

### Fixes

* NLTK now only gets downloaded if necessary.
* Handling for empty tables in Word Documents and PowerPoints.

## 0.8.4

### Enhancements

* Additional tests and refactor of JSON detection.
* Update functionality to retrieve image metadata from a page for `document_to_element_list`
* Links are now tracked in `partition_html` output.
* Set the file's current position to the beginning after reading the file in `convert_to_bytes`
* Add `min_partition` kwarg to that combines elements below a specified threshold and modifies splitting of strings longer than max partition so words are not split.
* set the file's current position to the beginning after reading the file in `convert_to_bytes`
* Add slide notes to pptx
* Add `--encoding` directive to ingest
* Improve json detection by `detect_filetype`

### Features

* Adds Outlook connector
* Add support for dpi parameter in inference library
* Adds Onedrive connector.
* Add Confluence connector for ingest cli to pull the body text from all documents from all spaces in a confluence domain.

### Fixes

* Fixes issue with email partitioning where From field was being assigned the To field value.
* Use the `image_metadata` property of the `PageLayout` instance to get the page image info in the `document_to_element_list`
* Add functionality to write images to computer storage temporarily instead of keeping them in memory for `ocr_only` strategy
* Add functionality to convert a PDF in small chunks of pages at a time for `ocr_only` strategy
* Adds `.txt`, `.text`, and `.tab` to list of extensions to check if file
  has a `text/plain` MIME type.
* Enables filters to be passed to `partition_doc` so it doesn't error with LibreOffice7.
* Removed old error message that's superseded by `requires_dependencies`.
* Removes using `hi_res` as the default strategy value for `partition_via_api` and `partition_multiple_via_api`

## 0.8.1

### Enhancements

* Add support for Python 3.11

### Features

### Fixes

* Fixed `auto` strategy detected scanned document as having extractable text and using `fast` strategy, resulting in no output.
* Fix list detection in MS Word documents.
* Don't instantiate an element with a coordinate system when there isn't a way to get its location data.

## 0.8.0

### Enhancements

* Allow model used for hi res pdf partition strategy to be chosen when called.
* Updated inference package

### Features

* Add `metadata_filename` parameter across all partition functions

### Fixes

* Update to ensure `convert_to_datafame` grabs all of the metadata fields.
* Adjust encoding recognition threshold value in `detect_file_encoding`
* Fix KeyError when `isd_to_elements` doesn't find a type
* Fix `_output_filename` for local connector, allowing single files to be written correctly to the disk

* Fix for cases where an invalid encoding is extracted from an email header.

### BREAKING CHANGES

* Information about an element's location is no longer returned as top-level attributes of an element. Instead, it is returned in the `coordinates` attribute of the element's metadata.

## 0.7.12

### Enhancements

* Adds `include_metadata` kwarg to `partition_doc`, `partition_docx`, `partition_email`, `partition_epub`, `partition_json`, `partition_msg`, `partition_odt`, `partition_org`, `partition_pdf`, `partition_ppt`, `partition_pptx`, `partition_rst`, and `partition_rtf`
### Features

* Add Elasticsearch connector for ingest cli to pull specific fields from all documents in an index.
* Adds Dropbox connector

### Fixes

* Fix tests that call unstructured-api by passing through an api-key
* Fixed page breaks being given (incorrect) page numbers
* Fix skipping download on ingest when a source document exists locally

## 0.7.11

### Enhancements

* More deterministic element ordering when using `hi_res` PDF parsing strategy (from unstructured-inference bump to 0.5.4)
* Make large model available (from unstructured-inference bump to 0.5.3)
* Combine inferred elements with extracted elements (from unstructured-inference bump to 0.5.2)
* `partition_email` and `partition_msg` will now process attachments if `process_attachments=True`
  and a attachment partitioning functions is passed through with `attachment_partitioner=partition`.

### Features

### Fixes

* Fix tests that call unstructured-api by passing through an api-key
* Fixed page breaks being given (incorrect) page numbers
* Fix skipping download on ingest when a source document exists locally

## 0.7.10

### Enhancements

* Adds a `max_partition` parameter to `partition_text`, `partition_pdf`, `partition_email`,
  `partition_msg` and `partition_xml` that sets a limit for the size of an individual
  document elements. Defaults to `1500` for everything except `partition_xml`, which has
  a default value of `None`.
* DRY connector refactor

### Features

* `hi_res` model for pdfs and images is selectable via environment variable.

### Fixes

* CSV check now ignores escaped commas.
* Fix for filetype exploration util when file content does not have a comma.
* Adds negative lookahead to bullet pattern to avoid detecting plain text line
  breaks like `-------` as list items.
* Fix pre tag parsing for `partition_html`
* Fix lookup error for annotated Arabic and Hebrew encodings

## 0.7.9

### Enhancements

* Improvements to string check for leafs in `partition_xml`.
* Adds --partition-ocr-languages to unstructured-ingest.

### Features

* Adds `partition_org` for processed Org Mode documents.

### Fixes

## 0.7.8

### Enhancements

### Features

* Adds Google Cloud Service connector

### Fixes

* Updates the `parse_email` for `partition_eml` so that `unstructured-api` passes the smoke tests
* `partition_email` now works if there is no message content
* Updates the `"fast"` strategy for `partition_pdf` so that it's able to recursively
* Adds recursive functionality to all fsspec connectors
* Adds generic --recursive ingest flag

## 0.7.7

### Enhancements

* Adds functionality to replace the `MIME` encodings for `eml` files with one of the common encodings if a `unicode` error occurs
* Adds missed file-like object handling in `detect_file_encoding`
* Adds functionality to extract charset info from `eml` files

### Features

* Added coordinate system class to track coordinate types and convert to different coordinate

### Fixes

* Adds an `html_assemble_articles` kwarg to `partition_html` to enable users to capture
  control whether content outside of `<article>` tags is captured when
  `<article>` tags are present.
* Check for the `xml` attribute on `element` before looking for pagebreaks in `partition_docx`.

## 0.7.6

### Enhancements

* Convert fast startegy to ocr_only for images
* Adds support for page numbers in `.docx` and `.doc` when user or renderer
  created page breaks are present.
* Adds retry logic for the unstructured-ingest Biomed connector

### Features

* Provides users with the ability to extract additional metadata via regex.
* Updates `partition_docx` to include headers and footers in the output.
* Create `partition_tsv` and associated tests. Make additional changes to `detect_filetype`.

### Fixes

* Remove fake api key in test `partition_via_api` since we now require valid/empty api keys
* Page number defaults to `None` instead of `1` when page number is not present in the metadata.
  A page number of `None` indicates that page numbers are not being tracked for the document
  or that page numbers do not apply to the element in question..
* Fixes an issue with some pptx files. Assume pptx shapes are found in top left position of slide
  in case the shape.top and shape.left attributes are `None`.

## 0.7.5

### Enhancements

* Adds functionality to sort elements in `partition_pdf` for `fast` strategy
* Adds ingest tests with `--fast` strategy on PDF documents
* Adds --api-key to unstructured-ingest

### Features

* Adds `partition_rst` for processed ReStructured Text documents.

### Fixes

* Adds handling for emails that do not have a datetime to extract.
* Adds pdf2image package as core requirement of unstructured (with no extras)

## 0.7.4

### Enhancements

* Allows passing kwargs to request data field for `partition_via_api` and `partition_multiple_via_api`
* Enable MIME type detection if libmagic is not available
* Adds handling for empty files in `detect_filetype` and `partition`.

### Features

### Fixes

* Reslove `grpcio` import issue on `weaviate.schema.validate_schema` for python 3.9 and 3.10
* Remove building `detectron2` from source in Dockerfile

## 0.7.3

### Enhancements

* Update IngestDoc abstractions and add data source metadata in ElementMetadata

### Features

### Fixes

* Pass `strategy` parameter down from `partition` for `partition_image`
* Filetype detection if a CSV has a `text/plain` MIME type
* `convert_office_doc` no longers prints file conversion info messages to stdout.
* `partition_via_api` reflects the actual filetype for the file processed in the API.

## 0.7.2

### Enhancements

* Adds an optional encoding kwarg to `elements_to_json` and `elements_from_json`
* Bump version of base image to use new stable version of tesseract

### Features

### Fixes

* Update the `read_txt_file` utility function to keep using `spooled_to_bytes_io_if_needed` for xml
* Add functionality to the `read_txt_file` utility function to handle file-like object from URL
* Remove the unused parameter `encoding` from `partition_pdf`
* Change auto.py to have a `None` default for encoding
* Add functionality to try other common encodings for html and xml files if an error related to the encoding is raised and the user has not specified an encoding.
* Adds benchmark test with test docs in example-docs
* Re-enable test_upload_label_studio_data_with_sdk
* File detection now detects code files as plain text
* Adds `tabulate` explicitly to dependencies
* Fixes an issue in `metadata.page_number` of pptx files
* Adds showing help if no parameters passed

## 0.7.1

### Enhancements

### Features

* Add `stage_for_weaviate` to stage `unstructured` outputs for upload to Weaviate, along with
  a helper function for defining a class to use in Weaviate schemas.
* Builds from Unstructured base image, built off of Rocky Linux 8.7, this resolves almost all CVE's in the image.

### Fixes

## 0.7.0

### Enhancements

* Installing `detectron2` from source is no longer required when using the `local-inference` extra.
* Updates `.pptx` parsing to include text in tables.

### Features

### Fixes

* Fixes an issue in `_add_element_metadata` that caused all elements to have `page_number=1`
  in the element metadata.
* Adds `.log` as a file extension for TXT files.
* Adds functionality to try other common encodings for email (`.eml`) files if an error related to the encoding is raised and the user has not specified an encoding.
* Allow passed encoding to be used in the `replace_mime_encodings`
* Fixes page metadata for `partition_html` when `include_metadata=False`
* A `ValueError` now raises if `file_filename` is not specified when you use `partition_via_api`
  with a file-like object.

## 0.6.11

### Enhancements

* Supports epub tests since pandoc is updated in base image

### Features


### Fixes


## 0.6.10

### Enhancements

* XLS support from auto partition

### Features

### Fixes

## 0.6.9

### Enhancements

* fast strategy for pdf now keeps element bounding box data
* setup.py refactor

### Features

### Fixes

* Adds functionality to try other common encodings if an error related to the encoding is raised and the user has not specified an encoding.
* Adds additional MIME types for CSV

## 0.6.8

### Enhancements

### Features

* Add `partition_csv` for CSV files.

### Fixes

## 0.6.7

### Enhancements

* Deprecate `--s3-url` in favor of `--remote-url` in CLI
* Refactor out non-connector-specific config variables
* Add `file_directory` to metadata
* Add `page_name` to metadata. Currently used for the sheet name in XLSX documents.
* Added a `--partition-strategy` parameter to unstructured-ingest so that users can specify
  partition strategy in CLI. For example, `--partition-strategy fast`.
* Added metadata for filetype.
* Add Discord connector to pull messages from a list of channels
* Refactor `unstructured/file-utils/filetype.py` to better utilise hashmap to return mime type.
* Add local declaration of DOCX_MIME_TYPES and XLSX_MIME_TYPES for `test_filetype.py`.

### Features

* Add `partition_xml` for XML files.
* Add `partition_xlsx` for Microsoft Excel documents.

### Fixes

* Supports `hml` filetype for partition as a variation of html filetype.
* Makes `pytesseract` a function level import in `partition_pdf` so you can use the `"fast"`
  or `"hi_res"` strategies if `pytesseract` is not installed. Also adds the
  `required_dependencies` decorator for the `"hi_res"` and `"ocr_only"` strategies.
* Fix to ensure `filename` is tracked in metadata for `docx` tables.

## 0.6.6

### Enhancements

* Adds an `"auto"` strategy that chooses the partitioning strategy based on document
  characteristics and function kwargs. This is the new default strategy for `partition_pdf`
  and `partition_image`. Users can maintain existing behavior by explicitly setting
  `strategy="hi_res"`.
* Added an additional trace logger for NLP debugging.
* Add `get_date` method to `ElementMetadata` for converting the datestring to a `datetime` object.
* Cleanup the `filename` attribute on `ElementMetadata` to remove the full filepath.

### Features

* Added table reading as html with URL parsing to `partition_docx` in docx
* Added metadata field for text_as_html for docx files

### Fixes

* `fileutils/file_type` check json and eml decode ignore error
* `partition_email` was updated to more flexibly handle deviations from the RFC-2822 standard.
  The time in the metadata returns `None` if the time does not match RFC-2822 at all.
* Include all metadata fields when converting to dataframe or CSV

## 0.6.5

### Enhancements

* Added support for SpooledTemporaryFile file argument.

### Features

### Fixes


## 0.6.4

### Enhancements

* Added an "ocr_only" strategy for `partition_pdf`. Refactored the strategy decision
  logic into its own module.

### Features

### Fixes

## 0.6.3

### Enhancements

* Add an "ocr_only" strategy for `partition_image`.

### Features

* Added `partition_multiple_via_api` for partitioning multiple documents in a single REST
  API call.
* Added `stage_for_baseplate` function to prepare outputs for ingestion into Baseplate.
* Added `partition_odt` for processing Open Office documents.

### Fixes

* Updates the grouping logic in the `partition_pdf` fast strategy to group together text
  in the same bounding box.

## 0.6.2

### Enhancements

* Added logic to `partition_pdf` for detecting copy protected PDFs and falling back
  to the hi res strategy when necessary.


### Features

* Add `partition_via_api` for partitioning documents through the hosted API.

### Fixes

* Fix how `exceeds_cap_ratio` handles empty (returns `True` instead of `False`)
* Updates `detect_filetype` to properly detect JSONs when the MIME type is `text/plain`.

## 0.6.1

### Enhancements

* Updated the table extraction parameter name to be more descriptive

### Features

### Fixes

## 0.6.0

### Enhancements

* Adds an `ssl_verify` kwarg to `partition` and `partition_html` to enable turning off
  SSL verification for HTTP requests. SSL verification is on by default.
* Allows users to pass in ocr language to `partition_pdf` and `partition_image` through
  the `ocr_language` kwarg. `ocr_language` corresponds to the code for the language pack
  in Tesseract. You will need to install the relevant Tesseract language pack to use a
  given language.

### Features

* Table extraction is now possible for pdfs from `partition` and `partition_pdf`.
* Adds support for extracting attachments from `.msg` files

### Fixes

* Adds an `ssl_verify` kwarg to `partition` and `partition_html` to enable turning off
  SSL verification for HTTP requests. SSL verification is on by default.

## 0.5.13

### Enhancements

* Allow headers to be passed into `partition` when `url` is used.

### Features

* `bytes_string_to_string` cleaning brick for bytes string output.

### Fixes

* Fixed typo in call to `exactly_one` in `partition_json`
* unstructured-documents encode xml string if document_tree is `None` in `_read_xml`.
* Update to `_read_xml` so that Markdown files with embedded HTML process correctly.
* Fallback to "fast" strategy only emits a warning if the user specifies the "hi_res" strategy.
* unstructured-partition-text_type exceeds_cap_ratio fix returns and how capitalization ratios are calculated
* `partition_pdf` and `partition_text` group broken paragraphs to avoid fragmented `NarrativeText` elements.
* .json files resolved as "application/json" on centos7 (or other installs with older libmagic libs)

## 0.5.12

### Enhancements

* Add OS mimetypes DB to docker image, mainly for unstructured-api compat.
* Use the image registry as a cache when building Docker images.
* Adds the ability for `partition_text` to group together broken paragraphs.
* Added method to utils to allow date time format validation

### Features
* Add Slack connector to pull messages for a specific channel

* Add --partition-by-api parameter to unstructured-ingest
* Added `partition_rtf` for processing rich text files.
* `partition` now accepts a `url` kwarg in addition to `file` and `filename`.

### Fixes

* Allow encoding to be passed into `replace_mime_encodings`.
* unstructured-ingest connector-specific dependencies are imported on demand.
* unstructured-ingest --flatten-metadata supported for local connector.
* unstructured-ingest fix runtime error when using --metadata-include.

## 0.5.11

### Enhancements

### Features

### Fixes

* Guard against null style attribute in docx document elements
* Update HTML encoding to better support foreign language characters

## 0.5.10

### Enhancements

* Updated inference package
* Add sender, recipient, date, and subject to element metadata for emails

### Features

* Added `--download-only` parameter to `unstructured-ingest`

### Fixes

* FileNotFound error when filename is provided but file is not on disk

## 0.5.9

### Enhancements

### Features

### Fixes

* Convert file to str in helper `split_by_paragraph` for `partition_text`

## 0.5.8

### Enhancements

* Update `elements_to_json` to return string when filename is not specified
* `elements_from_json` may take a string instead of a filename with the `text` kwarg
* `detect_filetype` now does a final fallback to file extension.
* Empty tags are now skipped during the depth check for HTML processing.

### Features

* Add local file system to `unstructured-ingest`
* Add `--max-docs` parameter to `unstructured-ingest`
* Added `partition_msg` for processing MSFT Outlook .msg files.

### Fixes

* `convert_file_to_text` now passes through the `source_format` and `target_format` kwargs.
  Previously they were hard coded.
* Partitioning functions that accept a `text` kwarg no longer raise an error if an empty
  string is passed (and empty list of elements is returned instead).
* `partition_json` no longer fails if the input is an empty list.
* Fixed bug in `chunk_by_attention_window` that caused the last word in segments to be cut-off
  in some cases.

### BREAKING CHANGES

* `stage_for_transformers` now returns a list of elements, making it consistent with other
  staging bricks

## 0.5.7

### Enhancements

* Refactored codebase using `exactly_one`
* Adds ability to pass headers when passing a url in partition_html()
* Added optional `content_type` and `file_filename` parameters to `partition()` to bypass file detection

### Features

* Add `--flatten-metadata` parameter to `unstructured-ingest`
* Add `--fields-include` parameter to `unstructured-ingest`

### Fixes

## 0.5.6

### Enhancements

* `contains_english_word()`, used heavily in text processing, is 10x faster.

### Features

* Add `--metadata-include` and `--metadata-exclude` parameters to `unstructured-ingest`
* Add `clean_non_ascii_chars` to remove non-ascii characters from unicode string

### Fixes

* Fix problem with PDF partition (duplicated test)

## 0.5.4

### Enhancements

* Added Biomedical literature connector for ingest cli.
* Add `FsspecConnector` to easily integrate any existing `fsspec` filesystem as a connector.
* Rename `s3_connector.py` to `s3.py` for readability and consistency with the
  rest of the connectors.
* Now `S3Connector` relies on `s3fs` instead of on `boto3`, and it inherits
  from `FsspecConnector`.
* Adds an `UNSTRUCTURED_LANGUAGE_CHECKS` environment variable to control whether or not language
  specific checks like vocabulary and POS tagging are applied. Set to `"true"` for higher
  resolution partitioning and `"false"` for faster processing.
* Improves `detect_filetype` warning to include filename when provided.
* Adds a "fast" strategy for partitioning PDFs with PDFMiner. Also falls back to the "fast"
  strategy if detectron2 is not available.
* Start deprecation life cycle for `unstructured-ingest --s3-url` option, to be deprecated in
  favor of `--remote-url`.

### Features

* Add `AzureBlobStorageConnector` based on its `fsspec` implementation inheriting
from `FsspecConnector`
* Add `partition_epub` for partitioning e-books in EPUB3 format.

### Fixes

* Fixes processing for text files with `message/rfc822` MIME type.
* Open xml files in read-only mode when reading contents to construct an XMLDocument.

## 0.5.3

### Enhancements

* `auto.partition()` can now load Unstructured ISD json documents.
* Simplify partitioning functions.
* Improve logging for ingest CLI.

### Features

* Add `--wikipedia-auto-suggest` argument to the ingest CLI to disable automatic redirection
  to pages with similar names.
* Add setup script for Amazon Linux 2
* Add optional `encoding` argument to the `partition_(text/email/html)` functions.
* Added Google Drive connector for ingest cli.
* Added Gitlab connector for ingest cli.

### Fixes

## 0.5.2

### Enhancements

* Fully move from printing to logging.
* `unstructured-ingest` now uses a default `--download_dir` of `$HOME/.cache/unstructured/ingest`
rather than a "tmp-ingest-" dir in the working directory.

### Features

### Fixes

* `setup_ubuntu.sh` no longer fails in some contexts by interpreting
`DEBIAN_FRONTEND=noninteractive` as a command
* `unstructured-ingest` no longer re-downloads files when --preserve-downloads
is used without --download-dir.
* Fixed an issue that was causing text to be skipped in some HTML documents.

## 0.5.1

### Enhancements

### Features

### Fixes

* Fixes an error causing JavaScript to appear in the output of `partition_html` sometimes.
* Fix several issues with the `requires_dependencies` decorator, including the error message
  and how it was used, which had caused an error for `unstructured-ingest --github-url ...`.

## 0.5.0

### Enhancements

* Add `requires_dependencies` Python decorator to check dependencies are installed before
  instantiating a class or running a function

### Features

* Added Wikipedia connector for ingest cli.

### Fixes

* Fix `process_document` file cleaning on failure
* Fixes an error introduced in the metadata tracking commit that caused `NarrativeText`
  and `FigureCaption` elements to be represented as `Text` in HTML documents.

## 0.4.16

### Enhancements

* Fallback to using file extensions for filetype detection if `libmagic` is not present

### Features

* Added setup script for Ubuntu
* Added GitHub connector for ingest cli.
* Added `partition_md` partitioner.
* Added Reddit connector for ingest cli.

### Fixes

* Initializes connector properly in ingest.main::MainProcess
* Restricts version of unstructured-inference to avoid multithreading issue

## 0.4.15

### Enhancements

* Added `elements_to_json` and `elements_from_json` for easier serialization/deserialization
* `convert_to_dict`, `dict_to_elements` and `convert_to_csv` are now aliases for functions
  that use the ISD terminology.

### Fixes

* Update to ensure all elements are preserved during serialization/deserialization

## 0.4.14

* Automatically install `nltk` models in the `tokenize` module.

## 0.4.13

* Fixes unstructured-ingest cli.

## 0.4.12

* Adds console_entrypoint for unstructured-ingest, other structure/doc updates related to ingest.
* Add `parser` parameter to `partition_html`.

## 0.4.11

* Adds `partition_doc` for partitioning Word documents in `.doc` format. Requires `libreoffice`.
* Adds `partition_ppt` for partitioning PowerPoint documents in `.ppt` format. Requires `libreoffice`.

## 0.4.10

* Fixes `ElementMetadata` so that it's JSON serializable when the filename is a `Path` object.

## 0.4.9

* Added ingest modules and s3 connector, sample ingest script
* Default to `url=None` for `partition_pdf` and `partition_image`
* Add ability to skip English specific check by setting the `UNSTRUCTURED_LANGUAGE` env var to `""`.
* Document `Element` objects now track metadata

## 0.4.8

* Modified XML and HTML parsers not to load comments.

## 0.4.7

* Added the ability to pull an HTML document from a url in `partition_html`.
* Added the the ability to get file summary info from lists of filenames and lists
  of file contents.
* Added optional page break to `partition` for `.pptx`, `.pdf`, images, and `.html` files.
* Added `to_dict` method to document elements.
* Include more unicode quotes in `replace_unicode_quotes`.

## 0.4.6

* Loosen the default cap threshold to `0.5`.
* Add a `UNSTRUCTURED_NARRATIVE_TEXT_CAP_THRESHOLD` environment variable for controlling
  the cap ratio threshold.
* Unknown text elements are identified as `Text` for HTML and plain text documents.
* `Body Text` styles no longer default to `NarrativeText` for Word documents. The style information
  is insufficient to determine that the text is narrative.
* Upper cased text is lower cased before checking for verbs. This helps avoid some missed verbs.
* Adds an `Address` element for capturing elements that only contain an address.
* Suppress the `UserWarning` when detectron is called.
* Checks that titles and narrative test have at least one English word.
* Checks that titles and narrative text are at least 50% alpha characters.
* Restricts titles to a maximum word length. Adds a `UNSTRUCTURED_TITLE_MAX_WORD_LENGTH`
  environment variable for controlling the max number of words in a title.
* Updated `partition_pptx` to order the elements on the page

## 0.4.4

* Updated `partition_pdf` and `partition_image` to return `unstructured` `Element` objects
* Fixed the healthcheck url path when partitioning images and PDFs via API
* Adds an optional `coordinates` attribute to document objects
* Adds `FigureCaption` and `CheckBox` document elements
* Added ability to split lists detected in `LayoutElement` objects
* Adds `partition_pptx` for partitioning PowerPoint documents
* LayoutParser models now download from HugginfaceHub instead of DropBox
* Fixed file type detection for XML and HTML files on Amazone Linux

## 0.4.3

* Adds `requests` as a base dependency
* Fix in `exceeds_cap_ratio` so the function doesn't break with empty text
* Fix bug in `_parse_received_data`.
* Update `detect_filetype` to properly handle `.doc`, `.xls`, and `.ppt`.

## 0.4.2

* Added `partition_image` to process documents in an image format.
* Fixed utf-8 encoding error in `partition_email` with attachments for `text/html`

## 0.4.1

* Added support for text files in the `partition` function
* Pinned `opencv-python` for easier installation on Linux

## 0.4.0

* Added generic `partition` brick that detects the file type and routes a file to the appropriate
  partitioning brick.
* Added a file type detection module.
* Updated `partition_html` and `partition_eml` to support file-like objects in 'rb' mode.
* Cleaning brick for removing ordered bullets `clean_ordered_bullets`.
* Extract brick method for ordered bullets `extract_ordered_bullets`.
* Test for `clean_ordered_bullets`.
* Test for `extract_ordered_bullets`.
* Added `partition_docx` for pre-processing Word Documents.
* Added new REGEX patterns to extract email header information
* Added new functions to extract header information `parse_received_data` and `partition_header`
* Added new function to parse plain text files `partition_text`
* Added new cleaners functions `extract_ip_address`, `extract_ip_address_name`, `extract_mapi_id`, `extract_datetimetz`
* Add new `Image` element and function to find embedded images `find_embedded_images`
* Added `get_directory_file_info` for summarizing information about source documents

## 0.3.5

* Add support for local inference
* Add new pattern to recognize plain text dash bullets
* Add test for bullet patterns
* Fix for `partition_html` that allows for processing `div` tags that have both text and child
  elements
* Add ability to extract document metadata from `.docx`, `.xlsx`, and `.jpg` files.
* Helper functions for identifying and extracting phone numbers
* Add new function `extract_attachment_info` that extracts and decodes the attachment
of an email.
* Staging brick to convert a list of `Element`s to a `pandas` dataframe.
* Add plain text functionality to `partition_email`

## 0.3.4

* Python-3.7 compat

## 0.3.3

* Removes BasicConfig from logger configuration
* Adds the `partition_email` partitioning brick
* Adds the `replace_mime_encodings` cleaning bricks
* Small fix to HTML parsing related to processing list items with sub-tags
* Add `EmailElement` data structure to store email documents

## 0.3.2

* Added `translate_text` brick for translating text between languages
* Add an `apply` method to make it easier to apply cleaners to elements

## 0.3.1

* Added \_\_init.py\_\_ to `partition`

## 0.3.0

* Implement staging brick for Argilla. Converts lists of `Text` elements to `argilla` dataset classes.
* Removing the local PDF parsing code and any dependencies and tests.
* Reorganizes the staging bricks in the unstructured.partition module
* Allow entities to be passed into the Datasaur staging brick
* Added HTML escapes to the `replace_unicode_quotes` brick
* Fix bad responses in partition_pdf to raise ValueError
* Adds `partition_html` for partitioning HTML documents.

## 0.2.6

* Small change to how \_read is placed within the inheritance structure since it doesn't really apply to pdf
* Add partitioning brick for calling the document image analysis API

## 0.2.5

* Update python requirement to >=3.7

## 0.2.4

* Add alternative way of importing `Final` to support google colab

## 0.2.3

* Add cleaning bricks for removing prefixes and postfixes
* Add cleaning bricks for extracting text before and after a pattern

## 0.2.2

* Add staging brick for Datasaur

## 0.2.1

* Added brick to convert an ISD dictionary to a list of elements
* Update `PDFDocument` to use the `from_file` method
* Added staging brick for CSV format for ISD (Initial Structured Data) format.
* Added staging brick for separating text into attention window size chunks for `transformers`.
* Added staging brick for LabelBox.
* Added ability to upload LabelStudio predictions
* Added utility function for JSONL reading and writing
* Added staging brick for CSV format for Prodigy
* Added staging brick for Prodigy
* Added ability to upload LabelStudio annotations
* Added text_field and id_field to stage_for_label_studio signature

## 0.2.0

* Initial release of unstructured<|MERGE_RESOLUTION|>--- conflicted
+++ resolved
@@ -1,6 +1,4 @@
-<<<<<<< HEAD
 ## 0.13.7-dev10
-=======
 ## 0.13.8-dev0
 
 ### Enhancements
@@ -12,7 +10,6 @@
 * **Make the filename and file params for partition_image and partition_pdf match the other partitioners**
 
 ## 0.13.7
->>>>>>> 648ec33b
 
 ### Enhancements
 
