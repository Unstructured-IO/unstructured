--- conflicted
+++ resolved
@@ -1,8 +1,4 @@
-<<<<<<< HEAD
-## 0.14.9-dev9
-=======
 ## 0.14.9
->>>>>>> 4a71bbb4
 
 ### Enhancements
 
