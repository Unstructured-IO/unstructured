<<<<<<< HEAD
## 0.10.17-dev13

### Enhancements

* **Improves `partition_xml` to be faster and more memory efficient when partitioning large XML files** The new behavior is to partition iteratively to prevent loading the entire XML tree into memory at once in most use cases.
* **Adds data source properties to SharePoint, Outlook, Onedrive, Reddit, and Slack connectors** These properties (date_created, date_modified, version, source_url, record_locator) are written to element metadata during ingest, mapping elements to information about the document source from which they derive. This functionality enables downstream applications to reveal source document applications, e.g. a link to a GDrive doc, Salesforce record, etc.
=======
## 0.10.17-dev15

### Enhancements

* **Adds data source properties to SharePoint, Outlook, Onedrive, Reddit, Slack, and DeltaTable connectors** These properties (date_created, date_modified, version, source_url, record_locator) are written to element metadata during ingest, mapping elements to information about the document source from which they derive. This functionality enables downstream applications to reveal source document applications, e.g. a link to a GDrive doc, Salesforce record, etc.
>>>>>>> 62b05577
* **Add functionality to save embedded images in PDF's separately as images** This allows users to save embedded images in PDF's separately as images, given some directory path. The saved image path is written to the metadata for the Image element. Downstream applications may benefit by providing users with image links from relevant "hits."
* **Azure Cognite Search destination connector** New Azure Cognitive Search destination connector added to ingest CLI.  Users may now use `unstructured-ingest` to write partitioned data from over 20 data sources (so far) to an Azure Cognitive Search index.
* **Improves salesforce partitioning** Partitions Salesforce data as xlm instead of text for improved detail and flexibility. Partitions htmlbody instead of textbody for Salesforce emails. Importance: Allows all Salesforce fields to be ingested and gives Salesforce emails more detailed partitioning.
* **Add document level language detection functionality.** Introduces the "auto" default for the languages param, which then detects the languages present in the document using the `langdetect` package. Adds the document languages as ISO 639-3 codes to the element metadata. Implemented only for the partition_text function to start.
* **PPTX partitioner refactored in preparation for enhancement.** Behavior should be unchanged except that shapes enclosed in a group-shape are now included, as many levels deep as required (a group-shape can itself contain a group-shape).
* **Embeddings support for the SharePoint SourceConnector via unstructured-ingest CLI** The SharePoint connector can now optionally create embeddings from the elements it pulls out during partition and upload those embeddings to Azure Cognitive Search index.
* **Improves hierarchy from docx files by leveraging natural hierarchies built into docx documents**  Hierarchy can now be detected from an indentation level for list bullets/numbers and by style name (e.g. Heading 1, List Bullet 2, List Number).
* **Chunking support for the SharePoint SourceConnector via unstructured-ingest CLI** The SharePoint connector can now optionally chunk the elements pulled out during partition via the chunking unstructured brick. This can be used as a stage before creating embeddings.

### Features

* **Adds `links` metadata in `partition_pdf` for `fast` strategy.** Problem: PDF files contain rich information and hyperlink that Unstructured did not captured earlier. Feature: `partition_pdf` now can capture embedded links within the file along with its associated text and page number. Importance: Providing depth in extracted elements give user a better understanding and richer context of documents. This also enables user to map to other elements within the document if the hyperlink is refered internally.
* **Adds the embedding module to be able to embed Elements** Problem: Many NLP applications require the ability to represent parts of documents in a semantic way. Until now, Unstructured did not have text embedding ability within the core library. Feature: This embedding module is able to track embeddings related data with a class, embed a list of elements, and return an updated list of Elements with the *embeddings* property. The module is also able to embed query strings. Importance: Ability to embed documents or parts of documents will enable users to make use of these semantic representations in different NLP applications, such as search, retrieval, and retrieval augmented generation.

### Fixes

* **Fixes a metadata source serialization bug** Problem: In unstructured elements, when loading an elements json file from the disk, the data_source attribute is assumed to be an instance of DataSourceMetadata and the code acts based on that. However the loader did not satisfy the assumption, and loaded it as a dict instead, causing an error. Fix: Added necessary code block to initialize a DataSourceMetadata object, also refactored DataSourceMetadata.from_dict() method to remove redundant code. Importance: Crucial to be able to load elements (which have data_source fields) from json files.
* **Fixes issue where unstructured-inference was not getting updated** Problem: unstructured-inference was not getting upgraded to the version to match unstructured release when doing a pip install.  Solution: using `pip install unstructured[all-docs]` it will now upgrade both unstructured and unstructured-inference. Importance: This will ensure that the inference library is always in sync with the unstructured library, otherwise users will be using outdated libraries which will likely lead to unintended behavior.
* **Fixes SharePoint connector failures if any document has an unsupported filetype** Problem: Currently the entire connector ingest run fails if a single IngestDoc has an unsupported filetype. This is because a ValueError is raised in the IngestDoc's `__post_init__`. Fix: Adds a try/catch when the IngestConnector runs get_ingest_docs such that the error is logged but all processable documents->IngestDocs are still instantiated and returned. Importance: Allows users to ingest SharePoint content even when some files with unsupported filetypes exist there.
* **Fixes Sharepoint connector server_path issue** Problem: Server path for the Sharepoint Ingest Doc was incorrectly formatted, causing issues while fetching pages from the remote source. Fix: changes formatting of remote file path before instantiating SharepointIngestDocs and appends a '/' while fetching pages from the remote source. Importance: Allows users to fetch pages from Sharepoint Sites.
* **Fixes badly initialized Formula** Problem: YoloX contain new types of elements, when loading a document that contain formulas a new element of that class
should be generated, however the Formula class inherits from Element instead of Text. After this change the element is correctly created with the correct class
allowing the document to be loaded. Fix: Change parent class for Formula to Text. Importance: Crucial to be able to load documents that contain formulas.
* **Fixes Sphinx errors.** Fixes errors when running Sphinx `make html` and installs library to suppress warnings.
* **Fixes a metadata backwards compatibility error** Problem: When calling `partition_via_api`, the hosted api may return an element schema that's newer than the current `unstructured`. In this case, metadata fields were added which did not exist in the local `ElementMetadata` dataclass, and `__init__()` threw an error. Fix: remove nonexistent fields before instantiating in `ElementMetadata.from_json()`. Importance: Crucial to avoid breaking changes when adding fields.


## 0.10.16

### Enhancements

* **Adds data source properties to Airtable, Confluence, Discord, Elasticsearch, Google Drive, and Wikipedia connectors** These properties (date_created, date_modified, version, source_url, record_locator) are written to element metadata during ingest, mapping elements to information about the document source from which they derive. This functionality enables downstream applications to reveal source document applications, e.g. a link to a GDrive doc, Salesforce record, etc.
* **DOCX partitioner refactored in preparation for enhancement.** Behavior should be unchanged except in multi-section documents containing different headers/footers for different sections. These will now emit all distinct headers and footers encountered instead of just those for the last section.
* **Add a function to map between Tesseract and standard language codes.** This allows users to input language information to the `languages` param in any Tesseract-supported langcode or any ISO 639 standard language code.
* **Add document level language detection functionality.** Introduces the "auto" default for the languages param, which then detects the languages present in the document using the `langdetect` package. Implemented only for the partition_text function to start.

### Features

### Fixes

* ***Fixes an issue that caused a partition error for some PDF's.** Fixes GH Issue 1460 by bypassing a coordinate check if an element has invalid coordinates.

## 0.10.15


### Enhancements

* **Support for better element categories from the next-generation image-to-text model ("chipper").** Previously, not all of the classifications from Chipper were being mapped to proper `unstructured` element categories so the consumer of the library would see many `UncategorizedText` elements. This fixes the issue, improving the granularity of the element categories outputs for better downstream processing and chunking. The mapping update is:
  * "Threading": `NarrativeText`
  * "Form": `NarrativeText`
  * "Field-Name": `Title`
  * "Value": `NarrativeText`
  * "Link": `NarrativeText`
  * "Headline": `Title` (with `category_depth=1`)
  * "Subheadline": `Title` (with `category_depth=2`)
  * "Abstract": `NarrativeText`
* **Better ListItem grouping for PDF's (fast strategy).** The `partition_pdf` with `fast` strategy previously broke down some numbered list item lines as separate elements. This enhancement leverages the x,y coordinates and bbox sizes to help decide whether the following chunk of text is a continuation of the immediate previous detected ListItem element or not, and not detect it as its own non-ListItem element.
* **Fall back to text-based classification for uncategorized Layout elements for Images and PDF's**. Improves element classification by running existing text-based rules on previously `UncategorizedText` elements.
* **Adds table partitioning for Partitioning for many doc types including: .html, .epub., .md, .rst, .odt, and .msg.** At the core of this change is the .html partition functionality, which is leveraged by the other effected doc types. This impacts many scenarios where `Table` Elements are now propery extracted.
* **Create and add `add_chunking_strategy` decorator to partition functions.** Previously, users were responsible for their own chunking after partitioning elements, often required for downstream applications. Now, individual elements may be combined into right-sized chunks where min and max character size may be specified if `chunking_strategy=by_title`. Relevant elements are grouped together for better downstream results. This enables users immediately use partitioned results effectively in downstream applications (e.g. RAG architecture apps) without any additional post-processing.
* **Adds `languages` as an input parameter and marks `ocr_languages` kwarg for deprecation in pdf, image, and auto partitioning functions.** Previously, language information was only being used for Tesseract OCR for image-based documents and was in a Tesseract specific string format, but by refactoring into a list of standard language codes independent of Tesseract, the `unstructured` library will better support `languages` for other non-image pipelines and/or support for other OCR engines.
* **Removes `UNSTRUCTURED_LANGUAGE` env var usage and replaces `language` with `languages` as an input parameter to unstructured-partition-text_type functions.** The previous parameter/input setup was not user-friendly or scalable to the variety of elements being processed. By refactoring the inputted language information into a list of standard language codes, we can support future applications of the element language such as detection, metadata, and multi-language elements. Now, to skip English specific checks, set the `languages` parameter to any non-English language(s).
* **Adds `xlsx` and `xls` filetype extensions to the `skip_infer_table_types` default list in `partition`.** By adding these file types to the input parameter these files should not go through table extraction. Users can still specify if they would like to extract tables from these filetypes, but will have to set the `skip_infer_table_types` to exclude the desired filetype extension. This avoids mis-representing complex spreadsheets where there may be multiple sub-tables and other content.
* **Better debug output related to sentence counting internals**. Clarify message when sentence is not counted toward sentence count because there aren't enough words, relevant for developers focused on `unstructured`s NLP internals.
* **Faster ocr_only speed for partitioning PDF and images.** Use `unstructured_pytesseract.run_and_get_multiple_output` function to reduce the number of calls to `tesseract` by half when partitioning pdf or image with `tesseract`
* **Adds data source properties to fsspec connectors** These properties (date_created, date_modified, version, source_url, record_locator) are written to element metadata during ingest, mapping elements to information about the document source from which they derive. This functionality enables downstream applications to reveal source document applications, e.g. a link to a GDrive doc, Salesforce record, etc.
* **Add delta table destination connector** New delta table destination connector added to ingest CLI.  Users may now use `unstructured-ingest` to write partitioned data from over 20 data sources (so far) to a Delta Table.
* **Rename to Source and Destination Connectors in the Documentation.** Maintain naming consistency between Connectors codebase and documentation with the first addition to a destination connector.
* **Non-HTML text files now return unstructured-elements as opposed to HTML-elements.** Previously the text based files that went through `partition_html` would return HTML-elements but now we preserve the format from the input using `source_format` argument in the partition call.
* **Adds `PaddleOCR` as an optional alternative to `Tesseract`** for OCR in processing of PDF or Image files, it is installable via the `makefile` command `install-paddleocr`. For experimental purposes only.
* **Bump unstructured-inference** to 0.5.28. This version bump markedly improves the output of table data, rendered as `metadata.text_as_html` in an element. These changes include:
  * add env variable `ENTIRE_PAGE_OCR` to specify using paddle or tesseract on entire page OCR
  * table structure detection now pads the input image by 25 pixels in all 4 directions to improve its recall (0.5.27)
  * support paddle with both cpu and gpu and assume it is pre-installed (0.5.26)
  * fix a bug where `cells_to_html` doesn't handle cells spanning multiple rows properly (0.5.25)
  * remove `cv2` preprocessing step before OCR step in table transformer (0.5.24)

### Features

* **Adds element metadata via `category_depth` with default value None**.
  * This additional metadata is useful for vectordb/LLM, chunking strategies, and retrieval applications.
* **Adds a naive hierarchy for elements via a `parent_id` on the element's metadata**
  * Users will now have more metadata for implementing vectordb/LLM chunking strategies. For example, text elements could be queried by their preceding title element.
  * Title elements created from HTML headings will properly nest

### Fixes

* **`add_pytesseract_bboxes_to_elements` no longer returns `nan` values**. The function logic is now broken into new methods
  `_get_element_box` and `convert_multiple_coordinates_to_new_system`
* **Selecting a different model wasn't being respected when calling `partition_image`.** Problem: `partition_pdf` allows for passing a `model_name` parameter. Given the similarity between the image and PDF pipelines, the expected behavior is that `partition_image` should support the same parameter, but `partition_image` was unintentionally not passing along its `kwargs`. This was corrected by adding the kwargs to the downstream call.
* **Fixes a chunking issue via dropping the field "coordinates".** Problem: chunk_by_title function was chunking each element to its own individual chunk while it needed to group elements into a fewer number of chunks. We've discovered that this happens due to a metadata matching logic in chunk_by_title function, and discovered that elements with different metadata can't be put into the same chunk. At the same time, any element with "coordinates" essentially had different metadata than other elements, due each element locating in different places and having different coordinates. Fix: That is why we have included the key "coordinates" inside a list of excluded metadata keys, while doing this "metadata_matches" comparision. Importance: This change is crucial to be able to chunk by title for documents which include "coordinates" metadata in their elements.

## 0.10.14

### Enhancements

* Update all connectors to use new downstream architecture
  * New click type added to parse comma-delimited string inputs
  * Some CLI options renamed

### Features

### Fixes

## 0.10.13

### Enhancements

* Updated documentation: Added back support doc types for partitioning, more Python codes in the API page,  RAG definition, and use case.
* Updated Hi-Res Metadata: PDFs and Images using Hi-Res strategy now have layout model class probabilities added ot metadata.
* Updated the `_detect_filetype_from_octet_stream()` function to use libmagic to infer the content type of file when it is not a zip file.
* Tesseract minor version bump to 5.3.2

### Features

* Add Jira Connector to be able to pull issues from a Jira organization
* Add `clean_ligatures` function to expand ligatures in text


### Fixes

* `partition_html` breaks on `<br>` elements.
* Ingest error handling to properly raise errors when wrapped
* GH issue 1361: fixes a sortig error that prevented some PDF's from being parsed
* Bump unstructured-inference
  * Brings back embedded images in PDF's (0.5.23)

## 0.10.12

### Enhancements

* Removed PIL pin as issue has been resolved upstream
* Bump unstructured-inference
  * Support for yolox_quantized layout detection model (0.5.20)
* YoloX element types added


### Features

* Add Salesforce Connector to be able to pull Account, Case, Campaign, EmailMessage, Lead

### Fixes


* Bump unstructured-inference
  * Avoid divide-by-zero errors swith `safe_division` (0.5.21)

## 0.10.11

### Enhancements

* Bump unstructured-inference
  * Combine entire-page OCR output with layout-detected elements, to ensure full coverage of the page (0.5.19)

### Features

* Add in ingest cli s3 writer

### Fixes

* Fix a bug where `xy-cut` sorting attemps to sort elements without valid coordinates; now xy cut sorting only works when **all** elements have valid coordinates

## 0.10.10

### Enhancements

* Adds `text` as an input parameter to `partition_xml`.
* `partition_xml` no longer runs through `partition_text`, avoiding incorrect splitting
  on carriage returns in the XML. Since `partition_xml` no longer calls `partition_text`,
  `min_partition` and `max_partition` are no longer supported in `partition_xml`.
* Bump `unstructured-inference==0.5.18`, change non-default detectron2 classification threshold
* Upgrade base image from rockylinux 8 to rockylinux 9
* Serialize IngestDocs to JSON when passing to subprocesses

### Features

### Fixes

- Fix a bug where mismatched `elements` and `bboxes` are passed into `add_pytesseract_bbox_to_elements`

## 0.10.9

### Enhancements

* Fix `test_json` to handle only non-extra dependencies file types (plain-text)

### Features

* Adds `chunk_by_title` to break a document into sections based on the presence of `Title`
  elements.
* add new extraction function `extract_image_urls_from_html` to extract all img related URL from html text.

### Fixes

* Make cv2 dependency optional
* Edit `add_pytesseract_bbox_to_elements`'s (`ocr_only` strategy) `metadata.coordinates.points` return type to `Tuple` for consistency.
* Re-enable test-ingest-confluence-diff for ingest tests
* Fix syntax for ingest test check number of files

## 0.10.8

### Enhancements

* Release docker image that installs Python 3.10 rather than 3.8

### Features

### Fixes

## 0.10.7

### Enhancements

### Features

### Fixes

* Remove overly aggressive ListItem chunking for images and PDF's which typically resulted in inchorent elements.

## 0.10.6

### Enhancements

* Enable `partition_email` and `partition_msg` to detect if an email is PGP encryped. If
  and email is PGP encryped, the functions will return an empy list of elements and
  emit a warning about the encrypted content.
* Add threaded Slack conversations into Slack connector output
* Add functionality to sort elements using `xy-cut` sorting approach in `partition_pdf` for `hi_res` and `fast` strategies
* Bump unstructured-inference
  * Set OMP_THREAD_LIMIT to 1 if not set for better tesseract perf (0.5.17)

### Features

* Extract coordinates from PDFs and images when using OCR only strategy and add to metadata

### Fixes

* Update `partition_html` to respect the order of `<pre>` tags.
* Fix bug in `partition_pdf_or_image` where two partitions were called if `strategy == "ocr_only"`.
* Bump unstructured-inference
  * Fix issue where temporary files were being left behind (0.5.16)
* Adds deprecation warning for the `file_filename` kwarg to `partition`, `partition_via_api`,
  and `partition_multiple_via_api`.
* Fix documentation build workflow by pinning dependencies

## 0.10.5

### Enhancements

* Create new CI Pipelines
  - Checking text, xml, email, and html doc tests against the library installed without extras
  - Checking each library extra against their respective tests
* `partition` raises an error and tells the user to install the appropriate extra if a filetype
  is detected that is missing dependencies.
* Add custom errors to ingest
* Bump `unstructured-ingest==0.5.15`
  - Handle an uncaught TesseractError (0.5.15)
  - Add TIFF test file and TIFF filetype to `test_from_image_file` in `test_layout` (0.5.14)
* Use `entire_page` ocr mode for pdfs and images
* Add notes on extra installs to docs
* Adds ability to reuse connections per process in unstructured-ingest

### Features
* Add delta table connector

### Fixes

## 0.10.4
* Pass ocr_mode in partition_pdf and set the default back to individual pages for now
* Add diagrams and descriptions for ingest design in the ingest README

### Features
* Supports multipage TIFF image partitioning

### Fixes

## 0.10.2

### Enhancements
* Bump unstructured-inference==0.5.13:
  - Fix extracted image elements being included in layout merge, addresses the issue
    where an entire-page image in a PDF was not passed to the layout model when using hi_res.

### Features

### Fixes

## 0.10.1

### Enhancements
* Bump unstructured-inference==0.5.12:
  - fix to avoid trace for certain PDF's (0.5.12)
  - better defaults for DPI for hi_res and  Chipper (0.5.11)
  - implement full-page OCR (0.5.10)

### Features

### Fixes

* Fix dead links in repository README (Quick Start > Install for local development, and Learn more > Batch Processing)
* Update document dependencies to include tesseract-lang for additional language support (required for tests to pass)

## 0.10.0

### Enhancements

* Add `include_header` kwarg to `partition_xlsx` and change default behavior to `True`
* Update the `links` and `emphasized_texts` metadata fields

### Features

### Fixes

## 0.9.3

### Enhancements

* Pinned dependency cleanup.
* Update `partition_csv` to always use `soupparser_fromstring` to parse `html text`
* Update `partition_tsv` to always use `soupparser_fromstring` to parse `html text`
* Add `metadata.section` to capture epub table of contents data
* Add `unique_element_ids` kwarg to partition functions. If `True`, will use a UUID
  for element IDs instead of a SHA-256 hash.
* Update `partition_xlsx` to always use `soupparser_fromstring` to parse `html text`
* Add functionality to switch `html` text parser based on whether the `html` text contains emoji
* Add functionality to check if a string contains any emoji characters
* Add CI tests around Notion

### Features

* Add Airtable Connector to be able to pull views/tables/bases from an Airtable organization

### Fixes

* fix pdf partition of list items being detected as titles in OCR only mode
* make notion module discoverable
* fix emails with `Content-Distribution: inline` and `Content-Distribution: attachment` with no filename
* Fix email attachment filenames which had `=` in the filename itself

## 0.9.2


### Enhancements

* Update table extraction section in API documentation to sync with change in Prod API
* Update Notion connector to extract to html
* Added UUID option for `element_id`
* Bump unstructured-inference==0.5.9:
  - better caching of models
  - another version of detectron2 available, though the default layout model is unchanged
* Added UUID option for element_id
* Added UUID option for element_id
* CI improvements to run ingest tests in parallel

### Features

* Adds Sharepoint connector.

### Fixes

* Bump unstructured-inference==0.5.9:
  - ignores Tesseract errors where no text is extracted for tiles that indeed, have no text

## 0.9.1

### Enhancements

* Adds --partition-pdf-infer-table-structure to unstructured-ingest.
* Enable `partition_html` to skip headers and footers with the `skip_headers_and_footers` flag.
* Update `partition_doc` and `partition_docx` to track emphasized texts in the output
* Adds post processing function `filter_element_types`
* Set the default strategy for partitioning images to `hi_res`
* Add page break parameter section in API documentation to sync with change in Prod API
* Update `partition_html` to track emphasized texts in the output
* Update `XMLDocument._read_xml` to create `<p>` tag element for the text enclosed in the `<pre>` tag
* Add parameter `include_tail_text` to `_construct_text` to enable (skip) tail text inclusion
* Add Notion connector

### Features

### Fixes

* Remove unused `_partition_via_api` function
* Fixed emoji bug in `partition_xlsx`.
* Pass `file_filename` metadata when partitioning file object
* Skip ingest test on missing Slack token
* Add Dropbox variables to CI environments
* Remove default encoding for ingest
* Adds new element type `EmailAddress` for recognising email address in the  text
* Simplifies `min_partition` logic; makes partitions falling below the `min_partition`
  less likely.
* Fix bug where ingest test check for number of files fails in smoke test
* Fix unstructured-ingest entrypoint failure

## 0.9.0

### Enhancements

* Dependencies are now split by document type, creating a slimmer base installation.

## 0.8.8

### Enhancements

### Features

### Fixes

* Rename "date" field to "last_modified"
* Adds Box connector

### Fixes

## 0.8.7

### Enhancements

* Put back useful function `split_by_paragraph`

### Features

### Fixes

* Fix argument order in NLTK download step

## 0.8.6

### Enhancements

### Features

### Fixes

* Remove debug print lines and non-functional code

## 0.8.5

### Enhancements

* Add parameter `skip_infer_table_types` to enable (skip) table extraction for other doc types
* Adds optional Unstructured API unit tests in CI
* Tracks last modified date for all document types.
* Add auto_paragraph_grouper to detect new-line and blank-line new paragraph for .txt files.
* refactor the ingest cli to better support expanding supported connectors

## 0.8.3

### Enhancements

### Features

### Fixes

* NLTK now only gets downloaded if necessary.
* Handling for empty tables in Word Documents and PowerPoints.

## 0.8.4

### Enhancements

* Additional tests and refactor of JSON detection.
* Update functionality to retrieve image metadata from a page for `document_to_element_list`
* Links are now tracked in `partition_html` output.
* Set the file's current position to the beginning after reading the file in `convert_to_bytes`
* Add `min_partition` kwarg to that combines elements below a specified threshold and modifies splitting of strings longer than max partition so words are not split.
* set the file's current position to the beginning after reading the file in `convert_to_bytes`
* Add slide notes to pptx
* Add `--encoding` directive to ingest
* Improve json detection by `detect_filetype`

### Features

* Adds Outlook connector
* Add support for dpi parameter in inference library
* Adds Onedrive connector.
* Add Confluence connector for ingest cli to pull the body text from all documents from all spaces in a confluence domain.

### Fixes

* Fixes issue with email partitioning where From field was being assigned the To field value.
* Use the `image_metadata` property of the `PageLayout` instance to get the page image info in the `document_to_element_list`
* Add functionality to write images to computer storage temporarily instead of keeping them in memory for `ocr_only` strategy
* Add functionality to convert a PDF in small chunks of pages at a time for `ocr_only` strategy
* Adds `.txt`, `.text`, and `.tab` to list of extensions to check if file
  has a `text/plain` MIME type.
* Enables filters to be passed to `partition_doc` so it doesn't error with LibreOffice7.
* Removed old error message that's superseded by `requires_dependencies`.
* Removes using `hi_res` as the default strategy value for `partition_via_api` and `partition_multiple_via_api`

## 0.8.1

### Enhancements

* Add support for Python 3.11

### Features

### Fixes

* Fixed `auto` strategy detected scanned document as having extractable text and using `fast` strategy, resulting in no output.
* Fix list detection in MS Word documents.
* Don't instantiate an element with a coordinate system when there isn't a way to get its location data.

## 0.8.0

### Enhancements

* Allow model used for hi res pdf partition strategy to be chosen when called.
* Updated inference package

### Features

* Add `metadata_filename` parameter across all partition functions

### Fixes

* Update to ensure `convert_to_datafame` grabs all of the metadata fields.
* Adjust encoding recognition threshold value in `detect_file_encoding`
* Fix KeyError when `isd_to_elements` doesn't find a type
* Fix `_output_filename` for local connector, allowing single files to be written correctly to the disk

* Fix for cases where an invalid encoding is extracted from an email header.

### BREAKING CHANGES

* Information about an element's location is no longer returned as top-level attributes of an element. Instead, it is returned in the `coordinates` attribute of the element's metadata.

## 0.7.12

### Enhancements

* Adds `include_metadata` kwarg to `partition_doc`, `partition_docx`, `partition_email`, `partition_epub`, `partition_json`, `partition_msg`, `partition_odt`, `partition_org`, `partition_pdf`, `partition_ppt`, `partition_pptx`, `partition_rst`, and `partition_rtf`
### Features

* Add Elasticsearch connector for ingest cli to pull specific fields from all documents in an index.
* Adds Dropbox connector

### Fixes

* Fix tests that call unstructured-api by passing through an api-key
* Fixed page breaks being given (incorrect) page numbers
* Fix skipping download on ingest when a source document exists locally

## 0.7.11

### Enhancements

* More deterministic element ordering when using `hi_res` PDF parsing strategy (from unstructured-inference bump to 0.5.4)
* Make large model available (from unstructured-inference bump to 0.5.3)
* Combine inferred elements with extracted elements (from unstructured-inference bump to 0.5.2)
* `partition_email` and `partition_msg` will now process attachments if `process_attachments=True`
  and a attachment partitioning functions is passed through with `attachment_partitioner=partition`.

### Features

### Fixes

* Fix tests that call unstructured-api by passing through an api-key
* Fixed page breaks being given (incorrect) page numbers
* Fix skipping download on ingest when a source document exists locally

## 0.7.10

### Enhancements

* Adds a `max_partition` parameter to `partition_text`, `partition_pdf`, `partition_email`,
  `partition_msg` and `partition_xml` that sets a limit for the size of an individual
  document elements. Defaults to `1500` for everything except `partition_xml`, which has
  a default value of `None`.
* DRY connector refactor

### Features

* `hi_res` model for pdfs and images is selectable via environment variable.

### Fixes

* CSV check now ignores escaped commas.
* Fix for filetype exploration util when file content does not have a comma.
* Adds negative lookahead to bullet pattern to avoid detecting plain text line
  breaks like `-------` as list items.
* Fix pre tag parsing for `partition_html`
* Fix lookup error for annotated Arabic and Hebrew encodings

## 0.7.9

### Enhancements

* Improvements to string check for leafs in `partition_xml`.
* Adds --partition-ocr-languages to unstructured-ingest.

### Features

* Adds `partition_org` for processed Org Mode documents.

### Fixes

## 0.7.8

### Enhancements

### Features

* Adds Google Cloud Service connector

### Fixes

* Updates the `parse_email` for `partition_eml` so that `unstructured-api` passes the smoke tests
* `partition_email` now works if there is no message content
* Updates the `"fast"` strategy for `partition_pdf` so that it's able to recursively
* Adds recursive functionality to all fsspec connectors
* Adds generic --recursive ingest flag

## 0.7.7

### Enhancements

* Adds functionality to replace the `MIME` encodings for `eml` files with one of the common encodings if a `unicode` error occurs
* Adds missed file-like object handling in `detect_file_encoding`
* Adds functionality to extract charset info from `eml` files

### Features

* Added coordinate system class to track coordinate types and convert to different coordinate

### Fixes

* Adds an `html_assemble_articles` kwarg to `partition_html` to enable users to capture
  control whether content outside of `<article>` tags is captured when
  `<article>` tags are present.
* Check for the `xml` attribute on `element` before looking for pagebreaks in `partition_docx`.

## 0.7.6

### Enhancements

* Convert fast startegy to ocr_only for images
* Adds support for page numbers in `.docx` and `.doc` when user or renderer
  created page breaks are present.
* Adds retry logic for the unstructured-ingest Biomed connector

### Features

* Provides users with the ability to extract additional metadata via regex.
* Updates `partition_docx` to include headers and footers in the output.
* Create `partition_tsv` and associated tests. Make additional changes to `detect_filetype`.

### Fixes

* Remove fake api key in test `partition_via_api` since we now require valid/empty api keys
* Page number defaults to `None` instead of `1` when page number is not present in the metadata.
  A page number of `None` indicates that page numbers are not being tracked for the document
  or that page numbers do not apply to the element in question..
* Fixes an issue with some pptx files. Assume pptx shapes are found in top left position of slide
  in case the shape.top and shape.left attributes are `None`.

## 0.7.5

### Enhancements

* Adds functionality to sort elements in `partition_pdf` for `fast` strategy
* Adds ingest tests with `--fast` strategy on PDF documents
* Adds --api-key to unstructured-ingest

### Features

* Adds `partition_rst` for processed ReStructured Text documents.

### Fixes

* Adds handling for emails that do not have a datetime to extract.
* Adds pdf2image package as core requirement of unstructured (with no extras)

## 0.7.4

### Enhancements

* Allows passing kwargs to request data field for `partition_via_api` and `partition_multiple_via_api`
* Enable MIME type detection if libmagic is not available
* Adds handling for empty files in `detect_filetype` and `partition`.

### Features

### Fixes

* Reslove `grpcio` import issue on `weaviate.schema.validate_schema` for python 3.9 and 3.10
* Remove building `detectron2` from source in Dockerfile

## 0.7.3

### Enhancements

* Update IngestDoc abstractions and add data source metadata in ElementMetadata

### Features

### Fixes

* Pass `strategy` parameter down from `partition` for `partition_image`
* Filetype detection if a CSV has a `text/plain` MIME type
* `convert_office_doc` no longers prints file conversion info messages to stdout.
* `partition_via_api` reflects the actual filetype for the file processed in the API.

## 0.7.2

### Enhancements

* Adds an optional encoding kwarg to `elements_to_json` and `elements_from_json`
* Bump version of base image to use new stable version of tesseract

### Features

### Fixes

* Update the `read_txt_file` utility function to keep using `spooled_to_bytes_io_if_needed` for xml
* Add functionality to the `read_txt_file` utility function to handle file-like object from URL
* Remove the unused parameter `encoding` from `partition_pdf`
* Change auto.py to have a `None` default for encoding
* Add functionality to try other common encodings for html and xml files if an error related to the encoding is raised and the user has not specified an encoding.
* Adds benchmark test with test docs in example-docs
* Re-enable test_upload_label_studio_data_with_sdk
* File detection now detects code files as plain text
* Adds `tabulate` explicitly to dependencies
* Fixes an issue in `metadata.page_number` of pptx files
* Adds showing help if no parameters passed

## 0.7.1

### Enhancements

### Features

* Add `stage_for_weaviate` to stage `unstructured` outputs for upload to Weaviate, along with
  a helper function for defining a class to use in Weaviate schemas.
* Builds from Unstructured base image, built off of Rocky Linux 8.7, this resolves almost all CVE's in the image.

### Fixes

## 0.7.0

### Enhancements

* Installing `detectron2` from source is no longer required when using the `local-inference` extra.
* Updates `.pptx` parsing to include text in tables.

### Features

### Fixes

* Fixes an issue in `_add_element_metadata` that caused all elements to have `page_number=1`
  in the element metadata.
* Adds `.log` as a file extension for TXT files.
* Adds functionality to try other common encodings for email (`.eml`) files if an error related to the encoding is raised and the user has not specified an encoding.
* Allow passed encoding to be used in the `replace_mime_encodings`
* Fixes page metadata for `partition_html` when `include_metadata=False`
* A `ValueError` now raises if `file_filename` is not specified when you use `partition_via_api`
  with a file-like object.

## 0.6.11

### Enhancements

* Supports epub tests since pandoc is updated in base image

### Features


### Fixes


## 0.6.10

### Enhancements

* XLS support from auto partition

### Features

### Fixes

## 0.6.9

### Enhancements

* fast strategy for pdf now keeps element bounding box data
* setup.py refactor

### Features

### Fixes

* Adds functionality to try other common encodings if an error related to the encoding is raised and the user has not specified an encoding.
* Adds additional MIME types for CSV

## 0.6.8

### Enhancements

### Features

* Add `partition_csv` for CSV files.

### Fixes

## 0.6.7

### Enhancements

* Deprecate `--s3-url` in favor of `--remote-url` in CLI
* Refactor out non-connector-specific config variables
* Add `file_directory` to metadata
* Add `page_name` to metadata. Currently used for the sheet name in XLSX documents.
* Added a `--partition-strategy` parameter to unstructured-ingest so that users can specify
  partition strategy in CLI. For example, `--partition-strategy fast`.
* Added metadata for filetype.
* Add Discord connector to pull messages from a list of channels
* Refactor `unstructured/file-utils/filetype.py` to better utilise hashmap to return mime type.
* Add local declaration of DOCX_MIME_TYPES and XLSX_MIME_TYPES for `test_filetype.py`.

### Features

* Add `partition_xml` for XML files.
* Add `partition_xlsx` for Microsoft Excel documents.

### Fixes

* Supports `hml` filetype for partition as a variation of html filetype.
* Makes `pytesseract` a function level import in `partition_pdf` so you can use the `"fast"`
  or `"hi_res"` strategies if `pytesseract` is not installed. Also adds the
  `required_dependencies` decorator for the `"hi_res"` and `"ocr_only"` strategies.
* Fix to ensure `filename` is tracked in metadata for `docx` tables.

## 0.6.6

### Enhancements

* Adds an `"auto"` strategy that chooses the partitioning strategy based on document
  characteristics and function kwargs. This is the new default strategy for `partition_pdf`
  and `partition_image`. Users can maintain existing behavior by explicitly setting
  `strategy="hi_res"`.
* Added an additional trace logger for NLP debugging.
* Add `get_date` method to `ElementMetadata` for converting the datestring to a `datetime` object.
* Cleanup the `filename` attribute on `ElementMetadata` to remove the full filepath.

### Features

* Added table reading as html with URL parsing to `partition_docx` in docx
* Added metadata field for text_as_html for docx files

### Fixes

* `fileutils/file_type` check json and eml decode ignore error
* `partition_email` was updated to more flexibly handle deviations from the RFC-2822 standard.
  The time in the metadata returns `None` if the time does not match RFC-2822 at all.
* Include all metadata fields when converting to dataframe or CSV

## 0.6.5

### Enhancements

* Added support for SpooledTemporaryFile file argument.

### Features

### Fixes


## 0.6.4

### Enhancements

* Added an "ocr_only" strategy for `partition_pdf`. Refactored the strategy decision
  logic into its own module.

### Features

### Fixes

## 0.6.3

### Enhancements

* Add an "ocr_only" strategy for `partition_image`.

### Features

* Added `partition_multiple_via_api` for partitioning multiple documents in a single REST
  API call.
* Added `stage_for_baseplate` function to prepare outputs for ingestion into Baseplate.
* Added `partition_odt` for processing Open Office documents.

### Fixes

* Updates the grouping logic in the `partition_pdf` fast strategy to group together text
  in the same bounding box.

## 0.6.2

### Enhancements

* Added logic to `partition_pdf` for detecting copy protected PDFs and falling back
  to the hi res strategy when necessary.


### Features

* Add `partition_via_api` for partitioning documents through the hosted API.

### Fixes

* Fix how `exceeds_cap_ratio` handles empty (returns `True` instead of `False`)
* Updates `detect_filetype` to properly detect JSONs when the MIME type is `text/plain`.

## 0.6.1

### Enhancements

* Updated the table extraction parameter name to be more descriptive

### Features

### Fixes

## 0.6.0

### Enhancements

* Adds an `ssl_verify` kwarg to `partition` and `partition_html` to enable turning off
  SSL verification for HTTP requests. SSL verification is on by default.
* Allows users to pass in ocr language to `partition_pdf` and `partition_image` through
  the `ocr_language` kwarg. `ocr_language` corresponds to the code for the language pack
  in Tesseract. You will need to install the relevant Tesseract language pack to use a
  given language.

### Features

* Table extraction is now possible for pdfs from `partition` and `partition_pdf`.
* Adds support for extracting attachments from `.msg` files

### Fixes

* Adds an `ssl_verify` kwarg to `partition` and `partition_html` to enable turning off
  SSL verification for HTTP requests. SSL verification is on by default.

## 0.5.13

### Enhancements

* Allow headers to be passed into `partition` when `url` is used.

### Features

* `bytes_string_to_string` cleaning brick for bytes string output.

### Fixes

* Fixed typo in call to `exactly_one` in `partition_json`
* unstructured-documents encode xml string if document_tree is `None` in `_read_xml`.
* Update to `_read_xml` so that Markdown files with embedded HTML process correctly.
* Fallback to "fast" strategy only emits a warning if the user specifies the "hi_res" strategy.
* unstructured-partition-text_type exceeds_cap_ratio fix returns and how capitalization ratios are calculated
* `partition_pdf` and `partition_text` group broken paragraphs to avoid fragmented `NarrativeText` elements.
* .json files resolved as "application/json" on centos7 (or other installs with older libmagic libs)

## 0.5.12

### Enhancements

* Add OS mimetypes DB to docker image, mainly for unstructured-api compat.
* Use the image registry as a cache when building Docker images.
* Adds the ability for `partition_text` to group together broken paragraphs.
* Added method to utils to allow date time format validation

### Features
* Add Slack connector to pull messages for a specific channel

* Add --partition-by-api parameter to unstructured-ingest
* Added `partition_rtf` for processing rich text files.
* `partition` now accepts a `url` kwarg in addition to `file` and `filename`.

### Fixes

* Allow encoding to be passed into `replace_mime_encodings`.
* unstructured-ingest connector-specific dependencies are imported on demand.
* unstructured-ingest --flatten-metadata supported for local connector.
* unstructured-ingest fix runtime error when using --metadata-include.

## 0.5.11

### Enhancements

### Features

### Fixes

* Guard against null style attribute in docx document elements
* Update HTML encoding to better support foreign language characters

## 0.5.10

### Enhancements

* Updated inference package
* Add sender, recipient, date, and subject to element metadata for emails

### Features

* Added `--download-only` parameter to `unstructured-ingest`

### Fixes

* FileNotFound error when filename is provided but file is not on disk

## 0.5.9

### Enhancements

### Features

### Fixes

* Convert file to str in helper `split_by_paragraph` for `partition_text`

## 0.5.8

### Enhancements

* Update `elements_to_json` to return string when filename is not specified
* `elements_from_json` may take a string instead of a filename with the `text` kwarg
* `detect_filetype` now does a final fallback to file extension.
* Empty tags are now skipped during the depth check for HTML processing.

### Features

* Add local file system to `unstructured-ingest`
* Add `--max-docs` parameter to `unstructured-ingest`
* Added `partition_msg` for processing MSFT Outlook .msg files.

### Fixes

* `convert_file_to_text` now passes through the `source_format` and `target_format` kwargs.
  Previously they were hard coded.
* Partitioning functions that accept a `text` kwarg no longer raise an error if an empty
  string is passed (and empty list of elements is returned instead).
* `partition_json` no longer fails if the input is an empty list.
* Fixed bug in `chunk_by_attention_window` that caused the last word in segments to be cut-off
  in some cases.

### BREAKING CHANGES

* `stage_for_transformers` now returns a list of elements, making it consistent with other
  staging bricks

## 0.5.7

### Enhancements

* Refactored codebase using `exactly_one`
* Adds ability to pass headers when passing a url in partition_html()
* Added optional `content_type` and `file_filename` parameters to `partition()` to bypass file detection

### Features

* Add `--flatten-metadata` parameter to `unstructured-ingest`
* Add `--fields-include` parameter to `unstructured-ingest`

### Fixes

## 0.5.6

### Enhancements

* `contains_english_word()`, used heavily in text processing, is 10x faster.

### Features

* Add `--metadata-include` and `--metadata-exclude` parameters to `unstructured-ingest`
* Add `clean_non_ascii_chars` to remove non-ascii characters from unicode string

### Fixes

* Fix problem with PDF partition (duplicated test)

## 0.5.4

### Enhancements

* Added Biomedical literature connector for ingest cli.
* Add `FsspecConnector` to easily integrate any existing `fsspec` filesystem as a connector.
* Rename `s3_connector.py` to `s3.py` for readability and consistency with the
  rest of the connectors.
* Now `S3Connector` relies on `s3fs` instead of on `boto3`, and it inherits
  from `FsspecConnector`.
* Adds an `UNSTRUCTURED_LANGUAGE_CHECKS` environment variable to control whether or not language
  specific checks like vocabulary and POS tagging are applied. Set to `"true"` for higher
  resolution partitioning and `"false"` for faster processing.
* Improves `detect_filetype` warning to include filename when provided.
* Adds a "fast" strategy for partitioning PDFs with PDFMiner. Also falls back to the "fast"
  strategy if detectron2 is not available.
* Start deprecation life cycle for `unstructured-ingest --s3-url` option, to be deprecated in
  favor of `--remote-url`.

### Features

* Add `AzureBlobStorageConnector` based on its `fsspec` implementation inheriting
from `FsspecConnector`
* Add `partition_epub` for partitioning e-books in EPUB3 format.

### Fixes

* Fixes processing for text files with `message/rfc822` MIME type.
* Open xml files in read-only mode when reading contents to construct an XMLDocument.

## 0.5.3

### Enhancements

* `auto.partition()` can now load Unstructured ISD json documents.
* Simplify partitioning functions.
* Improve logging for ingest CLI.

### Features

* Add `--wikipedia-auto-suggest` argument to the ingest CLI to disable automatic redirection
  to pages with similar names.
* Add setup script for Amazon Linux 2
* Add optional `encoding` argument to the `partition_(text/email/html)` functions.
* Added Google Drive connector for ingest cli.
* Added Gitlab connector for ingest cli.

### Fixes

## 0.5.2

### Enhancements

* Fully move from printing to logging.
* `unstructured-ingest` now uses a default `--download_dir` of `$HOME/.cache/unstructured/ingest`
rather than a "tmp-ingest-" dir in the working directory.

### Features

### Fixes

* `setup_ubuntu.sh` no longer fails in some contexts by interpreting
`DEBIAN_FRONTEND=noninteractive` as a command
* `unstructured-ingest` no longer re-downloads files when --preserve-downloads
is used without --download-dir.
* Fixed an issue that was causing text to be skipped in some HTML documents.

## 0.5.1

### Enhancements

### Features

### Fixes

* Fixes an error causing JavaScript to appear in the output of `partition_html` sometimes.
* Fix several issues with the `requires_dependencies` decorator, including the error message
  and how it was used, which had caused an error for `unstructured-ingest --github-url ...`.

## 0.5.0

### Enhancements

* Add `requires_dependencies` Python decorator to check dependencies are installed before
  instantiating a class or running a function

### Features

* Added Wikipedia connector for ingest cli.

### Fixes

* Fix `process_document` file cleaning on failure
* Fixes an error introduced in the metadata tracking commit that caused `NarrativeText`
  and `FigureCaption` elements to be represented as `Text` in HTML documents.

## 0.4.16

### Enhancements

* Fallback to using file extensions for filetype detection if `libmagic` is not present

### Features

* Added setup script for Ubuntu
* Added GitHub connector for ingest cli.
* Added `partition_md` partitioner.
* Added Reddit connector for ingest cli.

### Fixes

* Initializes connector properly in ingest.main::MainProcess
* Restricts version of unstructured-inference to avoid multithreading issue

## 0.4.15

### Enhancements

* Added `elements_to_json` and `elements_from_json` for easier serialization/deserialization
* `convert_to_dict`, `dict_to_elements` and `convert_to_csv` are now aliases for functions
  that use the ISD terminology.

### Fixes

* Update to ensure all elements are preserved during serialization/deserialization

## 0.4.14

* Automatically install `nltk` models in the `tokenize` module.

## 0.4.13

* Fixes unstructured-ingest cli.

## 0.4.12

* Adds console_entrypoint for unstructured-ingest, other structure/doc updates related to ingest.
* Add `parser` parameter to `partition_html`.

## 0.4.11

* Adds `partition_doc` for partitioning Word documents in `.doc` format. Requires `libreoffice`.
* Adds `partition_ppt` for partitioning PowerPoint documents in `.ppt` format. Requires `libreoffice`.

## 0.4.10

* Fixes `ElementMetadata` so that it's JSON serializable when the filename is a `Path` object.

## 0.4.9

* Added ingest modules and s3 connector, sample ingest script
* Default to `url=None` for `partition_pdf` and `partition_image`
* Add ability to skip English specific check by setting the `UNSTRUCTURED_LANGUAGE` env var to `""`.
* Document `Element` objects now track metadata

## 0.4.8

* Modified XML and HTML parsers not to load comments.

## 0.4.7

* Added the ability to pull an HTML document from a url in `partition_html`.
* Added the the ability to get file summary info from lists of filenames and lists
  of file contents.
* Added optional page break to `partition` for `.pptx`, `.pdf`, images, and `.html` files.
* Added `to_dict` method to document elements.
* Include more unicode quotes in `replace_unicode_quotes`.

## 0.4.6

* Loosen the default cap threshold to `0.5`.
* Add a `UNSTRUCTURED_NARRATIVE_TEXT_CAP_THRESHOLD` environment variable for controlling
  the cap ratio threshold.
* Unknown text elements are identified as `Text` for HTML and plain text documents.
* `Body Text` styles no longer default to `NarrativeText` for Word documents. The style information
  is insufficient to determine that the text is narrative.
* Upper cased text is lower cased before checking for verbs. This helps avoid some missed verbs.
* Adds an `Address` element for capturing elements that only contain an address.
* Suppress the `UserWarning` when detectron is called.
* Checks that titles and narrative test have at least one English word.
* Checks that titles and narrative text are at least 50% alpha characters.
* Restricts titles to a maximum word length. Adds a `UNSTRUCTURED_TITLE_MAX_WORD_LENGTH`
  environment variable for controlling the max number of words in a title.
* Updated `partition_pptx` to order the elements on the page

## 0.4.4

* Updated `partition_pdf` and `partition_image` to return `unstructured` `Element` objects
* Fixed the healthcheck url path when partitioning images and PDFs via API
* Adds an optional `coordinates` attribute to document objects
* Adds `FigureCaption` and `CheckBox` document elements
* Added ability to split lists detected in `LayoutElement` objects
* Adds `partition_pptx` for partitioning PowerPoint documents
* LayoutParser models now download from HugginfaceHub instead of DropBox
* Fixed file type detection for XML and HTML files on Amazone Linux

## 0.4.3

* Adds `requests` as a base dependency
* Fix in `exceeds_cap_ratio` so the function doesn't break with empty text
* Fix bug in `_parse_received_data`.
* Update `detect_filetype` to properly handle `.doc`, `.xls`, and `.ppt`.

## 0.4.2

* Added `partition_image` to process documents in an image format.
* Fixed utf-8 encoding error in `partition_email` with attachments for `text/html`

## 0.4.1

* Added support for text files in the `partition` function
* Pinned `opencv-python` for easier installation on Linux

## 0.4.0

* Added generic `partition` brick that detects the file type and routes a file to the appropriate
  partitioning brick.
* Added a file type detection module.
* Updated `partition_html` and `partition_eml` to support file-like objects in 'rb' mode.
* Cleaning brick for removing ordered bullets `clean_ordered_bullets`.
* Extract brick method for ordered bullets `extract_ordered_bullets`.
* Test for `clean_ordered_bullets`.
* Test for `extract_ordered_bullets`.
* Added `partition_docx` for pre-processing Word Documents.
* Added new REGEX patterns to extract email header information
* Added new functions to extract header information `parse_received_data` and `partition_header`
* Added new function to parse plain text files `partition_text`
* Added new cleaners functions `extract_ip_address`, `extract_ip_address_name`, `extract_mapi_id`, `extract_datetimetz`
* Add new `Image` element and function to find embedded images `find_embedded_images`
* Added `get_directory_file_info` for summarizing information about source documents

## 0.3.5

* Add support for local inference
* Add new pattern to recognize plain text dash bullets
* Add test for bullet patterns
* Fix for `partition_html` that allows for processing `div` tags that have both text and child
  elements
* Add ability to extract document metadata from `.docx`, `.xlsx`, and `.jpg` files.
* Helper functions for identifying and extracting phone numbers
* Add new function `extract_attachment_info` that extracts and decodes the attachment
of an email.
* Staging brick to convert a list of `Element`s to a `pandas` dataframe.
* Add plain text functionality to `partition_email`

## 0.3.4

* Python-3.7 compat

## 0.3.3

* Removes BasicConfig from logger configuration
* Adds the `partition_email` partitioning brick
* Adds the `replace_mime_encodings` cleaning bricks
* Small fix to HTML parsing related to processing list items with sub-tags
* Add `EmailElement` data structure to store email documents

## 0.3.2

* Added `translate_text` brick for translating text between languages
* Add an `apply` method to make it easier to apply cleaners to elements

## 0.3.1

* Added \_\_init.py\_\_ to `partition`

## 0.3.0

* Implement staging brick for Argilla. Converts lists of `Text` elements to `argilla` dataset classes.
* Removing the local PDF parsing code and any dependencies and tests.
* Reorganizes the staging bricks in the unstructured.partition module
* Allow entities to be passed into the Datasaur staging brick
* Added HTML escapes to the `replace_unicode_quotes` brick
* Fix bad responses in partition_pdf to raise ValueError
* Adds `partition_html` for partitioning HTML documents.

## 0.2.6

* Small change to how \_read is placed within the inheritance structure since it doesn't really apply to pdf
* Add partitioning brick for calling the document image analysis API

## 0.2.5

* Update python requirement to >=3.7

## 0.2.4

* Add alternative way of importing `Final` to support google colab

## 0.2.3

* Add cleaning bricks for removing prefixes and postfixes
* Add cleaning bricks for extracting text before and after a pattern

## 0.2.2

* Add staging brick for Datasaur

## 0.2.1

* Added brick to convert an ISD dictionary to a list of elements
* Update `PDFDocument` to use the `from_file` method
* Added staging brick for CSV format for ISD (Initial Structured Data) format.
* Added staging brick for separating text into attention window size chunks for `transformers`.
* Added staging brick for LabelBox.
* Added ability to upload LabelStudio predictions
* Added utility function for JSONL reading and writing
* Added staging brick for CSV format for Prodigy
* Added staging brick for Prodigy
* Added ability to upload LabelStudio annotations
* Added text_field and id_field to stage_for_label_studio signature

## 0.2.0

* Initial release of unstructured<|MERGE_RESOLUTION|>--- conflicted
+++ resolved
@@ -1,17 +1,9 @@
-<<<<<<< HEAD
-## 0.10.17-dev13
+## 0.10.17-dev16
 
 ### Enhancements
 
 * **Improves `partition_xml` to be faster and more memory efficient when partitioning large XML files** The new behavior is to partition iteratively to prevent loading the entire XML tree into memory at once in most use cases.
-* **Adds data source properties to SharePoint, Outlook, Onedrive, Reddit, and Slack connectors** These properties (date_created, date_modified, version, source_url, record_locator) are written to element metadata during ingest, mapping elements to information about the document source from which they derive. This functionality enables downstream applications to reveal source document applications, e.g. a link to a GDrive doc, Salesforce record, etc.
-=======
-## 0.10.17-dev15
-
-### Enhancements
-
 * **Adds data source properties to SharePoint, Outlook, Onedrive, Reddit, Slack, and DeltaTable connectors** These properties (date_created, date_modified, version, source_url, record_locator) are written to element metadata during ingest, mapping elements to information about the document source from which they derive. This functionality enables downstream applications to reveal source document applications, e.g. a link to a GDrive doc, Salesforce record, etc.
->>>>>>> 62b05577
 * **Add functionality to save embedded images in PDF's separately as images** This allows users to save embedded images in PDF's separately as images, given some directory path. The saved image path is written to the metadata for the Image element. Downstream applications may benefit by providing users with image links from relevant "hits."
 * **Azure Cognite Search destination connector** New Azure Cognitive Search destination connector added to ingest CLI.  Users may now use `unstructured-ingest` to write partitioned data from over 20 data sources (so far) to an Azure Cognitive Search index.
 * **Improves salesforce partitioning** Partitions Salesforce data as xlm instead of text for improved detail and flexibility. Partitions htmlbody instead of textbody for Salesforce emails. Importance: Allows all Salesforce fields to be ingested and gives Salesforce emails more detailed partitioning.
