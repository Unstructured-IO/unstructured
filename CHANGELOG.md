--- conflicted
+++ resolved
@@ -1,26 +1,24 @@
-<<<<<<< HEAD
-## 0.16.25-dev1
+## 0.16.26-dev1
 
 ### Enhancements
 
 - **Add support for images in html partitioner** `<img>` tags will now be parsed as `Image` elements. When `extract_image_block_types` includes `Image` and `extract_image_block_to_payload`=True then the `image_base64` will be included for images that specify the base64 data (rather than url) as the source.
 
-=======
+### Features
+
+### Fixes
+
 ## 0.16.25
 
 ### Enhancements
 
->>>>>>> 74b0647a
-### Features
-
-### Fixes
-
-<<<<<<< HEAD
-=======
+### Features
+
+### Fixes
+
 - **Fixes filetype detection for jsons passed as byte streams** - Now it prioritizes magic mimetype prediction over file extension when detecting filetypes
 
 
->>>>>>> 74b0647a
 ## 0.16.24
 
 ### Enhancements
