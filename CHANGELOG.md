--- conflicted
+++ resolved
@@ -1,15 +1,4 @@
-<<<<<<< HEAD
-## 0.10.30-dev0
-
-### Enhancements
-
-### Features
-
-### Fixes
-
-* **Fix ingest partition parameters not being passed to the api.** When using the --partition-by-api flag via unstructured-ingest, none of the partition arguments are forwarded, meaning that these options are disregarded. With this change, we now pass through all of the relevant partition arguments to the api. This allows a user to specify all of the same partition arguments they would locally and have them respected when specifying --partition-by-api.
-=======
-## 0.10.30-dev2
+## 0.10.30-dev3
 
 ### Enhancements
 
@@ -21,7 +10,8 @@
 * **Adds ability to pass timeout for a request when partitioning via a `url`.** `partition` now accepts a new optional parameter `request_timeout` which if set will prevent any `requests.get` from hanging indefinitely and instead will raise a timeout error. This is useful when partitioning a url that may be slow to respond or may not respond at all.
 
 ### Fixes
->>>>>>> 03f62faf
+
+* **Fix ingest partition parameters not being passed to the api.** When using the --partition-by-api flag via unstructured-ingest, none of the partition arguments are forwarded, meaning that these options are disregarded. With this change, we now pass through all of the relevant partition arguments to the api. This allows a user to specify all of the same partition arguments they would locally and have them respected when specifying --partition-by-api.
 
 ## 0.10.29
 
