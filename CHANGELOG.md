## 0.9.2-dev3
<<<<<<< HEAD
=======
=======

### Enhancements

### Features

* Adds Sharepoint connector.

### Fixes

## 0.9.2-dev2
=======
>>>>>>> dee9b405

### Enhancements

* Update table extraction section in API documentation to sync with change in Prod API
* Update Notion connector to extract to html
* Added UUID option for element_id

### Features

* Add Airtable Connector to be able to pull views/tables/bases from an Airtable organization.

### Fixes

## 0.9.1

### Enhancements

* Adds --partition-pdf-infer-table-structure to unstructured-ingest.
* Enable `partition_html` to skip headers and footers with the `skip_headers_and_footers` flag.
* Update `partition_doc` and `partition_docx` to track emphasized texts in the output
* Adds post processing function `filter_element_types`
* Set the default strategy for partitioning images to `hi_res`
* Add page break parameter section in API documentation to sync with change in Prod API
* Update `partition_html` to track emphasized texts in the output
* Update `XMLDocument._read_xml` to create `<p>` tag element for the text enclosed in the `<pre>` tag
* Add parameter `include_tail_text` to `_construct_text` to enable (skip) tail text inclusion
* Add Notion connector

### Features

### Fixes

* Remove unused `_partition_via_api` function
* Fixed emoji bug in `partition_xlsx`.
* Pass `file_filename` metadata when partitioning file object
* Skip ingest test on missing Slack token
* Add Dropbox variables to CI environments
* Remove default encoding for ingest
* Adds new element type `EmailAddress` for recognising email address in the  text
* Simplifies `min_partition` logic; makes partitions falling below the `min_partition`
  less likely.
* Fix bug where ingest test check for number of files fails in smoke test
* Fix unstructured-ingest entrypoint failure

## 0.9.0

### Enhancements

* Dependencies are now split by document type, creating a slimmer base installation.

## 0.8.8

### Enhancements

### Features

### Fixes

* Rename "date" field to "last_modified"
* Adds Box connector

### Fixes

## 0.8.7

### Enhancements

* Put back useful function `split_by_paragraph`

### Features

### Fixes

* Fix argument order in NLTK download step

## 0.8.6

### Enhancements

### Features

### Fixes

* Remove debug print lines and non-functional code

## 0.8.5

### Enhancements

* Add parameter `skip_infer_table_types` to enable (skip) table extraction for other doc types
* Adds optional Unstructured API unit tests in CI
* Tracks last modified date for all document types.
* Add auto_paragraph_grouper to detect new-line and blank-line new paragraph for .txt files.
* refactor the ingest cli to better support expanding supported connectors

## 0.8.3

### Enhancements

### Features

### Fixes

* NLTK now only gets downloaded if necessary.
* Handling for empty tables in Word Documents and PowerPoints.

## 0.8.4

### Enhancements

* Additional tests and refactor of JSON detection.
* Update functionality to retrieve image metadata from a page for `document_to_element_list`
* Links are now tracked in `partition_html` output.
* Set the file's current position to the beginning after reading the file in `convert_to_bytes`
* Add `min_partition` kwarg to that combines elements below a specified threshold and modifies splitting of strings longer than max partition so words are not split.
* set the file's current position to the beginning after reading the file in `convert_to_bytes`
* Add slide notes to pptx
* Add `--encoding` directive to ingest
* Improve json detection by `detect_filetype`

### Features

* Adds Outlook connector
* Add support for dpi parameter in inference library
* Adds Onedrive connector.
* Add Confluence connector for ingest cli to pull the body text from all documents from all spaces in a confluence domain.

### Fixes

* Fixes issue with email partitioning where From field was being assigned the To field value.
* Use the `image_metadata` property of the `PageLayout` instance to get the page image info in the `document_to_element_list`
* Add functionality to write images to computer storage temporarily instead of keeping them in memory for `ocr_only` strategy
* Add functionality to convert a PDF in small chunks of pages at a time for `ocr_only` strategy
* Adds `.txt`, `.text`, and `.tab` to list of extensions to check if file
  has a `text/plain` MIME type.
* Enables filters to be passed to `partition_doc` so it doesn't error with LibreOffice7.
* Removed old error message that's superseded by `requires_dependencies`.
* Removes using `hi_res` as the default strategy value for `partition_via_api` and `partition_multiple_via_api`

## 0.8.1

### Enhancements

* Add support for Python 3.11

### Features

### Fixes

* Fixed `auto` strategy detected scanned document as having extractable text and using `fast` strategy, resulting in no output.
* Fix list detection in MS Word documents.
* Don't instantiate an element with a coordinate system when there isn't a way to get its location data.

## 0.8.0

### Enhancements

* Allow model used for hi res pdf partition strategy to be chosen when called.
* Updated inference package

### Features

* Add `metadata_filename` parameter across all partition functions

### Fixes

* Update to ensure `convert_to_datafame` grabs all of the metadata fields.
* Adjust encoding recognition threshold value in `detect_file_encoding`
* Fix KeyError when `isd_to_elements` doesn't find a type
* Fix `_output_filename` for local connector, allowing single files to be written correctly to the disk

* Fix for cases where an invalid encoding is extracted from an email header.

### BREAKING CHANGES

* Information about an element's location is no longer returned as top-level attributes of an element. Instead, it is returned in the `coordinates` attribute of the element's metadata.

## 0.7.12

### Enhancements

* Adds `include_metadata` kwarg to `partition_doc`, `partition_docx`, `partition_email`, `partition_epub`, `partition_json`, `partition_msg`, `partition_odt`, `partition_org`, `partition_pdf`, `partition_ppt`, `partition_pptx`, `partition_rst`, and `partition_rtf`
### Features

* Add Elasticsearch connector for ingest cli to pull specific fields from all documents in an index.
* Adds Dropbox connector

### Fixes

* Fix tests that call unstructured-api by passing through an api-key
* Fixed page breaks being given (incorrect) page numbers
* Fix skipping download on ingest when a source document exists locally

## 0.7.11

### Enhancements

* More deterministic element ordering when using `hi_res` PDF parsing strategy (from unstructured-inference bump to 0.5.4)
* Make large model available (from unstructured-inference bump to 0.5.3)
* Combine inferred elements with extracted elements (from unstructured-inference bump to 0.5.2)
* `partition_email` and `partition_msg` will now process attachments if `process_attachments=True`
  and a attachment partitioning functions is passed through with `attachment_partitioner=partition`.

### Features

### Fixes

* Fix tests that call unstructured-api by passing through an api-key
* Fixed page breaks being given (incorrect) page numbers
* Fix skipping download on ingest when a source document exists locally

## 0.7.10

### Enhancements

* Adds a `max_partition` parameter to `partition_text`, `partition_pdf`, `partition_email`,
  `partition_msg` and `partition_xml` that sets a limit for the size of an individual
  document elements. Defaults to `1500` for everything except `partition_xml`, which has
  a default value of `None`.
* DRY connector refactor

### Features

* `hi_res` model for pdfs and images is selectable via environment variable.

### Fixes

* CSV check now ignores escaped commas.
* Fix for filetype exploration util when file content does not have a comma.
* Adds negative lookahead to bullet pattern to avoid detecting plain text line
  breaks like `-------` as list items.
* Fix pre tag parsing for `partition_html`
* Fix lookup error for annotated Arabic and Hebrew encodings

## 0.7.9

### Enhancements

* Improvements to string check for leafs in `partition_xml`.
* Adds --partition-ocr-languages to unstructured-ingest.

### Features

* Adds `partition_org` for processed Org Mode documents.

### Fixes

## 0.7.8

### Enhancements

### Features

* Adds Google Cloud Service connector

### Fixes

* Updates the `parse_email` for `partition_eml` so that `unstructured-api` passes the smoke tests
* `partition_email` now works if there is no message content
* Updates the `"fast"` strategy for `partition_pdf` so that it's able to recursively
* Adds recursive functionality to all fsspec connectors
* Adds generic --recursive ingest flag

## 0.7.7

### Enhancements

* Adds functionality to replace the `MIME` encodings for `eml` files with one of the common encodings if a `unicode` error occurs
* Adds missed file-like object handling in `detect_file_encoding`
* Adds functionality to extract charset info from `eml` files

### Features

* Added coordinate system class to track coordinate types and convert to different coordinate

### Fixes

* Adds an `html_assemble_articles` kwarg to `partition_html` to enable users to capture
  control whether content outside of `<article>` tags is captured when
  `<article>` tags are present.
* Check for the `xml` attribute on `element` before looking for pagebreaks in `partition_docx`.

## 0.7.6

### Enhancements

* Convert fast startegy to ocr_only for images
* Adds support for page numbers in `.docx` and `.doc` when user or renderer
  created page breaks are present.
* Adds retry logic for the unstructured-ingest Biomed connector

### Features

* Provides users with the ability to extract additional metadata via regex.
* Updates `partition_docx` to include headers and footers in the output.
* Create `partition_tsv` and associated tests. Make additional changes to `detect_filetype`.

### Fixes

* Remove fake api key in test `partition_via_api` since we now require valid/empty api keys
* Page number defaults to `None` instead of `1` when page number is not present in the metadata.
  A page number of `None` indicates that page numbers are not being tracked for the document
  or that page numbers do not apply to the element in question..
* Fixes an issue with some pptx files. Assume pptx shapes are found in top left position of slide
  in case the shape.top and shape.left attributes are `None`.

## 0.7.5

### Enhancements

* Adds functionality to sort elements in `partition_pdf` for `fast` strategy
* Adds ingest tests with `--fast` strategy on PDF documents
* Adds --api-key to unstructured-ingest

### Features

* Adds `partition_rst` for processed ReStructured Text documents.

### Fixes

* Adds handling for emails that do not have a datetime to extract.
* Adds pdf2image package as core requirement of unstructured (with no extras)

## 0.7.4

### Enhancements

* Allows passing kwargs to request data field for `partition_via_api` and `partition_multiple_via_api`
* Enable MIME type detection if libmagic is not available
* Adds handling for empty files in `detect_filetype` and `partition`.

### Features

### Fixes

* Reslove `grpcio` import issue on `weaviate.schema.validate_schema` for python 3.9 and 3.10
* Remove building `detectron2` from source in Dockerfile

## 0.7.3

### Enhancements

* Update IngestDoc abstractions and add data source metadata in ElementMetadata

### Features

### Fixes

* Pass `strategy` parameter down from `partition` for `partition_image`
* Filetype detection if a CSV has a `text/plain` MIME type
* `convert_office_doc` no longers prints file conversion info messages to stdout.
* `partition_via_api` reflects the actual filetype for the file processed in the API.

## 0.7.2

### Enhancements

* Adds an optional encoding kwarg to `elements_to_json` and `elements_from_json`
* Bump version of base image to use new stable version of tesseract

### Features

### Fixes

* Update the `read_txt_file` utility function to keep using `spooled_to_bytes_io_if_needed` for xml
* Add functionality to the `read_txt_file` utility function to handle file-like object from URL
* Remove the unused parameter `encoding` from `partition_pdf`
* Change auto.py to have a `None` default for encoding
* Add functionality to try other common encodings for html and xml files if an error related to the encoding is raised and the user has not specified an encoding.
* Adds benchmark test with test docs in example-docs
* Re-enable test_upload_label_studio_data_with_sdk
* File detection now detects code files as plain text
* Adds `tabulate` explicitly to dependencies
* Fixes an issue in `metadata.page_number` of pptx files
* Adds showing help if no parameters passed

## 0.7.1

### Enhancements

### Features

* Add `stage_for_weaviate` to stage `unstructured` outputs for upload to Weaviate, along with
  a helper function for defining a class to use in Weaviate schemas.
* Builds from Unstructured base image, built off of Rocky Linux 8.7, this resolves almost all CVE's in the image.

### Fixes

## 0.7.0

### Enhancements

* Installing `detectron2` from source is no longer required when using the `local-inference` extra.
* Updates `.pptx` parsing to include text in tables.

### Features

### Fixes

* Fixes an issue in `_add_element_metadata` that caused all elements to have `page_number=1`
  in the element metadata.
* Adds `.log` as a file extension for TXT files.
* Adds functionality to try other common encodings for email (`.eml`) files if an error related to the encoding is raised and the user has not specified an encoding.
* Allow passed encoding to be used in the `replace_mime_encodings`
* Fixes page metadata for `partition_html` when `include_metadata=False`
* A `ValueError` now raises if `file_filename` is not specified when you use `partition_via_api`
  with a file-like object.

## 0.6.11

### Enhancements

* Supports epub tests since pandoc is updated in base image

### Features


### Fixes


## 0.6.10

### Enhancements

* XLS support from auto partition

### Features

### Fixes

## 0.6.9

### Enhancements

* fast strategy for pdf now keeps element bounding box data
* setup.py refactor

### Features

### Fixes

* Adds functionality to try other common encodings if an error related to the encoding is raised and the user has not specified an encoding.
* Adds additional MIME types for CSV

## 0.6.8

### Enhancements

### Features

* Add `partition_csv` for CSV files.

### Fixes

## 0.6.7

### Enhancements

* Deprecate `--s3-url` in favor of `--remote-url` in CLI
* Refactor out non-connector-specific config variables
* Add `file_directory` to metadata
* Add `page_name` to metadata. Currently used for the sheet name in XLSX documents.
* Added a `--partition-strategy` parameter to unstructured-ingest so that users can specify
  partition strategy in CLI. For example, `--partition-strategy fast`.
* Added metadata for filetype.
* Add Discord connector to pull messages from a list of channels
* Refactor `unstructured/file-utils/filetype.py` to better utilise hashmap to return mime type.
* Add local declaration of DOCX_MIME_TYPES and XLSX_MIME_TYPES for `test_filetype.py`.

### Features

* Add `partition_xml` for XML files.
* Add `partition_xlsx` for Microsoft Excel documents.

### Fixes

* Supports `hml` filetype for partition as a variation of html filetype.
* Makes `pytesseract` a function level import in `partition_pdf` so you can use the `"fast"`
  or `"hi_res"` strategies if `pytesseract` is not installed. Also adds the
  `required_dependencies` decorator for the `"hi_res"` and `"ocr_only"` strategies.
* Fix to ensure `filename` is tracked in metadata for `docx` tables.

## 0.6.6

### Enhancements

* Adds an `"auto"` strategy that chooses the partitioning strategy based on document
  characteristics and function kwargs. This is the new default strategy for `partition_pdf`
  and `partition_image`. Users can maintain existing behavior by explicitly setting
  `strategy="hi_res"`.
* Added an additional trace logger for NLP debugging.
* Add `get_date` method to `ElementMetadata` for converting the datestring to a `datetime` object.
* Cleanup the `filename` attribute on `ElementMetadata` to remove the full filepath.

### Features

* Added table reading as html with URL parsing to `partition_docx` in docx
* Added metadata field for text_as_html for docx files

### Fixes

* `fileutils/file_type` check json and eml decode ignore error
* `partition_email` was updated to more flexibly handle deviations from the RFC-2822 standard.
  The time in the metadata returns `None` if the time does not match RFC-2822 at all.
* Include all metadata fields when converting to dataframe or CSV

## 0.6.5

### Enhancements

* Added support for SpooledTemporaryFile file argument.

### Features

### Fixes


## 0.6.4

### Enhancements

* Added an "ocr_only" strategy for `partition_pdf`. Refactored the strategy decision
  logic into its own module.

### Features

### Fixes

## 0.6.3

### Enhancements

* Add an "ocr_only" strategy for `partition_image`.

### Features

* Added `partition_multiple_via_api` for partitioning multiple documents in a single REST
  API call.
* Added `stage_for_baseplate` function to prepare outputs for ingestion into Baseplate.
* Added `partition_odt` for processing Open Office documents.

### Fixes

* Updates the grouping logic in the `partition_pdf` fast strategy to group together text
  in the same bounding box.

## 0.6.2

### Enhancements

* Added logic to `partition_pdf` for detecting copy protected PDFs and falling back
  to the hi res strategy when necessary.


### Features

* Add `partition_via_api` for partitioning documents through the hosted API.

### Fixes

* Fix how `exceeds_cap_ratio` handles empty (returns `True` instead of `False`)
* Updates `detect_filetype` to properly detect JSONs when the MIME type is `text/plain`.

## 0.6.1

### Enhancements

* Updated the table extraction parameter name to be more descriptive

### Features

### Fixes

## 0.6.0

### Enhancements

* Adds an `ssl_verify` kwarg to `partition` and `partition_html` to enable turning off
  SSL verification for HTTP requests. SSL verification is on by default.
* Allows users to pass in ocr language to `partition_pdf` and `partition_image` through
  the `ocr_language` kwarg. `ocr_language` corresponds to the code for the language pack
  in Tesseract. You will need to install the relevant Tesseract language pack to use a
  given language.

### Features

* Table extraction is now possible for pdfs from `partition` and `partition_pdf`.
* Adds support for extracting attachments from `.msg` files

### Fixes

* Adds an `ssl_verify` kwarg to `partition` and `partition_html` to enable turning off
  SSL verification for HTTP requests. SSL verification is on by default.

## 0.5.13

### Enhancements

* Allow headers to be passed into `partition` when `url` is used.

### Features

* `bytes_string_to_string` cleaning brick for bytes string output.

### Fixes

* Fixed typo in call to `exactly_one` in `partition_json`
* unstructured-documents encode xml string if document_tree is `None` in `_read_xml`.
* Update to `_read_xml` so that Markdown files with embedded HTML process correctly.
* Fallback to "fast" strategy only emits a warning if the user specifies the "hi_res" strategy.
* unstructured-partition-text_type exceeds_cap_ratio fix returns and how capitalization ratios are calculated
* `partition_pdf` and `partition_text` group broken paragraphs to avoid fragmented `NarrativeText` elements.
* .json files resolved as "application/json" on centos7 (or other installs with older libmagic libs)

## 0.5.12

### Enhancements

* Add OS mimetypes DB to docker image, mainly for unstructured-api compat.
* Use the image registry as a cache when building Docker images.
* Adds the ability for `partition_text` to group together broken paragraphs.
* Added method to utils to allow date time format validation

### Features
* Add Slack connector to pull messages for a specific channel

* Add --partition-by-api parameter to unstructured-ingest
* Added `partition_rtf` for processing rich text files.
* `partition` now accepts a `url` kwarg in addition to `file` and `filename`.

### Fixes

* Allow encoding to be passed into `replace_mime_encodings`.
* unstructured-ingest connector-specific dependencies are imported on demand.
* unstructured-ingest --flatten-metadata supported for local connector.
* unstructured-ingest fix runtime error when using --metadata-include.

## 0.5.11

### Enhancements

### Features

### Fixes

* Guard against null style attribute in docx document elements
* Update HTML encoding to better support foreign language characters

## 0.5.10

### Enhancements

* Updated inference package
* Add sender, recipient, date, and subject to element metadata for emails

### Features

* Added `--download-only` parameter to `unstructured-ingest`

### Fixes

* FileNotFound error when filename is provided but file is not on disk

## 0.5.9

### Enhancements

### Features

### Fixes

* Convert file to str in helper `split_by_paragraph` for `partition_text`

## 0.5.8

### Enhancements

* Update `elements_to_json` to return string when filename is not specified
* `elements_from_json` may take a string instead of a filename with the `text` kwarg
* `detect_filetype` now does a final fallback to file extension.
* Empty tags are now skipped during the depth check for HTML processing.

### Features

* Add local file system to `unstructured-ingest`
* Add `--max-docs` parameter to `unstructured-ingest`
* Added `partition_msg` for processing MSFT Outlook .msg files.

### Fixes

* `convert_file_to_text` now passes through the `source_format` and `target_format` kwargs.
  Previously they were hard coded.
* Partitioning functions that accept a `text` kwarg no longer raise an error if an empty
  string is passed (and empty list of elements is returned instead).
* `partition_json` no longer fails if the input is an empty list.
* Fixed bug in `chunk_by_attention_window` that caused the last word in segments to be cut-off
  in some cases.

### BREAKING CHANGES

* `stage_for_transformers` now returns a list of elements, making it consistent with other
  staging bricks

## 0.5.7

### Enhancements

* Refactored codebase using `exactly_one`
* Adds ability to pass headers when passing a url in partition_html()
* Added optional `content_type` and `file_filename` parameters to `partition()` to bypass file detection

### Features

* Add `--flatten-metadata` parameter to `unstructured-ingest`
* Add `--fields-include` parameter to `unstructured-ingest`

### Fixes

## 0.5.6

### Enhancements

* `contains_english_word()`, used heavily in text processing, is 10x faster.

### Features

* Add `--metadata-include` and `--metadata-exclude` parameters to `unstructured-ingest`
* Add `clean_non_ascii_chars` to remove non-ascii characters from unicode string

### Fixes

* Fix problem with PDF partition (duplicated test)

## 0.5.4

### Enhancements

* Added Biomedical literature connector for ingest cli.
* Add `FsspecConnector` to easily integrate any existing `fsspec` filesystem as a connector.
* Rename `s3_connector.py` to `s3.py` for readability and consistency with the
  rest of the connectors.
* Now `S3Connector` relies on `s3fs` instead of on `boto3`, and it inherits
  from `FsspecConnector`.
* Adds an `UNSTRUCTURED_LANGUAGE_CHECKS` environment variable to control whether or not language
  specific checks like vocabulary and POS tagging are applied. Set to `"true"` for higher
  resolution partitioning and `"false"` for faster processing.
* Improves `detect_filetype` warning to include filename when provided.
* Adds a "fast" strategy for partitioning PDFs with PDFMiner. Also falls back to the "fast"
  strategy if detectron2 is not available.
* Start deprecation life cycle for `unstructured-ingest --s3-url` option, to be deprecated in
  favor of `--remote-url`.

### Features

* Add `AzureBlobStorageConnector` based on its `fsspec` implementation inheriting
from `FsspecConnector`
* Add `partition_epub` for partitioning e-books in EPUB3 format.

### Fixes

* Fixes processing for text files with `message/rfc822` MIME type.
* Open xml files in read-only mode when reading contents to construct an XMLDocument.

## 0.5.3

### Enhancements

* `auto.partition()` can now load Unstructured ISD json documents.
* Simplify partitioning functions.
* Improve logging for ingest CLI.

### Features

* Add `--wikipedia-auto-suggest` argument to the ingest CLI to disable automatic redirection
  to pages with similar names.
* Add setup script for Amazon Linux 2
* Add optional `encoding` argument to the `partition_(text/email/html)` functions.
* Added Google Drive connector for ingest cli.
* Added Gitlab connector for ingest cli.

### Fixes

## 0.5.2

### Enhancements

* Fully move from printing to logging.
* `unstructured-ingest` now uses a default `--download_dir` of `$HOME/.cache/unstructured/ingest`
rather than a "tmp-ingest-" dir in the working directory.

### Features

### Fixes

* `setup_ubuntu.sh` no longer fails in some contexts by interpreting
`DEBIAN_FRONTEND=noninteractive` as a command
* `unstructured-ingest` no longer re-downloads files when --preserve-downloads
is used without --download-dir.
* Fixed an issue that was causing text to be skipped in some HTML documents.

## 0.5.1

### Enhancements

### Features

### Fixes

* Fixes an error causing JavaScript to appear in the output of `partition_html` sometimes.
* Fix several issues with the `requires_dependencies` decorator, including the error message
  and how it was used, which had caused an error for `unstructured-ingest --github-url ...`.

## 0.5.0

### Enhancements

* Add `requires_dependencies` Python decorator to check dependencies are installed before
  instantiating a class or running a function

### Features

* Added Wikipedia connector for ingest cli.

### Fixes

* Fix `process_document` file cleaning on failure
* Fixes an error introduced in the metadata tracking commit that caused `NarrativeText`
  and `FigureCaption` elements to be represented as `Text` in HTML documents.

## 0.4.16

### Enhancements

* Fallback to using file extensions for filetype detection if `libmagic` is not present

### Features

* Added setup script for Ubuntu
* Added GitHub connector for ingest cli.
* Added `partition_md` partitioner.
* Added Reddit connector for ingest cli.

### Fixes

* Initializes connector properly in ingest.main::MainProcess
* Restricts version of unstructured-inference to avoid multithreading issue

## 0.4.15

### Enhancements

* Added `elements_to_json` and `elements_from_json` for easier serialization/deserialization
* `convert_to_dict`, `dict_to_elements` and `convert_to_csv` are now aliases for functions
  that use the ISD terminology.

### Fixes

* Update to ensure all elements are preserved during serialization/deserialization

## 0.4.14

* Automatically install `nltk` models in the `tokenize` module.

## 0.4.13

* Fixes unstructured-ingest cli.

## 0.4.12

* Adds console_entrypoint for unstructured-ingest, other structure/doc updates related to ingest.
* Add `parser` parameter to `partition_html`.

## 0.4.11

* Adds `partition_doc` for partitioning Word documents in `.doc` format. Requires `libreoffice`.
* Adds `partition_ppt` for partitioning PowerPoint documents in `.ppt` format. Requires `libreoffice`.

## 0.4.10

* Fixes `ElementMetadata` so that it's JSON serializable when the filename is a `Path` object.

## 0.4.9

* Added ingest modules and s3 connector, sample ingest script
* Default to `url=None` for `partition_pdf` and `partition_image`
* Add ability to skip English specific check by setting the `UNSTRUCTURED_LANGUAGE` env var to `""`.
* Document `Element` objects now track metadata

## 0.4.8

* Modified XML and HTML parsers not to load comments.

## 0.4.7

* Added the ability to pull an HTML document from a url in `partition_html`.
* Added the the ability to get file summary info from lists of filenames and lists
  of file contents.
* Added optional page break to `partition` for `.pptx`, `.pdf`, images, and `.html` files.
* Added `to_dict` method to document elements.
* Include more unicode quotes in `replace_unicode_quotes`.

## 0.4.6

* Loosen the default cap threshold to `0.5`.
* Add a `UNSTRUCTURED_NARRATIVE_TEXT_CAP_THRESHOLD` environment variable for controlling
  the cap ratio threshold.
* Unknown text elements are identified as `Text` for HTML and plain text documents.
* `Body Text` styles no longer default to `NarrativeText` for Word documents. The style information
  is insufficient to determine that the text is narrative.
* Upper cased text is lower cased before checking for verbs. This helps avoid some missed verbs.
* Adds an `Address` element for capturing elements that only contain an address.
* Suppress the `UserWarning` when detectron is called.
* Checks that titles and narrative test have at least one English word.
* Checks that titles and narrative text are at least 50% alpha characters.
* Restricts titles to a maximum word length. Adds a `UNSTRUCTURED_TITLE_MAX_WORD_LENGTH`
  environment variable for controlling the max number of words in a title.
* Updated `partition_pptx` to order the elements on the page

## 0.4.4

* Updated `partition_pdf` and `partition_image` to return `unstructured` `Element` objects
* Fixed the healthcheck url path when partitioning images and PDFs via API
* Adds an optional `coordinates` attribute to document objects
* Adds `FigureCaption` and `CheckBox` document elements
* Added ability to split lists detected in `LayoutElement` objects
* Adds `partition_pptx` for partitioning PowerPoint documents
* LayoutParser models now download from HugginfaceHub instead of DropBox
* Fixed file type detection for XML and HTML files on Amazone Linux

## 0.4.3

* Adds `requests` as a base dependency
* Fix in `exceeds_cap_ratio` so the function doesn't break with empty text
* Fix bug in `_parse_received_data`.
* Update `detect_filetype` to properly handle `.doc`, `.xls`, and `.ppt`.

## 0.4.2

* Added `partition_image` to process documents in an image format.
* Fixed utf-8 encoding error in `partition_email` with attachments for `text/html`

## 0.4.1

* Added support for text files in the `partition` function
* Pinned `opencv-python` for easier installation on Linux

## 0.4.0

* Added generic `partition` brick that detects the file type and routes a file to the appropriate
  partitioning brick.
* Added a file type detection module.
* Updated `partition_html` and `partition_eml` to support file-like objects in 'rb' mode.
* Cleaning brick for removing ordered bullets `clean_ordered_bullets`.
* Extract brick method for ordered bullets `extract_ordered_bullets`.
* Test for `clean_ordered_bullets`.
* Test for `extract_ordered_bullets`.
* Added `partition_docx` for pre-processing Word Documents.
* Added new REGEX patterns to extract email header information
* Added new functions to extract header information `parse_received_data` and `partition_header`
* Added new function to parse plain text files `partition_text`
* Added new cleaners functions `extract_ip_address`, `extract_ip_address_name`, `extract_mapi_id`, `extract_datetimetz`
* Add new `Image` element and function to find embedded images `find_embedded_images`
* Added `get_directory_file_info` for summarizing information about source documents

## 0.3.5

* Add support for local inference
* Add new pattern to recognize plain text dash bullets
* Add test for bullet patterns
* Fix for `partition_html` that allows for processing `div` tags that have both text and child
  elements
* Add ability to extract document metadata from `.docx`, `.xlsx`, and `.jpg` files.
* Helper functions for identifying and extracting phone numbers
* Add new function `extract_attachment_info` that extracts and decodes the attachment
of an email.
* Staging brick to convert a list of `Element`s to a `pandas` dataframe.
* Add plain text functionality to `partition_email`

## 0.3.4

* Python-3.7 compat

## 0.3.3

* Removes BasicConfig from logger configuration
* Adds the `partition_email` partitioning brick
* Adds the `replace_mime_encodings` cleaning bricks
* Small fix to HTML parsing related to processing list items with sub-tags
* Add `EmailElement` data structure to store email documents

## 0.3.2

* Added `translate_text` brick for translating text between languages
* Add an `apply` method to make it easier to apply cleaners to elements

## 0.3.1

* Added \_\_init.py\_\_ to `partition`

## 0.3.0

* Implement staging brick for Argilla. Converts lists of `Text` elements to `argilla` dataset classes.
* Removing the local PDF parsing code and any dependencies and tests.
* Reorganizes the staging bricks in the unstructured.partition module
* Allow entities to be passed into the Datasaur staging brick
* Added HTML escapes to the `replace_unicode_quotes` brick
* Fix bad responses in partition_pdf to raise ValueError
* Adds `partition_html` for partitioning HTML documents.

## 0.2.6

* Small change to how \_read is placed within the inheritance structure since it doesn't really apply to pdf
* Add partitioning brick for calling the document image analysis API

## 0.2.5

* Update python requirement to >=3.7

## 0.2.4

* Add alternative way of importing `Final` to support google colab

## 0.2.3

* Add cleaning bricks for removing prefixes and postfixes
* Add cleaning bricks for extracting text before and after a pattern

## 0.2.2

* Add staging brick for Datasaur

## 0.2.1

* Added brick to convert an ISD dictionary to a list of elements
* Update `PDFDocument` to use the `from_file` method
* Added staging brick for CSV format for ISD (Initial Structured Data) format.
* Added staging brick for separating text into attention window size chunks for `transformers`.
* Added staging brick for LabelBox.
* Added ability to upload LabelStudio predictions
* Added utility function for JSONL reading and writing
* Added staging brick for CSV format for Prodigy
* Added staging brick for Prodigy
* Added ability to upload LabelStudio annotations
* Added text_field and id_field to stage_for_label_studio signature

## 0.2.0

* Initial release of unstructured<|MERGE_RESOLUTION|>--- conflicted
+++ resolved
@@ -1,19 +1,4 @@
-## 0.9.2-dev3
-<<<<<<< HEAD
-=======
-=======
-
-### Enhancements
-
-### Features
-
-* Adds Sharepoint connector.
-
-### Fixes
-
-## 0.9.2-dev2
-=======
->>>>>>> dee9b405
+## 0.9.2-dev4
 
 ### Enhancements
 
@@ -23,6 +8,7 @@
 
 ### Features
 
+* Adds Sharepoint connector.
 * Add Airtable Connector to be able to pull views/tables/bases from an Airtable organization.
 
 ### Fixes
