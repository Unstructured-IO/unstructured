--- conflicted
+++ resolved
@@ -1,16 +1,18 @@
-<<<<<<< HEAD
-## 0.6.5-dev1
+## 0.6.6-dev0
 
 ### Enhancements
 
 * Added an additional trace logger for NLP debugging.
-=======
+
+### Features
+
+### Fixes
+
 ## 0.6.5
 
 ### Enhancements
 
 * Added support for SpooledTemporaryFile file argument.
->>>>>>> b52638f8
 
 ### Features
 
