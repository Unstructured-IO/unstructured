--- conflicted
+++ resolved
@@ -1,17 +1,4 @@
 ## 0.5.3-dev1
-<<<<<<< HEAD
-=======
-
-### Enhancements
-
-### Features
-
-* Add optional `encoding` argument to the `partition_(text/email/html)` functions.
-
-### Fixes
-
-## 0.5.3-dev0
->>>>>>> 64efcc0e
 
 ### Enhancements
 
@@ -19,6 +6,7 @@
 
 * Add `--wikipedia-auto-suggest` argument to the ingest CLI to disable automatic redirection
   to pages with similar names.
+* Add optional `encoding` argument to the `partition_(text/email/html)` functions.
 
 ### Fixes
 
