--- conflicted
+++ resolved
@@ -6,12 +6,9 @@
 * **Add functionality to save embedded images in PDF's separately as images** This allows users to save embedded images in PDF's separately as images, given some directory path. The saved image path is written to the metadata for the Image element. Downstream applications may benefit by providing users with image links from relevant "hits."
 * **Azure Cognite Search destination connector** New Azure Cognitive Search destination connector added to ingest CLI.  Users may now use `unstructured-ingest` to write partitioned data from over 20 data sources (so far) to an Azure Cognitive Search index.
 * **Improves salesforce partitioning** Partitions Salesforce data as xlm instead of text for improved detail and flexibility. Partitions htmlbody instead of textbody for Salesforce emails. Importance: Allows all Salesforce fields to be ingested and gives Salesforce emails more detailed partitioning.
-<<<<<<< HEAD
-* **Improves hierarchy from docx files by leveraging natural hierarchies built into docx documents**  Hierarchy can now be detected from an indentation level for list bullets/numbers and by style name (e.g. Heading 1, List Bullet 2, List Number).  
-=======
 * **Add document level language detection functionality.** Introduces the "auto" default for the languages param, which then detects the languages present in the document using the `langdetect` package. Adds the document languages as ISO 639-3 codes to the element metadata. Implemented only for the partition_text function to start.
 * **PPTX partitioner refactored in preparation for enhancement.** Behavior should be unchanged except that shapes enclosed in a group-shape are now included, as many levels deep as required (a group-shape can itself contain a group-shape).
->>>>>>> ab29de8d
+* **Improves hierarchy from docx files by leveraging natural hierarchies built into docx documents**  Hierarchy can now be detected from an indentation level for list bullets/numbers and by style name (e.g. Heading 1, List Bullet 2, List Number).  
 
 ### Features
 
