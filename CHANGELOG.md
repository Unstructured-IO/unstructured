--- conflicted
+++ resolved
@@ -1,19 +1,12 @@
-<<<<<<< HEAD
-## 0.14.10-dev6
-=======
-## 0.14.10-dev11
->>>>>>> caea73c8
+## 0.14.10-dev12
 
 ### Enhancements
 
 * **Update unstructured-client dependency** Change unstructured-client dependency pin back to
   greater than min version and updated tests that were failing given the update.
 * **`.doc` files are now supported in the `arm64` image.**. `libreoffice24` is added to the `arm64` image, meaning `.doc` files are now supported. We have follow on work planned to investigate adding `.ppt` support for `arm64` as well.
-<<<<<<< HEAD
+* Add table detection metrics: recall, precision and f1
 * Remove unused _with_spans metrics
-=======
-* Add table detection metrics: recall, precision and f1
->>>>>>> caea73c8
 
 ### Features
 
