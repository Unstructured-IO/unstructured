--- conflicted
+++ resolved
@@ -1,27 +1,25 @@
-<<<<<<< HEAD
-## 0.9.2-dev3
-
-### Features
-
-* Adds Sharepoint connector.
-=======
-## 0.9.2
->>>>>>> 67799184
+## 0.9.3-dev0
 
 ### Enhancements
 
 * Add `unique_element_ids` kwarg to partition functions. If `True`, will use a UUID
   for element IDs instead of a SHA-256 hash.
+
+### Features
+
+### Fixes
+
+## 0.9.2
+
+### Enhancements
+
 * Update table extraction section in API documentation to sync with change in Prod API
 * Update Notion connector to extract to html
-<<<<<<< HEAD
 * Added UUID option for `element_id`
-=======
 * Bump unstructured-inference==0.5.9:
   - better caching of models
   - another version of detectron2 available, though the default layout model is unchanged
 * Added UUID option for element_id
->>>>>>> 67799184
 
 ### Features
 
