--- conflicted
+++ resolved
@@ -1,8 +1,4 @@
-<<<<<<< HEAD
-## 0.12.1-dev4
-=======
-## 0.12.1-dev6
->>>>>>> d7980b36
+## 0.12.1-dev7
 
 ### Enhancements
 
