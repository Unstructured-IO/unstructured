## 0.6.7-dev2

### Enhancements

<<<<<<< HEAD
* Add `file_directory` to metadata
=======
* Added a `--partition-strategy` parameter to unstructured-ingest so that users can specify
  partition strategy in CLI. For example, `--partition-strategy fast`.
>>>>>>> 5b6f11bb
* Added metadata for filetype.

### Features

### Fixes

* Makes `pytesseract` a function level import in `partition_pdf` so you can use the `"fast"`
  or `"hi_res"` strategies if `pytesseract` is not installed. Also adds the
  `required_dependencies` decorator for the `"hi_res"` and `"ocr_only"` strategies.

## 0.6.6

### Enhancements

* Adds an `"auto"` strategy that chooses the partitioning strategy based on document
  characteristics and function kwargs. This is the new default strategy for `partition_pdf`
  and `partition_image`. Users can maintain existing behavior by explicitly setting
  `strategy="hi_res"`.
* Added an additional trace logger for NLP debugging.
* Add `get_date` method to `ElementMetadata` for converting the datestring to a `datetime` object.
* Cleanup the `filename` attribute on `ElementMetadata` to remove the full filepath.

### Features

* Added table reading as html with URL parsing to `partition_docx` in docx
* Added metadata field for text_as_html for docx files

### Fixes

* `fileutils/file_type` check json and eml decode ignore error
* `partition_email` was updated to more flexibly handle deviations from the RFC-2822 standard.
  The time in the metadata returns `None` if the time does not match RFC-2822 at all.
* Include all metadata fields when converting to dataframe or CSV

## 0.6.5

### Enhancements

* Added support for SpooledTemporaryFile file argument.

### Features

### Fixes


## 0.6.4

### Enhancements

* Added an "ocr_only" strategy for `partition_pdf`. Refactored the strategy decision
  logic into its own module.

### Features

### Fixes

## 0.6.3

### Enhancements

* Add an "ocr_only" strategy for `partition_image`.

### Features

* Added `partition_multiple_via_api` for partitioning multiple documents in a single REST
  API call.
* Added `stage_for_baseplate` function to prepare outputs for ingestion into Baseplate.
* Added `partition_odt` for processing Open Office documents.

### Fixes

* Updates the grouping logic in the `partition_pdf` fast strategy to group together text
  in the same bounding box.

## 0.6.2

### Enhancements

* Added logic to `partition_pdf` for detecting copy protected PDFs and falling back
  to the hi res strategy when necessary.

### Features

* Add `partition_via_api` for partitioning documents through the hosted API.

### Fixes

* Fix how `exceeds_cap_ratio` handles empty (returns `True` instead of `False`)
* Updates `detect_filetype` to properly detect JSONs when the MIME type is `text/plain`.

## 0.6.1

### Enhancements

* Updated the table extraction parameter name to be more descriptive

### Features

### Fixes

## 0.6.0

### Enhancements

* Adds an `ssl_verify` kwarg to `partition` and `partition_html` to enable turning off
  SSL verification for HTTP requests. SSL verification is on by default.
* Allows users to pass in ocr language to `partition_pdf` and `partition_image` through
  the `ocr_language` kwarg. `ocr_language` corresponds to the code for the language pack
  in Tesseract. You will need to install the relevant Tesseract language pack to use a
  given language.

### Features

* Table extraction is now possible for pdfs from `partition` and `partition_pdf`.
* Adds support for extracting attachments from `.msg` files

### Fixes

* Adds an `ssl_verify` kwarg to `partition` and `partition_html` to enable turning off
  SSL verification for HTTP requests. SSL verification is on by default.

## 0.5.13

### Enhancements

* Allow headers to be passed into `partition` when `url` is used.

### Features

* `bytes_string_to_string` cleaning brick for bytes string output.

### Fixes

* Fixed typo in call to `exactly_one` in `partition_json`
* unstructured-documents encode xml string if document_tree is `None` in `_read_xml`.
* Update to `_read_xml` so that Markdown files with embedded HTML process correctly.
* Fallback to "fast" strategy only emits a warning if the user specifies the "hi_res" strategy.
* unstructured-partition-text_type exceeds_cap_ratio fix returns and how capitalization ratios are calculated
* `partition_pdf` and `partition_text` group broken paragraphs to avoid fragmented `NarrativeText` elements.
* .json files resolved as "application/json" on centos7 (or other installs with older libmagic libs)

## 0.5.12

### Enhancements

* Add OS mimetypes DB to docker image, mainly for unstructured-api compat.
* Use the image registry as a cache when building Docker images.
* Adds the ability for `partition_text` to group together broken paragraphs.
* Added method to utils to allow date time format validation

### Features
* Add Slack connector to pull messages for a specific channel

* Add --partition-by-api parameter to unstructured-ingest
* Added `partition_rtf` for processing rich text files.
* `partition` now accepts a `url` kwarg in addition to `file` and `filename`.

### Fixes

* Allow encoding to be passed into `replace_mime_encodings`.
* unstructured-ingest connector-specific dependencies are imported on demand.
* unstructured-ingest --flatten-metadata supported for local connector.
* unstructured-ingest fix runtime error when using --metadata-include.

## 0.5.11

### Enhancements

### Features

### Fixes

* Guard against null style attribute in docx document elements
* Update HTML encoding to better support foreign language characters

## 0.5.10

### Enhancements

* Updated inference package
* Add sender, recipient, date, and subject to element metadata for emails

### Features

* Added `--download-only` parameter to `unstructured-ingest`

### Fixes

* FileNotFound error when filename is provided but file is not on disk

## 0.5.9

### Enhancements

### Features

### Fixes

* Convert file to str in helper `split_by_paragraph` for `partition_text`

## 0.5.8

### Enhancements

* Update `elements_to_json` to return string when filename is not specified
* `elements_from_json` may take a string instead of a filename with the `text` kwarg
* `detect_filetype` now does a final fallback to file extension.
* Empty tags are now skipped during the depth check for HTML processing.

### Features

* Add local file system to `unstructured-ingest`
* Add `--max-docs` parameter to `unstructured-ingest`
* Added `partition_msg` for processing MSFT Outlook .msg files.

### Fixes

* `convert_file_to_text` now passes through the `source_format` and `target_format` kwargs.
  Previously they were hard coded.
* Partitioning functions that accept a `text` kwarg no longer raise an error if an empty
  string is passed (and empty list of elements is returned instead).
* `partition_json` no longer fails if the input is an empty list.
* Fixed bug in `chunk_by_attention_window` that caused the last word in segments to be cut-off
  in some cases.

### BREAKING CHANGES

* `stage_for_transformers` now returns a list of elements, making it consistent with other
  staging bricks

## 0.5.7

### Enhancements

* Refactored codebase using `exactly_one`
* Adds ability to pass headers when passing a url in partition_html()
* Added optional `content_type` and `file_filename` parameters to `partition()` to bypass file detection

### Features

* Add `--flatten-metadata` parameter to `unstructured-ingest`
* Add `--fields-include` parameter to `unstructured-ingest`

### Fixes

## 0.5.6

### Enhancements

* `contains_english_word()`, used heavily in text processing, is 10x faster.

### Features

* Add `--metadata-include` and `--metadata-exclude` parameters to `unstructured-ingest`
* Add `clean_non_ascii_chars` to remove non-ascii characters from unicode string

### Fixes

* Fix problem with PDF partition (duplicated test)

## 0.5.4

### Enhancements

* Added Biomedical literature connector for ingest cli.
* Add `FsspecConnector` to easily integrate any existing `fsspec` filesystem as a connector.
* Rename `s3_connector.py` to `s3.py` for readability and consistency with the
  rest of the connectors.
* Now `S3Connector` relies on `s3fs` instead of on `boto3`, and it inherits
  from `FsspecConnector`.
* Adds an `UNSTRUCTURED_LANGUAGE_CHECKS` environment variable to control whether or not language
  specific checks like vocabulary and POS tagging are applied. Set to `"true"` for higher
  resolution partitioning and `"false"` for faster processing.
* Improves `detect_filetype` warning to include filename when provided.
* Adds a "fast" strategy for partitioning PDFs with PDFMiner. Also falls back to the "fast"
  strategy if detectron2 is not available.
* Start deprecation life cycle for `unstructured-ingest --s3-url` option, to be deprecated in
  favor of `--remote-url`.

### Features

* Add `AzureBlobStorageConnector` based on its `fsspec` implementation inheriting
from `FsspecConnector`
* Add `partition_epub` for partitioning e-books in EPUB3 format.

### Fixes

* Fixes processing for text files with `message/rfc822` MIME type.
* Open xml files in read-only mode when reading contents to construct an XMLDocument.

## 0.5.3

### Enhancements

* `auto.partition()` can now load Unstructured ISD json documents.
* Simplify partitioning functions.
* Improve logging for ingest CLI.

### Features

* Add `--wikipedia-auto-suggest` argument to the ingest CLI to disable automatic redirection
  to pages with similar names.
* Add setup script for Amazon Linux 2
* Add optional `encoding` argument to the `partition_(text/email/html)` functions.
* Added Google Drive connector for ingest cli.
* Added Gitlab connector for ingest cli.

### Fixes

## 0.5.2

### Enhancements

* Fully move from printing to logging.
* `unstructured-ingest` now uses a default `--download_dir` of `$HOME/.cache/unstructured/ingest`
rather than a "tmp-ingest-" dir in the working directory.

### Features

### Fixes

* `setup_ubuntu.sh` no longer fails in some contexts by interpreting
`DEBIAN_FRONTEND=noninteractive` as a command
* `unstructured-ingest` no longer re-downloads files when --preserve-downloads
is used without --download-dir.
* Fixed an issue that was causing text to be skipped in some HTML documents.

## 0.5.1

### Enhancements

### Features

### Fixes

* Fixes an error causing JavaScript to appear in the output of `partition_html` sometimes.
* Fix several issues with the `requires_dependencies` decorator, including the error message
  and how it was used, which had caused an error for `unstructured-ingest --github-url ...`.

## 0.5.0

### Enhancements

* Add `requires_dependencies` Python decorator to check dependencies are installed before
  instantiating a class or running a function

### Features

* Added Wikipedia connector for ingest cli.

### Fixes

* Fix `process_document` file cleaning on failure
* Fixes an error introduced in the metadata tracking commit that caused `NarrativeText`
  and `FigureCaption` elements to be represented as `Text` in HTML documents.

## 0.4.16

### Enhancements

* Fallback to using file extensions for filetype detection if `libmagic` is not present

### Features

* Added setup script for Ubuntu
* Added GitHub connector for ingest cli.
* Added `partition_md` partitioner.
* Added Reddit connector for ingest cli.

### Fixes

* Initializes connector properly in ingest.main::MainProcess
* Restricts version of unstructured-inference to avoid multithreading issue

## 0.4.15

### Enhancements

* Added `elements_to_json` and `elements_from_json` for easier serialization/deserialization
* `convert_to_dict`, `dict_to_elements` and `convert_to_csv` are now aliases for functions
  that use the ISD terminology.

### Fixes

* Update to ensure all elements are preserved during serialization/deserialization

## 0.4.14

* Automatically install `nltk` models in the `tokenize` module.

## 0.4.13

* Fixes unstructured-ingest cli.

## 0.4.12

* Adds console_entrypoint for unstructured-ingest, other structure/doc updates related to ingest.
* Add `parser` parameter to `partition_html`.

## 0.4.11

* Adds `partition_doc` for partitioning Word documents in `.doc` format. Requires `libreoffice`.
* Adds `partition_ppt` for partitioning PowerPoint documents in `.ppt` format. Requires `libreoffice`.

## 0.4.10

* Fixes `ElementMetadata` so that it's JSON serializable when the filename is a `Path` object.

## 0.4.9

* Added ingest modules and s3 connector, sample ingest script
* Default to `url=None` for `partition_pdf` and `partition_image`
* Add ability to skip English specific check by setting the `UNSTRUCTURED_LANGUAGE` env var to `""`.
* Document `Element` objects now track metadata

## 0.4.8

* Modified XML and HTML parsers not to load comments.

## 0.4.7

* Added the ability to pull an HTML document from a url in `partition_html`.
* Added the the ability to get file summary info from lists of filenames and lists
  of file contents.
* Added optional page break to `partition` for `.pptx`, `.pdf`, images, and `.html` files.
* Added `to_dict` method to document elements.
* Include more unicode quotes in `replace_unicode_quotes`.

## 0.4.6

* Loosen the default cap threshold to `0.5`.
* Add a `UNSTRUCTURED_NARRATIVE_TEXT_CAP_THRESHOLD` environment variable for controlling
  the cap ratio threshold.
* Unknown text elements are identified as `Text` for HTML and plain text documents.
* `Body Text` styles no longer default to `NarrativeText` for Word documents. The style information
  is insufficient to determine that the text is narrative.
* Upper cased text is lower cased before checking for verbs. This helps avoid some missed verbs.
* Adds an `Address` element for capturing elements that only contain an address.
* Suppress the `UserWarning` when detectron is called.
* Checks that titles and narrative test have at least one English word.
* Checks that titles and narrative text are at least 50% alpha characters.
* Restricts titles to a maximum word length. Adds a `UNSTRUCTURED_TITLE_MAX_WORD_LENGTH`
  environment variable for controlling the max number of words in a title.
* Updated `partition_pptx` to order the elements on the page

## 0.4.4

* Updated `partition_pdf` and `partition_image` to return `unstructured` `Element` objects
* Fixed the healthcheck url path when partitioning images and PDFs via API
* Adds an optional `coordinates` attribute to document objects
* Adds `FigureCaption` and `CheckBox` document elements
* Added ability to split lists detected in `LayoutElement` objects
* Adds `partition_pptx` for partitioning PowerPoint documents
* LayoutParser models now download from HugginfaceHub instead of DropBox
* Fixed file type detection for XML and HTML files on Amazone Linux

## 0.4.3

* Adds `requests` as a base dependency
* Fix in `exceeds_cap_ratio` so the function doesn't break with empty text
* Fix bug in `_parse_received_data`.
* Update `detect_filetype` to properly handle `.doc`, `.xls`, and `.ppt`.

## 0.4.2

* Added `partition_image` to process documents in an image format.
* Fixed utf-8 encoding error in `partition_email` with attachments for `text/html`

## 0.4.1

* Added support for text files in the `partition` function
* Pinned `opencv-python` for easier installation on Linux

## 0.4.0

* Added generic `partition` brick that detects the file type and routes a file to the appropriate
  partitioning brick.
* Added a file type detection module.
* Updated `partition_html` and `partition_eml` to support file-like objects in 'rb' mode.
* Cleaning brick for removing ordered bullets `clean_ordered_bullets`.
* Extract brick method for ordered bullets `extract_ordered_bullets`.
* Test for `clean_ordered_bullets`.
* Test for `extract_ordered_bullets`.
* Added `partition_docx` for pre-processing Word Documents.
* Added new REGEX patterns to extract email header information
* Added new functions to extract header information `parse_received_data` and `partition_header`
* Added new function to parse plain text files `partition_text`
* Added new cleaners functions `extract_ip_address`, `extract_ip_address_name`, `extract_mapi_id`, `extract_datetimetz`
* Add new `Image` element and function to find embedded images `find_embedded_images`
* Added `get_directory_file_info` for summarizing information about source documents

## 0.3.5

* Add support for local inference
* Add new pattern to recognize plain text dash bullets
* Add test for bullet patterns
* Fix for `partition_html` that allows for processing `div` tags that have both text and child
  elements
* Add ability to extract document metadata from `.docx`, `.xlsx`, and `.jpg` files.
* Helper functions for identifying and extracting phone numbers
* Add new function `extract_attachment_info` that extracts and decodes the attachment
of an email.
* Staging brick to convert a list of `Element`s to a `pandas` dataframe.
* Add plain text functionality to `partition_email`

## 0.3.4

* Python-3.7 compat

## 0.3.3

* Removes BasicConfig from logger configuration
* Adds the `partition_email` partitioning brick
* Adds the `replace_mime_encodings` cleaning bricks
* Small fix to HTML parsing related to processing list items with sub-tags
* Add `EmailElement` data structure to store email documents

## 0.3.2

* Added `translate_text` brick for translating text between languages
* Add an `apply` method to make it easier to apply cleaners to elements

## 0.3.1

* Added \_\_init.py\_\_ to `partition`

## 0.3.0

* Implement staging brick for Argilla. Converts lists of `Text` elements to `argilla` dataset classes.
* Removing the local PDF parsing code and any dependencies and tests.
* Reorganizes the staging bricks in the unstructured.partition module
* Allow entities to be passed into the Datasaur staging brick
* Added HTML escapes to the `replace_unicode_quotes` brick
* Fix bad responses in partition_pdf to raise ValueError
* Adds `partition_html` for partitioning HTML documents.

## 0.2.6

* Small change to how \_read is placed within the inheritance structure since it doesn't really apply to pdf
* Add partitioning brick for calling the document image analysis API

## 0.2.5

* Update python requirement to >=3.7

## 0.2.4

* Add alternative way of importing `Final` to support google colab

## 0.2.3

* Add cleaning bricks for removing prefixes and postfixes
* Add cleaning bricks for extracting text before and after a pattern

## 0.2.2

* Add staging brick for Datasaur

## 0.2.1

* Added brick to convert an ISD dictionary to a list of elements
* Update `PDFDocument` to use the `from_file` method
* Added staging brick for CSV format for ISD (Initial Structured Data) format.
* Added staging brick for separating text into attention window size chunks for `transformers`.
* Added staging brick for LabelBox.
* Added ability to upload LabelStudio predictions
* Added utility function for JSONL reading and writing
* Added staging brick for CSV format for Prodigy
* Added staging brick for Prodigy
* Added ability to upload LabelStudio annotations
* Added text_field and id_field to stage_for_label_studio signature

## 0.2.0

* Initial release of unstructured<|MERGE_RESOLUTION|>--- conflicted
+++ resolved
@@ -2,12 +2,9 @@
 
 ### Enhancements
 
-<<<<<<< HEAD
 * Add `file_directory` to metadata
-=======
 * Added a `--partition-strategy` parameter to unstructured-ingest so that users can specify
   partition strategy in CLI. For example, `--partition-strategy fast`.
->>>>>>> 5b6f11bb
 * Added metadata for filetype.
 
 ### Features
