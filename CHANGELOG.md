<<<<<<< HEAD
## 0.10.29-dev4
=======
## 0.10.29-dev11
>>>>>>> 9f7ff4fd

### Enhancements

* **Add include_header argument for partition_csv and partition_tsv** Now supports retaining header rows in CSV and TSV documents element partitioning.
* **Add retry logic for all source connectors** All http calls being made by the ingest source connectors have been isolated and wrapped by the `SourceConnectionNetworkError` custom error, which triggers the retry logic, if enabled, in the ingest pipeline.
* **Google Drive source connector supports credentials from memory** Originally, the connector expected a filepath to pull the credentials from when creating the client. This was expanded to support passing that information from memory as a dict if access to the file system might not be available.
<<<<<<< HEAD
* **Incorporate multiple embedding model options into ingest** Problem: Ingest pipeline already supported embedding functionality, however users might want to use different types of embedding providers. Enhancement: Extend ingest pipeline so that users can specify and embed via a particular embedding provider from a range of options.
=======
* **Add support for generic partition configs in ingest cli** Along with the explicit partition options supported by the cli, an `additional_partition_args` arg was added to allow users to pass in any other arguments that should be added when calling partition(). This helps keep any changes to the input parameters of the partition() exposed in the CLI.
>>>>>>> 9f7ff4fd

### Features

* **Allow setting table crop parameter** In certain circumstances, adjusting the table crop padding may improve table.

### Fixes

* **Fixes `partition_text` to prevent empty elements** Adds a check to filter out empty bullets.
* **Handle empty string for `ocr_languages` with values for `languages`** Some API users ran into an issue with sending `languages` params because the API defaulted to also using an empty string for `ocr_languages`. This update handles situations where `languages` is defined and `ocr_languages` is an empty string.
* **Fix PDF tried to loop through None** Previously the PDF annotation extraction tried to loop through `annots` that resolved out as None. A logical check added to avoid such error.
* **Ingest session handler not being shared correctly** All ingest docs that leverage the session handler should only need to set it once per process. It was recreating it each time because the right values weren't being set nor available given how dataclasses work in python.
* **Ingest download-only fix.** Previously the download only flag was being checked after the doc factory pipeline step, which occurs before the files are actually downloaded by the source node. This check was moved after the source node to allow for the files to be downloaded first before exiting the pipeline.
* **Fix flaky chunk-metadata.** Prior implementation was sensitive to element order in the section resulting in metadata values sometimes being dropped. Also, not all metadata items can be consolidated across multiple elements (e.g. coordinates) and so are now dropped from consolidated metadata.

## 0.10.28

### Enhancements

* **Add table structure evaluation helpers** Adds functions to evaluate the similarity between predicted table structure and actual table structure.
* **Use `yolox` by default for table extraction when partitioning pdf/image** `yolox` model provides higher recall of the table regions than the quantized version and it is now the default element detection model when `infer_table_structure=True` for partitioning pdf/image files
* **Remove pdfminer elements from inside tables** Previously, when using `hi_res` some elements where extracted using pdfminer too, so we removed pdfminer from the tables pipeline to avoid duplicated elements.
* **Fsspec downstream connectors** New destination connector added to ingest CLI, users may now use `unstructured-ingest` to write to any of the following:
  * Azure
  * Box
  * Dropbox
  * Google Cloud Service

### Features

* **Update `ocr_only` strategy in `partition_pdf()`** Adds the functionality to get accurate coordinate data when partitioning PDFs and Images with the `ocr_only` strategy.

### Fixes
* **Fixed SharePoint permissions for the fetching to be opt-in** Problem: Sharepoint permissions were trying to be fetched even when no reletad cli params were provided, and this gave an error due to values for those keys not existing. Fix: Updated getting keys to be with .get() method and changed the "skip-check" to check individual cli params rather than checking the existance of a config object.

* **Fixes issue where tables from markdown documents were being treated as text** Problem: Tables from markdown documents were being treated as text, and not being extracted as tables. Solution: Enable the `tables` extension when instantiating the `python-markdown` object. Importance: This will allow users to extract structured data from tables in markdown documents.
* **Fix wrong logger for paddle info** Replace the logger from unstructured-inference with the logger from unstructured for paddle_ocr.py module.
* **Fix ingest pipeline to be able to use chunking and embedding together** Problem: When ingest pipeline was using chunking and embedding together, embedding outputs were empty and the outputs of chunking couldn't be re-read into memory and be forwarded to embeddings. Fix: Added CompositeElement type to TYPE_TO_TEXT_ELEMENT_MAP to be able to process CompositeElements with unstructured.staging.base.isd_to_elements
* **Fix unnecessary mid-text chunk-splitting.** The "pre-chunker" did not consider separator blank-line ("\n\n") length when grouping elements for a single chunk. As a result, sections were frequently over-populated producing a over-sized chunk that required mid-text splitting.
* **Fix frequent dissociation of title from chunk.** The sectioning algorithm included the title of the next section with the prior section whenever it would fit, frequently producing association of a section title with the prior section and dissociating it from its actual section. Fix this by performing combination of whole sections only.
* **Fix PDF attempt to get dict value from string.** Fixes a rare edge case that prevented some PDF's from being partitioned. The `get_uris_from_annots` function tried to access the dictionary value of a string instance variable. Assign `None` to the annotation variable if the instance type is not dictionary to avoid the erroneous attempt.

## 0.10.27

### Enhancements

* **Leverage dict to share content across ingest pipeline** To share the ingest doc content across steps in the ingest pipeline, this was updated to use a multiprocessing-safe dictionary so changes get persisted and each step has the option to modify the ingest docs in place.

### Features

### Fixes

* **Removed `ebooklib` as a dependency** `ebooklib` is licensed under AGPL3, which is incompatible with the Apache 2.0 license. Thus it is being removed.
* **Caching fixes in ingest pipeline** Previously, steps like the source node were not leveraging parameters such as `re_download` to dictate if files should be forced to redownload rather than use what might already exist locally.

## 0.10.26

### Enhancements

* **Add text CCT CI evaluation workflow** Adds cct text extraction evaluation metrics to the current ingest workflow to measure the performance of each file extracted as well as aggregated-level performance.

### Features

* **Functionality to catch and classify overlapping/nested elements** Method to identify overlapping-bboxes cases within detected elements in a document. It returns two values: a boolean defining if there are overlapping elements present, and a list reporting them with relevant metadata. The output includes information about the `overlapping_elements`, `overlapping_case`, `overlapping_percentage`, `largest_ngram_percentage`, `overlap_percentage_total`, `max_area`, `min_area`, and `total_area`.
* **Add Local connector source metadata** python's os module used to pull stats from local file when processing via the local connector and populates fields such as last modified time, created time.

### Fixes

* **Fixes elements partitioned from an image file missing certain metadata** Metadata for image files, like file type, was being handled differently from other file types. This caused a bug where other metadata, like the file name, was being missed. This change brought metadata handling for image files to be more in line with the handling for other file types so that file name and other metadata fields are being captured.
* **Adds `typing-extensions` as an explicit dependency** This package is an implicit dependency, but the module is being imported directly in `unstructured.documents.elements` so the dependency should be explicit in case changes in other dependencies lead to `typing-extensions` being dropped as a dependency.
* **Stop passing `extract_tables` to `unstructured-inference` since it is now supported in `unstructured` instead** Table extraction previously occurred in `unstructured-inference`, but that logic, except for the table model itself, is now a part of the `unstructured` library. Thus the parameter triggering table extraction is no longer passed to the `unstructured-inference` package. Also noted the table output regression for PDF files.
* **Fix a bug in Table partitioning** Previously the `skip_infer_table_types` variable used in `partition` was not being passed down to specific file partitioners. Now you can utilize the `skip_infer_table_types` list variable when calling `partition` to specify the filetypes for which you want to skip table extraction, or the `infer_table_structure` boolean variable on the file specific partitioning function.
* **Fix partition docx without sections** Some docx files, like those from teams output, do not contain sections and it would produce no results because the code assumes all components are in sections. Now if no sections is detected from a document we iterate through the paragraphs and return contents found in the paragraphs.
* **Fix out-of-order sequencing of split chunks.** Fixes behavior where "split" chunks were inserted at the beginning of the chunk sequence. This would produce a chunk sequence like [5a, 5b, 3a, 3b, 1, 2, 4] when sections 3 and 5 exceeded `max_characters`.
* **Deserialization of ingest docs fixed** When ingest docs are being deserialized as part of the ingest pipeline process (cli), there were certain fields that weren't getting persisted (metadata and date processed). The from_dict method was updated to take these into account and a unit test added to check.
* **Map source cli command configs when destination set** Due to how the source connector is dynamically called when the destination connector is set via the CLI, the configs were being set incorrectoy, causing the source connector to break. The configs were fixed and updated to take into account Fsspec-specific connectors.

## 0.10.25

### Enhancements

* **Duplicate CLI param check** Given that many of the options associated with the `Click` based cli ingest commands are added dynamically from a number of configs, a check was incorporated to make sure there were no duplicate entries to prevent new configs from overwriting already added options.
* **Ingest CLI refactor for better code reuse** Much of the ingest cli code can be templated and was a copy-paste across files, adding potential risk. Code was refactored to use a base class which had much of the shared code templated.

### Features

* **Table OCR refactor** support Table OCR with pre-computed OCR data to ensure we only do one OCR for entrie document. User can specify
ocr agent tesseract/paddle in environment variable `OCR_AGENT` for OCRing the entire document.
* **Adds accuracy function** The accuracy scoring was originally an option under `calculate_edit_distance`. For easy function call, it is now a wrapper around the original function that calls edit_distance and return as "score".
* **Adds HuggingFaceEmbeddingEncoder** The HuggingFace Embedding Encoder uses a local embedding model as opposed to using an API.
* **Add AWS bedrock embedding connector** `unstructured.embed.bedrock` now provides a connector to use AWS bedrock's `titan-embed-text` model to generate embeddings for elements. This features requires valid AWS bedrock setup and an internet connectionto run.

### Fixes

* **Import PDFResourceManager more directly** We were importing `PDFResourceManager` from `pdfminer.converter` which was causing an error for some users. We changed to import from the actual location of `PDFResourceManager`, which is `pdfminer.pdfinterp`.
* **Fix language detection of elements with empty strings** This resolves a warning message that was raised by `langdetect` if the language was attempted to be detected on an empty string. Language detection is now skipped for empty strings.
* **Fix chunks breaking on regex-metadata matches.** Fixes "over-chunking" when `regex_metadata` was used, where every element that contained a regex-match would start a new chunk.
* **Fix regex-metadata match offsets not adjusted within chunk.** Fixes incorrect regex-metadata match start/stop offset in chunks where multiple elements are combined.
* **Map source cli command configs when destination set** Due to how the source connector is dynamically called when the destination connector is set via the CLI, the configs were being set incorrectoy, causing the source connector to break. The configs were fixed and updated to take into account Fsspec-specific connectors.
* **Fix metrics folder not discoverable** Fixes issue where unstructured/metrics folder is not discoverable on PyPI by adding an `__init__.py` file under the folder.
* **Fix a bug when `parition_pdf` get `model_name=None`** In API usage the `model_name` value is `None` and the `cast` function in `partition_pdf` would return `None` and lead to attribution error. Now we use `str` function to explicit convert the content to string so it is garanteed to have `starts_with` and other string functions as attributes
* **Fix html partition fail on tables without `tbody` tag** HTML tables may sometimes just contain headers without body (`tbody` tag)

## 0.10.24

### Enhancements

* **Improve natural reading order** Some `OCR` elements with only spaces in the text have full-page width in the bounding box, which causes the `xycut` sorting to not work as expected. Now the logic to parse OCR results removes any elements with only spaces (more than one space).
* **Ingest compression utilities and fsspec connector support** Generic utility code added to handle files that get pulled from a source connector that are either tar or zip compressed and uncompress them locally. This is then processed using a local source connector. Currently this functionality has been incorporated into the fsspec connector and all those inheriting from it (currently: Azure Blob Storage, Google Cloud Storage, S3, Box, and Dropbox).
* **Ingest destination connectors support for writing raw list of elements** Along with the default write method used in the ingest pipeline to write the json content associated with the ingest docs, each destination connector can now also write a raw list of elements to the desired downstream location without having an ingest doc associated with it.

### Features

* **Adds element type percent match function** In order to evaluate the element type extracted, we add a function that calculates the matched percentage between two frequency dictionary.

### Fixes

* **Fix paddle model file not discoverable** Fixes issue where ocr_models/paddle_ocr.py file is not discoverable on PyPI by adding
an `__init__.py` file under the folder.
* **Chipper v2 Fixes** Includes fix for a memory leak and rare last-element bbox fix. (unstructured-inference==0.7.7)
* **Fix image resizing issue** Includes fix related to resizing images in the tables pipeline. (unstructured-inference==0.7.6)

## 0.10.23

### Enhancements

* **Add functionality to limit precision when serializing to json** Precision for `points` is limited to 1 decimal point if coordinates["system"] == "PixelSpace" (otherwise 2 decimal points?). Precision for `detection_class_prob` is limited to 5 decimal points.
* **Fix csv file detection logic when mime-type is text/plain** Previously the logic to detect csv file type was considering only first row's comma count comparing with the header_row comma count and both the rows being same line the result was always true, Now the logic is changed to consider the comma's count for all the lines except first line and compare with header_row comma count.
* **Improved inference speed for Chipper V2** API requests with 'hi_res_model_name=chipper' now have ~2-3x faster responses.

### Features

### Fixes

* **Cleans up temporary files after conversion** Previously a file conversion utility was leaving temporary files behind on the filesystem without removing them when no longer needed. This fix helps prevent an accumulation of temporary files taking up excessive disk space.
* **Fixes `under_non_alpha_ratio` dividing by zero** Although this function guarded against a specific cause of division by zero, there were edge cases slipping through like strings with only whitespace. This update more generally prevents the function from performing a division by zero.
* **Fix languages default** Previously the default language was being set to English when elements didn't have text or if langdetect could not detect the language. It now defaults to None so there is not misleading information about the language detected.
* **Fixes recursion limit error that was being raised when partitioning Excel documents of a certain size** Previously we used a recursive method to find subtables within an excel sheet. However this would run afoul of Python's recursion depth limit when there was a contiguous block of more than 1000 cells within a sheet. This function has been updated to use the NetworkX library which avoids Python recursion issues.

## 0.10.22

### Enhancements

* **bump `unstructured-inference` to `0.7.3`** The updated version of `unstructured-inference` supports a new version of the Chipper model, as well as a cleaner schema for its output classes. Support is included for new inference features such as hierarchy and ordering.
* **Expose skip_infer_table_types in ingest CLI.** For each connector a new `--skip-infer-table-types` parameter was added to map to the `skip_infer_table_types` partition argument. This gives more granular control to unstructured-ingest users, allowing them to specify the file types for which we should attempt table extraction.
* **Add flag to ingest CLI to raise error if any single doc fails in pipeline** Currently if a single doc fails in the pipeline, the whole thing halts due to the error. This flag defaults to log an error but continue with the docs it can.
* **Emit hyperlink metadata for DOCX file-type.** DOCX partitioner now adds `metadata.links`, `metadata.link_texts` and `metadata.link_urls` for elements that contain a hyperlink that points to an external resource. So-called "jump" links pointing to document internal locations (such as those found in a table-of-contents "jumping" to a chapter or section) are excluded.

### Features

* **Add `elements_to_text` as a staging helper function** In order to get a single clean text output from unstructured for metric calculations, automate the process of extracting text from elements using this function.
* **Adds permissions(RBAC) data ingestion functionality for the Sharepoint connector.** Problem: Role based access control is an important component in many data storage systems. Users may need to pass permissions (RBAC) data to downstream systems when ingesting data. Feature: Added permissions data ingestion functionality to the Sharepoint connector.

### Fixes

* **Fixes PDF list parsing creating duplicate list items** Previously a bug in PDF list item parsing caused removal of other elements and duplication of the list item
* **Fixes duplicated elements** Fixes issue where elements are duplicated when embeddings are generated. This will allow users to generate embeddings for their list of Elements without duplicating/breaking the orginal content.
* **Fixes failure when flagging for embeddings through unstructured-ingest** Currently adding the embedding parameter to any connector results in a failure on the copy stage. This is resolves the issue by adding the IngestDoc to the context map in the embedding node's `run` method. This allows users to specify that connectors fetch embeddings without failure.
* **Fix ingest pipeline reformat nodes not discoverable** Fixes issue where  reformat nodes raise ModuleNotFoundError on import. This was due to the directory was missing `__init__.py` in order to make it discoverable.
* **Fix default language in ingest CLI** Previously the default was being set to english which injected potentially incorrect information to downstream language detection libraries. By setting the default to None allows those libraries to better detect what language the text is in the doc being processed.

## 0.10.21

* **Adds Scarf analytics**.

## 0.10.20

### Enhancements

* **Add document level language detection functionality.** Adds the "auto" default for the languages param to all partitioners. The primary language present in the document is detected using the `langdetect` package. Additional param `detect_language_per_element` is also added for partitioners that return multiple elements. Defaults to `False`.
* **Refactor OCR code** The OCR code for entire page is moved from unstructured-inference to unstructured. On top of continuing support for OCR language parameter, we also support two OCR processing modes, "entire_page" or "individual_blocks".
* **Align to top left when shrinking bounding boxes for `xy-cut` sorting:** Update `shrink_bbox()` to keep top left rather than center.
* **Add visualization script to annotate elements** This script is often used to analyze/visualize elements with coordinates (e.g. partition_pdf()).
* **Adds data source properties to the Jira, Github and Gitlab connectors** These properties (date_created, date_modified, version, source_url, record_locator) are written to element metadata during ingest, mapping elements to information about the document source from which they derive. This functionality enables downstream applications to reveal source document applications, e.g. a link to a GDrive doc, Salesforce record, etc.
* **Improve title detection in pptx documents** The default title textboxes on a pptx slide are now categorized as titles.
* **Improve hierarchy detection in pptx documents** List items, and other slide text are properly nested under the slide title. This will enable better chunking of pptx documents.
* **Refactor of the ingest cli workflow** The refactored approach uses a dynamically set pipeline with a snapshot along each step to save progress and accommodate continuation from a snapshot if an error occurs. This also allows the pipeline to dynamically assign any number of steps to modify the partitioned content before it gets written to a destination.
* **Applies `max_characters=<n>` argument to all element types in `add_chunking_strategy` decorator** Previously this argument was only utilized in chunking Table elements and now applies to all partitioned elements if `add_chunking_strategy` decorator is utilized, further preparing the elements for downstream processing.
* **Add common retry strategy utilities for unstructured-ingest** Dynamic retry strategy with exponential backoff added to Notion source connector.
*
### Features

* **Adds `bag_of_words` and `percent_missing_text` functions** In order to count the word frequencies in two input texts and calculate the percentage of text missing relative to the source document.
* **Adds `edit_distance` calculation metrics** In order to benchmark the cleaned, extracted text with unstructured, `edit_distance` (`Levenshtein distance`) is included.
* **Adds detection_origin field to metadata** Problem: Currently isn't an easy way to find out how an element was created. With this change that information is added. Importance: With this information the developers and users are now able to know how an element was created to make decisions on how to use it. In order tu use this feature
setting UNSTRUCTURED_INCLUDE_DEBUG_METADATA=true is needed.
* **Adds a function that calculates frequency of the element type and its depth** To capture the accuracy of element type extraction, this function counts the occurrences of each unique element type with its depth for use in element metrics.

### Fixes

* **Fix zero division error in annotation bbox size** This fixes the bug where we find annotation bboxes realted to an element that need to divide the intersection size between annotation bbox and element bbox by the size of the annotation bbox
* **Fix prevent metadata module from importing dependencies from unnecessary modules** Problem: The `metadata` module had several top level imports that were only used in and applicable to code related to specific document types, while there were many general-purpose functions. As a result, general-purpose functions couldn't be used without unnecessary dependencies being installed. Fix: moved 3rd party dependency top level imports to inside the functions in which they are used and applied a decorator to check that the dependency is installed and emit a helpful error message if not.
* **Fixes category_depth None value for Title elements** Problem: `Title` elements from `chipper` get `category_depth`= None even when `Headline` and/or `Subheadline` elements are present in the same page. Fix: all `Title` elements with `category_depth` = None should be set to have a depth of 0 instead iff there are `Headline` and/or `Subheadline` element-types present. Importance: `Title` elements should be equivalent html `H1` when nested headings are present; otherwise, `category_depth` metadata can result ambiguous within elements in a page.
* **Tweak `xy-cut` ordering output to be more column friendly** This results in the order of elements more closely reflecting natural reading order which benefits downstream applications. While element ordering from `xy-cut` is usually mostly correct when ordering multi-column documents, sometimes elements from a RHS column will appear before elements in a LHS column. Fix: add swapped `xy-cut` ordering by sorting by X coordinate first and then Y coordinate.
* **Fixes badly initialized Formula** Problem: YoloX contain new types of elements, when loading a document that contain formulas a new element of that class
should be generated, however the Formula class inherits from Element instead of Text. After this change the element is correctly created with the correct class
allowing the document to be loaded. Fix: Change parent class for Formula to Text. Importance: Crucial to be able to load documents that contain formulas.
* **Fixes pdf uri error** An error was encountered when URI type of `GoToR` which refers to pdf resources outside of its own was detected since no condition catches such case. The code is fixing the issue by initialize URI before any condition check.


## 0.10.19

### Enhancements

* **Adds XLSX document level language detection** Enhancing on top of language detection functionality in previous release, we now support language detection within `.xlsx` file type at Element level.
* **bump `unstructured-inference` to `0.6.6`** The updated version of `unstructured-inference` makes table extraction in `hi_res` mode configurable to fine tune table extraction performance; it also improves element detection by adding a deduplication post processing step in the `hi_res` partitioning of pdfs and images.
* **Detect text in HTML Heading Tags as Titles** This will increase the accuracy of hierarchies in HTML documents and provide more accurate element categorization. If text is in an HTML heading tag and is not a list item, address, or narrative text, categorize it as a title.
* **Update python-based docs** Refactor docs to use the actual unstructured code rather than using the subprocess library to run the cli command itself.
* **Adds Table support for the `add_chunking_strategy` decorator to partition functions.** In addition to combining elements under Title elements, user's can now specify the `max_characters=<n>` argument to chunk Table elements into TableChunk elements with `text` and `text_as_html` of length <n> characters. This means partitioned Table results are ready for use in downstream applications without any post processing.
* **Expose endpoint url for s3 connectors** By allowing for the endpoint url to be explicitly overwritten, this allows for any non-AWS data providers supporting the s3 protocol to be supported (i.e. minio).

### Features

* **change default `hi_res` model for pdf/image partition to `yolox`** Now partitioning pdf/image using `hi_res` strategy utilizes `yolox_quantized` model isntead of `detectron2_onnx` model. This new default model has better recall for tables and produces more detailed categories for elements.
* **XLSX can now reads subtables within one sheet** Problem: Many .xlsx files are not created to be read as one full table per sheet. There are subtables, text and header along with more informations to extract from each sheet. Feature: This `partition_xlsx` now can reads subtable(s) within one .xlsx sheet, along with extracting other title and narrative texts. Importance: This enhance the power of .xlsx reading to not only one table per sheet, allowing user to capture more data tables from the file, if exists.
* **Update Documentation on Element Types and Metadata**: We have updated the documentation according to the latest element types and metadata. It includes the common and additional metadata provided by the Partitions and Connectors.

### Fixes

* **Fixes partition_pdf is_alnum reference bug** Problem: The `partition_pdf` when attempt to get bounding box from element experienced a reference before assignment error when the first object is not text extractable.  Fix: Switched to a flag when the condition is met. Importance: Crucial to be able to partition with pdf.
* **Fix various cases of HTML text missing after partition**
  Problem: Under certain circumstances, text immediately after some HTML tags will be misssing from partition result.
  Fix: Updated code to deal with these cases.
  Importance: This will ensure the correctness when partitioning HTML and Markdown documents.
* **Fixes chunking when `detection_class_prob` appears in Element metadata** Problem: when `detection_class_prob` appears in Element metadata, Elements will only be combined by chunk_by_title if they have the same `detection_class_prob` value (which is rare). This is unlikely a case we ever need to support and most often results in no chunking. Fix: `detection_class_prob` is included in the chunking list of metadata keys excluded for similarity comparison. Importance: This change allows `chunk_by_title` to operate as intended for documents which include `detection_class_prob` metadata in their Elements.

## 0.10.18

### Enhancements

* **Better detection of natural reading order in images and PDF's** The elements returned by partition better reflect natural reading order in some cases, particularly in complicated multi-column layouts, leading to better chunking and retrieval for downstream applications. Achieved by improving the `xy-cut` sorting to preprocess bboxes, shrinking all bounding boxes by 90% along x and y axes (still centered around the same center point), which allows projection lines to be drawn where not possible before if layout bboxes overlapped.
* **Improves `partition_xml` to be faster and more memory efficient when partitioning large XML files** The new behavior is to partition iteratively to prevent loading the entire XML tree into memory at once in most use cases.
* **Adds data source properties to SharePoint, Outlook, Onedrive, Reddit, Slack, DeltaTable connectors** These properties (date_created, date_modified, version, source_url, record_locator) are written to element metadata during ingest, mapping elements to information about the document source from which they derive. This functionality enables downstream applications to reveal source document applications, e.g. a link to a GDrive doc, Salesforce record, etc.
* **Add functionality to save embedded images in PDF's separately as images** This allows users to save embedded images in PDF's separately as images, given some directory path. The saved image path is written to the metadata for the Image element. Downstream applications may benefit by providing users with image links from relevant "hits."
* **Azure Cognite Search destination connector** New Azure Cognitive Search destination connector added to ingest CLI.  Users may now use `unstructured-ingest` to write partitioned data from over 20 data sources (so far) to an Azure Cognitive Search index.
* **Improves salesforce partitioning** Partitions Salesforce data as xlm instead of text for improved detail and flexibility. Partitions htmlbody instead of textbody for Salesforce emails. Importance: Allows all Salesforce fields to be ingested and gives Salesforce emails more detailed partitioning.
* **Add document level language detection functionality.** Introduces the "auto" default for the languages param, which then detects the languages present in the document using the `langdetect` package. Adds the document languages as ISO 639-3 codes to the element metadata. Implemented only for the partition_text function to start.
* **PPTX partitioner refactored in preparation for enhancement.** Behavior should be unchanged except that shapes enclosed in a group-shape are now included, as many levels deep as required (a group-shape can itself contain a group-shape).
* **Embeddings support for the SharePoint SourceConnector via unstructured-ingest CLI** The SharePoint connector can now optionally create embeddings from the elements it pulls out during partition and upload those embeddings to Azure Cognitive Search index.
* **Improves hierarchy from docx files by leveraging natural hierarchies built into docx documents**  Hierarchy can now be detected from an indentation level for list bullets/numbers and by style name (e.g. Heading 1, List Bullet 2, List Number).
* **Chunking support for the SharePoint SourceConnector via unstructured-ingest CLI** The SharePoint connector can now optionally chunk the elements pulled out during partition via the chunking unstructured brick. This can be used as a stage before creating embeddings.

### Features

* **Adds `links` metadata in `partition_pdf` for `fast` strategy.** Problem: PDF files contain rich information and hyperlink that Unstructured did not captured earlier. Feature: `partition_pdf` now can capture embedded links within the file along with its associated text and page number. Importance: Providing depth in extracted elements give user a better understanding and richer context of documents. This also enables user to map to other elements within the document if the hyperlink is refered internally.
* **Adds the embedding module to be able to embed Elements** Problem: Many NLP applications require the ability to represent parts of documents in a semantic way. Until now, Unstructured did not have text embedding ability within the core library. Feature: This embedding module is able to track embeddings related data with a class, embed a list of elements, and return an updated list of Elements with the *embeddings* property. The module is also able to embed query strings. Importance: Ability to embed documents or parts of documents will enable users to make use of these semantic representations in different NLP applications, such as search, retrieval, and retrieval augmented generation.

### Fixes

* **Fixes a metadata source serialization bug** Problem: In unstructured elements, when loading an elements json file from the disk, the data_source attribute is assumed to be an instance of DataSourceMetadata and the code acts based on that. However the loader did not satisfy the assumption, and loaded it as a dict instead, causing an error. Fix: Added necessary code block to initialize a DataSourceMetadata object, also refactored DataSourceMetadata.from_dict() method to remove redundant code. Importance: Crucial to be able to load elements (which have data_source fields) from json files.
* **Fixes issue where unstructured-inference was not getting updated** Problem: unstructured-inference was not getting upgraded to the version to match unstructured release when doing a pip install.  Solution: using `pip install unstructured[all-docs]` it will now upgrade both unstructured and unstructured-inference. Importance: This will ensure that the inference library is always in sync with the unstructured library, otherwise users will be using outdated libraries which will likely lead to unintended behavior.
* **Fixes SharePoint connector failures if any document has an unsupported filetype** Problem: Currently the entire connector ingest run fails if a single IngestDoc has an unsupported filetype. This is because a ValueError is raised in the IngestDoc's `__post_init__`. Fix: Adds a try/catch when the IngestConnector runs get_ingest_docs such that the error is logged but all processable documents->IngestDocs are still instantiated and returned. Importance: Allows users to ingest SharePoint content even when some files with unsupported filetypes exist there.
* **Fixes Sharepoint connector server_path issue** Problem: Server path for the Sharepoint Ingest Doc was incorrectly formatted, causing issues while fetching pages from the remote source. Fix: changes formatting of remote file path before instantiating SharepointIngestDocs and appends a '/' while fetching pages from the remote source. Importance: Allows users to fetch pages from Sharepoint Sites.
* **Fixes Sphinx errors.** Fixes errors when running Sphinx `make html` and installs library to suppress warnings.
* **Fixes a metadata backwards compatibility error** Problem: When calling `partition_via_api`, the hosted api may return an element schema that's newer than the current `unstructured`. In this case, metadata fields were added which did not exist in the local `ElementMetadata` dataclass, and `__init__()` threw an error. Fix: remove nonexistent fields before instantiating in `ElementMetadata.from_json()`. Importance: Crucial to avoid breaking changes when adding fields.
* **Fixes issue with Discord connector when a channel returns `None`** Problem: Getting the `jump_url` from a nonexistent Discord `channel` fails. Fix: property `jump_url` is now retrieved within the same context as the messages from the channel. Importance: Avoids cascading issues when the connector fails to fetch information about a Discord channel.
* **Fixes occasionally SIGABTR when writing table with `deltalake` on Linux** Problem: occasionally on Linux ingest can throw a `SIGABTR` when writing `deltalake` table even though the table was written correctly. Fix: put the writing function into a `Process` to ensure its execution to the fullest extent before returning to the main process. Importance: Improves stability of connectors using `deltalake`


* **Fix badly initialized Formula** Problem: YoloX contain new types of elements, when loading a document that contain formulas a new element of that class
should be generated, however the Formula class inherits from Element instead of Text. After this change the element is correctly created with the correct class
allowing the document to be loaded. Fix: Change parent class for Formula to Text. Importance: Crucial to be able to load documents that contain formulas.

## 0.10.16

### Enhancements

* **Adds data source properties to Airtable, Confluence, Discord, Elasticsearch, Google Drive, and Wikipedia connectors** These properties (date_created, date_modified, version, source_url, record_locator) are written to element metadata during ingest, mapping elements to information about the document source from which they derive. This functionality enables downstream applications to reveal source document applications, e.g. a link to a GDrive doc, Salesforce record, etc.
* **DOCX partitioner refactored in preparation for enhancement.** Behavior should be unchanged except in multi-section documents containing different headers/footers for different sections. These will now emit all distinct headers and footers encountered instead of just those for the last section.
* **Add a function to map between Tesseract and standard language codes.** This allows users to input language information to the `languages` param in any Tesseract-supported langcode or any ISO 639 standard language code.
* **Add document level language detection functionality.** Introduces the "auto" default for the languages param, which then detects the languages present in the document using the `langdetect` package. Implemented only for the partition_text function to start.

### Features

### Fixes

* ***Fixes an issue that caused a partition error for some PDF's.** Fixes GH Issue 1460 by bypassing a coordinate check if an element has invalid coordinates.

## 0.10.15


### Enhancements

* **Support for better element categories from the next-generation image-to-text model ("chipper").** Previously, not all of the classifications from Chipper were being mapped to proper `unstructured` element categories so the consumer of the library would see many `UncategorizedText` elements. This fixes the issue, improving the granularity of the element categories outputs for better downstream processing and chunking. The mapping update is:
  * "Threading": `NarrativeText`
  * "Form": `NarrativeText`
  * "Field-Name": `Title`
  * "Value": `NarrativeText`
  * "Link": `NarrativeText`
  * "Headline": `Title` (with `category_depth=1`)
  * "Subheadline": `Title` (with `category_depth=2`)
  * "Abstract": `NarrativeText`
* **Better ListItem grouping for PDF's (fast strategy).** The `partition_pdf` with `fast` strategy previously broke down some numbered list item lines as separate elements. This enhancement leverages the x,y coordinates and bbox sizes to help decide whether the following chunk of text is a continuation of the immediate previous detected ListItem element or not, and not detect it as its own non-ListItem element.
* **Fall back to text-based classification for uncategorized Layout elements for Images and PDF's**. Improves element classification by running existing text-based rules on previously `UncategorizedText` elements.
* **Adds table partitioning for Partitioning for many doc types including: .html, .epub., .md, .rst, .odt, and .msg.** At the core of this change is the .html partition functionality, which is leveraged by the other effected doc types. This impacts many scenarios where `Table` Elements are now propery extracted.
* **Create and add `add_chunking_strategy` decorator to partition functions.** Previously, users were responsible for their own chunking after partitioning elements, often required for downstream applications. Now, individual elements may be combined into right-sized chunks where min and max character size may be specified if `chunking_strategy=by_title`. Relevant elements are grouped together for better downstream results. This enables users immediately use partitioned results effectively in downstream applications (e.g. RAG architecture apps) without any additional post-processing.
* **Adds `languages` as an input parameter and marks `ocr_languages` kwarg for deprecation in pdf, image, and auto partitioning functions.** Previously, language information was only being used for Tesseract OCR for image-based documents and was in a Tesseract specific string format, but by refactoring into a list of standard language codes independent of Tesseract, the `unstructured` library will better support `languages` for other non-image pipelines and/or support for other OCR engines.
* **Removes `UNSTRUCTURED_LANGUAGE` env var usage and replaces `language` with `languages` as an input parameter to unstructured-partition-text_type functions.** The previous parameter/input setup was not user-friendly or scalable to the variety of elements being processed. By refactoring the inputted language information into a list of standard language codes, we can support future applications of the element language such as detection, metadata, and multi-language elements. Now, to skip English specific checks, set the `languages` parameter to any non-English language(s).
* **Adds `xlsx` and `xls` filetype extensions to the `skip_infer_table_types` default list in `partition`.** By adding these file types to the input parameter these files should not go through table extraction. Users can still specify if they would like to extract tables from these filetypes, but will have to set the `skip_infer_table_types` to exclude the desired filetype extension. This avoids mis-representing complex spreadsheets where there may be multiple sub-tables and other content.
* **Better debug output related to sentence counting internals**. Clarify message when sentence is not counted toward sentence count because there aren't enough words, relevant for developers focused on `unstructured`s NLP internals.
* **Faster ocr_only speed for partitioning PDF and images.** Use `unstructured_pytesseract.run_and_get_multiple_output` function to reduce the number of calls to `tesseract` by half when partitioning pdf or image with `tesseract`
* **Adds data source properties to fsspec connectors** These properties (date_created, date_modified, version, source_url, record_locator) are written to element metadata during ingest, mapping elements to information about the document source from which they derive. This functionality enables downstream applications to reveal source document applications, e.g. a link to a GDrive doc, Salesforce record, etc.
* **Add delta table destination connector** New delta table destination connector added to ingest CLI.  Users may now use `unstructured-ingest` to write partitioned data from over 20 data sources (so far) to a Delta Table.
* **Rename to Source and Destination Connectors in the Documentation.** Maintain naming consistency between Connectors codebase and documentation with the first addition to a destination connector.
* **Non-HTML text files now return unstructured-elements as opposed to HTML-elements.** Previously the text based files that went through `partition_html` would return HTML-elements but now we preserve the format from the input using `source_format` argument in the partition call.
* **Adds `PaddleOCR` as an optional alternative to `Tesseract`** for OCR in processing of PDF or Image files, it is installable via the `makefile` command `install-paddleocr`. For experimental purposes only.
* **Bump unstructured-inference** to 0.5.28. This version bump markedly improves the output of table data, rendered as `metadata.text_as_html` in an element. These changes include:
  * add env variable `ENTIRE_PAGE_OCR` to specify using paddle or tesseract on entire page OCR
  * table structure detection now pads the input image by 25 pixels in all 4 directions to improve its recall (0.5.27)
  * support paddle with both cpu and gpu and assume it is pre-installed (0.5.26)
  * fix a bug where `cells_to_html` doesn't handle cells spanning multiple rows properly (0.5.25)
  * remove `cv2` preprocessing step before OCR step in table transformer (0.5.24)

### Features

* **Adds element metadata via `category_depth` with default value None**.
  * This additional metadata is useful for vectordb/LLM, chunking strategies, and retrieval applications.
* **Adds a naive hierarchy for elements via a `parent_id` on the element's metadata**
  * Users will now have more metadata for implementing vectordb/LLM chunking strategies. For example, text elements could be queried by their preceding title element.
  * Title elements created from HTML headings will properly nest

### Fixes

* **`add_pytesseract_bboxes_to_elements` no longer returns `nan` values**. The function logic is now broken into new methods
  `_get_element_box` and `convert_multiple_coordinates_to_new_system`
* **Selecting a different model wasn't being respected when calling `partition_image`.** Problem: `partition_pdf` allows for passing a `model_name` parameter. Given the similarity between the image and PDF pipelines, the expected behavior is that `partition_image` should support the same parameter, but `partition_image` was unintentionally not passing along its `kwargs`. This was corrected by adding the kwargs to the downstream call.
* **Fixes a chunking issue via dropping the field "coordinates".** Problem: chunk_by_title function was chunking each element to its own individual chunk while it needed to group elements into a fewer number of chunks. We've discovered that this happens due to a metadata matching logic in chunk_by_title function, and discovered that elements with different metadata can't be put into the same chunk. At the same time, any element with "coordinates" essentially had different metadata than other elements, due each element locating in different places and having different coordinates. Fix: That is why we have included the key "coordinates" inside a list of excluded metadata keys, while doing this "metadata_matches" comparision. Importance: This change is crucial to be able to chunk by title for documents which include "coordinates" metadata in their elements.

## 0.10.14

### Enhancements

* Update all connectors to use new downstream architecture
  * New click type added to parse comma-delimited string inputs
  * Some CLI options renamed

### Features

### Fixes

## 0.10.13

### Enhancements

* Updated documentation: Added back support doc types for partitioning, more Python codes in the API page,  RAG definition, and use case.
* Updated Hi-Res Metadata: PDFs and Images using Hi-Res strategy now have layout model class probabilities added ot metadata.
* Updated the `_detect_filetype_from_octet_stream()` function to use libmagic to infer the content type of file when it is not a zip file.
* Tesseract minor version bump to 5.3.2

### Features

* Add Jira Connector to be able to pull issues from a Jira organization
* Add `clean_ligatures` function to expand ligatures in text


### Fixes

* `partition_html` breaks on `<br>` elements.
* Ingest error handling to properly raise errors when wrapped
* GH issue 1361: fixes a sortig error that prevented some PDF's from being parsed
* Bump unstructured-inference
  * Brings back embedded images in PDF's (0.5.23)

## 0.10.12

### Enhancements

* Removed PIL pin as issue has been resolved upstream
* Bump unstructured-inference
  * Support for yolox_quantized layout detection model (0.5.20)
* YoloX element types added


### Features

* Add Salesforce Connector to be able to pull Account, Case, Campaign, EmailMessage, Lead

### Fixes


* Bump unstructured-inference
  * Avoid divide-by-zero errors swith `safe_division` (0.5.21)

## 0.10.11

### Enhancements

* Bump unstructured-inference
  * Combine entire-page OCR output with layout-detected elements, to ensure full coverage of the page (0.5.19)

### Features

* Add in ingest cli s3 writer

### Fixes

* Fix a bug where `xy-cut` sorting attemps to sort elements without valid coordinates; now xy cut sorting only works when **all** elements have valid coordinates

## 0.10.10

### Enhancements

* Adds `text` as an input parameter to `partition_xml`.
* `partition_xml` no longer runs through `partition_text`, avoiding incorrect splitting
  on carriage returns in the XML. Since `partition_xml` no longer calls `partition_text`,
  `min_partition` and `max_partition` are no longer supported in `partition_xml`.
* Bump `unstructured-inference==0.5.18`, change non-default detectron2 classification threshold
* Upgrade base image from rockylinux 8 to rockylinux 9
* Serialize IngestDocs to JSON when passing to subprocesses

### Features

### Fixes

- Fix a bug where mismatched `elements` and `bboxes` are passed into `add_pytesseract_bbox_to_elements`

## 0.10.9

### Enhancements

* Fix `test_json` to handle only non-extra dependencies file types (plain-text)

### Features

* Adds `chunk_by_title` to break a document into sections based on the presence of `Title`
  elements.
* add new extraction function `extract_image_urls_from_html` to extract all img related URL from html text.

### Fixes

* Make cv2 dependency optional
* Edit `add_pytesseract_bbox_to_elements`'s (`ocr_only` strategy) `metadata.coordinates.points` return type to `Tuple` for consistency.
* Re-enable test-ingest-confluence-diff for ingest tests
* Fix syntax for ingest test check number of files
* Fix csv and tsv partitioners loosing the first line of the files when creating elements

## 0.10.8

### Enhancements

* Release docker image that installs Python 3.10 rather than 3.8

### Features

### Fixes

## 0.10.7

### Enhancements

### Features

### Fixes

* Remove overly aggressive ListItem chunking for images and PDF's which typically resulted in inchorent elements.

## 0.10.6

### Enhancements

* Enable `partition_email` and `partition_msg` to detect if an email is PGP encryped. If
  and email is PGP encryped, the functions will return an empy list of elements and
  emit a warning about the encrypted content.
* Add threaded Slack conversations into Slack connector output
* Add functionality to sort elements using `xy-cut` sorting approach in `partition_pdf` for `hi_res` and `fast` strategies
* Bump unstructured-inference
  * Set OMP_THREAD_LIMIT to 1 if not set for better tesseract perf (0.5.17)

### Features

* Extract coordinates from PDFs and images when using OCR only strategy and add to metadata

### Fixes

* Update `partition_html` to respect the order of `<pre>` tags.
* Fix bug in `partition_pdf_or_image` where two partitions were called if `strategy == "ocr_only"`.
* Bump unstructured-inference
  * Fix issue where temporary files were being left behind (0.5.16)
* Adds deprecation warning for the `file_filename` kwarg to `partition`, `partition_via_api`,
  and `partition_multiple_via_api`.
* Fix documentation build workflow by pinning dependencies

## 0.10.5

### Enhancements

* Create new CI Pipelines
  - Checking text, xml, email, and html doc tests against the library installed without extras
  - Checking each library extra against their respective tests
* `partition` raises an error and tells the user to install the appropriate extra if a filetype
  is detected that is missing dependencies.
* Add custom errors to ingest
* Bump `unstructured-ingest==0.5.15`
  - Handle an uncaught TesseractError (0.5.15)
  - Add TIFF test file and TIFF filetype to `test_from_image_file` in `test_layout` (0.5.14)
* Use `entire_page` ocr mode for pdfs and images
* Add notes on extra installs to docs
* Adds ability to reuse connections per process in unstructured-ingest

### Features
* Add delta table connector

### Fixes

## 0.10.4
* Pass ocr_mode in partition_pdf and set the default back to individual pages for now
* Add diagrams and descriptions for ingest design in the ingest README

### Features
* Supports multipage TIFF image partitioning

### Fixes

## 0.10.2

### Enhancements
* Bump unstructured-inference==0.5.13:
  - Fix extracted image elements being included in layout merge, addresses the issue
    where an entire-page image in a PDF was not passed to the layout model when using hi_res.

### Features

### Fixes

## 0.10.1

### Enhancements
* Bump unstructured-inference==0.5.12:
  - fix to avoid trace for certain PDF's (0.5.12)
  - better defaults for DPI for hi_res and  Chipper (0.5.11)
  - implement full-page OCR (0.5.10)

### Features

### Fixes

* Fix dead links in repository README (Quick Start > Install for local development, and Learn more > Batch Processing)
* Update document dependencies to include tesseract-lang for additional language support (required for tests to pass)

## 0.10.0

### Enhancements

* Add `include_header` kwarg to `partition_xlsx` and change default behavior to `True`
* Update the `links` and `emphasized_texts` metadata fields

### Features

### Fixes

## 0.9.3

### Enhancements

* Pinned dependency cleanup.
* Update `partition_csv` to always use `soupparser_fromstring` to parse `html text`
* Update `partition_tsv` to always use `soupparser_fromstring` to parse `html text`
* Add `metadata.section` to capture epub table of contents data
* Add `unique_element_ids` kwarg to partition functions. If `True`, will use a UUID
  for element IDs instead of a SHA-256 hash.
* Update `partition_xlsx` to always use `soupparser_fromstring` to parse `html text`
* Add functionality to switch `html` text parser based on whether the `html` text contains emoji
* Add functionality to check if a string contains any emoji characters
* Add CI tests around Notion

### Features

* Add Airtable Connector to be able to pull views/tables/bases from an Airtable organization

### Fixes

* fix pdf partition of list items being detected as titles in OCR only mode
* make notion module discoverable
* fix emails with `Content-Distribution: inline` and `Content-Distribution: attachment` with no filename
* Fix email attachment filenames which had `=` in the filename itself

## 0.9.2


### Enhancements

* Update table extraction section in API documentation to sync with change in Prod API
* Update Notion connector to extract to html
* Added UUID option for `element_id`
* Bump unstructured-inference==0.5.9:
  - better caching of models
  - another version of detectron2 available, though the default layout model is unchanged
* Added UUID option for element_id
* Added UUID option for element_id
* CI improvements to run ingest tests in parallel

### Features

* Adds Sharepoint connector.

### Fixes

* Bump unstructured-inference==0.5.9:
  - ignores Tesseract errors where no text is extracted for tiles that indeed, have no text

## 0.9.1

### Enhancements

* Adds --partition-pdf-infer-table-structure to unstructured-ingest.
* Enable `partition_html` to skip headers and footers with the `skip_headers_and_footers` flag.
* Update `partition_doc` and `partition_docx` to track emphasized texts in the output
* Adds post processing function `filter_element_types`
* Set the default strategy for partitioning images to `hi_res`
* Add page break parameter section in API documentation to sync with change in Prod API
* Update `partition_html` to track emphasized texts in the output
* Update `XMLDocument._read_xml` to create `<p>` tag element for the text enclosed in the `<pre>` tag
* Add parameter `include_tail_text` to `_construct_text` to enable (skip) tail text inclusion
* Add Notion connector

### Features

### Fixes

* Remove unused `_partition_via_api` function
* Fixed emoji bug in `partition_xlsx`.
* Pass `file_filename` metadata when partitioning file object
* Skip ingest test on missing Slack token
* Add Dropbox variables to CI environments
* Remove default encoding for ingest
* Adds new element type `EmailAddress` for recognising email address in the  text
* Simplifies `min_partition` logic; makes partitions falling below the `min_partition`
  less likely.
* Fix bug where ingest test check for number of files fails in smoke test
* Fix unstructured-ingest entrypoint failure

## 0.9.0

### Enhancements

* Dependencies are now split by document type, creating a slimmer base installation.

## 0.8.8

### Enhancements

### Features

### Fixes

* Rename "date" field to "last_modified"
* Adds Box connector

### Fixes

## 0.8.7

### Enhancements

* Put back useful function `split_by_paragraph`

### Features

### Fixes

* Fix argument order in NLTK download step

## 0.8.6

### Enhancements

### Features

### Fixes

* Remove debug print lines and non-functional code

## 0.8.5

### Enhancements

* Add parameter `skip_infer_table_types` to enable (skip) table extraction for other doc types
* Adds optional Unstructured API unit tests in CI
* Tracks last modified date for all document types.
* Add auto_paragraph_grouper to detect new-line and blank-line new paragraph for .txt files.
* refactor the ingest cli to better support expanding supported connectors

## 0.8.3

### Enhancements

### Features

### Fixes

* NLTK now only gets downloaded if necessary.
* Handling for empty tables in Word Documents and PowerPoints.

## 0.8.4

### Enhancements

* Additional tests and refactor of JSON detection.
* Update functionality to retrieve image metadata from a page for `document_to_element_list`
* Links are now tracked in `partition_html` output.
* Set the file's current position to the beginning after reading the file in `convert_to_bytes`
* Add `min_partition` kwarg to that combines elements below a specified threshold and modifies splitting of strings longer than max partition so words are not split.
* set the file's current position to the beginning after reading the file in `convert_to_bytes`
* Add slide notes to pptx
* Add `--encoding` directive to ingest
* Improve json detection by `detect_filetype`

### Features

* Adds Outlook connector
* Add support for dpi parameter in inference library
* Adds Onedrive connector.
* Add Confluence connector for ingest cli to pull the body text from all documents from all spaces in a confluence domain.

### Fixes

* Fixes issue with email partitioning where From field was being assigned the To field value.
* Use the `image_metadata` property of the `PageLayout` instance to get the page image info in the `document_to_element_list`
* Add functionality to write images to computer storage temporarily instead of keeping them in memory for `ocr_only` strategy
* Add functionality to convert a PDF in small chunks of pages at a time for `ocr_only` strategy
* Adds `.txt`, `.text`, and `.tab` to list of extensions to check if file
  has a `text/plain` MIME type.
* Enables filters to be passed to `partition_doc` so it doesn't error with LibreOffice7.
* Removed old error message that's superseded by `requires_dependencies`.
* Removes using `hi_res` as the default strategy value for `partition_via_api` and `partition_multiple_via_api`

## 0.8.1

### Enhancements

* Add support for Python 3.11

### Features

### Fixes

* Fixed `auto` strategy detected scanned document as having extractable text and using `fast` strategy, resulting in no output.
* Fix list detection in MS Word documents.
* Don't instantiate an element with a coordinate system when there isn't a way to get its location data.

## 0.8.0

### Enhancements

* Allow model used for hi res pdf partition strategy to be chosen when called.
* Updated inference package

### Features

* Add `metadata_filename` parameter across all partition functions

### Fixes

* Update to ensure `convert_to_datafame` grabs all of the metadata fields.
* Adjust encoding recognition threshold value in `detect_file_encoding`
* Fix KeyError when `isd_to_elements` doesn't find a type
* Fix `_output_filename` for local connector, allowing single files to be written correctly to the disk

* Fix for cases where an invalid encoding is extracted from an email header.

### BREAKING CHANGES

* Information about an element's location is no longer returned as top-level attributes of an element. Instead, it is returned in the `coordinates` attribute of the element's metadata.

## 0.7.12

### Enhancements

* Adds `include_metadata` kwarg to `partition_doc`, `partition_docx`, `partition_email`, `partition_epub`, `partition_json`, `partition_msg`, `partition_odt`, `partition_org`, `partition_pdf`, `partition_ppt`, `partition_pptx`, `partition_rst`, and `partition_rtf`
### Features

* Add Elasticsearch connector for ingest cli to pull specific fields from all documents in an index.
* Adds Dropbox connector

### Fixes

* Fix tests that call unstructured-api by passing through an api-key
* Fixed page breaks being given (incorrect) page numbers
* Fix skipping download on ingest when a source document exists locally

## 0.7.11

### Enhancements

* More deterministic element ordering when using `hi_res` PDF parsing strategy (from unstructured-inference bump to 0.5.4)
* Make large model available (from unstructured-inference bump to 0.5.3)
* Combine inferred elements with extracted elements (from unstructured-inference bump to 0.5.2)
* `partition_email` and `partition_msg` will now process attachments if `process_attachments=True`
  and a attachment partitioning functions is passed through with `attachment_partitioner=partition`.

### Features

### Fixes

* Fix tests that call unstructured-api by passing through an api-key
* Fixed page breaks being given (incorrect) page numbers
* Fix skipping download on ingest when a source document exists locally

## 0.7.10

### Enhancements

* Adds a `max_partition` parameter to `partition_text`, `partition_pdf`, `partition_email`,
  `partition_msg` and `partition_xml` that sets a limit for the size of an individual
  document elements. Defaults to `1500` for everything except `partition_xml`, which has
  a default value of `None`.
* DRY connector refactor

### Features

* `hi_res` model for pdfs and images is selectable via environment variable.

### Fixes

* CSV check now ignores escaped commas.
* Fix for filetype exploration util when file content does not have a comma.
* Adds negative lookahead to bullet pattern to avoid detecting plain text line
  breaks like `-------` as list items.
* Fix pre tag parsing for `partition_html`
* Fix lookup error for annotated Arabic and Hebrew encodings

## 0.7.9

### Enhancements

* Improvements to string check for leafs in `partition_xml`.
* Adds --partition-ocr-languages to unstructured-ingest.

### Features

* Adds `partition_org` for processed Org Mode documents.

### Fixes

## 0.7.8

### Enhancements

### Features

* Adds Google Cloud Service connector

### Fixes

* Updates the `parse_email` for `partition_eml` so that `unstructured-api` passes the smoke tests
* `partition_email` now works if there is no message content
* Updates the `"fast"` strategy for `partition_pdf` so that it's able to recursively
* Adds recursive functionality to all fsspec connectors
* Adds generic --recursive ingest flag

## 0.7.7

### Enhancements

* Adds functionality to replace the `MIME` encodings for `eml` files with one of the common encodings if a `unicode` error occurs
* Adds missed file-like object handling in `detect_file_encoding`
* Adds functionality to extract charset info from `eml` files

### Features

* Added coordinate system class to track coordinate types and convert to different coordinate

### Fixes

* Adds an `html_assemble_articles` kwarg to `partition_html` to enable users to capture
  control whether content outside of `<article>` tags is captured when
  `<article>` tags are present.
* Check for the `xml` attribute on `element` before looking for pagebreaks in `partition_docx`.

## 0.7.6

### Enhancements

* Convert fast startegy to ocr_only for images
* Adds support for page numbers in `.docx` and `.doc` when user or renderer
  created page breaks are present.
* Adds retry logic for the unstructured-ingest Biomed connector

### Features

* Provides users with the ability to extract additional metadata via regex.
* Updates `partition_docx` to include headers and footers in the output.
* Create `partition_tsv` and associated tests. Make additional changes to `detect_filetype`.

### Fixes

* Remove fake api key in test `partition_via_api` since we now require valid/empty api keys
* Page number defaults to `None` instead of `1` when page number is not present in the metadata.
  A page number of `None` indicates that page numbers are not being tracked for the document
  or that page numbers do not apply to the element in question..
* Fixes an issue with some pptx files. Assume pptx shapes are found in top left position of slide
  in case the shape.top and shape.left attributes are `None`.

## 0.7.5

### Enhancements

* Adds functionality to sort elements in `partition_pdf` for `fast` strategy
* Adds ingest tests with `--fast` strategy on PDF documents
* Adds --api-key to unstructured-ingest

### Features

* Adds `partition_rst` for processed ReStructured Text documents.

### Fixes

* Adds handling for emails that do not have a datetime to extract.
* Adds pdf2image package as core requirement of unstructured (with no extras)

## 0.7.4

### Enhancements

* Allows passing kwargs to request data field for `partition_via_api` and `partition_multiple_via_api`
* Enable MIME type detection if libmagic is not available
* Adds handling for empty files in `detect_filetype` and `partition`.

### Features

### Fixes

* Reslove `grpcio` import issue on `weaviate.schema.validate_schema` for python 3.9 and 3.10
* Remove building `detectron2` from source in Dockerfile

## 0.7.3

### Enhancements

* Update IngestDoc abstractions and add data source metadata in ElementMetadata

### Features

### Fixes

* Pass `strategy` parameter down from `partition` for `partition_image`
* Filetype detection if a CSV has a `text/plain` MIME type
* `convert_office_doc` no longers prints file conversion info messages to stdout.
* `partition_via_api` reflects the actual filetype for the file processed in the API.

## 0.7.2

### Enhancements

* Adds an optional encoding kwarg to `elements_to_json` and `elements_from_json`
* Bump version of base image to use new stable version of tesseract

### Features

### Fixes

* Update the `read_txt_file` utility function to keep using `spooled_to_bytes_io_if_needed` for xml
* Add functionality to the `read_txt_file` utility function to handle file-like object from URL
* Remove the unused parameter `encoding` from `partition_pdf`
* Change auto.py to have a `None` default for encoding
* Add functionality to try other common encodings for html and xml files if an error related to the encoding is raised and the user has not specified an encoding.
* Adds benchmark test with test docs in example-docs
* Re-enable test_upload_label_studio_data_with_sdk
* File detection now detects code files as plain text
* Adds `tabulate` explicitly to dependencies
* Fixes an issue in `metadata.page_number` of pptx files
* Adds showing help if no parameters passed

## 0.7.1

### Enhancements

### Features

* Add `stage_for_weaviate` to stage `unstructured` outputs for upload to Weaviate, along with
  a helper function for defining a class to use in Weaviate schemas.
* Builds from Unstructured base image, built off of Rocky Linux 8.7, this resolves almost all CVE's in the image.

### Fixes

## 0.7.0

### Enhancements

* Installing `detectron2` from source is no longer required when using the `local-inference` extra.
* Updates `.pptx` parsing to include text in tables.

### Features

### Fixes

* Fixes an issue in `_add_element_metadata` that caused all elements to have `page_number=1`
  in the element metadata.
* Adds `.log` as a file extension for TXT files.
* Adds functionality to try other common encodings for email (`.eml`) files if an error related to the encoding is raised and the user has not specified an encoding.
* Allow passed encoding to be used in the `replace_mime_encodings`
* Fixes page metadata for `partition_html` when `include_metadata=False`
* A `ValueError` now raises if `file_filename` is not specified when you use `partition_via_api`
  with a file-like object.

## 0.6.11

### Enhancements

* Supports epub tests since pandoc is updated in base image

### Features


### Fixes


## 0.6.10

### Enhancements

* XLS support from auto partition

### Features

### Fixes

## 0.6.9

### Enhancements

* fast strategy for pdf now keeps element bounding box data
* setup.py refactor

### Features

### Fixes

* Adds functionality to try other common encodings if an error related to the encoding is raised and the user has not specified an encoding.
* Adds additional MIME types for CSV

## 0.6.8

### Enhancements

### Features

* Add `partition_csv` for CSV files.

### Fixes

## 0.6.7

### Enhancements

* Deprecate `--s3-url` in favor of `--remote-url` in CLI
* Refactor out non-connector-specific config variables
* Add `file_directory` to metadata
* Add `page_name` to metadata. Currently used for the sheet name in XLSX documents.
* Added a `--partition-strategy` parameter to unstructured-ingest so that users can specify
  partition strategy in CLI. For example, `--partition-strategy fast`.
* Added metadata for filetype.
* Add Discord connector to pull messages from a list of channels
* Refactor `unstructured/file-utils/filetype.py` to better utilise hashmap to return mime type.
* Add local declaration of DOCX_MIME_TYPES and XLSX_MIME_TYPES for `test_filetype.py`.

### Features

* Add `partition_xml` for XML files.
* Add `partition_xlsx` for Microsoft Excel documents.

### Fixes

* Supports `hml` filetype for partition as a variation of html filetype.
* Makes `pytesseract` a function level import in `partition_pdf` so you can use the `"fast"`
  or `"hi_res"` strategies if `pytesseract` is not installed. Also adds the
  `required_dependencies` decorator for the `"hi_res"` and `"ocr_only"` strategies.
* Fix to ensure `filename` is tracked in metadata for `docx` tables.

## 0.6.6

### Enhancements

* Adds an `"auto"` strategy that chooses the partitioning strategy based on document
  characteristics and function kwargs. This is the new default strategy for `partition_pdf`
  and `partition_image`. Users can maintain existing behavior by explicitly setting
  `strategy="hi_res"`.
* Added an additional trace logger for NLP debugging.
* Add `get_date` method to `ElementMetadata` for converting the datestring to a `datetime` object.
* Cleanup the `filename` attribute on `ElementMetadata` to remove the full filepath.

### Features

* Added table reading as html with URL parsing to `partition_docx` in docx
* Added metadata field for text_as_html for docx files

### Fixes

* `fileutils/file_type` check json and eml decode ignore error
* `partition_email` was updated to more flexibly handle deviations from the RFC-2822 standard.
  The time in the metadata returns `None` if the time does not match RFC-2822 at all.
* Include all metadata fields when converting to dataframe or CSV

## 0.6.5

### Enhancements

* Added support for SpooledTemporaryFile file argument.

### Features

### Fixes


## 0.6.4

### Enhancements

* Added an "ocr_only" strategy for `partition_pdf`. Refactored the strategy decision
  logic into its own module.

### Features

### Fixes

## 0.6.3

### Enhancements

* Add an "ocr_only" strategy for `partition_image`.

### Features

* Added `partition_multiple_via_api` for partitioning multiple documents in a single REST
  API call.
* Added `stage_for_baseplate` function to prepare outputs for ingestion into Baseplate.
* Added `partition_odt` for processing Open Office documents.

### Fixes

* Updates the grouping logic in the `partition_pdf` fast strategy to group together text
  in the same bounding box.

## 0.6.2

### Enhancements

* Added logic to `partition_pdf` for detecting copy protected PDFs and falling back
  to the hi res strategy when necessary.


### Features

* Add `partition_via_api` for partitioning documents through the hosted API.

### Fixes

* Fix how `exceeds_cap_ratio` handles empty (returns `True` instead of `False`)
* Updates `detect_filetype` to properly detect JSONs when the MIME type is `text/plain`.

## 0.6.1

### Enhancements

* Updated the table extraction parameter name to be more descriptive

### Features

### Fixes

## 0.6.0

### Enhancements

* Adds an `ssl_verify` kwarg to `partition` and `partition_html` to enable turning off
  SSL verification for HTTP requests. SSL verification is on by default.
* Allows users to pass in ocr language to `partition_pdf` and `partition_image` through
  the `ocr_language` kwarg. `ocr_language` corresponds to the code for the language pack
  in Tesseract. You will need to install the relevant Tesseract language pack to use a
  given language.

### Features

* Table extraction is now possible for pdfs from `partition` and `partition_pdf`.
* Adds support for extracting attachments from `.msg` files

### Fixes

* Adds an `ssl_verify` kwarg to `partition` and `partition_html` to enable turning off
  SSL verification for HTTP requests. SSL verification is on by default.

## 0.5.13

### Enhancements

* Allow headers to be passed into `partition` when `url` is used.

### Features

* `bytes_string_to_string` cleaning brick for bytes string output.

### Fixes

* Fixed typo in call to `exactly_one` in `partition_json`
* unstructured-documents encode xml string if document_tree is `None` in `_read_xml`.
* Update to `_read_xml` so that Markdown files with embedded HTML process correctly.
* Fallback to "fast" strategy only emits a warning if the user specifies the "hi_res" strategy.
* unstructured-partition-text_type exceeds_cap_ratio fix returns and how capitalization ratios are calculated
* `partition_pdf` and `partition_text` group broken paragraphs to avoid fragmented `NarrativeText` elements.
* .json files resolved as "application/json" on centos7 (or other installs with older libmagic libs)

## 0.5.12

### Enhancements

* Add OS mimetypes DB to docker image, mainly for unstructured-api compat.
* Use the image registry as a cache when building Docker images.
* Adds the ability for `partition_text` to group together broken paragraphs.
* Added method to utils to allow date time format validation

### Features
* Add Slack connector to pull messages for a specific channel

* Add --partition-by-api parameter to unstructured-ingest
* Added `partition_rtf` for processing rich text files.
* `partition` now accepts a `url` kwarg in addition to `file` and `filename`.

### Fixes

* Allow encoding to be passed into `replace_mime_encodings`.
* unstructured-ingest connector-specific dependencies are imported on demand.
* unstructured-ingest --flatten-metadata supported for local connector.
* unstructured-ingest fix runtime error when using --metadata-include.

## 0.5.11

### Enhancements

### Features

### Fixes

* Guard against null style attribute in docx document elements
* Update HTML encoding to better support foreign language characters

## 0.5.10

### Enhancements

* Updated inference package
* Add sender, recipient, date, and subject to element metadata for emails

### Features

* Added `--download-only` parameter to `unstructured-ingest`

### Fixes

* FileNotFound error when filename is provided but file is not on disk

## 0.5.9

### Enhancements

### Features

### Fixes

* Convert file to str in helper `split_by_paragraph` for `partition_text`

## 0.5.8

### Enhancements

* Update `elements_to_json` to return string when filename is not specified
* `elements_from_json` may take a string instead of a filename with the `text` kwarg
* `detect_filetype` now does a final fallback to file extension.
* Empty tags are now skipped during the depth check for HTML processing.

### Features

* Add local file system to `unstructured-ingest`
* Add `--max-docs` parameter to `unstructured-ingest`
* Added `partition_msg` for processing MSFT Outlook .msg files.

### Fixes

* `convert_file_to_text` now passes through the `source_format` and `target_format` kwargs.
  Previously they were hard coded.
* Partitioning functions that accept a `text` kwarg no longer raise an error if an empty
  string is passed (and empty list of elements is returned instead).
* `partition_json` no longer fails if the input is an empty list.
* Fixed bug in `chunk_by_attention_window` that caused the last word in segments to be cut-off
  in some cases.

### BREAKING CHANGES

* `stage_for_transformers` now returns a list of elements, making it consistent with other
  staging bricks

## 0.5.7

### Enhancements

* Refactored codebase using `exactly_one`
* Adds ability to pass headers when passing a url in partition_html()
* Added optional `content_type` and `file_filename` parameters to `partition()` to bypass file detection

### Features

* Add `--flatten-metadata` parameter to `unstructured-ingest`
* Add `--fields-include` parameter to `unstructured-ingest`

### Fixes

## 0.5.6

### Enhancements

* `contains_english_word()`, used heavily in text processing, is 10x faster.

### Features

* Add `--metadata-include` and `--metadata-exclude` parameters to `unstructured-ingest`
* Add `clean_non_ascii_chars` to remove non-ascii characters from unicode string

### Fixes

* Fix problem with PDF partition (duplicated test)

## 0.5.4

### Enhancements

* Added Biomedical literature connector for ingest cli.
* Add `FsspecConnector` to easily integrate any existing `fsspec` filesystem as a connector.
* Rename `s3_connector.py` to `s3.py` for readability and consistency with the
  rest of the connectors.
* Now `S3Connector` relies on `s3fs` instead of on `boto3`, and it inherits
  from `FsspecConnector`.
* Adds an `UNSTRUCTURED_LANGUAGE_CHECKS` environment variable to control whether or not language
  specific checks like vocabulary and POS tagging are applied. Set to `"true"` for higher
  resolution partitioning and `"false"` for faster processing.
* Improves `detect_filetype` warning to include filename when provided.
* Adds a "fast" strategy for partitioning PDFs with PDFMiner. Also falls back to the "fast"
  strategy if detectron2 is not available.
* Start deprecation life cycle for `unstructured-ingest --s3-url` option, to be deprecated in
  favor of `--remote-url`.

### Features

* Add `AzureBlobStorageConnector` based on its `fsspec` implementation inheriting
from `FsspecConnector`
* Add `partition_epub` for partitioning e-books in EPUB3 format.

### Fixes

* Fixes processing for text files with `message/rfc822` MIME type.
* Open xml files in read-only mode when reading contents to construct an XMLDocument.

## 0.5.3

### Enhancements

* `auto.partition()` can now load Unstructured ISD json documents.
* Simplify partitioning functions.
* Improve logging for ingest CLI.

### Features

* Add `--wikipedia-auto-suggest` argument to the ingest CLI to disable automatic redirection
  to pages with similar names.
* Add setup script for Amazon Linux 2
* Add optional `encoding` argument to the `partition_(text/email/html)` functions.
* Added Google Drive connector for ingest cli.
* Added Gitlab connector for ingest cli.

### Fixes

## 0.5.2

### Enhancements

* Fully move from printing to logging.
* `unstructured-ingest` now uses a default `--download_dir` of `$HOME/.cache/unstructured/ingest`
rather than a "tmp-ingest-" dir in the working directory.

### Features

### Fixes

* `setup_ubuntu.sh` no longer fails in some contexts by interpreting
`DEBIAN_FRONTEND=noninteractive` as a command
* `unstructured-ingest` no longer re-downloads files when --preserve-downloads
is used without --download-dir.
* Fixed an issue that was causing text to be skipped in some HTML documents.

## 0.5.1

### Enhancements

### Features

### Fixes

* Fixes an error causing JavaScript to appear in the output of `partition_html` sometimes.
* Fix several issues with the `requires_dependencies` decorator, including the error message
  and how it was used, which had caused an error for `unstructured-ingest --github-url ...`.

## 0.5.0

### Enhancements

* Add `requires_dependencies` Python decorator to check dependencies are installed before
  instantiating a class or running a function

### Features

* Added Wikipedia connector for ingest cli.

### Fixes

* Fix `process_document` file cleaning on failure
* Fixes an error introduced in the metadata tracking commit that caused `NarrativeText`
  and `FigureCaption` elements to be represented as `Text` in HTML documents.

## 0.4.16

### Enhancements

* Fallback to using file extensions for filetype detection if `libmagic` is not present

### Features

* Added setup script for Ubuntu
* Added GitHub connector for ingest cli.
* Added `partition_md` partitioner.
* Added Reddit connector for ingest cli.

### Fixes

* Initializes connector properly in ingest.main::MainProcess
* Restricts version of unstructured-inference to avoid multithreading issue

## 0.4.15

### Enhancements

* Added `elements_to_json` and `elements_from_json` for easier serialization/deserialization
* `convert_to_dict`, `dict_to_elements` and `convert_to_csv` are now aliases for functions
  that use the ISD terminology.

### Fixes

* Update to ensure all elements are preserved during serialization/deserialization

## 0.4.14

* Automatically install `nltk` models in the `tokenize` module.

## 0.4.13

* Fixes unstructured-ingest cli.

## 0.4.12

* Adds console_entrypoint for unstructured-ingest, other structure/doc updates related to ingest.
* Add `parser` parameter to `partition_html`.

## 0.4.11

* Adds `partition_doc` for partitioning Word documents in `.doc` format. Requires `libreoffice`.
* Adds `partition_ppt` for partitioning PowerPoint documents in `.ppt` format. Requires `libreoffice`.

## 0.4.10

* Fixes `ElementMetadata` so that it's JSON serializable when the filename is a `Path` object.

## 0.4.9

* Added ingest modules and s3 connector, sample ingest script
* Default to `url=None` for `partition_pdf` and `partition_image`
* Add ability to skip English specific check by setting the `UNSTRUCTURED_LANGUAGE` env var to `""`.
* Document `Element` objects now track metadata

## 0.4.8

* Modified XML and HTML parsers not to load comments.

## 0.4.7

* Added the ability to pull an HTML document from a url in `partition_html`.
* Added the the ability to get file summary info from lists of filenames and lists
  of file contents.
* Added optional page break to `partition` for `.pptx`, `.pdf`, images, and `.html` files.
* Added `to_dict` method to document elements.
* Include more unicode quotes in `replace_unicode_quotes`.

## 0.4.6

* Loosen the default cap threshold to `0.5`.
* Add a `UNSTRUCTURED_NARRATIVE_TEXT_CAP_THRESHOLD` environment variable for controlling
  the cap ratio threshold.
* Unknown text elements are identified as `Text` for HTML and plain text documents.
* `Body Text` styles no longer default to `NarrativeText` for Word documents. The style information
  is insufficient to determine that the text is narrative.
* Upper cased text is lower cased before checking for verbs. This helps avoid some missed verbs.
* Adds an `Address` element for capturing elements that only contain an address.
* Suppress the `UserWarning` when detectron is called.
* Checks that titles and narrative test have at least one English word.
* Checks that titles and narrative text are at least 50% alpha characters.
* Restricts titles to a maximum word length. Adds a `UNSTRUCTURED_TITLE_MAX_WORD_LENGTH`
  environment variable for controlling the max number of words in a title.
* Updated `partition_pptx` to order the elements on the page

## 0.4.4

* Updated `partition_pdf` and `partition_image` to return `unstructured` `Element` objects
* Fixed the healthcheck url path when partitioning images and PDFs via API
* Adds an optional `coordinates` attribute to document objects
* Adds `FigureCaption` and `CheckBox` document elements
* Added ability to split lists detected in `LayoutElement` objects
* Adds `partition_pptx` for partitioning PowerPoint documents
* LayoutParser models now download from HugginfaceHub instead of DropBox
* Fixed file type detection for XML and HTML files on Amazone Linux

## 0.4.3

* Adds `requests` as a base dependency
* Fix in `exceeds_cap_ratio` so the function doesn't break with empty text
* Fix bug in `_parse_received_data`.
* Update `detect_filetype` to properly handle `.doc`, `.xls`, and `.ppt`.

## 0.4.2

* Added `partition_image` to process documents in an image format.
* Fixed utf-8 encoding error in `partition_email` with attachments for `text/html`

## 0.4.1

* Added support for text files in the `partition` function
* Pinned `opencv-python` for easier installation on Linux

## 0.4.0

* Added generic `partition` brick that detects the file type and routes a file to the appropriate
  partitioning brick.
* Added a file type detection module.
* Updated `partition_html` and `partition_eml` to support file-like objects in 'rb' mode.
* Cleaning brick for removing ordered bullets `clean_ordered_bullets`.
* Extract brick method for ordered bullets `extract_ordered_bullets`.
* Test for `clean_ordered_bullets`.
* Test for `extract_ordered_bullets`.
* Added `partition_docx` for pre-processing Word Documents.
* Added new REGEX patterns to extract email header information
* Added new functions to extract header information `parse_received_data` and `partition_header`
* Added new function to parse plain text files `partition_text`
* Added new cleaners functions `extract_ip_address`, `extract_ip_address_name`, `extract_mapi_id`, `extract_datetimetz`
* Add new `Image` element and function to find embedded images `find_embedded_images`
* Added `get_directory_file_info` for summarizing information about source documents

## 0.3.5

* Add support for local inference
* Add new pattern to recognize plain text dash bullets
* Add test for bullet patterns
* Fix for `partition_html` that allows for processing `div` tags that have both text and child
  elements
* Add ability to extract document metadata from `.docx`, `.xlsx`, and `.jpg` files.
* Helper functions for identifying and extracting phone numbers
* Add new function `extract_attachment_info` that extracts and decodes the attachment
of an email.
* Staging brick to convert a list of `Element`s to a `pandas` dataframe.
* Add plain text functionality to `partition_email`

## 0.3.4

* Python-3.7 compat

## 0.3.3

* Removes BasicConfig from logger configuration
* Adds the `partition_email` partitioning brick
* Adds the `replace_mime_encodings` cleaning bricks
* Small fix to HTML parsing related to processing list items with sub-tags
* Add `EmailElement` data structure to store email documents

## 0.3.2

* Added `translate_text` brick for translating text between languages
* Add an `apply` method to make it easier to apply cleaners to elements

## 0.3.1

* Added \_\_init.py\_\_ to `partition`

## 0.3.0

* Implement staging brick for Argilla. Converts lists of `Text` elements to `argilla` dataset classes.
* Removing the local PDF parsing code and any dependencies and tests.
* Reorganizes the staging bricks in the unstructured.partition module
* Allow entities to be passed into the Datasaur staging brick
* Added HTML escapes to the `replace_unicode_quotes` brick
* Fix bad responses in partition_pdf to raise ValueError
* Adds `partition_html` for partitioning HTML documents.

## 0.2.6

* Small change to how \_read is placed within the inheritance structure since it doesn't really apply to pdf
* Add partitioning brick for calling the document image analysis API

## 0.2.5

* Update python requirement to >=3.7

## 0.2.4

* Add alternative way of importing `Final` to support google colab

## 0.2.3

* Add cleaning bricks for removing prefixes and postfixes
* Add cleaning bricks for extracting text before and after a pattern

## 0.2.2

* Add staging brick for Datasaur

## 0.2.1

* Added brick to convert an ISD dictionary to a list of elements
* Update `PDFDocument` to use the `from_file` method
* Added staging brick for CSV format for ISD (Initial Structured Data) format.
* Added staging brick for separating text into attention window size chunks for `transformers`.
* Added staging brick for LabelBox.
* Added ability to upload LabelStudio predictions
* Added utility function for JSONL reading and writing
* Added staging brick for CSV format for Prodigy
* Added staging brick for Prodigy
* Added ability to upload LabelStudio annotations
* Added text_field and id_field to stage_for_label_studio signature

## 0.2.0

* Initial release of unstructured<|MERGE_RESOLUTION|>--- conflicted
+++ resolved
@@ -1,19 +1,12 @@
-<<<<<<< HEAD
-## 0.10.29-dev4
-=======
-## 0.10.29-dev11
->>>>>>> 9f7ff4fd
+## 0.10.29-dev12
 
 ### Enhancements
 
 * **Add include_header argument for partition_csv and partition_tsv** Now supports retaining header rows in CSV and TSV documents element partitioning.
 * **Add retry logic for all source connectors** All http calls being made by the ingest source connectors have been isolated and wrapped by the `SourceConnectionNetworkError` custom error, which triggers the retry logic, if enabled, in the ingest pipeline.
 * **Google Drive source connector supports credentials from memory** Originally, the connector expected a filepath to pull the credentials from when creating the client. This was expanded to support passing that information from memory as a dict if access to the file system might not be available.
-<<<<<<< HEAD
+* **Add support for generic partition configs in ingest cli** Along with the explicit partition options supported by the cli, an `additional_partition_args` arg was added to allow users to pass in any other arguments that should be added when calling partition(). This helps keep any changes to the input parameters of the partition() exposed in the CLI.
 * **Incorporate multiple embedding model options into ingest** Problem: Ingest pipeline already supported embedding functionality, however users might want to use different types of embedding providers. Enhancement: Extend ingest pipeline so that users can specify and embed via a particular embedding provider from a range of options.
-=======
-* **Add support for generic partition configs in ingest cli** Along with the explicit partition options supported by the cli, an `additional_partition_args` arg was added to allow users to pass in any other arguments that should be added when calling partition(). This helps keep any changes to the input parameters of the partition() exposed in the CLI.
->>>>>>> 9f7ff4fd
 
 ### Features
 
