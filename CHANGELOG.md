--- conflicted
+++ resolved
@@ -1,6 +1,8 @@
-<<<<<<< HEAD
 ## 0.16.0
-=======
+
+### Enhancements
+* **Remove ingest implementation**
+
 ## 0.15.14-dev7
 
 ### Enhancements
@@ -22,12 +24,10 @@
 ### BREAKING CHANGES
 
 * **Remove dead experimental code.** Unused code in `file_utils.experimental` and `file_utils.metadata` was removed. These functions were never published in the documentation, but if a client dug these out and used them this removal could break client code.
->>>>>>> bba60260
 
 ### Enhancements
 
 * **Improve `pdfminer` image cleanup process**. Optimized the removal of duplicated pdfminer images by performing the cleanup before merging elements, rather than after. This improvement reduces execution time and enhances overall processing speed of PDF documents.
-* **Remove ingest implementation**
 
 ### Features
 
