<<<<<<< HEAD
## 0.4.4
=======
## 0.4.4-dev3
>>>>>>> 26a55461

* Updated `partition_pdf` and `partition_image` to return `unstructured` `Element` objects
* Fixed the healthcheck url path when partitioning images and PDFs via API
* Adds an optional `coordinates` attribute to document objects
* Adds `FigureCaption` and `CheckBox` document elements
* Added ability to split lists detected in `LayoutElement` objects
* Adds `partition_pptx` for partitioning PowerPoint documents
<<<<<<< HEAD
* LayoutParser models now download from HugginfaceHub instead of DropBox
=======
* Fixed file type detection for XML and HTML files on Amazone Linux
>>>>>>> 26a55461

## 0.4.3

* Adds `requests` as a base dependency
* Fix in `exceeds_cap_ratio` so the function doesn't break with empty text
* Fix bug in `_parse_received_data`.
* Update `detect_filetype` to properly handle `.doc`, `.xls`, and `.ppt`.

## 0.4.2

* Added `partition_image` to process documents in an image format.
* Fixed utf-8 encoding error in `partition_email` with attachments for `text/html`

## 0.4.1

* Added support for text files in the `partition` function
* Pinned `opencv-python` for easier installation on Linux

## 0.4.0

* Added generic `partition` brick that detects the file type and routes a file to the appropriate
  partitioning brick.
* Added a file type detection module.
* Updated `partition_html` and `partition_eml` to support file-like objects in 'rb' mode.
* Cleaning brick for removing ordered bullets `clean_ordered_bullets`.
* Extract brick method for ordered bullets `extract_ordered_bullets`.
* Test for `clean_ordered_bullets`.
* Test for `extract_ordered_bullets`.
* Added `partition_docx` for pre-processing Word Documents.
* Added new REGEX patterns to extract email header information
* Added new functions to extract header information `parse_received_data` and `partition_header`
* Added new function to parse plain text files `partition_text`
* Added new cleaners functions `extract_ip_address`, `extract_ip_address_name`, `extract_mapi_id`, `extract_datetimetz`
* Add new `Image` element and function to find embedded images `find_embedded_images`
* Added `get_directory_file_info` for summarizing information about source documents

## 0.3.5

* Add support for local inference
* Add new pattern to recognize plain text dash bullets
* Add test for bullet patterns
* Fix for `partition_html` that allows for processing `div` tags that have both text and child
  elements
* Add ability to extract document metadata from `.docx`, `.xlsx`, and `.jpg` files.
* Helper functions for identifying and extracting phone numbers
* Add new function `extract_attachment_info` that extracts and decodes the attachment
of an email.
* Staging brick to convert a list of `Element`s to a `pandas` dataframe.
* Add plain text functionality to `partition_email`

## 0.3.4

* Python-3.7 compat

## 0.3.3

* Removes BasicConfig from logger configuration
* Adds the `partition_email` partitioning brick
* Adds the `replace_mime_encodings` cleaning bricks
* Small fix to HTML parsing related to processing list items with sub-tags
* Add `EmailElement` data structure to store email documents

## 0.3.2

* Added `translate_text` brick for translating text between languages
* Add an `apply` method to make it easier to apply cleaners to elements

## 0.3.1

* Added \_\_init.py\_\_ to `partition`

## 0.3.0

* Implement staging brick for Argilla. Converts lists of `Text` elements to `argilla` dataset classes.
* Removing the local PDF parsing code and any dependencies and tests.
* Reorganizes the staging bricks in the unstructured.partition module
* Allow entities to be passed into the Datasaur staging brick
* Added HTML escapes to the `replace_unicode_quotes` brick
* Fix bad responses in partition_pdf to raise ValueError
* Adds `partition_html` for partitioning HTML documents.

## 0.2.6

* Small change to how \_read is placed within the inheritance structure since it doesn't really apply to pdf
* Add partitioning brick for calling the document image analysis API

## 0.2.5

* Update python requirement to >=3.7

## 0.2.4

* Add alternative way of importing `Final` to support google colab

## 0.2.3

* Add cleaning bricks for removing prefixes and postfixes
* Add cleaning bricks for extracting text before and after a pattern

## 0.2.2

* Add staging brick for Datasaur

## 0.2.1

* Added brick to convert an ISD dictionary to a list of elements
* Update `PDFDocument` to use the `from_file` method
* Added staging brick for CSV format for ISD (Initial Structured Data) format.
* Added staging brick for separating text into attention window size chunks for `transformers`.
* Added staging brick for LabelBox.
* Added ability to upload LabelStudio predictions
* Added utility function for JSONL reading and writing
* Added staging brick for CSV format for Prodigy
* Added staging brick for Prodigy
* Added ability to upload LabelStudio annotations
* Added text_field and id_field to stage_for_label_studio signature

## 0.2.0

* Initial release of unstructured<|MERGE_RESOLUTION|>--- conflicted
+++ resolved
@@ -1,8 +1,4 @@
-<<<<<<< HEAD
 ## 0.4.4
-=======
-## 0.4.4-dev3
->>>>>>> 26a55461
 
 * Updated `partition_pdf` and `partition_image` to return `unstructured` `Element` objects
 * Fixed the healthcheck url path when partitioning images and PDFs via API
@@ -10,11 +6,8 @@
 * Adds `FigureCaption` and `CheckBox` document elements
 * Added ability to split lists detected in `LayoutElement` objects
 * Adds `partition_pptx` for partitioning PowerPoint documents
-<<<<<<< HEAD
 * LayoutParser models now download from HugginfaceHub instead of DropBox
-=======
 * Fixed file type detection for XML and HTML files on Amazone Linux
->>>>>>> 26a55461
 
 ## 0.4.3
 
