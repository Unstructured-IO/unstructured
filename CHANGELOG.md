--- conflicted
+++ resolved
@@ -1,13 +1,8 @@
-<<<<<<< HEAD
-## 0.10.5-dev4
+## 0.10.6-dev0
 
 ### Enhancements
 
 * Add functionality to sort elements using `xy-cut` sorting approach in `partition_pdf` for `hi_res` and `fast` strategies
-=======
-## 0.10.6-dev0
-
-### Enhancements
 
 ### Features
 
@@ -19,7 +14,6 @@
 
 ### Enhancements
 
->>>>>>> 1ddf542e
 * Create new CI Pipelines
   - Checking text, xml, email, and html doc tests against the library installed without extras
   - Checking each library extra against their respective tests
