<<<<<<< HEAD
## 0.13.0-dev13
=======
## 0.13.0
>>>>>>> 32e3789e

### Enhancements

* **Add `.metadata.is_continuation` to text-split chunks.** `.metadata.is_continuation=True` is added to second-and-later chunks formed by text-splitting an oversized `Table` element but not to their counterpart `Text` element splits. Add this indicator for `CompositeElement` to allow text-split continuation chunks to be identified for downstream processes that may wish to skip intentionally redundant metadata values in continuation chunks.
* **Add `compound_structure_acc` metric to table eval.** Add a new property to `unstructured.metrics.table_eval.TableEvaluation`: `composite_structure_acc`, which is computed from the element level row and column index and content accuracy scores
* **Add `.metadata.orig_elements` to chunks.** `.metadata.orig_elements: list[Element]` is added to chunks during the chunking process (when requested) to allow access to information from the elements each chunk was formed from. This is useful for example to recover metadata fields that cannot be consolidated to a single value for a chunk, like `page_number`, `coordinates`, and `image_base64`.
* **Add `--include_orig_elements` option to Ingest CLI.** By default, when chunking, the original elements used to form each chunk are added to `chunk.metadata.orig_elements` for each chunk. * The `include_orig_elements` parameter allows the user to turn off this behavior to produce a smaller payload when they don't need this metadata.
* **Add Google VertexAI embedder** Adds VertexAI embeddings to support embedding via Google Vertex AI.

### Features

* **Chunking populates `.metadata.orig_elements` for each chunk.** This behavior allows the text and metadata of the elements combined to make each chunk to be accessed. This can be important for example to recover metadata such as `.coordinates` that cannot be consolidated across elements and so is dropped from chunks. This option is controlled by the `include_orig_elements` parameter to `partition_*()` or to the chunking functions. This option defaults to `True` so original-elements are preserved by default. This behavior is not yet supported via the REST APIs or SDKs but will be in a closely subsequent PR to other `unstructured` repositories. The original elements will also not serialize or deserialize yet; this will also be added in a closely subsequent PR.
* **Add Clarifai destination connector** Adds support for writing partitioned and chunked documents into Clarifai.
* **Add a set of new `ElementType`s to extend future element types**

### Fixes

* **Fix `clean_pdfminer_inner_elements()` to remove only pdfminer (embedded) elements merged with inferred elements**. Previously, some embedded elements were removed even if they were not merged with inferred elements. Now, only embedded elements that are already merged with inferred elements are removed.
* **Clarify IAM Role Requirement for GCS Platform Connectors**. The GCS Source Connector requires Storage Object Viewer and GCS Destination Connector requires Storage Object Creator IAM roles.
* **Change table extraction defaults** Change table extraction defaults in favor of using `skip_infer_table_types` parameter and reflect these changes in documentation.
* **Fix OneDrive dates with inconsistent formatting** Adds logic to conditionally support dates returned by office365 that may vary in date formatting or may be a datetime rather than a string. See previous fix for SharePoint
* **Adds tracking for AstraDB** Adds tracking info so AstraDB can see what source called their api.
* **Support AWS Bedrock Embeddings in ingest CLI** The configs required to instantiate the bedrock embedding class are now exposed in the api and the version of boto being used meets the minimum requirement to introduce the bedrock runtime required to hit the service.
* **Change MongoDB redacting** Original redact secrets solution is causing issues in platform. This fix uses our standard logging redact solution.

## 0.12.6

### Enhancements

* **Improve ability to capture embedded links in `partition_pdf()` for `fast` strategy** Previously, a threshold value that affects the capture of embedded links was set to a fixed value by default. This allows users to specify the threshold value for better capturing.
* **Refactor `add_chunking_strategy` decorator to dispatch by name.** Add `chunk()` function to be used by the `add_chunking_strategy` decorator to dispatch chunking call based on a chunking-strategy name (that can be dynamic at runtime). This decouples chunking dispatch from only those chunkers known at "compile" time and enables runtime registration of custom chunkers.
* **Redefine `table_level_acc` metric for table evaluation.** `table_level_acc` now is an average of individual predicted table's accuracy. A predicted table's accuracy is defined as the sequence matching ratio between itself and its corresponding ground truth table.

### Features

* **Added Unstructured Platform Documentation** The Unstructured Platform is currently in beta. The documentation provides how-to guides for setting up workflow automation, job scheduling, and configuring source and destination connectors.

### Fixes

* **Partitioning raises on file-like object with `.name` not a local file path.** When partitioning a file using the `file=` argument, and `file` is a file-like object (e.g. io.BytesIO) having a `.name` attribute, and the value of `file.name` is not a valid path to a file present on the local filesystem, `FileNotFoundError` is raised. This prevents use of the `file.name` attribute for downstream purposes to, for example, describe the source of a document retrieved from a network location via HTTP.
* **Fix SharePoint dates with inconsistent formatting** Adds logic to conditionally support dates returned by office365 that may vary in date formatting or may be a datetime rather than a string.
* **Include warnings** about the potential risk of installing a version of `pandoc` which does not support RTF files + instructions that will help resolve that issue.
* **Incorporate the `install-pandoc` Makefile recipe** into relevant stages of CI workflow, ensuring it is a version that supports RTF input files.
* **Fix Google Drive source key** Allow passing string for source connector key.
* **Fix table structure evaluations calculations** Replaced special value `-1.0` with `np.nan` and corrected rows filtering of files metrics basing on that.
* **Fix Sharepoint-with-permissions test** Ignore permissions metadata, update test.
* **Fix table structure evaluations for edge case** Fixes the issue when the prediction does not contain any table - no longer errors in such case.

## 0.12.5

### Enhancements

### Features
* Add `date_from_file_object` parameter to partition. If True and if file is provided via `file` parameter it will cause partition to infer last modified date from `file`'s content. If False, last modified metadata will be `None`.

* **Header and footer detection for fast strategy** `partition_pdf` with `fast` strategy now
  detects elements that are in the top or bottom 5 percent of the page as headers and footers.
* **Add parent_element to overlapping case output** Adds parent_element to the output for `identify_overlapping_or_nesting_case` and `catch_overlapping_and_nested_bboxes` functions.
* **Add table structure evaluation** Adds a new function to evaluate the structure of a table and return a metric that represents the quality of the table structure. This function is used to evaluate the quality of the table structure and the table contents.
* **Add AstraDB destination connector** Adds support for writing embedded documents into an AstraDB vector database.
* **Add OctoAI embedder** Adds support for embeddings via OctoAI.

### Fixes

* **Fix passing list type parameters when calling unstructured API via `partition_via_api()`** Update `partition_via_api()` to convert all list type parameters to JSON formatted strings before calling the unstructured client SDK. This will support image block extraction via `partition_via_api()`.
* **Fix `check_connection` in opensearch, databricks, postgres, azure connectors**
* **Fix don't treat plain text files with double quotes as JSON** If a file can be deserialized as JSON but it deserializes as a string, treat it as plain text even though it's valid JSON.
* **Fix `check_connection` in opensearch, databricks, postgres, azure connectors**
* **Fix cluster of bugs in `partition_xlsx()` that dropped content.** Algorithm for detecting "subtables" within a worksheet dropped table elements for certain patterns of populated cells such as when a trailing single-cell row appeared in a contiguous block of populated cells.
* **Improved documentation**. Fixed broken links and improved readability on `Key Concepts` page.
* **Rename `OpenAiEmbeddingConfig` to `OpenAIEmbeddingConfig`.**
* **Fix partition_json() doesn't chunk.** The `@add_chunking_strategy` decorator was missing from `partition_json()` such that pre-partitioned documents serialized to JSON did not chunk when a chunking-strategy was specified.


## 0.12.4

### Enhancements

* **Apply New Version of `black` formatting** The `black` library recently introduced a new major version that introduces new formatting conventions. This change brings code in the `unstructured` repo into compliance with the new conventions.
* **Move ingest imports to local scopes** Moved ingest dependencies into local scopes to be able to import ingest connector classes without the need of installing imported external dependencies. This allows lightweight use of the classes (not the instances. to use the instances as intended you'll still need the dependencies).
* **Add support for `.p7s` files** `partition_email` can now process `.p7s` files. The signature for the signed message is extracted and added to metadata.
* **Fallback to valid content types for emails** If the user selected content type does not exist on the email message, `partition_email` now falls back to anoter valid content type if it's available.

### Features

* **Add .heic file partitioning** .heic image files were previously unsupported and are now supported though partition_image()
* **Add the ability to specify an alternate OCR** implementation by implementing an `OCRAgent` interface and specify it using `OCR_AGENT` environment variable.
* **Add Vectara destination connector** Adds support for writing partitioned documents into a Vectara index.
* **Add ability to detect text in .docx inline shapes** extensions of docx partition, extracts text from inline shapes and includes them in paragraph's text

### Fixes

* **Fix `partition_pdf()` not working when using chipper model with `file`**
* **Handle common incorrect arguments for `languages` and `ocr_languages`** Users are regularly receiving errors on the API because they are defining `ocr_languages` or `languages` with additional quotationmarks, brackets, and similar mistakes. This update handles common incorrect arguments and raises an appropriate warning.
* **Default `hi_res_model_name` now relies on `unstructured-inference`** When no explicit `hi_res_model_name` is passed into `partition` or `partition_pdf_or_image` the default model is picked by `unstructured-inference`'s settings or os env variable `UNSTRUCTURED_HI_RES_MODEL_NAME`; it now returns the same model name regardless of `infer_table_structure`'s value; this function will be deprecated in the future and the default model name will simply rely on `unstructured-inference` and will not consider os env in a future release.
* **Fix remove Vectara requirements from setup.py - there are no dependencies**
* **Add missing dependency files to package manifest**. Updates the file path for the ingest
  dependencies and adds missing extra dependencies.
* **Fix remove Vectara requirements from setup.py - there are no dependencies **
* **Add title to Vectara upload - was not separated out from initial connector **
* **Fix change OpenSearch port to fix potential conflict with Elasticsearch in ingest test **


## 0.12.3

### Enhancements

* **Driver for MongoDB connector.** Adds a driver with `unstructured` version information to the
  MongoDB connector.

### Features

* **Add Databricks Volumes destination connector** Databricks Volumes connector added to ingest CLI.  Users may now use `unstructured-ingest` to write partitioned data to a Databricks Volumes storage service.

### Fixes

* **Fix support for different Chipper versions and prevent running PDFMiner with Chipper**
* **Treat YAML files as text.** Adds YAML MIME types to the file detection code and treats those
  files as text.
* **Fix FSSpec destination connectors check_connection.** FSSpec destination connectors did not use `check_connection`. There was an error when trying to `ls` destination directory - it may not exist at the moment of connector creation. Now `check_connection` calls `ls` on bucket root and this method is called on `initialize` of destination connector.
* **Fix databricks-volumes extra location.** `setup.py` is currently pointing to the wrong location for the databricks-volumes extra requirements. This results in errors when trying to build the wheel for unstructured. This change updates to point to the correct path.
* **Fix uploading None values to Chroma and Pinecone.** Removes keys with None values with Pinecone and Chroma destinations. Pins Pinecone dependency
* **Update documentation.** (i) best practice for table extration by using 'skip_infer_table_types' param, instead of 'pdf_infer_table_structure', and (ii) fixed CSS, RST issues and typo in the documentation.
* **Fix postgres storage of link_texts.** Formatting of link_texts was breaking metadata storage.

## 0.12.2

### Enhancements

### Features

### Fixes

* **Fix index error in table processing.** Bumps the `unstructured-inference` version to address and
  index error that occurs on some tables in the table transformer object.

## 0.12.1

### Enhancements

* **Allow setting image block crop padding parameter** In certain circumstances, adjusting the image block crop padding can improve image block extraction by preventing extracted image blocks from being clipped.
* **Add suport for bitmap images in `partition_image`** Adds support for `.bmp` files in
  `partition`, `partition_image`, and `detect_filetype`.
* **Keep all image elements when using "hi_res" strategy** Previously, `Image` elements with small chunks of text were ignored unless the image block extraction parameters (`extract_images_in_pdf` or `extract_image_block_types`) were specified. Now, all image elements are kept regardless of whether the image block extraction parameters are specified.
* **Add filetype detection for `.wav` files.** Add filetpye detection for `.wav` files.
* **Add "basic" chunking strategy.** Add baseline chunking strategy that includes all shared chunking behaviors without breaking chunks on section or page boundaries.
* **Add overlap option for chunking.** Add option to overlap chunks. Intra-chunk and inter-chunk overlap are requested separately. Intra-chunk overlap is applied only to the second and later chunks formed by text-splitting an oversized chunk. Inter-chunk overlap may also be specified; this applies overlap between "normal" (not-oversized) chunks.
* **Salesforce connector accepts private key path or value.** Salesforce parameter `private-key-file` has been renamed to `private-key`. Private key can be provided as path to file or file contents.
* **Update documentation**: (i) added verbiage about the free API cap limit, (ii) added deprecation warning on ``Staging`` bricks in favor of ``Destination Connectors``, (iii) added warning and code examples to use the SaaS API Endpoints using CLI-vs-SDKs, (iv) fixed example pages formatting, (v) added deprecation on ``model_name`` in favor of ``hi_res_model_name``, (vi) added ``extract_images_in_pdf`` usage in ``partition_pdf`` section, (vii) reorganize and improve the documentation introduction section, and (viii) added PDF table extraction best practices.
* **Add "basic" chunking to ingest CLI.** Add options to ingest CLI allowing access to the new "basic" chunking strategy and overlap options.
* **Make Elasticsearch Destination connector arguments optional.** Elasticsearch Destination connector write settings are made optional and will rely on default values when not specified.
* **Normalize Salesforce artifact names.** Introduced file naming pattern present in other connectors to Salesforce connector.
* **Install Kapa AI chatbot.** Added Kapa.ai website widget on the documentation.

### Features
* **MongoDB Source Connector.** New source connector added to all CLI ingest commands to support downloading/partitioning files from MongoDB.
* **Add OpenSearch source and destination connectors.** OpenSearch, a fork of Elasticsearch, is a popular storage solution for various functionality such as search, or providing intermediary caches within data pipelines. Feature: Added OpenSearch source connector to support downloading/partitioning files. Added OpenSearch destination connector to be able to ingest documents from any supported source, embed them and write the embeddings / documents into OpenSearch.

### Fixes

* **Fix GCS connector converting JSON to string with single quotes.** FSSpec serialization caused conversion of JSON token to string with single quotes. GCS requires token in form of dict so this format is now assured.
* **Pin version of unstructured-client** Set minimum version of unstructured-client to avoid raising a TypeError when passing `api_key_auth` to `UnstructuredClient`
* **Fix the serialization of the Pinecone destination connector.** Presence of the PineconeIndex object breaks serialization due to TypeError: cannot pickle '_thread.lock' object. This removes that object before serialization.
* **Fix the serialization of the Elasticsearch destination connector.** Presence of the _client object breaks serialization due to TypeError: cannot pickle '_thread.lock' object. This removes that object before serialization.
* **Fix the serialization of the Postgres destination connector.** Presence of the _client object breaks serialization due to TypeError: cannot pickle '_thread.lock' object. This removes that object before serialization.
* **Fix documentation and sample code for Chroma.** Was pointing to wrong examples..
* **Fix flatten_dict to be able to flatten tuples inside dicts** Update flatten_dict function to support flattening tuples inside dicts. This is necessary for objects like Coordinates, when the object is not written to the disk, therefore not being converted to a list before getting flattened (still being a tuple).
* **Fix the serialization of the Chroma destination connector.** Presence of the ChromaCollection object breaks serialization due to TypeError: cannot pickle 'module' object. This removes that object before serialization.
* **Fix fsspec connectors returning version as integer.** Connector data source versions should always be string values, however we were using the integer checksum value for the version for fsspec connectors. This casts that value to a string.

## 0.12.0

### Enhancements

* **Drop support for python3.8** All dependencies are now built off of the minimum version of python being `3.10`

## 0.11.9

### Enhancements

* **Rename kwargs related to extracting image blocks** Rename the kwargs related to extracting image blocks for consistency and API usage.

### Features

* **Add PostgreSQL/SQLite destination connector** PostgreSQL and SQLite connector added to ingest CLI.  Users may now use `unstructured-ingest` to write partitioned data to a PostgreSQL or SQLite database. And write embeddings to PostgreSQL pgvector database.

### Fixes

* **Handle users providing fully spelled out languages** Occasionally some users are defining the `languages` param as a fully spelled out language instead of a language code. This adds a dictionary for common languages so those small mistakes are caught and silently fixed.
* **Fix unequal row-length in HTMLTable.text_as_html.** Fixes to other aspects of partition_html() in v0.11 allowed unequal cell-counts in table rows. Make the cells in each row correspond 1:1 with cells in the original table row. This fix also removes "noise" cells resulting from HTML-formatting whitespace and eliminates the "column-shifting" of cells that previously resulted from noise-cells.
* **Fix MongoDB connector URI password redaction.** MongoDB documentation states that characters `$ : / ? # [ ] @` must be percent encoded. URIs with password containing such special character were not redacted.

## 0.11.8

### Enhancements

* **Add SaaS API User Guide.** This documentation serves as a guide for Unstructured SaaS API users to register, receive an API key and URL, and manage your account and billing information.
* **Add inter-chunk overlap capability.** Implement overlap between chunks. This applies to all chunks prior to any text-splitting of oversized chunks so is a distinct behavior; overlap at text-splits of oversized chunks is independent of inter-chunk overlap (distinct chunk boundaries) and can be requested separately. Note this capability is not yet available from the API but will shortly be made accessible using a new `overlap_all` kwarg on partition functions.

### Features

### Fixes

## 0.11.7

### Enhancements

* **Add intra-chunk overlap capability.** Implement overlap for split-chunks where text-splitting is used to divide an oversized chunk into two or more chunks that fit in the chunking window. Note this capability is not yet available from the API but will shortly be made accessible using a new `overlap` kwarg on partition functions.
* **Update encoders to leverage dataclasses** All encoders now follow a class approach which get annotated with the dataclass decorator. Similar to the connectors, it uses a nested dataclass for the configs required to configure a client as well as a field/property approach to cache the client. This makes sure any variable associated with the class exists as a dataclass field.

### Features

* **Add Qdrant destination connector.** Adds support for writing documents and embeddings into a Qdrant collection.
* **Store base64 encoded image data in metadata fields.** Rather than saving to file, stores base64 encoded data of the image bytes and the mimetype for the image in metadata fields: `image_base64` and `image_mime_type` (if that is what the user specifies by some other param like `pdf_extract_to_payload`). This would allow the API to have parity with the library.

### Fixes

* **Fix table structure metric script** Update the call to table agent to now provide OCR tokens as required
* **Fix element extraction not working when using "auto" strategy for pdf and image** If element extraction is specified, the "auto" strategy falls back to the "hi_res" strategy.
* **Fix a bug passing a custom url to `partition_via_api`** Users that self host the api were not able to pass their custom url to `partition_via_api`.

## 0.11.6

### Enhancements

* **Update the layout analysis script.** The previous script only supported annotating `final` elements. The updated script also supports annotating `inferred` and `extracted` elements.
* **AWS Marketplace API documentation**: Added the user guide, including setting up VPC and CloudFormation, to deploy Unstructured API on AWS platform.
* **Azure Marketplace API documentation**: Improved the user guide to deploy Azure Marketplace API by adding references to Azure documentation.
* **Integration documentation**: Updated URLs for the `staging_for` bricks

### Features

* **Partition emails with base64-encoded text.** Automatically handles and decodes base64 encoded text in emails with content type `text/plain` and `text/html`.
* **Add Chroma destination connector** Chroma database connector added to ingest CLI.  Users may now use `unstructured-ingest` to write partitioned/embedded data to a Chroma vector database.
* **Add Elasticsearch destination connector.** Problem: After ingesting data from a source, users might want to move their data into a destination. Elasticsearch is a popular storage solution for various functionality such as search, or providing intermediary caches within data pipelines. Feature: Added Elasticsearch destination connector to be able to ingest documents from any supported source, embed them and write the embeddings / documents into Elasticsearch.

### Fixes

* **Enable --fields argument omission for elasticsearch connector** Solves two bugs where removing the optional parameter --fields broke the connector due to an integer processing error and using an elasticsearch config for a destination connector resulted in a serialization issue when optional parameter --fields was not provided.
* **Add hi_res_model_name** Adds kwarg to relevant functions and add comments that model_name is to be deprecated.

## 0.11.5

### Enhancements

### Features

### Fixes

* **Fix `partition_pdf()` and `partition_image()` importation issue.** Reorganize `pdf.py` and `image.py` modules to be consistent with other types of document import code.

## 0.11.4

### Enhancements

* **Refactor image extraction code.** The image extraction code is moved from `unstructured-inference` to `unstructured`.
* **Refactor pdfminer code.** The pdfminer code is moved from `unstructured-inference` to `unstructured`.
* **Improve handling of auth data for fsspec connectors.** Leverage an extension of the dataclass paradigm to support a `sensitive` annotation for fields related to auth (i.e. passwords, tokens). Refactor all fsspec connectors to use explicit access configs rather than a generic dictionary.
* **Add glob support for fsspec connectors** Similar to the glob support in the ingest local source connector, similar filters are now enabled on all fsspec based source connectors to limit files being partitioned.
* Define a constant for the splitter "+" used in tesseract ocr languages.

### Features

* **Save tables in PDF's separately as images.** The "table" elements are saved as `table-<pageN>-<tableN>.jpg`. This filename is presented in the `image_path` metadata field for the Table element. The default would be to not do this.
* **Add Weaviate destination connector** Weaviate connector added to ingest CLI.  Users may now use `unstructured-ingest` to write partitioned data from over 20 data sources (so far) to a Weaviate object collection.
* **Sftp Source Connector.** New source connector added to support downloading/partitioning files from Sftp.

### Fixes

* **Fix pdf `hi_res` partitioning failure when pdfminer fails.** Implemented logic to fall back to the "inferred_layout + OCR" if pdfminer fails in the `hi_res` strategy.
* **Fix a bug where image can be scaled too large for tesseract** Adds a limit to prevent auto-scaling an image beyond the maximum size `tesseract` can handle for ocr layout detection
* **Update partition_csv to handle different delimiters** CSV files containing both non-comma delimiters and commas in the data were throwing an error in Pandas. `partition_csv` now identifies the correct delimiter before the file is processed.
* **partition returning cid code in `hi_res`** occasionally pdfminer can fail to decode the text in an pdf file and return cid code as text. Now when this happens the text from OCR is used.

## 0.11.2

### Enhancements

* **Updated Documentation**: (i) Added examples, and (ii) API Documentation, including Usage, SDKs, Azure Marketplace, and parameters and validation errors.

### Features

* * **Add Pinecone destination connector.** Problem: After ingesting data from a source, users might want to produce embeddings for their data and write these into a vector DB. Pinecone is an option among these vector databases. Feature: Added Pinecone destination connector to be able to ingest documents from any supported source, embed them and write the embeddings / documents into Pinecone.

### Fixes

* **Process chunking parameter names in ingest correctly** Solves a bug where chunking parameters weren't being processed and used by ingest cli by renaming faulty parameter names and prepends; adds relevant parameters to ingest pinecone test to verify that the parameters are functional.

## 0.11.1

### Enhancements

* **Use `pikepdf` to repair invalid PDF structure** for PDFminer when we see error `PSSyntaxError` when PDFminer opens the document and creates the PDFminer pages object or processes a single PDF page.
* **Batch Source Connector support** For instances where it is more optimal to read content from a source connector in batches, a new batch ingest doc is added which created multiple ingest docs after reading them in in batches per process.

### Features

* **Staging Brick for Coco Format** Staging brick which converts a list of Elements into Coco Format.
* **Adds HubSpot connector** Adds connector to retrieve call, communications, emails, notes, products and tickets from HubSpot

### Fixes

* **Do not extract text of `<style>` tags in HTML.** `<style>` tags containing CSS in invalid positions previously contributed to element text. Do not consider text node of a `<style>` element as textual content.
* **Fix DOCX merged table cell repeats cell text.** Only include text for a merged cell, not for each underlying cell spanned by the merge.
* **Fix tables not extracted from DOCX header/footers.** Headers and footers in DOCX documents skip tables defined in the header and commonly used for layout/alignment purposes. Extract text from tables as a string and include in the `Header` and `Footer` document elements.
* **Fix output filepath for fsspec-based source connectors.** Previously the base directory was being included in the output filepath unnecessarily.

## 0.11.0

### Enhancements

* **Add a class for the strategy constants.** Add a class `PartitionStrategy` for the strategy constants and use the constants to replace strategy strings.
* **Temporary Support for paddle language parameter.** User can specify default langage code for paddle with ENV `DEFAULT_PADDLE_LANG` before we have the language mapping for paddle.
* **Improve DOCX page-break fidelity.** Improve page-break fidelity such that a paragraph containing a page-break is split into two elements, one containing the text before the page-break and the other the text after. Emit the PageBreak element between these two and assign the correct page-number (n and n+1 respectively) to the two textual elements.

### Features

* **Add ad-hoc fields to `ElementMetadata` instance.** End-users can now add their own metadata fields simply by assigning to an element-metadata attribute-name of their choice, like `element.metadata.coefficient = 0.58`. These fields will round-trip through JSON and can be accessed with dotted notation.
* **MongoDB Destination Connector.** New destination connector added to all CLI ingest commands to support writing partitioned json output to mongodb.

### Fixes

* **Fix `TYPE_TO_TEXT_ELEMENT_MAP`.** Updated `Figure` mapping from `FigureCaption` to `Image`.
* **Handle errors when extracting PDF text** Certain pdfs throw unexpected errors when being opened by `pdfminer`, causing `partition_pdf()` to fail. We expect to be able to partition smoothly using an alternative strategy if text extraction doesn't work.  Added exception handling to handle unexpected errors when extracting pdf text and to help determine pdf strategy.
* **Fix `fast` strategy fall back to `ocr_only`** The `fast` strategy should not fall back to a more expensive strategy.
* **Remove default user ./ssh folder** The default notebook user during image build would create the known_hosts file with incorrect ownership, this is legacy and no longer needed so it was removed.
* **Include `languages` in metadata when partitioning `strategy=hi_res` or `fast`** User defined `languages` was previously used for text detection, but not included in the resulting element metadata for some strategies. `languages` will now be included in the metadata regardless of partition strategy for pdfs and images.
* **Handle a case where Paddle returns a list item in ocr_data as None** In partition, while parsing PaddleOCR data, it was assumed that PaddleOCR does not return None for any list item in ocr_data. Removed the assumption by skipping the text region whenever this happens.
* **Fix some pdfs returning `KeyError: 'N'`** Certain pdfs were throwing this error when being opened by pdfminer. Added a wrapper function for pdfminer that allows these documents to be partitioned.
* **Fix mis-splits on `Table` chunks.** Remedies repeated appearance of full `.text_as_html` on metadata of each `TableChunk` split from a `Table` element too large to fit in the chunking window.
* **Import tables_agent from inference** so that we don't have to initialize a global table agent in unstructured OCR again
* **Fix empty table is identified as bulleted-table.** A table with no text content was mistakenly identified as a bulleted-table and processed by the wrong branch of the initial HTML partitioner.
* **Fix partition_html() emits empty (no text) tables.** A table with cells nested below a `<thead>` or `<tfoot>` element was emitted as a table element having no text and unparseable HTML in `element.metadata.text_as_html`. Do not emit empty tables to the element stream.
* **Fix HTML `element.metadata.text_as_html` contains spurious <br> elements in invalid locations.** The HTML generated for the `text_as_html` metadata for HTML tables contained `<br>` elements invalid locations like between `<table>` and `<tr>`. Change the HTML generator such that these do not appear.
* **Fix HTML table cells enclosed in <thead> and <tfoot> elements are dropped.** HTML table cells nested in a `<thead>` or `<tfoot>` element were not detected and the text in those cells was omitted from the table element text and `.text_as_html`. Detect table rows regardless of the semantic tag they may be nested in.
* **Remove whitespace padding from `.text_as_html`.** `tabulate` inserts padding spaces to achieve visual alignment of columns in HTML tables it generates. Add our own HTML generator to do this simple job and omit that padding as well as newlines ("\n") used for human readability.
* **Fix local connector with absolute input path** When passed an absolute filepath for the input document path, the local connector incorrectly writes the output file to the input file directory. This fixes such that the output in this case is written to `output-dir/input-filename.json`

## 0.10.30

### Enhancements

* **Support nested DOCX tables.** In DOCX, like HTML, a table cell can itself contain a table. In this case, create nested HTML tables to reflect that structure and create a plain-text table with captures all the text in nested tables, formatting it as a reasonable facsimile of a table.
* **Add connection check to ingest connectors** Each source and destination connector now support a `check_connection()` method which makes sure a valid connection can be established with the source/destination given any authentication credentials in a lightweight request.

### Features

* **Add functionality to do a second OCR on cropped table images.** Changes to the values for scaling ENVs affect entire page OCR output(OCR regression) so we now do a second OCR for tables.
* **Adds ability to pass timeout for a request when partitioning via a `url`.** `partition` now accepts a new optional parameter `request_timeout` which if set will prevent any `requests.get` from hanging indefinitely and instead will raise a timeout error. This is useful when partitioning a url that may be slow to respond or may not respond at all.

### Fixes

* **Fix logic that determines pdf auto strategy.** Previously, `_determine_pdf_auto_strategy` returned `hi_res` strategy only if `infer_table_structure` was true. It now returns the `hi_res` strategy if either `infer_table_structure` or `extract_images_in_pdf` is true.
* **Fix invalid coordinates when parsing tesseract ocr data.** Previously, when parsing tesseract ocr data, the ocr data had invalid bboxes if zoom was set to `0`. A logical check is now added to avoid such error.
* **Fix ingest partition parameters not being passed to the api.** When using the --partition-by-api flag via unstructured-ingest, none of the partition arguments are forwarded, meaning that these options are disregarded. With this change, we now pass through all of the relevant partition arguments to the api. This allows a user to specify all of the same partition arguments they would locally and have them respected when specifying --partition-by-api.
* **Support tables in section-less DOCX.** Generalize solution for MS Chat Transcripts exported as DOCX by including tables in the partitioned output when present.
* **Support tables that contain only numbers when partitioning via `ocr_only`** Tables that contain only numbers are returned as floats in a pandas.DataFrame when the image is converted from `.image_to_data()`. An AttributeError was raised downstream when trying to `.strip()` the floats.
* **Improve DOCX page-break detection.** DOCX page breaks are reliably indicated by `w:lastRenderedPageBreak` elements present in the document XML. Page breaks are NOT reliably indicated by "hard" page-breaks inserted by the author and when present are redundant to a `w:lastRenderedPageBreak` element so cause over-counting if used. Use rendered page-breaks only.

## 0.10.29

### Enhancements

* **Adds include_header argument for partition_csv and partition_tsv** Now supports retaining header rows in CSV and TSV documents element partitioning.
* **Add retry logic for all source connectors** All http calls being made by the ingest source connectors have been isolated and wrapped by the `SourceConnectionNetworkError` custom error, which triggers the retry logic, if enabled, in the ingest pipeline.
* **Google Drive source connector supports credentials from memory** Originally, the connector expected a filepath to pull the credentials from when creating the client. This was expanded to support passing that information from memory as a dict if access to the file system might not be available.
* **Add support for generic partition configs in ingest cli** Along with the explicit partition options supported by the cli, an `additional_partition_args` arg was added to allow users to pass in any other arguments that should be added when calling partition(). This helps keep any changes to the input parameters of the partition() exposed in the CLI.
* **Map full output schema for table-based destination connectors** A full schema was introduced to map the type of all output content from the json partition output and mapped to a flattened table structure to leverage table-based destination connectors. The delta table destination connector was updated at the moment to take advantage of this.
* **Incorporate multiple embedding model options into ingest, add diff test embeddings** Problem: Ingest pipeline already supported embedding functionality, however users might want to use different types of embedding providers. Enhancement: Extend ingest pipeline so that users can specify and embed via a particular embedding provider from a range of options. Also adds a diff test to compare output from an embedding module with the expected output

### Features

* **Allow setting table crop parameter** In certain circumstances, adjusting the table crop padding may improve table.

### Fixes

* **Fixes `partition_text` to prevent empty elements** Adds a check to filter out empty bullets.
* **Handle empty string for `ocr_languages` with values for `languages`** Some API users ran into an issue with sending `languages` params because the API defaulted to also using an empty string for `ocr_languages`. This update handles situations where `languages` is defined and `ocr_languages` is an empty string.
* **Fix PDF tried to loop through None** Previously the PDF annotation extraction tried to loop through `annots` that resolved out as None. A logical check added to avoid such error.
* **Ingest session handler not being shared correctly** All ingest docs that leverage the session handler should only need to set it once per process. It was recreating it each time because the right values weren't being set nor available given how dataclasses work in python.
* **Ingest download-only fix.** Previously the download only flag was being checked after the doc factory pipeline step, which occurs before the files are actually downloaded by the source node. This check was moved after the source node to allow for the files to be downloaded first before exiting the pipeline.
* **Fix flaky chunk-metadata.** Prior implementation was sensitive to element order in the section resulting in metadata values sometimes being dropped. Also, not all metadata items can be consolidated across multiple elements (e.g. coordinates) and so are now dropped from consolidated metadata.
* **Fix tesseract error `Estimating resolution as X`** leaded by invalid language parameters input. Proceed with defalut language `eng` when `lang.py` fails to find valid language code for tesseract, so that we don't pass an empty string to tesseract CLI and raise an exception in downstream.

## 0.10.28

### Enhancements

* **Add table structure evaluation helpers** Adds functions to evaluate the similarity between predicted table structure and actual table structure.
* **Use `yolox` by default for table extraction when partitioning pdf/image** `yolox` model provides higher recall of the table regions than the quantized version and it is now the default element detection model when `infer_table_structure=True` for partitioning pdf/image files
* **Remove pdfminer elements from inside tables** Previously, when using `hi_res` some elements where extracted using pdfminer too, so we removed pdfminer from the tables pipeline to avoid duplicated elements.
* **Fsspec downstream connectors** New destination connector added to ingest CLI, users may now use `unstructured-ingest` to write to any of the following:
  * Azure
  * Box
  * Dropbox
  * Google Cloud Service

### Features

* **Update `ocr_only` strategy in `partition_pdf()`** Adds the functionality to get accurate coordinate data when partitioning PDFs and Images with the `ocr_only` strategy.

### Fixes
* **Fixed SharePoint permissions for the fetching to be opt-in** Problem: Sharepoint permissions were trying to be fetched even when no reletad cli params were provided, and this gave an error due to values for those keys not existing. Fix: Updated getting keys to be with .get() method and changed the "skip-check" to check individual cli params rather than checking the existance of a config object.

* **Fixes issue where tables from markdown documents were being treated as text** Problem: Tables from markdown documents were being treated as text, and not being extracted as tables. Solution: Enable the `tables` extension when instantiating the `python-markdown` object. Importance: This will allow users to extract structured data from tables in markdown documents.
* **Fix wrong logger for paddle info** Replace the logger from unstructured-inference with the logger from unstructured for paddle_ocr.py module.
* **Fix ingest pipeline to be able to use chunking and embedding together** Problem: When ingest pipeline was using chunking and embedding together, embedding outputs were empty and the outputs of chunking couldn't be re-read into memory and be forwarded to embeddings. Fix: Added CompositeElement type to TYPE_TO_TEXT_ELEMENT_MAP to be able to process CompositeElements with unstructured.staging.base.isd_to_elements
* **Fix unnecessary mid-text chunk-splitting.** The "pre-chunker" did not consider separator blank-line ("\n\n") length when grouping elements for a single chunk. As a result, sections were frequently over-populated producing a over-sized chunk that required mid-text splitting.
* **Fix frequent dissociation of title from chunk.** The sectioning algorithm included the title of the next section with the prior section whenever it would fit, frequently producing association of a section title with the prior section and dissociating it from its actual section. Fix this by performing combination of whole sections only.
* **Fix PDF attempt to get dict value from string.** Fixes a rare edge case that prevented some PDF's from being partitioned. The `get_uris_from_annots` function tried to access the dictionary value of a string instance variable. Assign `None` to the annotation variable if the instance type is not dictionary to avoid the erroneous attempt.

## 0.10.27

### Enhancements

* **Leverage dict to share content across ingest pipeline** To share the ingest doc content across steps in the ingest pipeline, this was updated to use a multiprocessing-safe dictionary so changes get persisted and each step has the option to modify the ingest docs in place.

### Features

### Fixes

* **Removed `ebooklib` as a dependency** `ebooklib` is licensed under AGPL3, which is incompatible with the Apache 2.0 license. Thus it is being removed.
* **Caching fixes in ingest pipeline** Previously, steps like the source node were not leveraging parameters such as `re_download` to dictate if files should be forced to redownload rather than use what might already exist locally.

## 0.10.26

### Enhancements

* **Add text CCT CI evaluation workflow** Adds cct text extraction evaluation metrics to the current ingest workflow to measure the performance of each file extracted as well as aggregated-level performance.

### Features

* **Functionality to catch and classify overlapping/nested elements** Method to identify overlapping-bboxes cases within detected elements in a document. It returns two values: a boolean defining if there are overlapping elements present, and a list reporting them with relevant metadata. The output includes information about the `overlapping_elements`, `overlapping_case`, `overlapping_percentage`, `largest_ngram_percentage`, `overlap_percentage_total`, `max_area`, `min_area`, and `total_area`.
* **Add Local connector source metadata** python's os module used to pull stats from local file when processing via the local connector and populates fields such as last modified time, created time.

### Fixes

* **Fixes elements partitioned from an image file missing certain metadata** Metadata for image files, like file type, was being handled differently from other file types. This caused a bug where other metadata, like the file name, was being missed. This change brought metadata handling for image files to be more in line with the handling for other file types so that file name and other metadata fields are being captured.
* **Adds `typing-extensions` as an explicit dependency** This package is an implicit dependency, but the module is being imported directly in `unstructured.documents.elements` so the dependency should be explicit in case changes in other dependencies lead to `typing-extensions` being dropped as a dependency.
* **Stop passing `extract_tables` to `unstructured-inference` since it is now supported in `unstructured` instead** Table extraction previously occurred in `unstructured-inference`, but that logic, except for the table model itself, is now a part of the `unstructured` library. Thus the parameter triggering table extraction is no longer passed to the `unstructured-inference` package. Also noted the table output regression for PDF files.
* **Fix a bug in Table partitioning** Previously the `skip_infer_table_types` variable used in `partition` was not being passed down to specific file partitioners. Now you can utilize the `skip_infer_table_types` list variable when calling `partition` to specify the filetypes for which you want to skip table extraction, or the `infer_table_structure` boolean variable on the file specific partitioning function.
* **Fix partition docx without sections** Some docx files, like those from teams output, do not contain sections and it would produce no results because the code assumes all components are in sections. Now if no sections is detected from a document we iterate through the paragraphs and return contents found in the paragraphs.
* **Fix out-of-order sequencing of split chunks.** Fixes behavior where "split" chunks were inserted at the beginning of the chunk sequence. This would produce a chunk sequence like [5a, 5b, 3a, 3b, 1, 2, 4] when sections 3 and 5 exceeded `max_characters`.
* **Deserialization of ingest docs fixed** When ingest docs are being deserialized as part of the ingest pipeline process (cli), there were certain fields that weren't getting persisted (metadata and date processed). The from_dict method was updated to take these into account and a unit test added to check.
* **Map source cli command configs when destination set** Due to how the source connector is dynamically called when the destination connector is set via the CLI, the configs were being set incorrectoy, causing the source connector to break. The configs were fixed and updated to take into account Fsspec-specific connectors.

## 0.10.25

### Enhancements

* **Duplicate CLI param check** Given that many of the options associated with the `Click` based cli ingest commands are added dynamically from a number of configs, a check was incorporated to make sure there were no duplicate entries to prevent new configs from overwriting already added options.
* **Ingest CLI refactor for better code reuse** Much of the ingest cli code can be templated and was a copy-paste across files, adding potential risk. Code was refactored to use a base class which had much of the shared code templated.

### Features

* **Table OCR refactor** support Table OCR with pre-computed OCR data to ensure we only do one OCR for entrie document. User can specify
ocr agent tesseract/paddle in environment variable `OCR_AGENT` for OCRing the entire document.
* **Adds accuracy function** The accuracy scoring was originally an option under `calculate_edit_distance`. For easy function call, it is now a wrapper around the original function that calls edit_distance and return as "score".
* **Adds HuggingFaceEmbeddingEncoder** The HuggingFace Embedding Encoder uses a local embedding model as opposed to using an API.
* **Add AWS bedrock embedding connector** `unstructured.embed.bedrock` now provides a connector to use AWS bedrock's `titan-embed-text` model to generate embeddings for elements. This features requires valid AWS bedrock setup and an internet connectionto run.

### Fixes

* **Import PDFResourceManager more directly** We were importing `PDFResourceManager` from `pdfminer.converter` which was causing an error for some users. We changed to import from the actual location of `PDFResourceManager`, which is `pdfminer.pdfinterp`.
* **Fix language detection of elements with empty strings** This resolves a warning message that was raised by `langdetect` if the language was attempted to be detected on an empty string. Language detection is now skipped for empty strings.
* **Fix chunks breaking on regex-metadata matches.** Fixes "over-chunking" when `regex_metadata` was used, where every element that contained a regex-match would start a new chunk.
* **Fix regex-metadata match offsets not adjusted within chunk.** Fixes incorrect regex-metadata match start/stop offset in chunks where multiple elements are combined.
* **Map source cli command configs when destination set** Due to how the source connector is dynamically called when the destination connector is set via the CLI, the configs were being set incorrectoy, causing the source connector to break. The configs were fixed and updated to take into account Fsspec-specific connectors.
* **Fix metrics folder not discoverable** Fixes issue where unstructured/metrics folder is not discoverable on PyPI by adding an `__init__.py` file under the folder.
* **Fix a bug when `parition_pdf` get `model_name=None`** In API usage the `model_name` value is `None` and the `cast` function in `partition_pdf` would return `None` and lead to attribution error. Now we use `str` function to explicit convert the content to string so it is garanteed to have `starts_with` and other string functions as attributes
* **Fix html partition fail on tables without `tbody` tag** HTML tables may sometimes just contain headers without body (`tbody` tag)

## 0.10.24

### Enhancements

* **Improve natural reading order** Some `OCR` elements with only spaces in the text have full-page width in the bounding box, which causes the `xycut` sorting to not work as expected. Now the logic to parse OCR results removes any elements with only spaces (more than one space).
* **Ingest compression utilities and fsspec connector support** Generic utility code added to handle files that get pulled from a source connector that are either tar or zip compressed and uncompress them locally. This is then processed using a local source connector. Currently this functionality has been incorporated into the fsspec connector and all those inheriting from it (currently: Azure Blob Storage, Google Cloud Storage, S3, Box, and Dropbox).
* **Ingest destination connectors support for writing raw list of elements** Along with the default write method used in the ingest pipeline to write the json content associated with the ingest docs, each destination connector can now also write a raw list of elements to the desired downstream location without having an ingest doc associated with it.

### Features

* **Adds element type percent match function** In order to evaluate the element type extracted, we add a function that calculates the matched percentage between two frequency dictionary.

### Fixes

* **Fix paddle model file not discoverable** Fixes issue where ocr_models/paddle_ocr.py file is not discoverable on PyPI by adding
an `__init__.py` file under the folder.
* **Chipper v2 Fixes** Includes fix for a memory leak and rare last-element bbox fix. (unstructured-inference==0.7.7)
* **Fix image resizing issue** Includes fix related to resizing images in the tables pipeline. (unstructured-inference==0.7.6)

## 0.10.23

### Enhancements

* **Add functionality to limit precision when serializing to json** Precision for `points` is limited to 1 decimal point if coordinates["system"] == "PixelSpace" (otherwise 2 decimal points?). Precision for `detection_class_prob` is limited to 5 decimal points.
* **Fix csv file detection logic when mime-type is text/plain** Previously the logic to detect csv file type was considering only first row's comma count comparing with the header_row comma count and both the rows being same line the result was always true, Now the logic is changed to consider the comma's count for all the lines except first line and compare with header_row comma count.
* **Improved inference speed for Chipper V2** API requests with 'hi_res_model_name=chipper' now have ~2-3x faster responses.

### Features

### Fixes

* **Cleans up temporary files after conversion** Previously a file conversion utility was leaving temporary files behind on the filesystem without removing them when no longer needed. This fix helps prevent an accumulation of temporary files taking up excessive disk space.
* **Fixes `under_non_alpha_ratio` dividing by zero** Although this function guarded against a specific cause of division by zero, there were edge cases slipping through like strings with only whitespace. This update more generally prevents the function from performing a division by zero.
* **Fix languages default** Previously the default language was being set to English when elements didn't have text or if langdetect could not detect the language. It now defaults to None so there is not misleading information about the language detected.
* **Fixes recursion limit error that was being raised when partitioning Excel documents of a certain size** Previously we used a recursive method to find subtables within an excel sheet. However this would run afoul of Python's recursion depth limit when there was a contiguous block of more than 1000 cells within a sheet. This function has been updated to use the NetworkX library which avoids Python recursion issues.

## 0.10.22

### Enhancements

* **bump `unstructured-inference` to `0.7.3`** The updated version of `unstructured-inference` supports a new version of the Chipper model, as well as a cleaner schema for its output classes. Support is included for new inference features such as hierarchy and ordering.
* **Expose skip_infer_table_types in ingest CLI.** For each connector a new `--skip-infer-table-types` parameter was added to map to the `skip_infer_table_types` partition argument. This gives more granular control to unstructured-ingest users, allowing them to specify the file types for which we should attempt table extraction.
* **Add flag to ingest CLI to raise error if any single doc fails in pipeline** Currently if a single doc fails in the pipeline, the whole thing halts due to the error. This flag defaults to log an error but continue with the docs it can.
* **Emit hyperlink metadata for DOCX file-type.** DOCX partitioner now adds `metadata.links`, `metadata.link_texts` and `metadata.link_urls` for elements that contain a hyperlink that points to an external resource. So-called "jump" links pointing to document internal locations (such as those found in a table-of-contents "jumping" to a chapter or section) are excluded.

### Features

* **Add `elements_to_text` as a staging helper function** In order to get a single clean text output from unstructured for metric calculations, automate the process of extracting text from elements using this function.
* **Adds permissions(RBAC) data ingestion functionality for the Sharepoint connector.** Problem: Role based access control is an important component in many data storage systems. Users may need to pass permissions (RBAC) data to downstream systems when ingesting data. Feature: Added permissions data ingestion functionality to the Sharepoint connector.

### Fixes

* **Fixes PDF list parsing creating duplicate list items** Previously a bug in PDF list item parsing caused removal of other elements and duplication of the list item
* **Fixes duplicated elements** Fixes issue where elements are duplicated when embeddings are generated. This will allow users to generate embeddings for their list of Elements without duplicating/breaking the orginal content.
* **Fixes failure when flagging for embeddings through unstructured-ingest** Currently adding the embedding parameter to any connector results in a failure on the copy stage. This is resolves the issue by adding the IngestDoc to the context map in the embedding node's `run` method. This allows users to specify that connectors fetch embeddings without failure.
* **Fix ingest pipeline reformat nodes not discoverable** Fixes issue where  reformat nodes raise ModuleNotFoundError on import. This was due to the directory was missing `__init__.py` in order to make it discoverable.
* **Fix default language in ingest CLI** Previously the default was being set to english which injected potentially incorrect information to downstream language detection libraries. By setting the default to None allows those libraries to better detect what language the text is in the doc being processed.

## 0.10.21

* **Adds Scarf analytics**.

## 0.10.20

### Enhancements

* **Add document level language detection functionality.** Adds the "auto" default for the languages param to all partitioners. The primary language present in the document is detected using the `langdetect` package. Additional param `detect_language_per_element` is also added for partitioners that return multiple elements. Defaults to `False`.
* **Refactor OCR code** The OCR code for entire page is moved from unstructured-inference to unstructured. On top of continuing support for OCR language parameter, we also support two OCR processing modes, "entire_page" or "individual_blocks".
* **Align to top left when shrinking bounding boxes for `xy-cut` sorting:** Update `shrink_bbox()` to keep top left rather than center.
* **Add visualization script to annotate elements** This script is often used to analyze/visualize elements with coordinates (e.g. partition_pdf()).
* **Adds data source properties to the Jira, Github and Gitlab connectors** These properties (date_created, date_modified, version, source_url, record_locator) are written to element metadata during ingest, mapping elements to information about the document source from which they derive. This functionality enables downstream applications to reveal source document applications, e.g. a link to a GDrive doc, Salesforce record, etc.
* **Improve title detection in pptx documents** The default title textboxes on a pptx slide are now categorized as titles.
* **Improve hierarchy detection in pptx documents** List items, and other slide text are properly nested under the slide title. This will enable better chunking of pptx documents.
* **Refactor of the ingest cli workflow** The refactored approach uses a dynamically set pipeline with a snapshot along each step to save progress and accommodate continuation from a snapshot if an error occurs. This also allows the pipeline to dynamically assign any number of steps to modify the partitioned content before it gets written to a destination.
* **Applies `max_characters=<n>` argument to all element types in `add_chunking_strategy` decorator** Previously this argument was only utilized in chunking Table elements and now applies to all partitioned elements if `add_chunking_strategy` decorator is utilized, further preparing the elements for downstream processing.
* **Add common retry strategy utilities for unstructured-ingest** Dynamic retry strategy with exponential backoff added to Notion source connector.
*
### Features

* **Adds `bag_of_words` and `percent_missing_text` functions** In order to count the word frequencies in two input texts and calculate the percentage of text missing relative to the source document.
* **Adds `edit_distance` calculation metrics** In order to benchmark the cleaned, extracted text with unstructured, `edit_distance` (`Levenshtein distance`) is included.
* **Adds detection_origin field to metadata** Problem: Currently isn't an easy way to find out how an element was created. With this change that information is added. Importance: With this information the developers and users are now able to know how an element was created to make decisions on how to use it. In order tu use this feature
setting UNSTRUCTURED_INCLUDE_DEBUG_METADATA=true is needed.
* **Adds a function that calculates frequency of the element type and its depth** To capture the accuracy of element type extraction, this function counts the occurrences of each unique element type with its depth for use in element metrics.

### Fixes

* **Fix zero division error in annotation bbox size** This fixes the bug where we find annotation bboxes realted to an element that need to divide the intersection size between annotation bbox and element bbox by the size of the annotation bbox
* **Fix prevent metadata module from importing dependencies from unnecessary modules** Problem: The `metadata` module had several top level imports that were only used in and applicable to code related to specific document types, while there were many general-purpose functions. As a result, general-purpose functions couldn't be used without unnecessary dependencies being installed. Fix: moved 3rd party dependency top level imports to inside the functions in which they are used and applied a decorator to check that the dependency is installed and emit a helpful error message if not.
* **Fixes category_depth None value for Title elements** Problem: `Title` elements from `chipper` get `category_depth`= None even when `Headline` and/or `Subheadline` elements are present in the same page. Fix: all `Title` elements with `category_depth` = None should be set to have a depth of 0 instead iff there are `Headline` and/or `Subheadline` element-types present. Importance: `Title` elements should be equivalent html `H1` when nested headings are present; otherwise, `category_depth` metadata can result ambiguous within elements in a page.
* **Tweak `xy-cut` ordering output to be more column friendly** This results in the order of elements more closely reflecting natural reading order which benefits downstream applications. While element ordering from `xy-cut` is usually mostly correct when ordering multi-column documents, sometimes elements from a RHS column will appear before elements in a LHS column. Fix: add swapped `xy-cut` ordering by sorting by X coordinate first and then Y coordinate.
* **Fixes badly initialized Formula** Problem: YoloX contain new types of elements, when loading a document that contain formulas a new element of that class
should be generated, however the Formula class inherits from Element instead of Text. After this change the element is correctly created with the correct class
allowing the document to be loaded. Fix: Change parent class for Formula to Text. Importance: Crucial to be able to load documents that contain formulas.
* **Fixes pdf uri error** An error was encountered when URI type of `GoToR` which refers to pdf resources outside of its own was detected since no condition catches such case. The code is fixing the issue by initialize URI before any condition check.


## 0.10.19

### Enhancements

* **Adds XLSX document level language detection** Enhancing on top of language detection functionality in previous release, we now support language detection within `.xlsx` file type at Element level.
* **bump `unstructured-inference` to `0.6.6`** The updated version of `unstructured-inference` makes table extraction in `hi_res` mode configurable to fine tune table extraction performance; it also improves element detection by adding a deduplication post processing step in the `hi_res` partitioning of pdfs and images.
* **Detect text in HTML Heading Tags as Titles** This will increase the accuracy of hierarchies in HTML documents and provide more accurate element categorization. If text is in an HTML heading tag and is not a list item, address, or narrative text, categorize it as a title.
* **Update python-based docs** Refactor docs to use the actual unstructured code rather than using the subprocess library to run the cli command itself.
* **Adds Table support for the `add_chunking_strategy` decorator to partition functions.** In addition to combining elements under Title elements, user's can now specify the `max_characters=<n>` argument to chunk Table elements into TableChunk elements with `text` and `text_as_html` of length <n> characters. This means partitioned Table results are ready for use in downstream applications without any post processing.
* **Expose endpoint url for s3 connectors** By allowing for the endpoint url to be explicitly overwritten, this allows for any non-AWS data providers supporting the s3 protocol to be supported (i.e. minio).

### Features

* **change default `hi_res` model for pdf/image partition to `yolox`** Now partitioning pdf/image using `hi_res` strategy utilizes `yolox_quantized` model isntead of `detectron2_onnx` model. This new default model has better recall for tables and produces more detailed categories for elements.
* **XLSX can now reads subtables within one sheet** Problem: Many .xlsx files are not created to be read as one full table per sheet. There are subtables, text and header along with more informations to extract from each sheet. Feature: This `partition_xlsx` now can reads subtable(s) within one .xlsx sheet, along with extracting other title and narrative texts. Importance: This enhance the power of .xlsx reading to not only one table per sheet, allowing user to capture more data tables from the file, if exists.
* **Update Documentation on Element Types and Metadata**: We have updated the documentation according to the latest element types and metadata. It includes the common and additional metadata provided by the Partitions and Connectors.

### Fixes

* **Fixes partition_pdf is_alnum reference bug** Problem: The `partition_pdf` when attempt to get bounding box from element experienced a reference before assignment error when the first object is not text extractable.  Fix: Switched to a flag when the condition is met. Importance: Crucial to be able to partition with pdf.
* **Fix various cases of HTML text missing after partition**
  Problem: Under certain circumstances, text immediately after some HTML tags will be misssing from partition result.
  Fix: Updated code to deal with these cases.
  Importance: This will ensure the correctness when partitioning HTML and Markdown documents.
* **Fixes chunking when `detection_class_prob` appears in Element metadata** Problem: when `detection_class_prob` appears in Element metadata, Elements will only be combined by chunk_by_title if they have the same `detection_class_prob` value (which is rare). This is unlikely a case we ever need to support and most often results in no chunking. Fix: `detection_class_prob` is included in the chunking list of metadata keys excluded for similarity comparison. Importance: This change allows `chunk_by_title` to operate as intended for documents which include `detection_class_prob` metadata in their Elements.

## 0.10.18

### Enhancements

* **Better detection of natural reading order in images and PDF's** The elements returned by partition better reflect natural reading order in some cases, particularly in complicated multi-column layouts, leading to better chunking and retrieval for downstream applications. Achieved by improving the `xy-cut` sorting to preprocess bboxes, shrinking all bounding boxes by 90% along x and y axes (still centered around the same center point), which allows projection lines to be drawn where not possible before if layout bboxes overlapped.
* **Improves `partition_xml` to be faster and more memory efficient when partitioning large XML files** The new behavior is to partition iteratively to prevent loading the entire XML tree into memory at once in most use cases.
* **Adds data source properties to SharePoint, Outlook, Onedrive, Reddit, Slack, DeltaTable connectors** These properties (date_created, date_modified, version, source_url, record_locator) are written to element metadata during ingest, mapping elements to information about the document source from which they derive. This functionality enables downstream applications to reveal source document applications, e.g. a link to a GDrive doc, Salesforce record, etc.
* **Add functionality to save embedded images in PDF's separately as images** This allows users to save embedded images in PDF's separately as images, given some directory path. The saved image path is written to the metadata for the Image element. Downstream applications may benefit by providing users with image links from relevant "hits."
* **Azure Cognite Search destination connector** New Azure Cognitive Search destination connector added to ingest CLI.  Users may now use `unstructured-ingest` to write partitioned data from over 20 data sources (so far) to an Azure Cognitive Search index.
* **Improves salesforce partitioning** Partitions Salesforce data as xlm instead of text for improved detail and flexibility. Partitions htmlbody instead of textbody for Salesforce emails. Importance: Allows all Salesforce fields to be ingested and gives Salesforce emails more detailed partitioning.
* **Add document level language detection functionality.** Introduces the "auto" default for the languages param, which then detects the languages present in the document using the `langdetect` package. Adds the document languages as ISO 639-3 codes to the element metadata. Implemented only for the partition_text function to start.
* **PPTX partitioner refactored in preparation for enhancement.** Behavior should be unchanged except that shapes enclosed in a group-shape are now included, as many levels deep as required (a group-shape can itself contain a group-shape).
* **Embeddings support for the SharePoint SourceConnector via unstructured-ingest CLI** The SharePoint connector can now optionally create embeddings from the elements it pulls out during partition and upload those embeddings to Azure Cognitive Search index.
* **Improves hierarchy from docx files by leveraging natural hierarchies built into docx documents**  Hierarchy can now be detected from an indentation level for list bullets/numbers and by style name (e.g. Heading 1, List Bullet 2, List Number).
* **Chunking support for the SharePoint SourceConnector via unstructured-ingest CLI** The SharePoint connector can now optionally chunk the elements pulled out during partition via the chunking unstructured brick. This can be used as a stage before creating embeddings.

### Features

* **Adds `links` metadata in `partition_pdf` for `fast` strategy.** Problem: PDF files contain rich information and hyperlink that Unstructured did not captured earlier. Feature: `partition_pdf` now can capture embedded links within the file along with its associated text and page number. Importance: Providing depth in extracted elements give user a better understanding and richer context of documents. This also enables user to map to other elements within the document if the hyperlink is refered internally.
* **Adds the embedding module to be able to embed Elements** Problem: Many NLP applications require the ability to represent parts of documents in a semantic way. Until now, Unstructured did not have text embedding ability within the core library. Feature: This embedding module is able to track embeddings related data with a class, embed a list of elements, and return an updated list of Elements with the *embeddings* property. The module is also able to embed query strings. Importance: Ability to embed documents or parts of documents will enable users to make use of these semantic representations in different NLP applications, such as search, retrieval, and retrieval augmented generation.

### Fixes

* **Fixes a metadata source serialization bug** Problem: In unstructured elements, when loading an elements json file from the disk, the data_source attribute is assumed to be an instance of DataSourceMetadata and the code acts based on that. However the loader did not satisfy the assumption, and loaded it as a dict instead, causing an error. Fix: Added necessary code block to initialize a DataSourceMetadata object, also refactored DataSourceMetadata.from_dict() method to remove redundant code. Importance: Crucial to be able to load elements (which have data_source fields) from json files.
* **Fixes issue where unstructured-inference was not getting updated** Problem: unstructured-inference was not getting upgraded to the version to match unstructured release when doing a pip install.  Solution: using `pip install unstructured[all-docs]` it will now upgrade both unstructured and unstructured-inference. Importance: This will ensure that the inference library is always in sync with the unstructured library, otherwise users will be using outdated libraries which will likely lead to unintended behavior.
* **Fixes SharePoint connector failures if any document has an unsupported filetype** Problem: Currently the entire connector ingest run fails if a single IngestDoc has an unsupported filetype. This is because a ValueError is raised in the IngestDoc's `__post_init__`. Fix: Adds a try/catch when the IngestConnector runs get_ingest_docs such that the error is logged but all processable documents->IngestDocs are still instantiated and returned. Importance: Allows users to ingest SharePoint content even when some files with unsupported filetypes exist there.
* **Fixes Sharepoint connector server_path issue** Problem: Server path for the Sharepoint Ingest Doc was incorrectly formatted, causing issues while fetching pages from the remote source. Fix: changes formatting of remote file path before instantiating SharepointIngestDocs and appends a '/' while fetching pages from the remote source. Importance: Allows users to fetch pages from Sharepoint Sites.
* **Fixes Sphinx errors.** Fixes errors when running Sphinx `make html` and installs library to suppress warnings.
* **Fixes a metadata backwards compatibility error** Problem: When calling `partition_via_api`, the hosted api may return an element schema that's newer than the current `unstructured`. In this case, metadata fields were added which did not exist in the local `ElementMetadata` dataclass, and `__init__()` threw an error. Fix: remove nonexistent fields before instantiating in `ElementMetadata.from_json()`. Importance: Crucial to avoid breaking changes when adding fields.
* **Fixes issue with Discord connector when a channel returns `None`** Problem: Getting the `jump_url` from a nonexistent Discord `channel` fails. Fix: property `jump_url` is now retrieved within the same context as the messages from the channel. Importance: Avoids cascading issues when the connector fails to fetch information about a Discord channel.
* **Fixes occasionally SIGABTR when writing table with `deltalake` on Linux** Problem: occasionally on Linux ingest can throw a `SIGABTR` when writing `deltalake` table even though the table was written correctly. Fix: put the writing function into a `Process` to ensure its execution to the fullest extent before returning to the main process. Importance: Improves stability of connectors using `deltalake`
* **Fixes badly initialized Formula** Problem: YoloX contain new types of elements, when loading a document that contain formulas a new element of that class should be generated, however the Formula class inherits from Element instead of Text. After this change the element is correctly created with the correct class allowing the document to be loaded. Fix: Change parent class for Formula to Text. Importance: Crucial to be able to load documents that contain formulas.

## 0.10.16

### Enhancements

* **Adds data source properties to Airtable, Confluence, Discord, Elasticsearch, Google Drive, and Wikipedia connectors** These properties (date_created, date_modified, version, source_url, record_locator) are written to element metadata during ingest, mapping elements to information about the document source from which they derive. This functionality enables downstream applications to reveal source document applications, e.g. a link to a GDrive doc, Salesforce record, etc.
* **DOCX partitioner refactored in preparation for enhancement.** Behavior should be unchanged except in multi-section documents containing different headers/footers for different sections. These will now emit all distinct headers and footers encountered instead of just those for the last section.
* **Add a function to map between Tesseract and standard language codes.** This allows users to input language information to the `languages` param in any Tesseract-supported langcode or any ISO 639 standard language code.
* **Add document level language detection functionality.** Introduces the "auto" default for the languages param, which then detects the languages present in the document using the `langdetect` package. Implemented only for the partition_text function to start.

### Features

### Fixes

* ***Fixes an issue that caused a partition error for some PDF's.** Fixes GH Issue 1460 by bypassing a coordinate check if an element has invalid coordinates.

## 0.10.15


### Enhancements

* **Support for better element categories from the next-generation image-to-text model ("chipper").** Previously, not all of the classifications from Chipper were being mapped to proper `unstructured` element categories so the consumer of the library would see many `UncategorizedText` elements. This fixes the issue, improving the granularity of the element categories outputs for better downstream processing and chunking. The mapping update is:
  * "Threading": `NarrativeText`
  * "Form": `NarrativeText`
  * "Field-Name": `Title`
  * "Value": `NarrativeText`
  * "Link": `NarrativeText`
  * "Headline": `Title` (with `category_depth=1`)
  * "Subheadline": `Title` (with `category_depth=2`)
  * "Abstract": `NarrativeText`
* **Better ListItem grouping for PDF's (fast strategy).** The `partition_pdf` with `fast` strategy previously broke down some numbered list item lines as separate elements. This enhancement leverages the x,y coordinates and bbox sizes to help decide whether the following chunk of text is a continuation of the immediate previous detected ListItem element or not, and not detect it as its own non-ListItem element.
* **Fall back to text-based classification for uncategorized Layout elements for Images and PDF's**. Improves element classification by running existing text-based rules on previously `UncategorizedText` elements.
* **Adds table partitioning for Partitioning for many doc types including: .html, .epub., .md, .rst, .odt, and .msg.** At the core of this change is the .html partition functionality, which is leveraged by the other effected doc types. This impacts many scenarios where `Table` Elements are now propery extracted.
* **Create and add `add_chunking_strategy` decorator to partition functions.** Previously, users were responsible for their own chunking after partitioning elements, often required for downstream applications. Now, individual elements may be combined into right-sized chunks where min and max character size may be specified if `chunking_strategy=by_title`. Relevant elements are grouped together for better downstream results. This enables users immediately use partitioned results effectively in downstream applications (e.g. RAG architecture apps) without any additional post-processing.
* **Adds `languages` as an input parameter and marks `ocr_languages` kwarg for deprecation in pdf, image, and auto partitioning functions.** Previously, language information was only being used for Tesseract OCR for image-based documents and was in a Tesseract specific string format, but by refactoring into a list of standard language codes independent of Tesseract, the `unstructured` library will better support `languages` for other non-image pipelines and/or support for other OCR engines.
* **Removes `UNSTRUCTURED_LANGUAGE` env var usage and replaces `language` with `languages` as an input parameter to unstructured-partition-text_type functions.** The previous parameter/input setup was not user-friendly or scalable to the variety of elements being processed. By refactoring the inputted language information into a list of standard language codes, we can support future applications of the element language such as detection, metadata, and multi-language elements. Now, to skip English specific checks, set the `languages` parameter to any non-English language(s).
* **Adds `xlsx` and `xls` filetype extensions to the `skip_infer_table_types` default list in `partition`.** By adding these file types to the input parameter these files should not go through table extraction. Users can still specify if they would like to extract tables from these filetypes, but will have to set the `skip_infer_table_types` to exclude the desired filetype extension. This avoids mis-representing complex spreadsheets where there may be multiple sub-tables and other content.
* **Better debug output related to sentence counting internals**. Clarify message when sentence is not counted toward sentence count because there aren't enough words, relevant for developers focused on `unstructured`s NLP internals.
* **Faster ocr_only speed for partitioning PDF and images.** Use `unstructured_pytesseract.run_and_get_multiple_output` function to reduce the number of calls to `tesseract` by half when partitioning pdf or image with `tesseract`
* **Adds data source properties to fsspec connectors** These properties (date_created, date_modified, version, source_url, record_locator) are written to element metadata during ingest, mapping elements to information about the document source from which they derive. This functionality enables downstream applications to reveal source document applications, e.g. a link to a GDrive doc, Salesforce record, etc.
* **Add delta table destination connector** New delta table destination connector added to ingest CLI.  Users may now use `unstructured-ingest` to write partitioned data from over 20 data sources (so far) to a Delta Table.
* **Rename to Source and Destination Connectors in the Documentation.** Maintain naming consistency between Connectors codebase and documentation with the first addition to a destination connector.
* **Non-HTML text files now return unstructured-elements as opposed to HTML-elements.** Previously the text based files that went through `partition_html` would return HTML-elements but now we preserve the format from the input using `source_format` argument in the partition call.
* **Adds `PaddleOCR` as an optional alternative to `Tesseract`** for OCR in processing of PDF or Image files, it is installable via the `makefile` command `install-paddleocr`. For experimental purposes only.
* **Bump unstructured-inference** to 0.5.28. This version bump markedly improves the output of table data, rendered as `metadata.text_as_html` in an element. These changes include:
  * add env variable `ENTIRE_PAGE_OCR` to specify using paddle or tesseract on entire page OCR
  * table structure detection now pads the input image by 25 pixels in all 4 directions to improve its recall (0.5.27)
  * support paddle with both cpu and gpu and assume it is pre-installed (0.5.26)
  * fix a bug where `cells_to_html` doesn't handle cells spanning multiple rows properly (0.5.25)
  * remove `cv2` preprocessing step before OCR step in table transformer (0.5.24)

### Features

* **Adds element metadata via `category_depth` with default value None**.
  * This additional metadata is useful for vectordb/LLM, chunking strategies, and retrieval applications.
* **Adds a naive hierarchy for elements via a `parent_id` on the element's metadata**
  * Users will now have more metadata for implementing vectordb/LLM chunking strategies. For example, text elements could be queried by their preceding title element.
  * Title elements created from HTML headings will properly nest

### Fixes

* **`add_pytesseract_bboxes_to_elements` no longer returns `nan` values**. The function logic is now broken into new methods
  `_get_element_box` and `convert_multiple_coordinates_to_new_system`
* **Selecting a different model wasn't being respected when calling `partition_image`.** Problem: `partition_pdf` allows for passing a `model_name` parameter. Given the similarity between the image and PDF pipelines, the expected behavior is that `partition_image` should support the same parameter, but `partition_image` was unintentionally not passing along its `kwargs`. This was corrected by adding the kwargs to the downstream call.
* **Fixes a chunking issue via dropping the field "coordinates".** Problem: chunk_by_title function was chunking each element to its own individual chunk while it needed to group elements into a fewer number of chunks. We've discovered that this happens due to a metadata matching logic in chunk_by_title function, and discovered that elements with different metadata can't be put into the same chunk. At the same time, any element with "coordinates" essentially had different metadata than other elements, due each element locating in different places and having different coordinates. Fix: That is why we have included the key "coordinates" inside a list of excluded metadata keys, while doing this "metadata_matches" comparision. Importance: This change is crucial to be able to chunk by title for documents which include "coordinates" metadata in their elements.

## 0.10.14

### Enhancements

* Update all connectors to use new downstream architecture
  * New click type added to parse comma-delimited string inputs
  * Some CLI options renamed

### Features

### Fixes

## 0.10.13

### Enhancements

* Updated documentation: Added back support doc types for partitioning, more Python codes in the API page,  RAG definition, and use case.
* Updated Hi-Res Metadata: PDFs and Images using Hi-Res strategy now have layout model class probabilities added ot metadata.
* Updated the `_detect_filetype_from_octet_stream()` function to use libmagic to infer the content type of file when it is not a zip file.
* Tesseract minor version bump to 5.3.2

### Features

* Add Jira Connector to be able to pull issues from a Jira organization
* Add `clean_ligatures` function to expand ligatures in text


### Fixes

* `partition_html` breaks on `<br>` elements.
* Ingest error handling to properly raise errors when wrapped
* GH issue 1361: fixes a sortig error that prevented some PDF's from being parsed
* Bump unstructured-inference
  * Brings back embedded images in PDF's (0.5.23)

## 0.10.12

### Enhancements

* Removed PIL pin as issue has been resolved upstream
* Bump unstructured-inference
  * Support for yolox_quantized layout detection model (0.5.20)
* YoloX element types added


### Features

* Add Salesforce Connector to be able to pull Account, Case, Campaign, EmailMessage, Lead

### Fixes


* Bump unstructured-inference
  * Avoid divide-by-zero errors swith `safe_division` (0.5.21)

## 0.10.11

### Enhancements

* Bump unstructured-inference
  * Combine entire-page OCR output with layout-detected elements, to ensure full coverage of the page (0.5.19)

### Features

* Add in ingest cli s3 writer

### Fixes

* Fix a bug where `xy-cut` sorting attemps to sort elements without valid coordinates; now xy cut sorting only works when **all** elements have valid coordinates

## 0.10.10

### Enhancements

* Adds `text` as an input parameter to `partition_xml`.
* `partition_xml` no longer runs through `partition_text`, avoiding incorrect splitting
  on carriage returns in the XML. Since `partition_xml` no longer calls `partition_text`,
  `min_partition` and `max_partition` are no longer supported in `partition_xml`.
* Bump `unstructured-inference==0.5.18`, change non-default detectron2 classification threshold
* Upgrade base image from rockylinux 8 to rockylinux 9
* Serialize IngestDocs to JSON when passing to subprocesses

### Features

### Fixes

- Fix a bug where mismatched `elements` and `bboxes` are passed into `add_pytesseract_bbox_to_elements`

## 0.10.9

### Enhancements

* Fix `test_json` to handle only non-extra dependencies file types (plain-text)

### Features

* Adds `chunk_by_title` to break a document into sections based on the presence of `Title`
  elements.
* add new extraction function `extract_image_urls_from_html` to extract all img related URL from html text.

### Fixes

* Make cv2 dependency optional
* Edit `add_pytesseract_bbox_to_elements`'s (`ocr_only` strategy) `metadata.coordinates.points` return type to `Tuple` for consistency.
* Re-enable test-ingest-confluence-diff for ingest tests
* Fix syntax for ingest test check number of files
* Fix csv and tsv partitioners loosing the first line of the files when creating elements

## 0.10.8

### Enhancements

* Release docker image that installs Python 3.10 rather than 3.8

### Features

### Fixes

## 0.10.7

### Enhancements

### Features

### Fixes

* Remove overly aggressive ListItem chunking for images and PDF's which typically resulted in inchorent elements.

## 0.10.6

### Enhancements

* Enable `partition_email` and `partition_msg` to detect if an email is PGP encryped. If
  and email is PGP encryped, the functions will return an empy list of elements and
  emit a warning about the encrypted content.
* Add threaded Slack conversations into Slack connector output
* Add functionality to sort elements using `xy-cut` sorting approach in `partition_pdf` for `hi_res` and `fast` strategies
* Bump unstructured-inference
  * Set OMP_THREAD_LIMIT to 1 if not set for better tesseract perf (0.5.17)

### Features

* Extract coordinates from PDFs and images when using OCR only strategy and add to metadata

### Fixes

* Update `partition_html` to respect the order of `<pre>` tags.
* Fix bug in `partition_pdf_or_image` where two partitions were called if `strategy == "ocr_only"`.
* Bump unstructured-inference
  * Fix issue where temporary files were being left behind (0.5.16)
* Adds deprecation warning for the `file_filename` kwarg to `partition`, `partition_via_api`,
  and `partition_multiple_via_api`.
* Fix documentation build workflow by pinning dependencies

## 0.10.5

### Enhancements

* Create new CI Pipelines
  - Checking text, xml, email, and html doc tests against the library installed without extras
  - Checking each library extra against their respective tests
* `partition` raises an error and tells the user to install the appropriate extra if a filetype
  is detected that is missing dependencies.
* Add custom errors to ingest
* Bump `unstructured-ingest==0.5.15`
  - Handle an uncaught TesseractError (0.5.15)
  - Add TIFF test file and TIFF filetype to `test_from_image_file` in `test_layout` (0.5.14)
* Use `entire_page` ocr mode for pdfs and images
* Add notes on extra installs to docs
* Adds ability to reuse connections per process in unstructured-ingest

### Features
* Add delta table connector

### Fixes

## 0.10.4
* Pass ocr_mode in partition_pdf and set the default back to individual pages for now
* Add diagrams and descriptions for ingest design in the ingest README

### Features
* Supports multipage TIFF image partitioning

### Fixes

## 0.10.2

### Enhancements
* Bump unstructured-inference==0.5.13:
  - Fix extracted image elements being included in layout merge, addresses the issue
    where an entire-page image in a PDF was not passed to the layout model when using hi_res.

### Features

### Fixes

## 0.10.1

### Enhancements
* Bump unstructured-inference==0.5.12:
  - fix to avoid trace for certain PDF's (0.5.12)
  - better defaults for DPI for hi_res and  Chipper (0.5.11)
  - implement full-page OCR (0.5.10)

### Features

### Fixes

* Fix dead links in repository README (Quick Start > Install for local development, and Learn more > Batch Processing)
* Update document dependencies to include tesseract-lang for additional language support (required for tests to pass)

## 0.10.0

### Enhancements

* Add `include_header` kwarg to `partition_xlsx` and change default behavior to `True`
* Update the `links` and `emphasized_texts` metadata fields

### Features

### Fixes

## 0.9.3

### Enhancements

* Pinned dependency cleanup.
* Update `partition_csv` to always use `soupparser_fromstring` to parse `html text`
* Update `partition_tsv` to always use `soupparser_fromstring` to parse `html text`
* Add `metadata.section` to capture epub table of contents data
* Add `unique_element_ids` kwarg to partition functions. If `True`, will use a UUID
  for element IDs instead of a SHA-256 hash.
* Update `partition_xlsx` to always use `soupparser_fromstring` to parse `html text`
* Add functionality to switch `html` text parser based on whether the `html` text contains emoji
* Add functionality to check if a string contains any emoji characters
* Add CI tests around Notion

### Features

* Add Airtable Connector to be able to pull views/tables/bases from an Airtable organization

### Fixes

* fix pdf partition of list items being detected as titles in OCR only mode
* make notion module discoverable
* fix emails with `Content-Distribution: inline` and `Content-Distribution: attachment` with no filename
* Fix email attachment filenames which had `=` in the filename itself

## 0.9.2


### Enhancements

* Update table extraction section in API documentation to sync with change in Prod API
* Update Notion connector to extract to html
* Added UUID option for `element_id`
* Bump unstructured-inference==0.5.9:
  - better caching of models
  - another version of detectron2 available, though the default layout model is unchanged
* Added UUID option for element_id
* Added UUID option for element_id
* CI improvements to run ingest tests in parallel

### Features

* Adds Sharepoint connector.

### Fixes

* Bump unstructured-inference==0.5.9:
  - ignores Tesseract errors where no text is extracted for tiles that indeed, have no text

## 0.9.1

### Enhancements

* Adds --partition-pdf-infer-table-structure to unstructured-ingest.
* Enable `partition_html` to skip headers and footers with the `skip_headers_and_footers` flag.
* Update `partition_doc` and `partition_docx` to track emphasized texts in the output
* Adds post processing function `filter_element_types`
* Set the default strategy for partitioning images to `hi_res`
* Add page break parameter section in API documentation to sync with change in Prod API
* Update `partition_html` to track emphasized texts in the output
* Update `XMLDocument._read_xml` to create `<p>` tag element for the text enclosed in the `<pre>` tag
* Add parameter `include_tail_text` to `_construct_text` to enable (skip) tail text inclusion
* Add Notion connector

### Features

### Fixes

* Remove unused `_partition_via_api` function
* Fixed emoji bug in `partition_xlsx`.
* Pass `file_filename` metadata when partitioning file object
* Skip ingest test on missing Slack token
* Add Dropbox variables to CI environments
* Remove default encoding for ingest
* Adds new element type `EmailAddress` for recognising email address in the  text
* Simplifies `min_partition` logic; makes partitions falling below the `min_partition`
  less likely.
* Fix bug where ingest test check for number of files fails in smoke test
* Fix unstructured-ingest entrypoint failure

## 0.9.0

### Enhancements

* Dependencies are now split by document type, creating a slimmer base installation.

## 0.8.8

### Enhancements

### Features

### Fixes

* Rename "date" field to "last_modified"
* Adds Box connector

### Fixes

## 0.8.7

### Enhancements

* Put back useful function `split_by_paragraph`

### Features

### Fixes

* Fix argument order in NLTK download step

## 0.8.6

### Enhancements

### Features

### Fixes

* Remove debug print lines and non-functional code

## 0.8.5

### Enhancements

* Add parameter `skip_infer_table_types` to enable (skip) table extraction for other doc types
* Adds optional Unstructured API unit tests in CI
* Tracks last modified date for all document types.
* Add auto_paragraph_grouper to detect new-line and blank-line new paragraph for .txt files.
* refactor the ingest cli to better support expanding supported connectors

## 0.8.3

### Enhancements

### Features

### Fixes

* NLTK now only gets downloaded if necessary.
* Handling for empty tables in Word Documents and PowerPoints.

## 0.8.4

### Enhancements

* Additional tests and refactor of JSON detection.
* Update functionality to retrieve image metadata from a page for `document_to_element_list`
* Links are now tracked in `partition_html` output.
* Set the file's current position to the beginning after reading the file in `convert_to_bytes`
* Add `min_partition` kwarg to that combines elements below a specified threshold and modifies splitting of strings longer than max partition so words are not split.
* set the file's current position to the beginning after reading the file in `convert_to_bytes`
* Add slide notes to pptx
* Add `--encoding` directive to ingest
* Improve json detection by `detect_filetype`

### Features

* Adds Outlook connector
* Add support for dpi parameter in inference library
* Adds Onedrive connector.
* Add Confluence connector for ingest cli to pull the body text from all documents from all spaces in a confluence domain.

### Fixes

* Fixes issue with email partitioning where From field was being assigned the To field value.
* Use the `image_metadata` property of the `PageLayout` instance to get the page image info in the `document_to_element_list`
* Add functionality to write images to computer storage temporarily instead of keeping them in memory for `ocr_only` strategy
* Add functionality to convert a PDF in small chunks of pages at a time for `ocr_only` strategy
* Adds `.txt`, `.text`, and `.tab` to list of extensions to check if file
  has a `text/plain` MIME type.
* Enables filters to be passed to `partition_doc` so it doesn't error with LibreOffice7.
* Removed old error message that's superseded by `requires_dependencies`.
* Removes using `hi_res` as the default strategy value for `partition_via_api` and `partition_multiple_via_api`

## 0.8.1

### Enhancements

* Add support for Python 3.11

### Features

### Fixes

* Fixed `auto` strategy detected scanned document as having extractable text and using `fast` strategy, resulting in no output.
* Fix list detection in MS Word documents.
* Don't instantiate an element with a coordinate system when there isn't a way to get its location data.

## 0.8.0

### Enhancements

* Allow model used for hi res pdf partition strategy to be chosen when called.
* Updated inference package

### Features

* Add `metadata_filename` parameter across all partition functions

### Fixes

* Update to ensure `convert_to_datafame` grabs all of the metadata fields.
* Adjust encoding recognition threshold value in `detect_file_encoding`
* Fix KeyError when `isd_to_elements` doesn't find a type
* Fix `_output_filename` for local connector, allowing single files to be written correctly to the disk

* Fix for cases where an invalid encoding is extracted from an email header.

### BREAKING CHANGES

* Information about an element's location is no longer returned as top-level attributes of an element. Instead, it is returned in the `coordinates` attribute of the element's metadata.

## 0.7.12

### Enhancements

* Adds `include_metadata` kwarg to `partition_doc`, `partition_docx`, `partition_email`, `partition_epub`, `partition_json`, `partition_msg`, `partition_odt`, `partition_org`, `partition_pdf`, `partition_ppt`, `partition_pptx`, `partition_rst`, and `partition_rtf`
### Features

* Add Elasticsearch connector for ingest cli to pull specific fields from all documents in an index.
* Adds Dropbox connector

### Fixes

* Fix tests that call unstructured-api by passing through an api-key
* Fixed page breaks being given (incorrect) page numbers
* Fix skipping download on ingest when a source document exists locally

## 0.7.11

### Enhancements

* More deterministic element ordering when using `hi_res` PDF parsing strategy (from unstructured-inference bump to 0.5.4)
* Make large model available (from unstructured-inference bump to 0.5.3)
* Combine inferred elements with extracted elements (from unstructured-inference bump to 0.5.2)
* `partition_email` and `partition_msg` will now process attachments if `process_attachments=True`
  and a attachment partitioning functions is passed through with `attachment_partitioner=partition`.

### Features

### Fixes

* Fix tests that call unstructured-api by passing through an api-key
* Fixed page breaks being given (incorrect) page numbers
* Fix skipping download on ingest when a source document exists locally

## 0.7.10

### Enhancements

* Adds a `max_partition` parameter to `partition_text`, `partition_pdf`, `partition_email`,
  `partition_msg` and `partition_xml` that sets a limit for the size of an individual
  document elements. Defaults to `1500` for everything except `partition_xml`, which has
  a default value of `None`.
* DRY connector refactor

### Features

* `hi_res` model for pdfs and images is selectable via environment variable.

### Fixes

* CSV check now ignores escaped commas.
* Fix for filetype exploration util when file content does not have a comma.
* Adds negative lookahead to bullet pattern to avoid detecting plain text line
  breaks like `-------` as list items.
* Fix pre tag parsing for `partition_html`
* Fix lookup error for annotated Arabic and Hebrew encodings

## 0.7.9

### Enhancements

* Improvements to string check for leafs in `partition_xml`.
* Adds --partition-ocr-languages to unstructured-ingest.

### Features

* Adds `partition_org` for processed Org Mode documents.

### Fixes

## 0.7.8

### Enhancements

### Features

* Adds Google Cloud Service connector

### Fixes

* Updates the `parse_email` for `partition_eml` so that `unstructured-api` passes the smoke tests
* `partition_email` now works if there is no message content
* Updates the `"fast"` strategy for `partition_pdf` so that it's able to recursively
* Adds recursive functionality to all fsspec connectors
* Adds generic --recursive ingest flag

## 0.7.7

### Enhancements

* Adds functionality to replace the `MIME` encodings for `eml` files with one of the common encodings if a `unicode` error occurs
* Adds missed file-like object handling in `detect_file_encoding`
* Adds functionality to extract charset info from `eml` files

### Features

* Added coordinate system class to track coordinate types and convert to different coordinate

### Fixes

* Adds an `html_assemble_articles` kwarg to `partition_html` to enable users to capture
  control whether content outside of `<article>` tags is captured when
  `<article>` tags are present.
* Check for the `xml` attribute on `element` before looking for pagebreaks in `partition_docx`.

## 0.7.6

### Enhancements

* Convert fast startegy to ocr_only for images
* Adds support for page numbers in `.docx` and `.doc` when user or renderer
  created page breaks are present.
* Adds retry logic for the unstructured-ingest Biomed connector

### Features

* Provides users with the ability to extract additional metadata via regex.
* Updates `partition_docx` to include headers and footers in the output.
* Create `partition_tsv` and associated tests. Make additional changes to `detect_filetype`.

### Fixes

* Remove fake api key in test `partition_via_api` since we now require valid/empty api keys
* Page number defaults to `None` instead of `1` when page number is not present in the metadata.
  A page number of `None` indicates that page numbers are not being tracked for the document
  or that page numbers do not apply to the element in question..
* Fixes an issue with some pptx files. Assume pptx shapes are found in top left position of slide
  in case the shape.top and shape.left attributes are `None`.

## 0.7.5

### Enhancements

* Adds functionality to sort elements in `partition_pdf` for `fast` strategy
* Adds ingest tests with `--fast` strategy on PDF documents
* Adds --api-key to unstructured-ingest

### Features

* Adds `partition_rst` for processed ReStructured Text documents.

### Fixes

* Adds handling for emails that do not have a datetime to extract.
* Adds pdf2image package as core requirement of unstructured (with no extras)

## 0.7.4

### Enhancements

* Allows passing kwargs to request data field for `partition_via_api` and `partition_multiple_via_api`
* Enable MIME type detection if libmagic is not available
* Adds handling for empty files in `detect_filetype` and `partition`.

### Features

### Fixes

* Reslove `grpcio` import issue on `weaviate.schema.validate_schema` for python 3.9 and 3.10
* Remove building `detectron2` from source in Dockerfile

## 0.7.3

### Enhancements

* Update IngestDoc abstractions and add data source metadata in ElementMetadata

### Features

### Fixes

* Pass `strategy` parameter down from `partition` for `partition_image`
* Filetype detection if a CSV has a `text/plain` MIME type
* `convert_office_doc` no longers prints file conversion info messages to stdout.
* `partition_via_api` reflects the actual filetype for the file processed in the API.

## 0.7.2

### Enhancements

* Adds an optional encoding kwarg to `elements_to_json` and `elements_from_json`
* Bump version of base image to use new stable version of tesseract

### Features

### Fixes

* Update the `read_txt_file` utility function to keep using `spooled_to_bytes_io_if_needed` for xml
* Add functionality to the `read_txt_file` utility function to handle file-like object from URL
* Remove the unused parameter `encoding` from `partition_pdf`
* Change auto.py to have a `None` default for encoding
* Add functionality to try other common encodings for html and xml files if an error related to the encoding is raised and the user has not specified an encoding.
* Adds benchmark test with test docs in example-docs
* Re-enable test_upload_label_studio_data_with_sdk
* File detection now detects code files as plain text
* Adds `tabulate` explicitly to dependencies
* Fixes an issue in `metadata.page_number` of pptx files
* Adds showing help if no parameters passed

## 0.7.1

### Enhancements

### Features

* Add `stage_for_weaviate` to stage `unstructured` outputs for upload to Weaviate, along with
  a helper function for defining a class to use in Weaviate schemas.
* Builds from Unstructured base image, built off of Rocky Linux 8.7, this resolves almost all CVE's in the image.

### Fixes

## 0.7.0

### Enhancements

* Installing `detectron2` from source is no longer required when using the `local-inference` extra.
* Updates `.pptx` parsing to include text in tables.

### Features

### Fixes

* Fixes an issue in `_add_element_metadata` that caused all elements to have `page_number=1`
  in the element metadata.
* Adds `.log` as a file extension for TXT files.
* Adds functionality to try other common encodings for email (`.eml`) files if an error related to the encoding is raised and the user has not specified an encoding.
* Allow passed encoding to be used in the `replace_mime_encodings`
* Fixes page metadata for `partition_html` when `include_metadata=False`
* A `ValueError` now raises if `file_filename` is not specified when you use `partition_via_api`
  with a file-like object.

## 0.6.11

### Enhancements

* Supports epub tests since pandoc is updated in base image

### Features


### Fixes


## 0.6.10

### Enhancements

* XLS support from auto partition

### Features

### Fixes

## 0.6.9

### Enhancements

* fast strategy for pdf now keeps element bounding box data
* setup.py refactor

### Features

### Fixes

* Adds functionality to try other common encodings if an error related to the encoding is raised and the user has not specified an encoding.
* Adds additional MIME types for CSV

## 0.6.8

### Enhancements

### Features

* Add `partition_csv` for CSV files.

### Fixes

## 0.6.7

### Enhancements

* Deprecate `--s3-url` in favor of `--remote-url` in CLI
* Refactor out non-connector-specific config variables
* Add `file_directory` to metadata
* Add `page_name` to metadata. Currently used for the sheet name in XLSX documents.
* Added a `--partition-strategy` parameter to unstructured-ingest so that users can specify
  partition strategy in CLI. For example, `--partition-strategy fast`.
* Added metadata for filetype.
* Add Discord connector to pull messages from a list of channels
* Refactor `unstructured/file-utils/filetype.py` to better utilise hashmap to return mime type.
* Add local declaration of DOCX_MIME_TYPES and XLSX_MIME_TYPES for `test_filetype.py`.

### Features

* Add `partition_xml` for XML files.
* Add `partition_xlsx` for Microsoft Excel documents.

### Fixes

* Supports `hml` filetype for partition as a variation of html filetype.
* Makes `pytesseract` a function level import in `partition_pdf` so you can use the `"fast"`
  or `"hi_res"` strategies if `pytesseract` is not installed. Also adds the
  `required_dependencies` decorator for the `"hi_res"` and `"ocr_only"` strategies.
* Fix to ensure `filename` is tracked in metadata for `docx` tables.

## 0.6.6

### Enhancements

* Adds an `"auto"` strategy that chooses the partitioning strategy based on document
  characteristics and function kwargs. This is the new default strategy for `partition_pdf`
  and `partition_image`. Users can maintain existing behavior by explicitly setting
  `strategy="hi_res"`.
* Added an additional trace logger for NLP debugging.
* Add `get_date` method to `ElementMetadata` for converting the datestring to a `datetime` object.
* Cleanup the `filename` attribute on `ElementMetadata` to remove the full filepath.

### Features

* Added table reading as html with URL parsing to `partition_docx` in docx
* Added metadata field for text_as_html for docx files

### Fixes

* `fileutils/file_type` check json and eml decode ignore error
* `partition_email` was updated to more flexibly handle deviations from the RFC-2822 standard.
  The time in the metadata returns `None` if the time does not match RFC-2822 at all.
* Include all metadata fields when converting to dataframe or CSV

## 0.6.5

### Enhancements

* Added support for SpooledTemporaryFile file argument.

### Features

### Fixes


## 0.6.4

### Enhancements

* Added an "ocr_only" strategy for `partition_pdf`. Refactored the strategy decision
  logic into its own module.

### Features

### Fixes

## 0.6.3

### Enhancements

* Add an "ocr_only" strategy for `partition_image`.

### Features

* Added `partition_multiple_via_api` for partitioning multiple documents in a single REST
  API call.
* Added `stage_for_baseplate` function to prepare outputs for ingestion into Baseplate.
* Added `partition_odt` for processing Open Office documents.

### Fixes

* Updates the grouping logic in the `partition_pdf` fast strategy to group together text
  in the same bounding box.

## 0.6.2

### Enhancements

* Added logic to `partition_pdf` for detecting copy protected PDFs and falling back
  to the hi res strategy when necessary.


### Features

* Add `partition_via_api` for partitioning documents through the hosted API.

### Fixes

* Fix how `exceeds_cap_ratio` handles empty (returns `True` instead of `False`)
* Updates `detect_filetype` to properly detect JSONs when the MIME type is `text/plain`.

## 0.6.1

### Enhancements

* Updated the table extraction parameter name to be more descriptive

### Features

### Fixes

## 0.6.0

### Enhancements

* Adds an `ssl_verify` kwarg to `partition` and `partition_html` to enable turning off
  SSL verification for HTTP requests. SSL verification is on by default.
* Allows users to pass in ocr language to `partition_pdf` and `partition_image` through
  the `ocr_language` kwarg. `ocr_language` corresponds to the code for the language pack
  in Tesseract. You will need to install the relevant Tesseract language pack to use a
  given language.

### Features

* Table extraction is now possible for pdfs from `partition` and `partition_pdf`.
* Adds support for extracting attachments from `.msg` files

### Fixes

* Adds an `ssl_verify` kwarg to `partition` and `partition_html` to enable turning off
  SSL verification for HTTP requests. SSL verification is on by default.

## 0.5.13

### Enhancements

* Allow headers to be passed into `partition` when `url` is used.

### Features

* `bytes_string_to_string` cleaning brick for bytes string output.

### Fixes

* Fixed typo in call to `exactly_one` in `partition_json`
* unstructured-documents encode xml string if document_tree is `None` in `_read_xml`.
* Update to `_read_xml` so that Markdown files with embedded HTML process correctly.
* Fallback to "fast" strategy only emits a warning if the user specifies the "hi_res" strategy.
* unstructured-partition-text_type exceeds_cap_ratio fix returns and how capitalization ratios are calculated
* `partition_pdf` and `partition_text` group broken paragraphs to avoid fragmented `NarrativeText` elements.
* .json files resolved as "application/json" on centos7 (or other installs with older libmagic libs)

## 0.5.12

### Enhancements

* Add OS mimetypes DB to docker image, mainly for unstructured-api compat.
* Use the image registry as a cache when building Docker images.
* Adds the ability for `partition_text` to group together broken paragraphs.
* Added method to utils to allow date time format validation

### Features
* Add Slack connector to pull messages for a specific channel

* Add --partition-by-api parameter to unstructured-ingest
* Added `partition_rtf` for processing rich text files.
* `partition` now accepts a `url` kwarg in addition to `file` and `filename`.

### Fixes

* Allow encoding to be passed into `replace_mime_encodings`.
* unstructured-ingest connector-specific dependencies are imported on demand.
* unstructured-ingest --flatten-metadata supported for local connector.
* unstructured-ingest fix runtime error when using --metadata-include.

## 0.5.11

### Enhancements

### Features

### Fixes

* Guard against null style attribute in docx document elements
* Update HTML encoding to better support foreign language characters

## 0.5.10

### Enhancements

* Updated inference package
* Add sender, recipient, date, and subject to element metadata for emails

### Features

* Added `--download-only` parameter to `unstructured-ingest`

### Fixes

* FileNotFound error when filename is provided but file is not on disk

## 0.5.9

### Enhancements

### Features

### Fixes

* Convert file to str in helper `split_by_paragraph` for `partition_text`

## 0.5.8

### Enhancements

* Update `elements_to_json` to return string when filename is not specified
* `elements_from_json` may take a string instead of a filename with the `text` kwarg
* `detect_filetype` now does a final fallback to file extension.
* Empty tags are now skipped during the depth check for HTML processing.

### Features

* Add local file system to `unstructured-ingest`
* Add `--max-docs` parameter to `unstructured-ingest`
* Added `partition_msg` for processing MSFT Outlook .msg files.

### Fixes

* `convert_file_to_text` now passes through the `source_format` and `target_format` kwargs.
  Previously they were hard coded.
* Partitioning functions that accept a `text` kwarg no longer raise an error if an empty
  string is passed (and empty list of elements is returned instead).
* `partition_json` no longer fails if the input is an empty list.
* Fixed bug in `chunk_by_attention_window` that caused the last word in segments to be cut-off
  in some cases.

### BREAKING CHANGES

* `stage_for_transformers` now returns a list of elements, making it consistent with other
  staging bricks

## 0.5.7

### Enhancements

* Refactored codebase using `exactly_one`
* Adds ability to pass headers when passing a url in partition_html()
* Added optional `content_type` and `file_filename` parameters to `partition()` to bypass file detection

### Features

* Add `--flatten-metadata` parameter to `unstructured-ingest`
* Add `--fields-include` parameter to `unstructured-ingest`

### Fixes

## 0.5.6

### Enhancements

* `contains_english_word()`, used heavily in text processing, is 10x faster.

### Features

* Add `--metadata-include` and `--metadata-exclude` parameters to `unstructured-ingest`
* Add `clean_non_ascii_chars` to remove non-ascii characters from unicode string

### Fixes

* Fix problem with PDF partition (duplicated test)

## 0.5.4

### Enhancements

* Added Biomedical literature connector for ingest cli.
* Add `FsspecConnector` to easily integrate any existing `fsspec` filesystem as a connector.
* Rename `s3_connector.py` to `s3.py` for readability and consistency with the
  rest of the connectors.
* Now `S3Connector` relies on `s3fs` instead of on `boto3`, and it inherits
  from `FsspecConnector`.
* Adds an `UNSTRUCTURED_LANGUAGE_CHECKS` environment variable to control whether or not language
  specific checks like vocabulary and POS tagging are applied. Set to `"true"` for higher
  resolution partitioning and `"false"` for faster processing.
* Improves `detect_filetype` warning to include filename when provided.
* Adds a "fast" strategy for partitioning PDFs with PDFMiner. Also falls back to the "fast"
  strategy if detectron2 is not available.
* Start deprecation life cycle for `unstructured-ingest --s3-url` option, to be deprecated in
  favor of `--remote-url`.

### Features

* Add `AzureBlobStorageConnector` based on its `fsspec` implementation inheriting
from `FsspecConnector`
* Add `partition_epub` for partitioning e-books in EPUB3 format.

### Fixes

* Fixes processing for text files with `message/rfc822` MIME type.
* Open xml files in read-only mode when reading contents to construct an XMLDocument.

## 0.5.3

### Enhancements

* `auto.partition()` can now load Unstructured ISD json documents.
* Simplify partitioning functions.
* Improve logging for ingest CLI.

### Features

* Add `--wikipedia-auto-suggest` argument to the ingest CLI to disable automatic redirection
  to pages with similar names.
* Add setup script for Amazon Linux 2
* Add optional `encoding` argument to the `partition_(text/email/html)` functions.
* Added Google Drive connector for ingest cli.
* Added Gitlab connector for ingest cli.

### Fixes

## 0.5.2

### Enhancements

* Fully move from printing to logging.
* `unstructured-ingest` now uses a default `--download_dir` of `$HOME/.cache/unstructured/ingest`
rather than a "tmp-ingest-" dir in the working directory.

### Features

### Fixes

* `setup_ubuntu.sh` no longer fails in some contexts by interpreting
`DEBIAN_FRONTEND=noninteractive` as a command
* `unstructured-ingest` no longer re-downloads files when --preserve-downloads
is used without --download-dir.
* Fixed an issue that was causing text to be skipped in some HTML documents.

## 0.5.1

### Enhancements

### Features

### Fixes

* Fixes an error causing JavaScript to appear in the output of `partition_html` sometimes.
* Fix several issues with the `requires_dependencies` decorator, including the error message
  and how it was used, which had caused an error for `unstructured-ingest --github-url ...`.

## 0.5.0

### Enhancements

* Add `requires_dependencies` Python decorator to check dependencies are installed before
  instantiating a class or running a function

### Features

* Added Wikipedia connector for ingest cli.

### Fixes

* Fix `process_document` file cleaning on failure
* Fixes an error introduced in the metadata tracking commit that caused `NarrativeText`
  and `FigureCaption` elements to be represented as `Text` in HTML documents.

## 0.4.16

### Enhancements

* Fallback to using file extensions for filetype detection if `libmagic` is not present

### Features

* Added setup script for Ubuntu
* Added GitHub connector for ingest cli.
* Added `partition_md` partitioner.
* Added Reddit connector for ingest cli.

### Fixes

* Initializes connector properly in ingest.main::MainProcess
* Restricts version of unstructured-inference to avoid multithreading issue

## 0.4.15

### Enhancements

* Added `elements_to_json` and `elements_from_json` for easier serialization/deserialization
* `convert_to_dict`, `dict_to_elements` and `convert_to_csv` are now aliases for functions
  that use the ISD terminology.

### Fixes

* Update to ensure all elements are preserved during serialization/deserialization

## 0.4.14

* Automatically install `nltk` models in the `tokenize` module.

## 0.4.13

* Fixes unstructured-ingest cli.

## 0.4.12

* Adds console_entrypoint for unstructured-ingest, other structure/doc updates related to ingest.
* Add `parser` parameter to `partition_html`.

## 0.4.11

* Adds `partition_doc` for partitioning Word documents in `.doc` format. Requires `libreoffice`.
* Adds `partition_ppt` for partitioning PowerPoint documents in `.ppt` format. Requires `libreoffice`.

## 0.4.10

* Fixes `ElementMetadata` so that it's JSON serializable when the filename is a `Path` object.

## 0.4.9

* Added ingest modules and s3 connector, sample ingest script
* Default to `url=None` for `partition_pdf` and `partition_image`
* Add ability to skip English specific check by setting the `UNSTRUCTURED_LANGUAGE` env var to `""`.
* Document `Element` objects now track metadata

## 0.4.8

* Modified XML and HTML parsers not to load comments.

## 0.4.7

* Added the ability to pull an HTML document from a url in `partition_html`.
* Added the the ability to get file summary info from lists of filenames and lists
  of file contents.
* Added optional page break to `partition` for `.pptx`, `.pdf`, images, and `.html` files.
* Added `to_dict` method to document elements.
* Include more unicode quotes in `replace_unicode_quotes`.

## 0.4.6

* Loosen the default cap threshold to `0.5`.
* Add a `UNSTRUCTURED_NARRATIVE_TEXT_CAP_THRESHOLD` environment variable for controlling
  the cap ratio threshold.
* Unknown text elements are identified as `Text` for HTML and plain text documents.
* `Body Text` styles no longer default to `NarrativeText` for Word documents. The style information
  is insufficient to determine that the text is narrative.
* Upper cased text is lower cased before checking for verbs. This helps avoid some missed verbs.
* Adds an `Address` element for capturing elements that only contain an address.
* Suppress the `UserWarning` when detectron is called.
* Checks that titles and narrative test have at least one English word.
* Checks that titles and narrative text are at least 50% alpha characters.
* Restricts titles to a maximum word length. Adds a `UNSTRUCTURED_TITLE_MAX_WORD_LENGTH`
  environment variable for controlling the max number of words in a title.
* Updated `partition_pptx` to order the elements on the page

## 0.4.4

* Updated `partition_pdf` and `partition_image` to return `unstructured` `Element` objects
* Fixed the healthcheck url path when partitioning images and PDFs via API
* Adds an optional `coordinates` attribute to document objects
* Adds `FigureCaption` and `CheckBox` document elements
* Added ability to split lists detected in `LayoutElement` objects
* Adds `partition_pptx` for partitioning PowerPoint documents
* LayoutParser models now download from HugginfaceHub instead of DropBox
* Fixed file type detection for XML and HTML files on Amazone Linux

## 0.4.3

* Adds `requests` as a base dependency
* Fix in `exceeds_cap_ratio` so the function doesn't break with empty text
* Fix bug in `_parse_received_data`.
* Update `detect_filetype` to properly handle `.doc`, `.xls`, and `.ppt`.

## 0.4.2

* Added `partition_image` to process documents in an image format.
* Fixed utf-8 encoding error in `partition_email` with attachments for `text/html`

## 0.4.1

* Added support for text files in the `partition` function
* Pinned `opencv-python` for easier installation on Linux

## 0.4.0

* Added generic `partition` brick that detects the file type and routes a file to the appropriate
  partitioning brick.
* Added a file type detection module.
* Updated `partition_html` and `partition_eml` to support file-like objects in 'rb' mode.
* Cleaning brick for removing ordered bullets `clean_ordered_bullets`.
* Extract brick method for ordered bullets `extract_ordered_bullets`.
* Test for `clean_ordered_bullets`.
* Test for `extract_ordered_bullets`.
* Added `partition_docx` for pre-processing Word Documents.
* Added new REGEX patterns to extract email header information
* Added new functions to extract header information `parse_received_data` and `partition_header`
* Added new function to parse plain text files `partition_text`
* Added new cleaners functions `extract_ip_address`, `extract_ip_address_name`, `extract_mapi_id`, `extract_datetimetz`
* Add new `Image` element and function to find embedded images `find_embedded_images`
* Added `get_directory_file_info` for summarizing information about source documents

## 0.3.5

* Add support for local inference
* Add new pattern to recognize plain text dash bullets
* Add test for bullet patterns
* Fix for `partition_html` that allows for processing `div` tags that have both text and child
  elements
* Add ability to extract document metadata from `.docx`, `.xlsx`, and `.jpg` files.
* Helper functions for identifying and extracting phone numbers
* Add new function `extract_attachment_info` that extracts and decodes the attachment
of an email.
* Staging brick to convert a list of `Element`s to a `pandas` dataframe.
* Add plain text functionality to `partition_email`

## 0.3.4

* Python-3.7 compat

## 0.3.3

* Removes BasicConfig from logger configuration
* Adds the `partition_email` partitioning brick
* Adds the `replace_mime_encodings` cleaning bricks
* Small fix to HTML parsing related to processing list items with sub-tags
* Add `EmailElement` data structure to store email documents

## 0.3.2

* Added `translate_text` brick for translating text between languages
* Add an `apply` method to make it easier to apply cleaners to elements

## 0.3.1

* Added \_\_init.py\_\_ to `partition`

## 0.3.0

* Implement staging brick for Argilla. Converts lists of `Text` elements to `argilla` dataset classes.
* Removing the local PDF parsing code and any dependencies and tests.
* Reorganizes the staging bricks in the unstructured.partition module
* Allow entities to be passed into the Datasaur staging brick
* Added HTML escapes to the `replace_unicode_quotes` brick
* Fix bad responses in partition_pdf to raise ValueError
* Adds `partition_html` for partitioning HTML documents.

## 0.2.6

* Small change to how \_read is placed within the inheritance structure since it doesn't really apply to pdf
* Add partitioning brick for calling the document image analysis API

## 0.2.5

* Update python requirement to >=3.7

## 0.2.4

* Add alternative way of importing `Final` to support google colab

## 0.2.3

* Add cleaning bricks for removing prefixes and postfixes
* Add cleaning bricks for extracting text before and after a pattern

## 0.2.2

* Add staging brick for Datasaur

## 0.2.1

* Added brick to convert an ISD dictionary to a list of elements
* Update `PDFDocument` to use the `from_file` method
* Added staging brick for CSV format for ISD (Initial Structured Data) format.
* Added staging brick for separating text into attention window size chunks for `transformers`.
* Added staging brick for LabelBox.
* Added ability to upload LabelStudio predictions
* Added utility function for JSONL reading and writing
* Added staging brick for CSV format for Prodigy
* Added staging brick for Prodigy
* Added ability to upload LabelStudio annotations
* Added text_field and id_field to stage_for_label_studio signature

## 0.2.0

* Initial release of unstructured<|MERGE_RESOLUTION|>--- conflicted
+++ resolved
@@ -1,8 +1,4 @@
-<<<<<<< HEAD
-## 0.13.0-dev13
-=======
 ## 0.13.0
->>>>>>> 32e3789e
 
 ### Enhancements
 
@@ -16,7 +12,6 @@
 
 * **Chunking populates `.metadata.orig_elements` for each chunk.** This behavior allows the text and metadata of the elements combined to make each chunk to be accessed. This can be important for example to recover metadata such as `.coordinates` that cannot be consolidated across elements and so is dropped from chunks. This option is controlled by the `include_orig_elements` parameter to `partition_*()` or to the chunking functions. This option defaults to `True` so original-elements are preserved by default. This behavior is not yet supported via the REST APIs or SDKs but will be in a closely subsequent PR to other `unstructured` repositories. The original elements will also not serialize or deserialize yet; this will also be added in a closely subsequent PR.
 * **Add Clarifai destination connector** Adds support for writing partitioned and chunked documents into Clarifai.
-* **Add a set of new `ElementType`s to extend future element types**
 
 ### Fixes
 
