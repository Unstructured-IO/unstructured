--- conflicted
+++ resolved
@@ -1,22 +1,12 @@
 ## 0.9.4-dev0
 
-<<<<<<< HEAD
-### Enhancements
-
-### Features
-
-### Fixes
-=======
-
-### Enhancements
-
-
-### Features
-
-
-### Fixes
+### Enhancements
+
+### Features
+
+### Fixes
+
 * fix pdf partition of list items being detected as titles in OCR only mode
->>>>>>> 6e5d27c6
 
 ## 0.9.3
 
