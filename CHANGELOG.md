<<<<<<< HEAD
## 0.10.17-dev17
=======
## 0.10.18
>>>>>>> 5b994f37

### Enhancements

* **Better detection of natural reading order in images and PDF's** The elements returned by partition better reflect natural reading order in some cases, particularly in complicated multi-column layouts, leading to better chunking and retrieval for downstream applications. Achieved by improving the `xy-cut` sorting to preprocess bboxes, shrinking all bounding boxes by 90% along x and y axes (still centered around the same center point), which allows projection lines to be drawn where not possible before if layout bboxes overlapped.
* **Improves `partition_xml` to be faster and more memory efficient when partitioning large XML files** The new behavior is to partition iteratively to prevent loading the entire XML tree into memory at once in most use cases.
* **Adds data source properties to SharePoint, Outlook, Onedrive, Reddit, Slack, and DeltaTable connectors** These properties (date_created, date_modified, version, source_url, record_locator) are written to element metadata during ingest, mapping elements to information about the document source from which they derive. This functionality enables downstream applications to reveal source document applications, e.g. a link to a GDrive doc, Salesforce record, etc.
* **Add functionality to save embedded images in PDF's separately as images** This allows users to save embedded images in PDF's separately as images, given some directory path. The saved image path is written to the metadata for the Image element. Downstream applications may benefit by providing users with image links from relevant "hits."
* **Azure Cognite Search destination connector** New Azure Cognitive Search destination connector added to ingest CLI.  Users may now use `unstructured-ingest` to write partitioned data from over 20 data sources (so far) to an Azure Cognitive Search index.
* **Improves salesforce partitioning** Partitions Salesforce data as xlm instead of text for improved detail and flexibility. Partitions htmlbody instead of textbody for Salesforce emails. Importance: Allows all Salesforce fields to be ingested and gives Salesforce emails more detailed partitioning.
* **Add document level language detection functionality.** Introduces the "auto" default for the languages param, which then detects the languages present in the document using the `langdetect` package. Adds the document languages as ISO 639-3 codes to the element metadata. Implemented only for the partition_text function to start.
* **PPTX partitioner refactored in preparation for enhancement.** Behavior should be unchanged except that shapes enclosed in a group-shape are now included, as many levels deep as required (a group-shape can itself contain a group-shape).
* **Embeddings support for the SharePoint SourceConnector via unstructured-ingest CLI** The SharePoint connector can now optionally create embeddings from the elements it pulls out during partition and upload those embeddings to Azure Cognitive Search index.
* **Improves hierarchy from docx files by leveraging natural hierarchies built into docx documents**  Hierarchy can now be detected from an indentation level for list bullets/numbers and by style name (e.g. Heading 1, List Bullet 2, List Number).
* **Chunking support for the SharePoint SourceConnector via unstructured-ingest CLI** The SharePoint connector can now optionally chunk the elements pulled out during partition via the chunking unstructured brick. This can be used as a stage before creating embeddings.
* **bump `unstructured-inference` to `0.6.6`** The updated version of `unstructured-inference` makes table extraction in `hi_res` mode configurable to fine tune table extraction performance; it also improves element detection by adding a deduplication post processing step in the `hi_res` partitioning of pdfs and images.

### Features

* **Adds `links` metadata in `partition_pdf` for `fast` strategy.** Problem: PDF files contain rich information and hyperlink that Unstructured did not captured earlier. Feature: `partition_pdf` now can capture embedded links within the file along with its associated text and page number. Importance: Providing depth in extracted elements give user a better understanding and richer context of documents. This also enables user to map to other elements within the document if the hyperlink is refered internally.
* **Adds the embedding module to be able to embed Elements** Problem: Many NLP applications require the ability to represent parts of documents in a semantic way. Until now, Unstructured did not have text embedding ability within the core library. Feature: This embedding module is able to track embeddings related data with a class, embed a list of elements, and return an updated list of Elements with the *embeddings* property. The module is also able to embed query strings. Importance: Ability to embed documents or parts of documents will enable users to make use of these semantic representations in different NLP applications, such as search, retrieval, and retrieval augmented generation.

### Fixes

* **Fixes a metadata source serialization bug** Problem: In unstructured elements, when loading an elements json file from the disk, the data_source attribute is assumed to be an instance of DataSourceMetadata and the code acts based on that. However the loader did not satisfy the assumption, and loaded it as a dict instead, causing an error. Fix: Added necessary code block to initialize a DataSourceMetadata object, also refactored DataSourceMetadata.from_dict() method to remove redundant code. Importance: Crucial to be able to load elements (which have data_source fields) from json files.
* **Fixes issue where unstructured-inference was not getting updated** Problem: unstructured-inference was not getting upgraded to the version to match unstructured release when doing a pip install.  Solution: using `pip install unstructured[all-docs]` it will now upgrade both unstructured and unstructured-inference. Importance: This will ensure that the inference library is always in sync with the unstructured library, otherwise users will be using outdated libraries which will likely lead to unintended behavior.
* **Fixes SharePoint connector failures if any document has an unsupported filetype** Problem: Currently the entire connector ingest run fails if a single IngestDoc has an unsupported filetype. This is because a ValueError is raised in the IngestDoc's `__post_init__`. Fix: Adds a try/catch when the IngestConnector runs get_ingest_docs such that the error is logged but all processable documents->IngestDocs are still instantiated and returned. Importance: Allows users to ingest SharePoint content even when some files with unsupported filetypes exist there.
* **Fixes Sharepoint connector server_path issue** Problem: Server path for the Sharepoint Ingest Doc was incorrectly formatted, causing issues while fetching pages from the remote source. Fix: changes formatting of remote file path before instantiating SharepointIngestDocs and appends a '/' while fetching pages from the remote source. Importance: Allows users to fetch pages from Sharepoint Sites.
* **Fixes badly initialized Formula** Problem: YoloX contain new types of elements, when loading a document that contain formulas a new element of that class
should be generated, however the Formula class inherits from Element instead of Text. After this change the element is correctly created with the correct class
allowing the document to be loaded. Fix: Change parent class for Formula to Text. Importance: Crucial to be able to load documents that contain formulas.
* **Fixes Sphinx errors.** Fixes errors when running Sphinx `make html` and installs library to suppress warnings.
* **Fixes a metadata backwards compatibility error** Problem: When calling `partition_via_api`, the hosted api may return an element schema that's newer than the current `unstructured`. In this case, metadata fields were added which did not exist in the local `ElementMetadata` dataclass, and `__init__()` threw an error. Fix: remove nonexistent fields before instantiating in `ElementMetadata.from_json()`. Importance: Crucial to avoid breaking changes when adding fields.
* **Fixes issue with Discord connector when a channel returns `None`** Problem: Getting the `jump_url` from a nonexistent Discord `channel` fails. Fix: property `jump_url` is now retrieved within the same context as the messages from the channel. Importance: Avoids cascading issues when the connector fails to fetch information about a Discord channel.
* **Fixes occasionally SIGABTR when writing table with `deltalake` on Linux** Problem: occasionally on Linux ingest can throw a `SIGABTR` when writing `deltalake` table even though the table was written correctly. Fix: put the writing function into a `Process` to ensure its execution to the fullest extent before returning to the main process. Importance: Improves stability of connectors using `deltalake`


## 0.10.16

### Enhancements

* **Adds data source properties to Airtable, Confluence, Discord, Elasticsearch, Google Drive, and Wikipedia connectors** These properties (date_created, date_modified, version, source_url, record_locator) are written to element metadata during ingest, mapping elements to information about the document source from which they derive. This functionality enables downstream applications to reveal source document applications, e.g. a link to a GDrive doc, Salesforce record, etc.
* **DOCX partitioner refactored in preparation for enhancement.** Behavior should be unchanged except in multi-section documents containing different headers/footers for different sections. These will now emit all distinct headers and footers encountered instead of just those for the last section.
* **Add a function to map between Tesseract and standard language codes.** This allows users to input language information to the `languages` param in any Tesseract-supported langcode or any ISO 639 standard language code.
* **Add document level language detection functionality.** Introduces the "auto" default for the languages param, which then detects the languages present in the document using the `langdetect` package. Implemented only for the partition_text function to start.

### Features

### Fixes

* ***Fixes an issue that caused a partition error for some PDF's.** Fixes GH Issue 1460 by bypassing a coordinate check if an element has invalid coordinates.

## 0.10.15


### Enhancements

* **Support for better element categories from the next-generation image-to-text model ("chipper").** Previously, not all of the classifications from Chipper were being mapped to proper `unstructured` element categories so the consumer of the library would see many `UncategorizedText` elements. This fixes the issue, improving the granularity of the element categories outputs for better downstream processing and chunking. The mapping update is:
  * "Threading": `NarrativeText`
  * "Form": `NarrativeText`
  * "Field-Name": `Title`
  * "Value": `NarrativeText`
  * "Link": `NarrativeText`
  * "Headline": `Title` (with `category_depth=1`)
  * "Subheadline": `Title` (with `category_depth=2`)
  * "Abstract": `NarrativeText`
* **Better ListItem grouping for PDF's (fast strategy).** The `partition_pdf` with `fast` strategy previously broke down some numbered list item lines as separate elements. This enhancement leverages the x,y coordinates and bbox sizes to help decide whether the following chunk of text is a continuation of the immediate previous detected ListItem element or not, and not detect it as its own non-ListItem element.
* **Fall back to text-based classification for uncategorized Layout elements for Images and PDF's**. Improves element classification by running existing text-based rules on previously `UncategorizedText` elements.
* **Adds table partitioning for Partitioning for many doc types including: .html, .epub., .md, .rst, .odt, and .msg.** At the core of this change is the .html partition functionality, which is leveraged by the other effected doc types. This impacts many scenarios where `Table` Elements are now propery extracted.
* **Create and add `add_chunking_strategy` decorator to partition functions.** Previously, users were responsible for their own chunking after partitioning elements, often required for downstream applications. Now, individual elements may be combined into right-sized chunks where min and max character size may be specified if `chunking_strategy=by_title`. Relevant elements are grouped together for better downstream results. This enables users immediately use partitioned results effectively in downstream applications (e.g. RAG architecture apps) without any additional post-processing.
* **Adds `languages` as an input parameter and marks `ocr_languages` kwarg for deprecation in pdf, image, and auto partitioning functions.** Previously, language information was only being used for Tesseract OCR for image-based documents and was in a Tesseract specific string format, but by refactoring into a list of standard language codes independent of Tesseract, the `unstructured` library will better support `languages` for other non-image pipelines and/or support for other OCR engines.
* **Removes `UNSTRUCTURED_LANGUAGE` env var usage and replaces `language` with `languages` as an input parameter to unstructured-partition-text_type functions.** The previous parameter/input setup was not user-friendly or scalable to the variety of elements being processed. By refactoring the inputted language information into a list of standard language codes, we can support future applications of the element language such as detection, metadata, and multi-language elements. Now, to skip English specific checks, set the `languages` parameter to any non-English language(s).
* **Adds `xlsx` and `xls` filetype extensions to the `skip_infer_table_types` default list in `partition`.** By adding these file types to the input parameter these files should not go through table extraction. Users can still specify if they would like to extract tables from these filetypes, but will have to set the `skip_infer_table_types` to exclude the desired filetype extension. This avoids mis-representing complex spreadsheets where there may be multiple sub-tables and other content.
* **Better debug output related to sentence counting internals**. Clarify message when sentence is not counted toward sentence count because there aren't enough words, relevant for developers focused on `unstructured`s NLP internals.
* **Faster ocr_only speed for partitioning PDF and images.** Use `unstructured_pytesseract.run_and_get_multiple_output` function to reduce the number of calls to `tesseract` by half when partitioning pdf or image with `tesseract`
* **Adds data source properties to fsspec connectors** These properties (date_created, date_modified, version, source_url, record_locator) are written to element metadata during ingest, mapping elements to information about the document source from which they derive. This functionality enables downstream applications to reveal source document applications, e.g. a link to a GDrive doc, Salesforce record, etc.
* **Add delta table destination connector** New delta table destination connector added to ingest CLI.  Users may now use `unstructured-ingest` to write partitioned data from over 20 data sources (so far) to a Delta Table.
* **Rename to Source and Destination Connectors in the Documentation.** Maintain naming consistency between Connectors codebase and documentation with the first addition to a destination connector.
* **Non-HTML text files now return unstructured-elements as opposed to HTML-elements.** Previously the text based files that went through `partition_html` would return HTML-elements but now we preserve the format from the input using `source_format` argument in the partition call.
* **Adds `PaddleOCR` as an optional alternative to `Tesseract`** for OCR in processing of PDF or Image files, it is installable via the `makefile` command `install-paddleocr`. For experimental purposes only.
* **Bump unstructured-inference** to 0.5.28. This version bump markedly improves the output of table data, rendered as `metadata.text_as_html` in an element. These changes include:
  * add env variable `ENTIRE_PAGE_OCR` to specify using paddle or tesseract on entire page OCR
  * table structure detection now pads the input image by 25 pixels in all 4 directions to improve its recall (0.5.27)
  * support paddle with both cpu and gpu and assume it is pre-installed (0.5.26)
  * fix a bug where `cells_to_html` doesn't handle cells spanning multiple rows properly (0.5.25)
  * remove `cv2` preprocessing step before OCR step in table transformer (0.5.24)

### Features

* **Adds element metadata via `category_depth` with default value None**.
  * This additional metadata is useful for vectordb/LLM, chunking strategies, and retrieval applications.
* **Adds a naive hierarchy for elements via a `parent_id` on the element's metadata**
  * Users will now have more metadata for implementing vectordb/LLM chunking strategies. For example, text elements could be queried by their preceding title element.
  * Title elements created from HTML headings will properly nest

### Fixes

* **`add_pytesseract_bboxes_to_elements` no longer returns `nan` values**. The function logic is now broken into new methods
  `_get_element_box` and `convert_multiple_coordinates_to_new_system`
* **Selecting a different model wasn't being respected when calling `partition_image`.** Problem: `partition_pdf` allows for passing a `model_name` parameter. Given the similarity between the image and PDF pipelines, the expected behavior is that `partition_image` should support the same parameter, but `partition_image` was unintentionally not passing along its `kwargs`. This was corrected by adding the kwargs to the downstream call.
* **Fixes a chunking issue via dropping the field "coordinates".** Problem: chunk_by_title function was chunking each element to its own individual chunk while it needed to group elements into a fewer number of chunks. We've discovered that this happens due to a metadata matching logic in chunk_by_title function, and discovered that elements with different metadata can't be put into the same chunk. At the same time, any element with "coordinates" essentially had different metadata than other elements, due each element locating in different places and having different coordinates. Fix: That is why we have included the key "coordinates" inside a list of excluded metadata keys, while doing this "metadata_matches" comparision. Importance: This change is crucial to be able to chunk by title for documents which include "coordinates" metadata in their elements.

## 0.10.14

### Enhancements

* Update all connectors to use new downstream architecture
  * New click type added to parse comma-delimited string inputs
  * Some CLI options renamed

### Features

### Fixes

## 0.10.13

### Enhancements

* Updated documentation: Added back support doc types for partitioning, more Python codes in the API page,  RAG definition, and use case.
* Updated Hi-Res Metadata: PDFs and Images using Hi-Res strategy now have layout model class probabilities added ot metadata.
* Updated the `_detect_filetype_from_octet_stream()` function to use libmagic to infer the content type of file when it is not a zip file.
* Tesseract minor version bump to 5.3.2

### Features

* Add Jira Connector to be able to pull issues from a Jira organization
* Add `clean_ligatures` function to expand ligatures in text


### Fixes

* `partition_html` breaks on `<br>` elements.
* Ingest error handling to properly raise errors when wrapped
* GH issue 1361: fixes a sortig error that prevented some PDF's from being parsed
* Bump unstructured-inference
  * Brings back embedded images in PDF's (0.5.23)

## 0.10.12

### Enhancements

* Removed PIL pin as issue has been resolved upstream
* Bump unstructured-inference
  * Support for yolox_quantized layout detection model (0.5.20)
* YoloX element types added


### Features

* Add Salesforce Connector to be able to pull Account, Case, Campaign, EmailMessage, Lead

### Fixes


* Bump unstructured-inference
  * Avoid divide-by-zero errors swith `safe_division` (0.5.21)

## 0.10.11

### Enhancements

* Bump unstructured-inference
  * Combine entire-page OCR output with layout-detected elements, to ensure full coverage of the page (0.5.19)

### Features

* Add in ingest cli s3 writer

### Fixes

* Fix a bug where `xy-cut` sorting attemps to sort elements without valid coordinates; now xy cut sorting only works when **all** elements have valid coordinates

## 0.10.10

### Enhancements

* Adds `text` as an input parameter to `partition_xml`.
* `partition_xml` no longer runs through `partition_text`, avoiding incorrect splitting
  on carriage returns in the XML. Since `partition_xml` no longer calls `partition_text`,
  `min_partition` and `max_partition` are no longer supported in `partition_xml`.
* Bump `unstructured-inference==0.5.18`, change non-default detectron2 classification threshold
* Upgrade base image from rockylinux 8 to rockylinux 9
* Serialize IngestDocs to JSON when passing to subprocesses

### Features

### Fixes

- Fix a bug where mismatched `elements` and `bboxes` are passed into `add_pytesseract_bbox_to_elements`

## 0.10.9

### Enhancements

* Fix `test_json` to handle only non-extra dependencies file types (plain-text)

### Features

* Adds `chunk_by_title` to break a document into sections based on the presence of `Title`
  elements.
* add new extraction function `extract_image_urls_from_html` to extract all img related URL from html text.

### Fixes

* Make cv2 dependency optional
* Edit `add_pytesseract_bbox_to_elements`'s (`ocr_only` strategy) `metadata.coordinates.points` return type to `Tuple` for consistency.
* Re-enable test-ingest-confluence-diff for ingest tests
* Fix syntax for ingest test check number of files

## 0.10.8

### Enhancements

* Release docker image that installs Python 3.10 rather than 3.8

### Features

### Fixes

## 0.10.7

### Enhancements

### Features

### Fixes

* Remove overly aggressive ListItem chunking for images and PDF's which typically resulted in inchorent elements.

## 0.10.6

### Enhancements

* Enable `partition_email` and `partition_msg` to detect if an email is PGP encryped. If
  and email is PGP encryped, the functions will return an empy list of elements and
  emit a warning about the encrypted content.
* Add threaded Slack conversations into Slack connector output
* Add functionality to sort elements using `xy-cut` sorting approach in `partition_pdf` for `hi_res` and `fast` strategies
* Bump unstructured-inference
  * Set OMP_THREAD_LIMIT to 1 if not set for better tesseract perf (0.5.17)

### Features

* Extract coordinates from PDFs and images when using OCR only strategy and add to metadata

### Fixes

* Update `partition_html` to respect the order of `<pre>` tags.
* Fix bug in `partition_pdf_or_image` where two partitions were called if `strategy == "ocr_only"`.
* Bump unstructured-inference
  * Fix issue where temporary files were being left behind (0.5.16)
* Adds deprecation warning for the `file_filename` kwarg to `partition`, `partition_via_api`,
  and `partition_multiple_via_api`.
* Fix documentation build workflow by pinning dependencies

## 0.10.5

### Enhancements

* Create new CI Pipelines
  - Checking text, xml, email, and html doc tests against the library installed without extras
  - Checking each library extra against their respective tests
* `partition` raises an error and tells the user to install the appropriate extra if a filetype
  is detected that is missing dependencies.
* Add custom errors to ingest
* Bump `unstructured-ingest==0.5.15`
  - Handle an uncaught TesseractError (0.5.15)
  - Add TIFF test file and TIFF filetype to `test_from_image_file` in `test_layout` (0.5.14)
* Use `entire_page` ocr mode for pdfs and images
* Add notes on extra installs to docs
* Adds ability to reuse connections per process in unstructured-ingest

### Features
* Add delta table connector

### Fixes

## 0.10.4
* Pass ocr_mode in partition_pdf and set the default back to individual pages for now
* Add diagrams and descriptions for ingest design in the ingest README

### Features
* Supports multipage TIFF image partitioning

### Fixes

## 0.10.2

### Enhancements
* Bump unstructured-inference==0.5.13:
  - Fix extracted image elements being included in layout merge, addresses the issue
    where an entire-page image in a PDF was not passed to the layout model when using hi_res.

### Features

### Fixes

## 0.10.1

### Enhancements
* Bump unstructured-inference==0.5.12:
  - fix to avoid trace for certain PDF's (0.5.12)
  - better defaults for DPI for hi_res and  Chipper (0.5.11)
  - implement full-page OCR (0.5.10)

### Features

### Fixes

* Fix dead links in repository README (Quick Start > Install for local development, and Learn more > Batch Processing)
* Update document dependencies to include tesseract-lang for additional language support (required for tests to pass)

## 0.10.0

### Enhancements

* Add `include_header` kwarg to `partition_xlsx` and change default behavior to `True`
* Update the `links` and `emphasized_texts` metadata fields

### Features

### Fixes

## 0.9.3

### Enhancements

* Pinned dependency cleanup.
* Update `partition_csv` to always use `soupparser_fromstring` to parse `html text`
* Update `partition_tsv` to always use `soupparser_fromstring` to parse `html text`
* Add `metadata.section` to capture epub table of contents data
* Add `unique_element_ids` kwarg to partition functions. If `True`, will use a UUID
  for element IDs instead of a SHA-256 hash.
* Update `partition_xlsx` to always use `soupparser_fromstring` to parse `html text`
* Add functionality to switch `html` text parser based on whether the `html` text contains emoji
* Add functionality to check if a string contains any emoji characters
* Add CI tests around Notion

### Features

* Add Airtable Connector to be able to pull views/tables/bases from an Airtable organization

### Fixes

* fix pdf partition of list items being detected as titles in OCR only mode
* make notion module discoverable
* fix emails with `Content-Distribution: inline` and `Content-Distribution: attachment` with no filename
* Fix email attachment filenames which had `=` in the filename itself

## 0.9.2


### Enhancements

* Update table extraction section in API documentation to sync with change in Prod API
* Update Notion connector to extract to html
* Added UUID option for `element_id`
* Bump unstructured-inference==0.5.9:
  - better caching of models
  - another version of detectron2 available, though the default layout model is unchanged
* Added UUID option for element_id
* Added UUID option for element_id
* CI improvements to run ingest tests in parallel

### Features

* Adds Sharepoint connector.

### Fixes

* Bump unstructured-inference==0.5.9:
  - ignores Tesseract errors where no text is extracted for tiles that indeed, have no text

## 0.9.1

### Enhancements

* Adds --partition-pdf-infer-table-structure to unstructured-ingest.
* Enable `partition_html` to skip headers and footers with the `skip_headers_and_footers` flag.
* Update `partition_doc` and `partition_docx` to track emphasized texts in the output
* Adds post processing function `filter_element_types`
* Set the default strategy for partitioning images to `hi_res`
* Add page break parameter section in API documentation to sync with change in Prod API
* Update `partition_html` to track emphasized texts in the output
* Update `XMLDocument._read_xml` to create `<p>` tag element for the text enclosed in the `<pre>` tag
* Add parameter `include_tail_text` to `_construct_text` to enable (skip) tail text inclusion
* Add Notion connector

### Features

### Fixes

* Remove unused `_partition_via_api` function
* Fixed emoji bug in `partition_xlsx`.
* Pass `file_filename` metadata when partitioning file object
* Skip ingest test on missing Slack token
* Add Dropbox variables to CI environments
* Remove default encoding for ingest
* Adds new element type `EmailAddress` for recognising email address in the  text
* Simplifies `min_partition` logic; makes partitions falling below the `min_partition`
  less likely.
* Fix bug where ingest test check for number of files fails in smoke test
* Fix unstructured-ingest entrypoint failure

## 0.9.0

### Enhancements

* Dependencies are now split by document type, creating a slimmer base installation.

## 0.8.8

### Enhancements

### Features

### Fixes

* Rename "date" field to "last_modified"
* Adds Box connector

### Fixes

## 0.8.7

### Enhancements

* Put back useful function `split_by_paragraph`

### Features

### Fixes

* Fix argument order in NLTK download step

## 0.8.6

### Enhancements

### Features

### Fixes

* Remove debug print lines and non-functional code

## 0.8.5

### Enhancements

* Add parameter `skip_infer_table_types` to enable (skip) table extraction for other doc types
* Adds optional Unstructured API unit tests in CI
* Tracks last modified date for all document types.
* Add auto_paragraph_grouper to detect new-line and blank-line new paragraph for .txt files.
* refactor the ingest cli to better support expanding supported connectors

## 0.8.3

### Enhancements

### Features

### Fixes

* NLTK now only gets downloaded if necessary.
* Handling for empty tables in Word Documents and PowerPoints.

## 0.8.4

### Enhancements

* Additional tests and refactor of JSON detection.
* Update functionality to retrieve image metadata from a page for `document_to_element_list`
* Links are now tracked in `partition_html` output.
* Set the file's current position to the beginning after reading the file in `convert_to_bytes`
* Add `min_partition` kwarg to that combines elements below a specified threshold and modifies splitting of strings longer than max partition so words are not split.
* set the file's current position to the beginning after reading the file in `convert_to_bytes`
* Add slide notes to pptx
* Add `--encoding` directive to ingest
* Improve json detection by `detect_filetype`

### Features

* Adds Outlook connector
* Add support for dpi parameter in inference library
* Adds Onedrive connector.
* Add Confluence connector for ingest cli to pull the body text from all documents from all spaces in a confluence domain.

### Fixes

* Fixes issue with email partitioning where From field was being assigned the To field value.
* Use the `image_metadata` property of the `PageLayout` instance to get the page image info in the `document_to_element_list`
* Add functionality to write images to computer storage temporarily instead of keeping them in memory for `ocr_only` strategy
* Add functionality to convert a PDF in small chunks of pages at a time for `ocr_only` strategy
* Adds `.txt`, `.text`, and `.tab` to list of extensions to check if file
  has a `text/plain` MIME type.
* Enables filters to be passed to `partition_doc` so it doesn't error with LibreOffice7.
* Removed old error message that's superseded by `requires_dependencies`.
* Removes using `hi_res` as the default strategy value for `partition_via_api` and `partition_multiple_via_api`

## 0.8.1

### Enhancements

* Add support for Python 3.11

### Features

### Fixes

* Fixed `auto` strategy detected scanned document as having extractable text and using `fast` strategy, resulting in no output.
* Fix list detection in MS Word documents.
* Don't instantiate an element with a coordinate system when there isn't a way to get its location data.

## 0.8.0

### Enhancements

* Allow model used for hi res pdf partition strategy to be chosen when called.
* Updated inference package

### Features

* Add `metadata_filename` parameter across all partition functions

### Fixes

* Update to ensure `convert_to_datafame` grabs all of the metadata fields.
* Adjust encoding recognition threshold value in `detect_file_encoding`
* Fix KeyError when `isd_to_elements` doesn't find a type
* Fix `_output_filename` for local connector, allowing single files to be written correctly to the disk

* Fix for cases where an invalid encoding is extracted from an email header.

### BREAKING CHANGES

* Information about an element's location is no longer returned as top-level attributes of an element. Instead, it is returned in the `coordinates` attribute of the element's metadata.

## 0.7.12

### Enhancements

* Adds `include_metadata` kwarg to `partition_doc`, `partition_docx`, `partition_email`, `partition_epub`, `partition_json`, `partition_msg`, `partition_odt`, `partition_org`, `partition_pdf`, `partition_ppt`, `partition_pptx`, `partition_rst`, and `partition_rtf`
### Features

* Add Elasticsearch connector for ingest cli to pull specific fields from all documents in an index.
* Adds Dropbox connector

### Fixes

* Fix tests that call unstructured-api by passing through an api-key
* Fixed page breaks being given (incorrect) page numbers
* Fix skipping download on ingest when a source document exists locally

## 0.7.11

### Enhancements

* More deterministic element ordering when using `hi_res` PDF parsing strategy (from unstructured-inference bump to 0.5.4)
* Make large model available (from unstructured-inference bump to 0.5.3)
* Combine inferred elements with extracted elements (from unstructured-inference bump to 0.5.2)
* `partition_email` and `partition_msg` will now process attachments if `process_attachments=True`
  and a attachment partitioning functions is passed through with `attachment_partitioner=partition`.

### Features

### Fixes

* Fix tests that call unstructured-api by passing through an api-key
* Fixed page breaks being given (incorrect) page numbers
* Fix skipping download on ingest when a source document exists locally

## 0.7.10

### Enhancements

* Adds a `max_partition` parameter to `partition_text`, `partition_pdf`, `partition_email`,
  `partition_msg` and `partition_xml` that sets a limit for the size of an individual
  document elements. Defaults to `1500` for everything except `partition_xml`, which has
  a default value of `None`.
* DRY connector refactor

### Features

* `hi_res` model for pdfs and images is selectable via environment variable.

### Fixes

* CSV check now ignores escaped commas.
* Fix for filetype exploration util when file content does not have a comma.
* Adds negative lookahead to bullet pattern to avoid detecting plain text line
  breaks like `-------` as list items.
* Fix pre tag parsing for `partition_html`
* Fix lookup error for annotated Arabic and Hebrew encodings

## 0.7.9

### Enhancements

* Improvements to string check for leafs in `partition_xml`.
* Adds --partition-ocr-languages to unstructured-ingest.

### Features

* Adds `partition_org` for processed Org Mode documents.

### Fixes

## 0.7.8

### Enhancements

### Features

* Adds Google Cloud Service connector

### Fixes

* Updates the `parse_email` for `partition_eml` so that `unstructured-api` passes the smoke tests
* `partition_email` now works if there is no message content
* Updates the `"fast"` strategy for `partition_pdf` so that it's able to recursively
* Adds recursive functionality to all fsspec connectors
* Adds generic --recursive ingest flag

## 0.7.7

### Enhancements

* Adds functionality to replace the `MIME` encodings for `eml` files with one of the common encodings if a `unicode` error occurs
* Adds missed file-like object handling in `detect_file_encoding`
* Adds functionality to extract charset info from `eml` files

### Features

* Added coordinate system class to track coordinate types and convert to different coordinate

### Fixes

* Adds an `html_assemble_articles` kwarg to `partition_html` to enable users to capture
  control whether content outside of `<article>` tags is captured when
  `<article>` tags are present.
* Check for the `xml` attribute on `element` before looking for pagebreaks in `partition_docx`.

## 0.7.6

### Enhancements

* Convert fast startegy to ocr_only for images
* Adds support for page numbers in `.docx` and `.doc` when user or renderer
  created page breaks are present.
* Adds retry logic for the unstructured-ingest Biomed connector

### Features

* Provides users with the ability to extract additional metadata via regex.
* Updates `partition_docx` to include headers and footers in the output.
* Create `partition_tsv` and associated tests. Make additional changes to `detect_filetype`.

### Fixes

* Remove fake api key in test `partition_via_api` since we now require valid/empty api keys
* Page number defaults to `None` instead of `1` when page number is not present in the metadata.
  A page number of `None` indicates that page numbers are not being tracked for the document
  or that page numbers do not apply to the element in question..
* Fixes an issue with some pptx files. Assume pptx shapes are found in top left position of slide
  in case the shape.top and shape.left attributes are `None`.

## 0.7.5

### Enhancements

* Adds functionality to sort elements in `partition_pdf` for `fast` strategy
* Adds ingest tests with `--fast` strategy on PDF documents
* Adds --api-key to unstructured-ingest

### Features

* Adds `partition_rst` for processed ReStructured Text documents.

### Fixes

* Adds handling for emails that do not have a datetime to extract.
* Adds pdf2image package as core requirement of unstructured (with no extras)

## 0.7.4

### Enhancements

* Allows passing kwargs to request data field for `partition_via_api` and `partition_multiple_via_api`
* Enable MIME type detection if libmagic is not available
* Adds handling for empty files in `detect_filetype` and `partition`.

### Features

### Fixes

* Reslove `grpcio` import issue on `weaviate.schema.validate_schema` for python 3.9 and 3.10
* Remove building `detectron2` from source in Dockerfile

## 0.7.3

### Enhancements

* Update IngestDoc abstractions and add data source metadata in ElementMetadata

### Features

### Fixes

* Pass `strategy` parameter down from `partition` for `partition_image`
* Filetype detection if a CSV has a `text/plain` MIME type
* `convert_office_doc` no longers prints file conversion info messages to stdout.
* `partition_via_api` reflects the actual filetype for the file processed in the API.

## 0.7.2

### Enhancements

* Adds an optional encoding kwarg to `elements_to_json` and `elements_from_json`
* Bump version of base image to use new stable version of tesseract

### Features

### Fixes

* Update the `read_txt_file` utility function to keep using `spooled_to_bytes_io_if_needed` for xml
* Add functionality to the `read_txt_file` utility function to handle file-like object from URL
* Remove the unused parameter `encoding` from `partition_pdf`
* Change auto.py to have a `None` default for encoding
* Add functionality to try other common encodings for html and xml files if an error related to the encoding is raised and the user has not specified an encoding.
* Adds benchmark test with test docs in example-docs
* Re-enable test_upload_label_studio_data_with_sdk
* File detection now detects code files as plain text
* Adds `tabulate` explicitly to dependencies
* Fixes an issue in `metadata.page_number` of pptx files
* Adds showing help if no parameters passed

## 0.7.1

### Enhancements

### Features

* Add `stage_for_weaviate` to stage `unstructured` outputs for upload to Weaviate, along with
  a helper function for defining a class to use in Weaviate schemas.
* Builds from Unstructured base image, built off of Rocky Linux 8.7, this resolves almost all CVE's in the image.

### Fixes

## 0.7.0

### Enhancements

* Installing `detectron2` from source is no longer required when using the `local-inference` extra.
* Updates `.pptx` parsing to include text in tables.

### Features

### Fixes

* Fixes an issue in `_add_element_metadata` that caused all elements to have `page_number=1`
  in the element metadata.
* Adds `.log` as a file extension for TXT files.
* Adds functionality to try other common encodings for email (`.eml`) files if an error related to the encoding is raised and the user has not specified an encoding.
* Allow passed encoding to be used in the `replace_mime_encodings`
* Fixes page metadata for `partition_html` when `include_metadata=False`
* A `ValueError` now raises if `file_filename` is not specified when you use `partition_via_api`
  with a file-like object.

## 0.6.11

### Enhancements

* Supports epub tests since pandoc is updated in base image

### Features


### Fixes


## 0.6.10

### Enhancements

* XLS support from auto partition

### Features

### Fixes

## 0.6.9

### Enhancements

* fast strategy for pdf now keeps element bounding box data
* setup.py refactor

### Features

### Fixes

* Adds functionality to try other common encodings if an error related to the encoding is raised and the user has not specified an encoding.
* Adds additional MIME types for CSV

## 0.6.8

### Enhancements

### Features

* Add `partition_csv` for CSV files.

### Fixes

## 0.6.7

### Enhancements

* Deprecate `--s3-url` in favor of `--remote-url` in CLI
* Refactor out non-connector-specific config variables
* Add `file_directory` to metadata
* Add `page_name` to metadata. Currently used for the sheet name in XLSX documents.
* Added a `--partition-strategy` parameter to unstructured-ingest so that users can specify
  partition strategy in CLI. For example, `--partition-strategy fast`.
* Added metadata for filetype.
* Add Discord connector to pull messages from a list of channels
* Refactor `unstructured/file-utils/filetype.py` to better utilise hashmap to return mime type.
* Add local declaration of DOCX_MIME_TYPES and XLSX_MIME_TYPES for `test_filetype.py`.

### Features

* Add `partition_xml` for XML files.
* Add `partition_xlsx` for Microsoft Excel documents.

### Fixes

* Supports `hml` filetype for partition as a variation of html filetype.
* Makes `pytesseract` a function level import in `partition_pdf` so you can use the `"fast"`
  or `"hi_res"` strategies if `pytesseract` is not installed. Also adds the
  `required_dependencies` decorator for the `"hi_res"` and `"ocr_only"` strategies.
* Fix to ensure `filename` is tracked in metadata for `docx` tables.

## 0.6.6

### Enhancements

* Adds an `"auto"` strategy that chooses the partitioning strategy based on document
  characteristics and function kwargs. This is the new default strategy for `partition_pdf`
  and `partition_image`. Users can maintain existing behavior by explicitly setting
  `strategy="hi_res"`.
* Added an additional trace logger for NLP debugging.
* Add `get_date` method to `ElementMetadata` for converting the datestring to a `datetime` object.
* Cleanup the `filename` attribute on `ElementMetadata` to remove the full filepath.

### Features

* Added table reading as html with URL parsing to `partition_docx` in docx
* Added metadata field for text_as_html for docx files

### Fixes

* `fileutils/file_type` check json and eml decode ignore error
* `partition_email` was updated to more flexibly handle deviations from the RFC-2822 standard.
  The time in the metadata returns `None` if the time does not match RFC-2822 at all.
* Include all metadata fields when converting to dataframe or CSV

## 0.6.5

### Enhancements

* Added support for SpooledTemporaryFile file argument.

### Features

### Fixes


## 0.6.4

### Enhancements

* Added an "ocr_only" strategy for `partition_pdf`. Refactored the strategy decision
  logic into its own module.

### Features

### Fixes

## 0.6.3

### Enhancements

* Add an "ocr_only" strategy for `partition_image`.

### Features

* Added `partition_multiple_via_api` for partitioning multiple documents in a single REST
  API call.
* Added `stage_for_baseplate` function to prepare outputs for ingestion into Baseplate.
* Added `partition_odt` for processing Open Office documents.

### Fixes

* Updates the grouping logic in the `partition_pdf` fast strategy to group together text
  in the same bounding box.

## 0.6.2

### Enhancements

* Added logic to `partition_pdf` for detecting copy protected PDFs and falling back
  to the hi res strategy when necessary.


### Features

* Add `partition_via_api` for partitioning documents through the hosted API.

### Fixes

* Fix how `exceeds_cap_ratio` handles empty (returns `True` instead of `False`)
* Updates `detect_filetype` to properly detect JSONs when the MIME type is `text/plain`.

## 0.6.1

### Enhancements

* Updated the table extraction parameter name to be more descriptive

### Features

### Fixes

## 0.6.0

### Enhancements

* Adds an `ssl_verify` kwarg to `partition` and `partition_html` to enable turning off
  SSL verification for HTTP requests. SSL verification is on by default.
* Allows users to pass in ocr language to `partition_pdf` and `partition_image` through
  the `ocr_language` kwarg. `ocr_language` corresponds to the code for the language pack
  in Tesseract. You will need to install the relevant Tesseract language pack to use a
  given language.

### Features

* Table extraction is now possible for pdfs from `partition` and `partition_pdf`.
* Adds support for extracting attachments from `.msg` files

### Fixes

* Adds an `ssl_verify` kwarg to `partition` and `partition_html` to enable turning off
  SSL verification for HTTP requests. SSL verification is on by default.

## 0.5.13

### Enhancements

* Allow headers to be passed into `partition` when `url` is used.

### Features

* `bytes_string_to_string` cleaning brick for bytes string output.

### Fixes

* Fixed typo in call to `exactly_one` in `partition_json`
* unstructured-documents encode xml string if document_tree is `None` in `_read_xml`.
* Update to `_read_xml` so that Markdown files with embedded HTML process correctly.
* Fallback to "fast" strategy only emits a warning if the user specifies the "hi_res" strategy.
* unstructured-partition-text_type exceeds_cap_ratio fix returns and how capitalization ratios are calculated
* `partition_pdf` and `partition_text` group broken paragraphs to avoid fragmented `NarrativeText` elements.
* .json files resolved as "application/json" on centos7 (or other installs with older libmagic libs)

## 0.5.12

### Enhancements

* Add OS mimetypes DB to docker image, mainly for unstructured-api compat.
* Use the image registry as a cache when building Docker images.
* Adds the ability for `partition_text` to group together broken paragraphs.
* Added method to utils to allow date time format validation

### Features
* Add Slack connector to pull messages for a specific channel

* Add --partition-by-api parameter to unstructured-ingest
* Added `partition_rtf` for processing rich text files.
* `partition` now accepts a `url` kwarg in addition to `file` and `filename`.

### Fixes

* Allow encoding to be passed into `replace_mime_encodings`.
* unstructured-ingest connector-specific dependencies are imported on demand.
* unstructured-ingest --flatten-metadata supported for local connector.
* unstructured-ingest fix runtime error when using --metadata-include.

## 0.5.11

### Enhancements

### Features

### Fixes

* Guard against null style attribute in docx document elements
* Update HTML encoding to better support foreign language characters

## 0.5.10

### Enhancements

* Updated inference package
* Add sender, recipient, date, and subject to element metadata for emails

### Features

* Added `--download-only` parameter to `unstructured-ingest`

### Fixes

* FileNotFound error when filename is provided but file is not on disk

## 0.5.9

### Enhancements

### Features

### Fixes

* Convert file to str in helper `split_by_paragraph` for `partition_text`

## 0.5.8

### Enhancements

* Update `elements_to_json` to return string when filename is not specified
* `elements_from_json` may take a string instead of a filename with the `text` kwarg
* `detect_filetype` now does a final fallback to file extension.
* Empty tags are now skipped during the depth check for HTML processing.

### Features

* Add local file system to `unstructured-ingest`
* Add `--max-docs` parameter to `unstructured-ingest`
* Added `partition_msg` for processing MSFT Outlook .msg files.

### Fixes

* `convert_file_to_text` now passes through the `source_format` and `target_format` kwargs.
  Previously they were hard coded.
* Partitioning functions that accept a `text` kwarg no longer raise an error if an empty
  string is passed (and empty list of elements is returned instead).
* `partition_json` no longer fails if the input is an empty list.
* Fixed bug in `chunk_by_attention_window` that caused the last word in segments to be cut-off
  in some cases.

### BREAKING CHANGES

* `stage_for_transformers` now returns a list of elements, making it consistent with other
  staging bricks

## 0.5.7

### Enhancements

* Refactored codebase using `exactly_one`
* Adds ability to pass headers when passing a url in partition_html()
* Added optional `content_type` and `file_filename` parameters to `partition()` to bypass file detection

### Features

* Add `--flatten-metadata` parameter to `unstructured-ingest`
* Add `--fields-include` parameter to `unstructured-ingest`

### Fixes

## 0.5.6

### Enhancements

* `contains_english_word()`, used heavily in text processing, is 10x faster.

### Features

* Add `--metadata-include` and `--metadata-exclude` parameters to `unstructured-ingest`
* Add `clean_non_ascii_chars` to remove non-ascii characters from unicode string

### Fixes

* Fix problem with PDF partition (duplicated test)

## 0.5.4

### Enhancements

* Added Biomedical literature connector for ingest cli.
* Add `FsspecConnector` to easily integrate any existing `fsspec` filesystem as a connector.
* Rename `s3_connector.py` to `s3.py` for readability and consistency with the
  rest of the connectors.
* Now `S3Connector` relies on `s3fs` instead of on `boto3`, and it inherits
  from `FsspecConnector`.
* Adds an `UNSTRUCTURED_LANGUAGE_CHECKS` environment variable to control whether or not language
  specific checks like vocabulary and POS tagging are applied. Set to `"true"` for higher
  resolution partitioning and `"false"` for faster processing.
* Improves `detect_filetype` warning to include filename when provided.
* Adds a "fast" strategy for partitioning PDFs with PDFMiner. Also falls back to the "fast"
  strategy if detectron2 is not available.
* Start deprecation life cycle for `unstructured-ingest --s3-url` option, to be deprecated in
  favor of `--remote-url`.

### Features

* Add `AzureBlobStorageConnector` based on its `fsspec` implementation inheriting
from `FsspecConnector`
* Add `partition_epub` for partitioning e-books in EPUB3 format.

### Fixes

* Fixes processing for text files with `message/rfc822` MIME type.
* Open xml files in read-only mode when reading contents to construct an XMLDocument.

## 0.5.3

### Enhancements

* `auto.partition()` can now load Unstructured ISD json documents.
* Simplify partitioning functions.
* Improve logging for ingest CLI.

### Features

* Add `--wikipedia-auto-suggest` argument to the ingest CLI to disable automatic redirection
  to pages with similar names.
* Add setup script for Amazon Linux 2
* Add optional `encoding` argument to the `partition_(text/email/html)` functions.
* Added Google Drive connector for ingest cli.
* Added Gitlab connector for ingest cli.

### Fixes

## 0.5.2

### Enhancements

* Fully move from printing to logging.
* `unstructured-ingest` now uses a default `--download_dir` of `$HOME/.cache/unstructured/ingest`
rather than a "tmp-ingest-" dir in the working directory.

### Features

### Fixes

* `setup_ubuntu.sh` no longer fails in some contexts by interpreting
`DEBIAN_FRONTEND=noninteractive` as a command
* `unstructured-ingest` no longer re-downloads files when --preserve-downloads
is used without --download-dir.
* Fixed an issue that was causing text to be skipped in some HTML documents.

## 0.5.1

### Enhancements

### Features

### Fixes

* Fixes an error causing JavaScript to appear in the output of `partition_html` sometimes.
* Fix several issues with the `requires_dependencies` decorator, including the error message
  and how it was used, which had caused an error for `unstructured-ingest --github-url ...`.

## 0.5.0

### Enhancements

* Add `requires_dependencies` Python decorator to check dependencies are installed before
  instantiating a class or running a function

### Features

* Added Wikipedia connector for ingest cli.

### Fixes

* Fix `process_document` file cleaning on failure
* Fixes an error introduced in the metadata tracking commit that caused `NarrativeText`
  and `FigureCaption` elements to be represented as `Text` in HTML documents.

## 0.4.16

### Enhancements

* Fallback to using file extensions for filetype detection if `libmagic` is not present

### Features

* Added setup script for Ubuntu
* Added GitHub connector for ingest cli.
* Added `partition_md` partitioner.
* Added Reddit connector for ingest cli.

### Fixes

* Initializes connector properly in ingest.main::MainProcess
* Restricts version of unstructured-inference to avoid multithreading issue

## 0.4.15

### Enhancements

* Added `elements_to_json` and `elements_from_json` for easier serialization/deserialization
* `convert_to_dict`, `dict_to_elements` and `convert_to_csv` are now aliases for functions
  that use the ISD terminology.

### Fixes

* Update to ensure all elements are preserved during serialization/deserialization

## 0.4.14

* Automatically install `nltk` models in the `tokenize` module.

## 0.4.13

* Fixes unstructured-ingest cli.

## 0.4.12

* Adds console_entrypoint for unstructured-ingest, other structure/doc updates related to ingest.
* Add `parser` parameter to `partition_html`.

## 0.4.11

* Adds `partition_doc` for partitioning Word documents in `.doc` format. Requires `libreoffice`.
* Adds `partition_ppt` for partitioning PowerPoint documents in `.ppt` format. Requires `libreoffice`.

## 0.4.10

* Fixes `ElementMetadata` so that it's JSON serializable when the filename is a `Path` object.

## 0.4.9

* Added ingest modules and s3 connector, sample ingest script
* Default to `url=None` for `partition_pdf` and `partition_image`
* Add ability to skip English specific check by setting the `UNSTRUCTURED_LANGUAGE` env var to `""`.
* Document `Element` objects now track metadata

## 0.4.8

* Modified XML and HTML parsers not to load comments.

## 0.4.7

* Added the ability to pull an HTML document from a url in `partition_html`.
* Added the the ability to get file summary info from lists of filenames and lists
  of file contents.
* Added optional page break to `partition` for `.pptx`, `.pdf`, images, and `.html` files.
* Added `to_dict` method to document elements.
* Include more unicode quotes in `replace_unicode_quotes`.

## 0.4.6

* Loosen the default cap threshold to `0.5`.
* Add a `UNSTRUCTURED_NARRATIVE_TEXT_CAP_THRESHOLD` environment variable for controlling
  the cap ratio threshold.
* Unknown text elements are identified as `Text` for HTML and plain text documents.
* `Body Text` styles no longer default to `NarrativeText` for Word documents. The style information
  is insufficient to determine that the text is narrative.
* Upper cased text is lower cased before checking for verbs. This helps avoid some missed verbs.
* Adds an `Address` element for capturing elements that only contain an address.
* Suppress the `UserWarning` when detectron is called.
* Checks that titles and narrative test have at least one English word.
* Checks that titles and narrative text are at least 50% alpha characters.
* Restricts titles to a maximum word length. Adds a `UNSTRUCTURED_TITLE_MAX_WORD_LENGTH`
  environment variable for controlling the max number of words in a title.
* Updated `partition_pptx` to order the elements on the page

## 0.4.4

* Updated `partition_pdf` and `partition_image` to return `unstructured` `Element` objects
* Fixed the healthcheck url path when partitioning images and PDFs via API
* Adds an optional `coordinates` attribute to document objects
* Adds `FigureCaption` and `CheckBox` document elements
* Added ability to split lists detected in `LayoutElement` objects
* Adds `partition_pptx` for partitioning PowerPoint documents
* LayoutParser models now download from HugginfaceHub instead of DropBox
* Fixed file type detection for XML and HTML files on Amazone Linux

## 0.4.3

* Adds `requests` as a base dependency
* Fix in `exceeds_cap_ratio` so the function doesn't break with empty text
* Fix bug in `_parse_received_data`.
* Update `detect_filetype` to properly handle `.doc`, `.xls`, and `.ppt`.

## 0.4.2

* Added `partition_image` to process documents in an image format.
* Fixed utf-8 encoding error in `partition_email` with attachments for `text/html`

## 0.4.1

* Added support for text files in the `partition` function
* Pinned `opencv-python` for easier installation on Linux

## 0.4.0

* Added generic `partition` brick that detects the file type and routes a file to the appropriate
  partitioning brick.
* Added a file type detection module.
* Updated `partition_html` and `partition_eml` to support file-like objects in 'rb' mode.
* Cleaning brick for removing ordered bullets `clean_ordered_bullets`.
* Extract brick method for ordered bullets `extract_ordered_bullets`.
* Test for `clean_ordered_bullets`.
* Test for `extract_ordered_bullets`.
* Added `partition_docx` for pre-processing Word Documents.
* Added new REGEX patterns to extract email header information
* Added new functions to extract header information `parse_received_data` and `partition_header`
* Added new function to parse plain text files `partition_text`
* Added new cleaners functions `extract_ip_address`, `extract_ip_address_name`, `extract_mapi_id`, `extract_datetimetz`
* Add new `Image` element and function to find embedded images `find_embedded_images`
* Added `get_directory_file_info` for summarizing information about source documents

## 0.3.5

* Add support for local inference
* Add new pattern to recognize plain text dash bullets
* Add test for bullet patterns
* Fix for `partition_html` that allows for processing `div` tags that have both text and child
  elements
* Add ability to extract document metadata from `.docx`, `.xlsx`, and `.jpg` files.
* Helper functions for identifying and extracting phone numbers
* Add new function `extract_attachment_info` that extracts and decodes the attachment
of an email.
* Staging brick to convert a list of `Element`s to a `pandas` dataframe.
* Add plain text functionality to `partition_email`

## 0.3.4

* Python-3.7 compat

## 0.3.3

* Removes BasicConfig from logger configuration
* Adds the `partition_email` partitioning brick
* Adds the `replace_mime_encodings` cleaning bricks
* Small fix to HTML parsing related to processing list items with sub-tags
* Add `EmailElement` data structure to store email documents

## 0.3.2

* Added `translate_text` brick for translating text between languages
* Add an `apply` method to make it easier to apply cleaners to elements

## 0.3.1

* Added \_\_init.py\_\_ to `partition`

## 0.3.0

* Implement staging brick for Argilla. Converts lists of `Text` elements to `argilla` dataset classes.
* Removing the local PDF parsing code and any dependencies and tests.
* Reorganizes the staging bricks in the unstructured.partition module
* Allow entities to be passed into the Datasaur staging brick
* Added HTML escapes to the `replace_unicode_quotes` brick
* Fix bad responses in partition_pdf to raise ValueError
* Adds `partition_html` for partitioning HTML documents.

## 0.2.6

* Small change to how \_read is placed within the inheritance structure since it doesn't really apply to pdf
* Add partitioning brick for calling the document image analysis API

## 0.2.5

* Update python requirement to >=3.7

## 0.2.4

* Add alternative way of importing `Final` to support google colab

## 0.2.3

* Add cleaning bricks for removing prefixes and postfixes
* Add cleaning bricks for extracting text before and after a pattern

## 0.2.2

* Add staging brick for Datasaur

## 0.2.1

* Added brick to convert an ISD dictionary to a list of elements
* Update `PDFDocument` to use the `from_file` method
* Added staging brick for CSV format for ISD (Initial Structured Data) format.
* Added staging brick for separating text into attention window size chunks for `transformers`.
* Added staging brick for LabelBox.
* Added ability to upload LabelStudio predictions
* Added utility function for JSONL reading and writing
* Added staging brick for CSV format for Prodigy
* Added staging brick for Prodigy
* Added ability to upload LabelStudio annotations
* Added text_field and id_field to stage_for_label_studio signature

## 0.2.0

* Initial release of unstructured<|MERGE_RESOLUTION|>--- conflicted
+++ resolved
@@ -1,8 +1,15 @@
-<<<<<<< HEAD
-## 0.10.17-dev17
-=======
+## 0.10.19-dev1
+
+### Enhancements
+
+* **bump `unstructured-inference` to `0.6.6`** The updated version of `unstructured-inference` makes table extraction in `hi_res` mode configurable to fine tune table extraction performance; it also improves element detection by adding a deduplication post processing step in the `hi_res` partitioning of pdfs and images.
+
+### Features
+
+### Fixes
+
+
 ## 0.10.18
->>>>>>> 5b994f37
 
 ### Enhancements
 
@@ -17,7 +24,6 @@
 * **Embeddings support for the SharePoint SourceConnector via unstructured-ingest CLI** The SharePoint connector can now optionally create embeddings from the elements it pulls out during partition and upload those embeddings to Azure Cognitive Search index.
 * **Improves hierarchy from docx files by leveraging natural hierarchies built into docx documents**  Hierarchy can now be detected from an indentation level for list bullets/numbers and by style name (e.g. Heading 1, List Bullet 2, List Number).
 * **Chunking support for the SharePoint SourceConnector via unstructured-ingest CLI** The SharePoint connector can now optionally chunk the elements pulled out during partition via the chunking unstructured brick. This can be used as a stage before creating embeddings.
-* **bump `unstructured-inference` to `0.6.6`** The updated version of `unstructured-inference` makes table extraction in `hi_res` mode configurable to fine tune table extraction performance; it also improves element detection by adding a deduplication post processing step in the `hi_res` partitioning of pdfs and images.
 
 ### Features
 
