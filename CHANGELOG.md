<<<<<<< HEAD
## 0.3.3-dev0

* Added `EmailElement` data structure for email documents
=======
## 0.3.3-dev1

* Adds the `partition_email` partitioning brick
* Adds the `replace_mime_encodings` cleaning bricks
* Small fix to HTML parsing related to processing list items with sub-tags
>>>>>>> 7a74cdda

## 0.3.2

* Added `translate_text` brick for translating text between languages
* Add an `apply` method to make it easier to apply cleaners to elements

## 0.3.1

* Added \_\_init.py\_\_ to `partition`

## 0.3.0

* Implement staging brick for Argilla. Converts lists of `Text` elements to `argilla` dataset classes.
* Removing the local PDF parsing code and any dependencies and tests.
* Reorganizes the staging bricks in the unstructured.partition module
* Allow entities to be passed into the Datasaur staging brick
* Added HTML escapes to the `replace_unicode_quotes` brick
* Fix bad responses in partition_pdf to raise ValueError
* Adds `partition_html` for partitioning HTML documents.

## 0.2.6

* Small change to how \_read is placed within the inheritance structure since it doesn't really apply to pdf
* Add partitioning brick for calling the document image analysis API

## 0.2.5

* Update python requirement to >=3.7

## 0.2.4

* Add alternative way of importing `Final` to support google colab

## 0.2.3

* Add cleaning bricks for removing prefixes and postfixes
* Add cleaning bricks for extracting text before and after a pattern

## 0.2.2

* Add staging brick for Datasaur

## 0.2.1

* Added brick to convert an ISD dictionary to a list of elements
* Update `PDFDocument` to use the `from_file` method
* Added staging brick for CSV format for ISD (Initial Structured Data) format.
* Added staging brick for separating text into attention window size chunks for `transformers`.
* Added staging brick for LabelBox.
* Added ability to upload LabelStudio predictions
* Added utility function for JSONL reading and writing
* Added staging brick for CSV format for Prodigy
* Added staging brick for Prodigy
* Added ability to upload LabelStudio annotations
* Added text_field and id_field to stage_for_label_studio signature

## 0.2.0

* Initial release of unstructured<|MERGE_RESOLUTION|>--- conflicted
+++ resolved
@@ -1,14 +1,8 @@
-<<<<<<< HEAD
-## 0.3.3-dev0
-
-* Added `EmailElement` data structure for email documents
-=======
 ## 0.3.3-dev1
 
 * Adds the `partition_email` partitioning brick
 * Adds the `replace_mime_encodings` cleaning bricks
 * Small fix to HTML parsing related to processing list items with sub-tags
->>>>>>> 7a74cdda
 
 ## 0.3.2
 
