## 0.12.5-dev3

### Enhancements

### Features

* **Add OctoAI embedder** Adds support for embeddings via OctoAI.

### Fixes

<<<<<<< HEAD
* **Fix `check_connection` in opensearch, databricks, postgres, azure connectors **
* **Fix don't treat plain text files with double quotes as JSON ** If a file can be deserialized as JSON but it deserializes as a string, treat it as plain text even though it's valid JSON.
=======
* **Fix `check_connection` in opensearch, databricks, postgres, azure connectors ** 
* **Fix cluster of bugs in `partition_xlsx()` that dropped content.** Algorithm for detecting "subtables" within a worksheet dropped table elements for certain patterns of populated cells such as when a trailing single-cell row appeared in a contiguous block of populated cells.
>>>>>>> d11a83ce

## 0.12.4

### Enhancements

* **Apply New Version of `black` formatting** The `black` library recently introduced a new major version that introduces new formatting conventions. This change brings code in the `unstructured` repo into compliance with the new conventions.
* **Move ingest imports to local scopes** Moved ingest dependencies into local scopes to be able to import ingest connector classes without the need of installing imported external dependencies. This allows lightweight use of the classes (not the instances. to use the instances as intended you'll still need the dependencies).
* **Add support for `.p7s` files** `partition_email` can now process `.p7s` files. The signature for the signed message is extracted and added to metadata.
* **Fallback to valid content types for emails** If the user selected content type does not exist on the email message, `partition_email` now falls back to anoter valid content type if it's available.

### Features

* **Add .heic file partitioning** .heic image files were previously unsupported and are now supported though partition_image()
* **Add the ability to specify an alternate OCR** implementation by implementing an `OCRAgent` interface and specify it using `OCR_AGENT` environment variable.
* **Add Vectara destination connector** Adds support for writing partitioned documents into a Vectara index.

### Fixes

* **Fix `partition_pdf()` not working when using chipper model with `file`**
* **Handle common incorrect arguments for `languages` and `ocr_languages`** Users are regularly receiving errors on the API because they are defining `ocr_languages` or `languages` with additional quotationmarks, brackets, and similar mistakes. This update handles common incorrect arguments and raises an appropriate warning.
* **Default `hi_res_model_name` now relies on `unstructured-inference`** When no explicit `hi_res_model_name` is passed into `partition` or `partition_pdf_or_image` the default model is picked by `unstructured-inference`'s settings or os env variable `UNSTRUCTURED_HI_RES_MODEL_NAME`; it now returns the same model name regardless of `infer_table_structure`'s value; this function will be deprecated in the future and the default model name will simply rely on `unstructured-inference` and will not consider os env in a future release.
* **Fix remove Vectara requirements from setup.py - there are no dependencies**
* **Add missing dependency files to package manifest**. Updates the file path for the ingest
  dependencies and adds missing extra dependencies.
* **Fix remove Vectara requirements from setup.py - there are no dependencies **
* **Add title to Vectara upload - was not separated out from initial connector **
* **Fix change OpenSearch port to fix potential conflict with Elasticsearch in ingest test **

## 0.12.3

### Enhancements

* **Driver for MongoDB connector.** Adds a driver with `unstructured` version information to the
  MongoDB connector.

### Features

* **Add Databricks Volumes destination connector** Databricks Volumes connector added to ingest CLI.  Users may now use `unstructured-ingest` to write partitioned data to a Databricks Volumes storage service.

### Fixes

* **Fix support for different Chipper versions and prevent running PDFMiner with Chipper**
* **Treat YAML files as text.** Adds YAML MIME types to the file detection code and treats those
  files as text.
* **Fix FSSpec destination connectors check_connection.** FSSpec destination connectors did not use `check_connection`. There was an error when trying to `ls` destination directory - it may not exist at the moment of connector creation. Now `check_connection` calls `ls` on bucket root and this method is called on `initialize` of destination connector.
* **Fix databricks-volumes extra location.** `setup.py` is currently pointing to the wrong location for the databricks-volumes extra requirements. This results in errors when trying to build the wheel for unstructured. This change updates to point to the correct path.
* **Fix uploading None values to Chroma and Pinecone.** Removes keys with None values with Pinecone and Chroma destinations. Pins Pinecone dependency
* **Update documentation.** (i) best practice for table extration by using 'skip_infer_table_types' param, instead of 'pdf_infer_table_structure', and (ii) fixed CSS, RST issues and typo in the documentation.
* **Fix postgres storage of link_texts.** Formatting of link_texts was breaking metadata storage.

## 0.12.2

### Enhancements

### Features

### Fixes

* **Fix index error in table processing.** Bumps the `unstructured-inference` version to address and
  index error that occurs on some tables in the table transformer object.

## 0.12.1

### Enhancements

* **Allow setting image block crop padding parameter** In certain circumstances, adjusting the image block crop padding can improve image block extraction by preventing extracted image blocks from being clipped.
* **Add suport for bitmap images in `partition_image`** Adds support for `.bmp` files in
  `partition`, `partition_image`, and `detect_filetype`.
* **Keep all image elements when using "hi_res" strategy** Previously, `Image` elements with small chunks of text were ignored unless the image block extraction parameters (`extract_images_in_pdf` or `extract_image_block_types`) were specified. Now, all image elements are kept regardless of whether the image block extraction parameters are specified.
* **Add filetype detection for `.wav` files.** Add filetpye detection for `.wav` files.
* **Add "basic" chunking strategy.** Add baseline chunking strategy that includes all shared chunking behaviors without breaking chunks on section or page boundaries.
* **Add overlap option for chunking.** Add option to overlap chunks. Intra-chunk and inter-chunk overlap are requested separately. Intra-chunk overlap is applied only to the second and later chunks formed by text-splitting an oversized chunk. Inter-chunk overlap may also be specified; this applies overlap between "normal" (not-oversized) chunks.
* **Salesforce connector accepts private key path or value.** Salesforce parameter `private-key-file` has been renamed to `private-key`. Private key can be provided as path to file or file contents.
* **Update documentation**: (i) added verbiage about the free API cap limit, (ii) added deprecation warning on ``Staging`` bricks in favor of ``Destination Connectors``, (iii) added warning and code examples to use the SaaS API Endpoints using CLI-vs-SDKs, (iv) fixed example pages formatting, (v) added deprecation on ``model_name`` in favor of ``hi_res_model_name``, (vi) added ``extract_images_in_pdf`` usage in ``partition_pdf`` section, (vii) reorganize and improve the documentation introduction section, and (viii) added PDF table extraction best practices.
* **Add "basic" chunking to ingest CLI.** Add options to ingest CLI allowing access to the new "basic" chunking strategy and overlap options.
* **Make Elasticsearch Destination connector arguments optional.** Elasticsearch Destination connector write settings are made optional and will rely on default values when not specified.
* **Normalize Salesforce artifact names.** Introduced file naming pattern present in other connectors to Salesforce connector.
* **Install Kapa AI chatbot.** Added Kapa.ai website widget on the documentation.

### Features
* **MongoDB Source Connector.** New source connector added to all CLI ingest commands to support downloading/partitioning files from MongoDB.
* **Add OpenSearch source and destination connectors.** OpenSearch, a fork of Elasticsearch, is a popular storage solution for various functionality such as search, or providing intermediary caches within data pipelines. Feature: Added OpenSearch source connector to support downloading/partitioning files. Added OpenSearch destination connector to be able to ingest documents from any supported source, embed them and write the embeddings / documents into OpenSearch.

### Fixes

* **Fix GCS connector converting JSON to string with single quotes.** FSSpec serialization caused conversion of JSON token to string with single quotes. GCS requires token in form of dict so this format is now assured.
* **Pin version of unstructured-client** Set minimum version of unstructured-client to avoid raising a TypeError when passing `api_key_auth` to `UnstructuredClient`
* **Fix the serialization of the Pinecone destination connector.** Presence of the PineconeIndex object breaks serialization due to TypeError: cannot pickle '_thread.lock' object. This removes that object before serialization.
* **Fix the serialization of the Elasticsearch destination connector.** Presence of the _client object breaks serialization due to TypeError: cannot pickle '_thread.lock' object. This removes that object before serialization.
* **Fix the serialization of the Postgres destination connector.** Presence of the _client object breaks serialization due to TypeError: cannot pickle '_thread.lock' object. This removes that object before serialization.
* **Fix documentation and sample code for Chroma.** Was pointing to wrong examples..
* **Fix flatten_dict to be able to flatten tuples inside dicts** Update flatten_dict function to support flattening tuples inside dicts. This is necessary for objects like Coordinates, when the object is not written to the disk, therefore not being converted to a list before getting flattened (still being a tuple).
* **Fix the serialization of the Chroma destination connector.** Presence of the ChromaCollection object breaks serialization due to TypeError: cannot pickle 'module' object. This removes that object before serialization.
* **Fix fsspec connectors returning version as integer.** Connector data source versions should always be string values, however we were using the integer checksum value for the version for fsspec connectors. This casts that value to a string.

## 0.12.0

### Enhancements

* **Drop support for python3.8** All dependencies are now built off of the minimum version of python being `3.10`

## 0.11.9

### Enhancements

* **Rename kwargs related to extracting image blocks** Rename the kwargs related to extracting image blocks for consistency and API usage.

### Features

* **Add PostgreSQL/SQLite destination connector** PostgreSQL and SQLite connector added to ingest CLI.  Users may now use `unstructured-ingest` to write partitioned data to a PostgreSQL or SQLite database. And write embeddings to PostgreSQL pgvector database.

### Fixes

* **Handle users providing fully spelled out languages** Occasionally some users are defining the `languages` param as a fully spelled out language instead of a language code. This adds a dictionary for common languages so those small mistakes are caught and silently fixed.
* **Fix unequal row-length in HTMLTable.text_as_html.** Fixes to other aspects of partition_html() in v0.11 allowed unequal cell-counts in table rows. Make the cells in each row correspond 1:1 with cells in the original table row. This fix also removes "noise" cells resulting from HTML-formatting whitespace and eliminates the "column-shifting" of cells that previously resulted from noise-cells.
* **Fix MongoDB connector URI password redaction.** MongoDB documentation states that characters `$ : / ? # [ ] @` must be percent encoded. URIs with password containing such special character were not redacted.

## 0.11.8

### Enhancements

* **Add SaaS API User Guide.** This documentation serves as a guide for Unstructured SaaS API users to register, receive an API key and URL, and manage your account and billing information.
* **Add inter-chunk overlap capability.** Implement overlap between chunks. This applies to all chunks prior to any text-splitting of oversized chunks so is a distinct behavior; overlap at text-splits of oversized chunks is independent of inter-chunk overlap (distinct chunk boundaries) and can be requested separately. Note this capability is not yet available from the API but will shortly be made accessible using a new `overlap_all` kwarg on partition functions.

### Features

### Fixes

## 0.11.7

### Enhancements

* **Add intra-chunk overlap capability.** Implement overlap for split-chunks where text-splitting is used to divide an oversized chunk into two or more chunks that fit in the chunking window. Note this capability is not yet available from the API but will shortly be made accessible using a new `overlap` kwarg on partition functions.
* **Update encoders to leverage dataclasses** All encoders now follow a class approach which get annotated with the dataclass decorator. Similar to the connectors, it uses a nested dataclass for the configs required to configure a client as well as a field/property approach to cache the client. This makes sure any variable associated with the class exists as a dataclass field.

### Features

* **Add Qdrant destination connector.** Adds support for writing documents and embeddings into a Qdrant collection.
* **Store base64 encoded image data in metadata fields.** Rather than saving to file, stores base64 encoded data of the image bytes and the mimetype for the image in metadata fields: `image_base64` and `image_mime_type` (if that is what the user specifies by some other param like `pdf_extract_to_payload`). This would allow the API to have parity with the library.

### Fixes

* **Fix table structure metric script** Update the call to table agent to now provide OCR tokens as required
* **Fix element extraction not working when using "auto" strategy for pdf and image** If element extraction is specified, the "auto" strategy falls back to the "hi_res" strategy.
* **Fix a bug passing a custom url to `partition_via_api`** Users that self host the api were not able to pass their custom url to `partition_via_api`.

## 0.11.6

### Enhancements

* **Update the layout analysis script.** The previous script only supported annotating `final` elements. The updated script also supports annotating `inferred` and `extracted` elements.
* **AWS Marketplace API documentation**: Added the user guide, including setting up VPC and CloudFormation, to deploy Unstructured API on AWS platform.
* **Azure Marketplace API documentation**: Improved the user guide to deploy Azure Marketplace API by adding references to Azure documentation.
* **Integration documentation**: Updated URLs for the `staging_for` bricks

### Features

* **Partition emails with base64-encoded text.** Automatically handles and decodes base64 encoded text in emails with content type `text/plain` and `text/html`.
* **Add Chroma destination connector** Chroma database connector added to ingest CLI.  Users may now use `unstructured-ingest` to write partitioned/embedded data to a Chroma vector database.
* **Add Elasticsearch destination connector.** Problem: After ingesting data from a source, users might want to move their data into a destination. Elasticsearch is a popular storage solution for various functionality such as search, or providing intermediary caches within data pipelines. Feature: Added Elasticsearch destination connector to be able to ingest documents from any supported source, embed them and write the embeddings / documents into Elasticsearch.

### Fixes

* **Enable --fields argument omission for elasticsearch connector** Solves two bugs where removing the optional parameter --fields broke the connector due to an integer processing error and using an elasticsearch config for a destination connector resulted in a serialization issue when optional parameter --fields was not provided.
* **Add hi_res_model_name** Adds kwarg to relevant functions and add comments that model_name is to be deprecated.

## 0.11.5

### Enhancements

### Features

### Fixes

* **Fix `partition_pdf()` and `partition_image()` importation issue.** Reorganize `pdf.py` and `image.py` modules to be consistent with other types of document import code.

## 0.11.4

### Enhancements

* **Refactor image extraction code.** The image extraction code is moved from `unstructured-inference` to `unstructured`.
* **Refactor pdfminer code.** The pdfminer code is moved from `unstructured-inference` to `unstructured`.
* **Improve handling of auth data for fsspec connectors.** Leverage an extension of the dataclass paradigm to support a `sensitive` annotation for fields related to auth (i.e. passwords, tokens). Refactor all fsspec connectors to use explicit access configs rather than a generic dictionary.
* **Add glob support for fsspec connectors** Similar to the glob support in the ingest local source connector, similar filters are now enabled on all fsspec based source connectors to limit files being partitioned.
* Define a constant for the splitter "+" used in tesseract ocr languages.

### Features

* **Save tables in PDF's separately as images.** The "table" elements are saved as `table-<pageN>-<tableN>.jpg`. This filename is presented in the `image_path` metadata field for the Table element. The default would be to not do this.
* **Add Weaviate destination connector** Weaviate connector added to ingest CLI.  Users may now use `unstructured-ingest` to write partitioned data from over 20 data sources (so far) to a Weaviate object collection.
* **Sftp Source Connector.** New source connector added to support downloading/partitioning files from Sftp.

### Fixes

* **Fix pdf `hi_res` partitioning failure when pdfminer fails.** Implemented logic to fall back to the "inferred_layout + OCR" if pdfminer fails in the `hi_res` strategy.
* **Fix a bug where image can be scaled too large for tesseract** Adds a limit to prevent auto-scaling an image beyond the maximum size `tesseract` can handle for ocr layout detection
* **Update partition_csv to handle different delimiters** CSV files containing both non-comma delimiters and commas in the data were throwing an error in Pandas. `partition_csv` now identifies the correct delimiter before the file is processed.
* **partition returning cid code in `hi_res`** occasionally pdfminer can fail to decode the text in an pdf file and return cid code as text. Now when this happens the text from OCR is used.

## 0.11.2

### Enhancements

* **Updated Documentation**: (i) Added examples, and (ii) API Documentation, including Usage, SDKs, Azure Marketplace, and parameters and validation errors.

### Features

* * **Add Pinecone destination connector.** Problem: After ingesting data from a source, users might want to produce embeddings for their data and write these into a vector DB. Pinecone is an option among these vector databases. Feature: Added Pinecone destination connector to be able to ingest documents from any supported source, embed them and write the embeddings / documents into Pinecone.

### Fixes

* **Process chunking parameter names in ingest correctly** Solves a bug where chunking parameters weren't being processed and used by ingest cli by renaming faulty parameter names and prepends; adds relevant parameters to ingest pinecone test to verify that the parameters are functional.

## 0.11.1

### Enhancements

* **Use `pikepdf` to repair invalid PDF structure** for PDFminer when we see error `PSSyntaxError` when PDFminer opens the document and creates the PDFminer pages object or processes a single PDF page.
* **Batch Source Connector support** For instances where it is more optimal to read content from a source connector in batches, a new batch ingest doc is added which created multiple ingest docs after reading them in in batches per process.

### Features

* **Staging Brick for Coco Format** Staging brick which converts a list of Elements into Coco Format.
* **Adds HubSpot connector** Adds connector to retrieve call, communications, emails, notes, products and tickets from HubSpot

### Fixes

* **Do not extract text of `<style>` tags in HTML.** `<style>` tags containing CSS in invalid positions previously contributed to element text. Do not consider text node of a `<style>` element as textual content.
* **Fix DOCX merged table cell repeats cell text.** Only include text for a merged cell, not for each underlying cell spanned by the merge.
* **Fix tables not extracted from DOCX header/footers.** Headers and footers in DOCX documents skip tables defined in the header and commonly used for layout/alignment purposes. Extract text from tables as a string and include in the `Header` and `Footer` document elements.
* **Fix output filepath for fsspec-based source connectors.** Previously the base directory was being included in the output filepath unnecessarily.

## 0.11.0

### Enhancements

* **Add a class for the strategy constants.** Add a class `PartitionStrategy` for the strategy constants and use the constants to replace strategy strings.
* **Temporary Support for paddle language parameter.** User can specify default langage code for paddle with ENV `DEFAULT_PADDLE_LANG` before we have the language mapping for paddle.
* **Improve DOCX page-break fidelity.** Improve page-break fidelity such that a paragraph containing a page-break is split into two elements, one containing the text before the page-break and the other the text after. Emit the PageBreak element between these two and assign the correct page-number (n and n+1 respectively) to the two textual elements.

### Features

* **Add ad-hoc fields to `ElementMetadata` instance.** End-users can now add their own metadata fields simply by assigning to an element-metadata attribute-name of their choice, like `element.metadata.coefficient = 0.58`. These fields will round-trip through JSON and can be accessed with dotted notation.
* **MongoDB Destination Connector.** New destination connector added to all CLI ingest commands to support writing partitioned json output to mongodb.

### Fixes

* **Fix `TYPE_TO_TEXT_ELEMENT_MAP`.** Updated `Figure` mapping from `FigureCaption` to `Image`.
* **Handle errors when extracting PDF text** Certain pdfs throw unexpected errors when being opened by `pdfminer`, causing `partition_pdf()` to fail. We expect to be able to partition smoothly using an alternative strategy if text extraction doesn't work.  Added exception handling to handle unexpected errors when extracting pdf text and to help determine pdf strategy.
* **Fix `fast` strategy fall back to `ocr_only`** The `fast` strategy should not fall back to a more expensive strategy.
* **Remove default user ./ssh folder** The default notebook user during image build would create the known_hosts file with incorrect ownership, this is legacy and no longer needed so it was removed.
* **Include `languages` in metadata when partitioning `strategy=hi_res` or `fast`** User defined `languages` was previously used for text detection, but not included in the resulting element metadata for some strategies. `languages` will now be included in the metadata regardless of partition strategy for pdfs and images.
* **Handle a case where Paddle returns a list item in ocr_data as None** In partition, while parsing PaddleOCR data, it was assumed that PaddleOCR does not return None for any list item in ocr_data. Removed the assumption by skipping the text region whenever this happens.
* **Fix some pdfs returning `KeyError: 'N'`** Certain pdfs were throwing this error when being opened by pdfminer. Added a wrapper function for pdfminer that allows these documents to be partitioned.
* **Fix mis-splits on `Table` chunks.** Remedies repeated appearance of full `.text_as_html` on metadata of each `TableChunk` split from a `Table` element too large to fit in the chunking window.
* **Import tables_agent from inference** so that we don't have to initialize a global table agent in unstructured OCR again
* **Fix empty table is identified as bulleted-table.** A table with no text content was mistakenly identified as a bulleted-table and processed by the wrong branch of the initial HTML partitioner.
* **Fix partition_html() emits empty (no text) tables.** A table with cells nested below a `<thead>` or `<tfoot>` element was emitted as a table element having no text and unparseable HTML in `element.metadata.text_as_html`. Do not emit empty tables to the element stream.
* **Fix HTML `element.metadata.text_as_html` contains spurious <br> elements in invalid locations.** The HTML generated for the `text_as_html` metadata for HTML tables contained `<br>` elements invalid locations like between `<table>` and `<tr>`. Change the HTML generator such that these do not appear.
* **Fix HTML table cells enclosed in <thead> and <tfoot> elements are dropped.** HTML table cells nested in a `<thead>` or `<tfoot>` element were not detected and the text in those cells was omitted from the table element text and `.text_as_html`. Detect table rows regardless of the semantic tag they may be nested in.
* **Remove whitespace padding from `.text_as_html`.** `tabulate` inserts padding spaces to achieve visual alignment of columns in HTML tables it generates. Add our own HTML generator to do this simple job and omit that padding as well as newlines ("\n") used for human readability.
* **Fix local connector with absolute input path** When passed an absolute filepath for the input document path, the local connector incorrectly writes the output file to the input file directory. This fixes such that the output in this case is written to `output-dir/input-filename.json`

## 0.10.30

### Enhancements

* **Support nested DOCX tables.** In DOCX, like HTML, a table cell can itself contain a table. In this case, create nested HTML tables to reflect that structure and create a plain-text table with captures all the text in nested tables, formatting it as a reasonable facsimile of a table.
* **Add connection check to ingest connectors** Each source and destination connector now support a `check_connection()` method which makes sure a valid connection can be established with the source/destination given any authentication credentials in a lightweight request.

### Features

* **Add functionality to do a second OCR on cropped table images.** Changes to the values for scaling ENVs affect entire page OCR output(OCR regression) so we now do a second OCR for tables.
* **Adds ability to pass timeout for a request when partitioning via a `url`.** `partition` now accepts a new optional parameter `request_timeout` which if set will prevent any `requests.get` from hanging indefinitely and instead will raise a timeout error. This is useful when partitioning a url that may be slow to respond or may not respond at all.

### Fixes

* **Fix logic that determines pdf auto strategy.** Previously, `_determine_pdf_auto_strategy` returned `hi_res` strategy only if `infer_table_structure` was true. It now returns the `hi_res` strategy if either `infer_table_structure` or `extract_images_in_pdf` is true.
* **Fix invalid coordinates when parsing tesseract ocr data.** Previously, when parsing tesseract ocr data, the ocr data had invalid bboxes if zoom was set to `0`. A logical check is now added to avoid such error.
* **Fix ingest partition parameters not being passed to the api.** When using the --partition-by-api flag via unstructured-ingest, none of the partition arguments are forwarded, meaning that these options are disregarded. With this change, we now pass through all of the relevant partition arguments to the api. This allows a user to specify all of the same partition arguments they would locally and have them respected when specifying --partition-by-api.
* **Support tables in section-less DOCX.** Generalize solution for MS Chat Transcripts exported as DOCX by including tables in the partitioned output when present.
* **Support tables that contain only numbers when partitioning via `ocr_only`** Tables that contain only numbers are returned as floats in a pandas.DataFrame when the image is converted from `.image_to_data()`. An AttributeError was raised downstream when trying to `.strip()` the floats.
* **Improve DOCX page-break detection.** DOCX page breaks are reliably indicated by `w:lastRenderedPageBreak` elements present in the document XML. Page breaks are NOT reliably indicated by "hard" page-breaks inserted by the author and when present are redundant to a `w:lastRenderedPageBreak` element so cause over-counting if used. Use rendered page-breaks only.

## 0.10.29

### Enhancements

* **Adds include_header argument for partition_csv and partition_tsv** Now supports retaining header rows in CSV and TSV documents element partitioning.
* **Add retry logic for all source connectors** All http calls being made by the ingest source connectors have been isolated and wrapped by the `SourceConnectionNetworkError` custom error, which triggers the retry logic, if enabled, in the ingest pipeline.
* **Google Drive source connector supports credentials from memory** Originally, the connector expected a filepath to pull the credentials from when creating the client. This was expanded to support passing that information from memory as a dict if access to the file system might not be available.
* **Add support for generic partition configs in ingest cli** Along with the explicit partition options supported by the cli, an `additional_partition_args` arg was added to allow users to pass in any other arguments that should be added when calling partition(). This helps keep any changes to the input parameters of the partition() exposed in the CLI.
* **Map full output schema for table-based destination connectors** A full schema was introduced to map the type of all output content from the json partition output and mapped to a flattened table structure to leverage table-based destination connectors. The delta table destination connector was updated at the moment to take advantage of this.
* **Incorporate multiple embedding model options into ingest, add diff test embeddings** Problem: Ingest pipeline already supported embedding functionality, however users might want to use different types of embedding providers. Enhancement: Extend ingest pipeline so that users can specify and embed via a particular embedding provider from a range of options. Also adds a diff test to compare output from an embedding module with the expected output

### Features

* **Allow setting table crop parameter** In certain circumstances, adjusting the table crop padding may improve table.

### Fixes

* **Fixes `partition_text` to prevent empty elements** Adds a check to filter out empty bullets.
* **Handle empty string for `ocr_languages` with values for `languages`** Some API users ran into an issue with sending `languages` params because the API defaulted to also using an empty string for `ocr_languages`. This update handles situations where `languages` is defined and `ocr_languages` is an empty string.
* **Fix PDF tried to loop through None** Previously the PDF annotation extraction tried to loop through `annots` that resolved out as None. A logical check added to avoid such error.
* **Ingest session handler not being shared correctly** All ingest docs that leverage the session handler should only need to set it once per process. It was recreating it each time because the right values weren't being set nor available given how dataclasses work in python.
* **Ingest download-only fix.** Previously the download only flag was being checked after the doc factory pipeline step, which occurs before the files are actually downloaded by the source node. This check was moved after the source node to allow for the files to be downloaded first before exiting the pipeline.
* **Fix flaky chunk-metadata.** Prior implementation was sensitive to element order in the section resulting in metadata values sometimes being dropped. Also, not all metadata items can be consolidated across multiple elements (e.g. coordinates) and so are now dropped from consolidated metadata.
* **Fix tesseract error `Estimating resolution as X`** leaded by invalid language parameters input. Proceed with defalut language `eng` when `lang.py` fails to find valid language code for tesseract, so that we don't pass an empty string to tesseract CLI and raise an exception in downstream.

## 0.10.28

### Enhancements

* **Add table structure evaluation helpers** Adds functions to evaluate the similarity between predicted table structure and actual table structure.
* **Use `yolox` by default for table extraction when partitioning pdf/image** `yolox` model provides higher recall of the table regions than the quantized version and it is now the default element detection model when `infer_table_structure=True` for partitioning pdf/image files
* **Remove pdfminer elements from inside tables** Previously, when using `hi_res` some elements where extracted using pdfminer too, so we removed pdfminer from the tables pipeline to avoid duplicated elements.
* **Fsspec downstream connectors** New destination connector added to ingest CLI, users may now use `unstructured-ingest` to write to any of the following:
  * Azure
  * Box
  * Dropbox
  * Google Cloud Service

### Features

* **Update `ocr_only` strategy in `partition_pdf()`** Adds the functionality to get accurate coordinate data when partitioning PDFs and Images with the `ocr_only` strategy.

### Fixes
* **Fixed SharePoint permissions for the fetching to be opt-in** Problem: Sharepoint permissions were trying to be fetched even when no reletad cli params were provided, and this gave an error due to values for those keys not existing. Fix: Updated getting keys to be with .get() method and changed the "skip-check" to check individual cli params rather than checking the existance of a config object.

* **Fixes issue where tables from markdown documents were being treated as text** Problem: Tables from markdown documents were being treated as text, and not being extracted as tables. Solution: Enable the `tables` extension when instantiating the `python-markdown` object. Importance: This will allow users to extract structured data from tables in markdown documents.
* **Fix wrong logger for paddle info** Replace the logger from unstructured-inference with the logger from unstructured for paddle_ocr.py module.
* **Fix ingest pipeline to be able to use chunking and embedding together** Problem: When ingest pipeline was using chunking and embedding together, embedding outputs were empty and the outputs of chunking couldn't be re-read into memory and be forwarded to embeddings. Fix: Added CompositeElement type to TYPE_TO_TEXT_ELEMENT_MAP to be able to process CompositeElements with unstructured.staging.base.isd_to_elements
* **Fix unnecessary mid-text chunk-splitting.** The "pre-chunker" did not consider separator blank-line ("\n\n") length when grouping elements for a single chunk. As a result, sections were frequently over-populated producing a over-sized chunk that required mid-text splitting.
* **Fix frequent dissociation of title from chunk.** The sectioning algorithm included the title of the next section with the prior section whenever it would fit, frequently producing association of a section title with the prior section and dissociating it from its actual section. Fix this by performing combination of whole sections only.
* **Fix PDF attempt to get dict value from string.** Fixes a rare edge case that prevented some PDF's from being partitioned. The `get_uris_from_annots` function tried to access the dictionary value of a string instance variable. Assign `None` to the annotation variable if the instance type is not dictionary to avoid the erroneous attempt.

## 0.10.27

### Enhancements

* **Leverage dict to share content across ingest pipeline** To share the ingest doc content across steps in the ingest pipeline, this was updated to use a multiprocessing-safe dictionary so changes get persisted and each step has the option to modify the ingest docs in place.

### Features

### Fixes

* **Removed `ebooklib` as a dependency** `ebooklib` is licensed under AGPL3, which is incompatible with the Apache 2.0 license. Thus it is being removed.
* **Caching fixes in ingest pipeline** Previously, steps like the source node were not leveraging parameters such as `re_download` to dictate if files should be forced to redownload rather than use what might already exist locally.

## 0.10.26

### Enhancements

* **Add text CCT CI evaluation workflow** Adds cct text extraction evaluation metrics to the current ingest workflow to measure the performance of each file extracted as well as aggregated-level performance.

### Features

* **Functionality to catch and classify overlapping/nested elements** Method to identify overlapping-bboxes cases within detected elements in a document. It returns two values: a boolean defining if there are overlapping elements present, and a list reporting them with relevant metadata. The output includes information about the `overlapping_elements`, `overlapping_case`, `overlapping_percentage`, `largest_ngram_percentage`, `overlap_percentage_total`, `max_area`, `min_area`, and `total_area`.
* **Add Local connector source metadata** python's os module used to pull stats from local file when processing via the local connector and populates fields such as last modified time, created time.

### Fixes

* **Fixes elements partitioned from an image file missing certain metadata** Metadata for image files, like file type, was being handled differently from other file types. This caused a bug where other metadata, like the file name, was being missed. This change brought metadata handling for image files to be more in line with the handling for other file types so that file name and other metadata fields are being captured.
* **Adds `typing-extensions` as an explicit dependency** This package is an implicit dependency, but the module is being imported directly in `unstructured.documents.elements` so the dependency should be explicit in case changes in other dependencies lead to `typing-extensions` being dropped as a dependency.
* **Stop passing `extract_tables` to `unstructured-inference` since it is now supported in `unstructured` instead** Table extraction previously occurred in `unstructured-inference`, but that logic, except for the table model itself, is now a part of the `unstructured` library. Thus the parameter triggering table extraction is no longer passed to the `unstructured-inference` package. Also noted the table output regression for PDF files.
* **Fix a bug in Table partitioning** Previously the `skip_infer_table_types` variable used in `partition` was not being passed down to specific file partitioners. Now you can utilize the `skip_infer_table_types` list variable when calling `partition` to specify the filetypes for which you want to skip table extraction, or the `infer_table_structure` boolean variable on the file specific partitioning function.
* **Fix partition docx without sections** Some docx files, like those from teams output, do not contain sections and it would produce no results because the code assumes all components are in sections. Now if no sections is detected from a document we iterate through the paragraphs and return contents found in the paragraphs.
* **Fix out-of-order sequencing of split chunks.** Fixes behavior where "split" chunks were inserted at the beginning of the chunk sequence. This would produce a chunk sequence like [5a, 5b, 3a, 3b, 1, 2, 4] when sections 3 and 5 exceeded `max_characters`.
* **Deserialization of ingest docs fixed** When ingest docs are being deserialized as part of the ingest pipeline process (cli), there were certain fields that weren't getting persisted (metadata and date processed). The from_dict method was updated to take these into account and a unit test added to check.
* **Map source cli command configs when destination set** Due to how the source connector is dynamically called when the destination connector is set via the CLI, the configs were being set incorrectoy, causing the source connector to break. The configs were fixed and updated to take into account Fsspec-specific connectors.

## 0.10.25

### Enhancements

* **Duplicate CLI param check** Given that many of the options associated with the `Click` based cli ingest commands are added dynamically from a number of configs, a check was incorporated to make sure there were no duplicate entries to prevent new configs from overwriting already added options.
* **Ingest CLI refactor for better code reuse** Much of the ingest cli code can be templated and was a copy-paste across files, adding potential risk. Code was refactored to use a base class which had much of the shared code templated.

### Features

* **Table OCR refactor** support Table OCR with pre-computed OCR data to ensure we only do one OCR for entrie document. User can specify
ocr agent tesseract/paddle in environment variable `OCR_AGENT` for OCRing the entire document.
* **Adds accuracy function** The accuracy scoring was originally an option under `calculate_edit_distance`. For easy function call, it is now a wrapper around the original function that calls edit_distance and return as "score".
* **Adds HuggingFaceEmbeddingEncoder** The HuggingFace Embedding Encoder uses a local embedding model as opposed to using an API.
* **Add AWS bedrock embedding connector** `unstructured.embed.bedrock` now provides a connector to use AWS bedrock's `titan-embed-text` model to generate embeddings for elements. This features requires valid AWS bedrock setup and an internet connectionto run.

### Fixes

* **Import PDFResourceManager more directly** We were importing `PDFResourceManager` from `pdfminer.converter` which was causing an error for some users. We changed to import from the actual location of `PDFResourceManager`, which is `pdfminer.pdfinterp`.
* **Fix language detection of elements with empty strings** This resolves a warning message that was raised by `langdetect` if the language was attempted to be detected on an empty string. Language detection is now skipped for empty strings.
* **Fix chunks breaking on regex-metadata matches.** Fixes "over-chunking" when `regex_metadata` was used, where every element that contained a regex-match would start a new chunk.
* **Fix regex-metadata match offsets not adjusted within chunk.** Fixes incorrect regex-metadata match start/stop offset in chunks where multiple elements are combined.
* **Map source cli command configs when destination set** Due to how the source connector is dynamically called when the destination connector is set via the CLI, the configs were being set incorrectoy, causing the source connector to break. The configs were fixed and updated to take into account Fsspec-specific connectors.
* **Fix metrics folder not discoverable** Fixes issue where unstructured/metrics folder is not discoverable on PyPI by adding an `__init__.py` file under the folder.
* **Fix a bug when `parition_pdf` get `model_name=None`** In API usage the `model_name` value is `None` and the `cast` function in `partition_pdf` would return `None` and lead to attribution error. Now we use `str` function to explicit convert the content to string so it is garanteed to have `starts_with` and other string functions as attributes
* **Fix html partition fail on tables without `tbody` tag** HTML tables may sometimes just contain headers without body (`tbody` tag)

## 0.10.24

### Enhancements

* **Improve natural reading order** Some `OCR` elements with only spaces in the text have full-page width in the bounding box, which causes the `xycut` sorting to not work as expected. Now the logic to parse OCR results removes any elements with only spaces (more than one space).
* **Ingest compression utilities and fsspec connector support** Generic utility code added to handle files that get pulled from a source connector that are either tar or zip compressed and uncompress them locally. This is then processed using a local source connector. Currently this functionality has been incorporated into the fsspec connector and all those inheriting from it (currently: Azure Blob Storage, Google Cloud Storage, S3, Box, and Dropbox).
* **Ingest destination connectors support for writing raw list of elements** Along with the default write method used in the ingest pipeline to write the json content associated with the ingest docs, each destination connector can now also write a raw list of elements to the desired downstream location without having an ingest doc associated with it.

### Features

* **Adds element type percent match function** In order to evaluate the element type extracted, we add a function that calculates the matched percentage between two frequency dictionary.

### Fixes

* **Fix paddle model file not discoverable** Fixes issue where ocr_models/paddle_ocr.py file is not discoverable on PyPI by adding
an `__init__.py` file under the folder.
* **Chipper v2 Fixes** Includes fix for a memory leak and rare last-element bbox fix. (unstructured-inference==0.7.7)
* **Fix image resizing issue** Includes fix related to resizing images in the tables pipeline. (unstructured-inference==0.7.6)

## 0.10.23

### Enhancements

* **Add functionality to limit precision when serializing to json** Precision for `points` is limited to 1 decimal point if coordinates["system"] == "PixelSpace" (otherwise 2 decimal points?). Precision for `detection_class_prob` is limited to 5 decimal points.
* **Fix csv file detection logic when mime-type is text/plain** Previously the logic to detect csv file type was considering only first row's comma count comparing with the header_row comma count and both the rows being same line the result was always true, Now the logic is changed to consider the comma's count for all the lines except first line and compare with header_row comma count.
* **Improved inference speed for Chipper V2** API requests with 'hi_res_model_name=chipper' now have ~2-3x faster responses.

### Features

### Fixes

* **Cleans up temporary files after conversion** Previously a file conversion utility was leaving temporary files behind on the filesystem without removing them when no longer needed. This fix helps prevent an accumulation of temporary files taking up excessive disk space.
* **Fixes `under_non_alpha_ratio` dividing by zero** Although this function guarded against a specific cause of division by zero, there were edge cases slipping through like strings with only whitespace. This update more generally prevents the function from performing a division by zero.
* **Fix languages default** Previously the default language was being set to English when elements didn't have text or if langdetect could not detect the language. It now defaults to None so there is not misleading information about the language detected.
* **Fixes recursion limit error that was being raised when partitioning Excel documents of a certain size** Previously we used a recursive method to find subtables within an excel sheet. However this would run afoul of Python's recursion depth limit when there was a contiguous block of more than 1000 cells within a sheet. This function has been updated to use the NetworkX library which avoids Python recursion issues.

## 0.10.22

### Enhancements

* **bump `unstructured-inference` to `0.7.3`** The updated version of `unstructured-inference` supports a new version of the Chipper model, as well as a cleaner schema for its output classes. Support is included for new inference features such as hierarchy and ordering.
* **Expose skip_infer_table_types in ingest CLI.** For each connector a new `--skip-infer-table-types` parameter was added to map to the `skip_infer_table_types` partition argument. This gives more granular control to unstructured-ingest users, allowing them to specify the file types for which we should attempt table extraction.
* **Add flag to ingest CLI to raise error if any single doc fails in pipeline** Currently if a single doc fails in the pipeline, the whole thing halts due to the error. This flag defaults to log an error but continue with the docs it can.
* **Emit hyperlink metadata for DOCX file-type.** DOCX partitioner now adds `metadata.links`, `metadata.link_texts` and `metadata.link_urls` for elements that contain a hyperlink that points to an external resource. So-called "jump" links pointing to document internal locations (such as those found in a table-of-contents "jumping" to a chapter or section) are excluded.

### Features

* **Add `elements_to_text` as a staging helper function** In order to get a single clean text output from unstructured for metric calculations, automate the process of extracting text from elements using this function.
* **Adds permissions(RBAC) data ingestion functionality for the Sharepoint connector.** Problem: Role based access control is an important component in many data storage systems. Users may need to pass permissions (RBAC) data to downstream systems when ingesting data. Feature: Added permissions data ingestion functionality to the Sharepoint connector.

### Fixes

* **Fixes PDF list parsing creating duplicate list items** Previously a bug in PDF list item parsing caused removal of other elements and duplication of the list item
* **Fixes duplicated elements** Fixes issue where elements are duplicated when embeddings are generated. This will allow users to generate embeddings for their list of Elements without duplicating/breaking the orginal content.
* **Fixes failure when flagging for embeddings through unstructured-ingest** Currently adding the embedding parameter to any connector results in a failure on the copy stage. This is resolves the issue by adding the IngestDoc to the context map in the embedding node's `run` method. This allows users to specify that connectors fetch embeddings without failure.
* **Fix ingest pipeline reformat nodes not discoverable** Fixes issue where  reformat nodes raise ModuleNotFoundError on import. This was due to the directory was missing `__init__.py` in order to make it discoverable.
* **Fix default language in ingest CLI** Previously the default was being set to english which injected potentially incorrect information to downstream language detection libraries. By setting the default to None allows those libraries to better detect what language the text is in the doc being processed.

## 0.10.21

* **Adds Scarf analytics**.

## 0.10.20

### Enhancements

* **Add document level language detection functionality.** Adds the "auto" default for the languages param to all partitioners. The primary language present in the document is detected using the `langdetect` package. Additional param `detect_language_per_element` is also added for partitioners that return multiple elements. Defaults to `False`.
* **Refactor OCR code** The OCR code for entire page is moved from unstructured-inference to unstructured. On top of continuing support for OCR language parameter, we also support two OCR processing modes, "entire_page" or "individual_blocks".
* **Align to top left when shrinking bounding boxes for `xy-cut` sorting:** Update `shrink_bbox()` to keep top left rather than center.
* **Add visualization script to annotate elements** This script is often used to analyze/visualize elements with coordinates (e.g. partition_pdf()).
* **Adds data source properties to the Jira, Github and Gitlab connectors** These properties (date_created, date_modified, version, source_url, record_locator) are written to element metadata during ingest, mapping elements to information about the document source from which they derive. This functionality enables downstream applications to reveal source document applications, e.g. a link to a GDrive doc, Salesforce record, etc.
* **Improve title detection in pptx documents** The default title textboxes on a pptx slide are now categorized as titles.
* **Improve hierarchy detection in pptx documents** List items, and other slide text are properly nested under the slide title. This will enable better chunking of pptx documents.
* **Refactor of the ingest cli workflow** The refactored approach uses a dynamically set pipeline with a snapshot along each step to save progress and accommodate continuation from a snapshot if an error occurs. This also allows the pipeline to dynamically assign any number of steps to modify the partitioned content before it gets written to a destination.
* **Applies `max_characters=<n>` argument to all element types in `add_chunking_strategy` decorator** Previously this argument was only utilized in chunking Table elements and now applies to all partitioned elements if `add_chunking_strategy` decorator is utilized, further preparing the elements for downstream processing.
* **Add common retry strategy utilities for unstructured-ingest** Dynamic retry strategy with exponential backoff added to Notion source connector.
*
### Features

* **Adds `bag_of_words` and `percent_missing_text` functions** In order to count the word frequencies in two input texts and calculate the percentage of text missing relative to the source document.
* **Adds `edit_distance` calculation metrics** In order to benchmark the cleaned, extracted text with unstructured, `edit_distance` (`Levenshtein distance`) is included.
* **Adds detection_origin field to metadata** Problem: Currently isn't an easy way to find out how an element was created. With this change that information is added. Importance: With this information the developers and users are now able to know how an element was created to make decisions on how to use it. In order tu use this feature
setting UNSTRUCTURED_INCLUDE_DEBUG_METADATA=true is needed.
* **Adds a function that calculates frequency of the element type and its depth** To capture the accuracy of element type extraction, this function counts the occurrences of each unique element type with its depth for use in element metrics.

### Fixes

* **Fix zero division error in annotation bbox size** This fixes the bug where we find annotation bboxes realted to an element that need to divide the intersection size between annotation bbox and element bbox by the size of the annotation bbox
* **Fix prevent metadata module from importing dependencies from unnecessary modules** Problem: The `metadata` module had several top level imports that were only used in and applicable to code related to specific document types, while there were many general-purpose functions. As a result, general-purpose functions couldn't be used without unnecessary dependencies being installed. Fix: moved 3rd party dependency top level imports to inside the functions in which they are used and applied a decorator to check that the dependency is installed and emit a helpful error message if not.
* **Fixes category_depth None value for Title elements** Problem: `Title` elements from `chipper` get `category_depth`= None even when `Headline` and/or `Subheadline` elements are present in the same page. Fix: all `Title` elements with `category_depth` = None should be set to have a depth of 0 instead iff there are `Headline` and/or `Subheadline` element-types present. Importance: `Title` elements should be equivalent html `H1` when nested headings are present; otherwise, `category_depth` metadata can result ambiguous within elements in a page.
* **Tweak `xy-cut` ordering output to be more column friendly** This results in the order of elements more closely reflecting natural reading order which benefits downstream applications. While element ordering from `xy-cut` is usually mostly correct when ordering multi-column documents, sometimes elements from a RHS column will appear before elements in a LHS column. Fix: add swapped `xy-cut` ordering by sorting by X coordinate first and then Y coordinate.
* **Fixes badly initialized Formula** Problem: YoloX contain new types of elements, when loading a document that contain formulas a new element of that class
should be generated, however the Formula class inherits from Element instead of Text. After this change the element is correctly created with the correct class
allowing the document to be loaded. Fix: Change parent class for Formula to Text. Importance: Crucial to be able to load documents that contain formulas.
* **Fixes pdf uri error** An error was encountered when URI type of `GoToR` which refers to pdf resources outside of its own was detected since no condition catches such case. The code is fixing the issue by initialize URI before any condition check.


## 0.10.19

### Enhancements

* **Adds XLSX document level language detection** Enhancing on top of language detection functionality in previous release, we now support language detection within `.xlsx` file type at Element level.
* **bump `unstructured-inference` to `0.6.6`** The updated version of `unstructured-inference` makes table extraction in `hi_res` mode configurable to fine tune table extraction performance; it also improves element detection by adding a deduplication post processing step in the `hi_res` partitioning of pdfs and images.
* **Detect text in HTML Heading Tags as Titles** This will increase the accuracy of hierarchies in HTML documents and provide more accurate element categorization. If text is in an HTML heading tag and is not a list item, address, or narrative text, categorize it as a title.
* **Update python-based docs** Refactor docs to use the actual unstructured code rather than using the subprocess library to run the cli command itself.
* **Adds Table support for the `add_chunking_strategy` decorator to partition functions.** In addition to combining elements under Title elements, user's can now specify the `max_characters=<n>` argument to chunk Table elements into TableChunk elements with `text` and `text_as_html` of length <n> characters. This means partitioned Table results are ready for use in downstream applications without any post processing.
* **Expose endpoint url for s3 connectors** By allowing for the endpoint url to be explicitly overwritten, this allows for any non-AWS data providers supporting the s3 protocol to be supported (i.e. minio).

### Features

* **change default `hi_res` model for pdf/image partition to `yolox`** Now partitioning pdf/image using `hi_res` strategy utilizes `yolox_quantized` model isntead of `detectron2_onnx` model. This new default model has better recall for tables and produces more detailed categories for elements.
* **XLSX can now reads subtables within one sheet** Problem: Many .xlsx files are not created to be read as one full table per sheet. There are subtables, text and header along with more informations to extract from each sheet. Feature: This `partition_xlsx` now can reads subtable(s) within one .xlsx sheet, along with extracting other title and narrative texts. Importance: This enhance the power of .xlsx reading to not only one table per sheet, allowing user to capture more data tables from the file, if exists.
* **Update Documentation on Element Types and Metadata**: We have updated the documentation according to the latest element types and metadata. It includes the common and additional metadata provided by the Partitions and Connectors.

### Fixes

* **Fixes partition_pdf is_alnum reference bug** Problem: The `partition_pdf` when attempt to get bounding box from element experienced a reference before assignment error when the first object is not text extractable.  Fix: Switched to a flag when the condition is met. Importance: Crucial to be able to partition with pdf.
* **Fix various cases of HTML text missing after partition**
  Problem: Under certain circumstances, text immediately after some HTML tags will be misssing from partition result.
  Fix: Updated code to deal with these cases.
  Importance: This will ensure the correctness when partitioning HTML and Markdown documents.
* **Fixes chunking when `detection_class_prob` appears in Element metadata** Problem: when `detection_class_prob` appears in Element metadata, Elements will only be combined by chunk_by_title if they have the same `detection_class_prob` value (which is rare). This is unlikely a case we ever need to support and most often results in no chunking. Fix: `detection_class_prob` is included in the chunking list of metadata keys excluded for similarity comparison. Importance: This change allows `chunk_by_title` to operate as intended for documents which include `detection_class_prob` metadata in their Elements.

## 0.10.18

### Enhancements

* **Better detection of natural reading order in images and PDF's** The elements returned by partition better reflect natural reading order in some cases, particularly in complicated multi-column layouts, leading to better chunking and retrieval for downstream applications. Achieved by improving the `xy-cut` sorting to preprocess bboxes, shrinking all bounding boxes by 90% along x and y axes (still centered around the same center point), which allows projection lines to be drawn where not possible before if layout bboxes overlapped.
* **Improves `partition_xml` to be faster and more memory efficient when partitioning large XML files** The new behavior is to partition iteratively to prevent loading the entire XML tree into memory at once in most use cases.
* **Adds data source properties to SharePoint, Outlook, Onedrive, Reddit, Slack, DeltaTable connectors** These properties (date_created, date_modified, version, source_url, record_locator) are written to element metadata during ingest, mapping elements to information about the document source from which they derive. This functionality enables downstream applications to reveal source document applications, e.g. a link to a GDrive doc, Salesforce record, etc.
* **Add functionality to save embedded images in PDF's separately as images** This allows users to save embedded images in PDF's separately as images, given some directory path. The saved image path is written to the metadata for the Image element. Downstream applications may benefit by providing users with image links from relevant "hits."
* **Azure Cognite Search destination connector** New Azure Cognitive Search destination connector added to ingest CLI.  Users may now use `unstructured-ingest` to write partitioned data from over 20 data sources (so far) to an Azure Cognitive Search index.
* **Improves salesforce partitioning** Partitions Salesforce data as xlm instead of text for improved detail and flexibility. Partitions htmlbody instead of textbody for Salesforce emails. Importance: Allows all Salesforce fields to be ingested and gives Salesforce emails more detailed partitioning.
* **Add document level language detection functionality.** Introduces the "auto" default for the languages param, which then detects the languages present in the document using the `langdetect` package. Adds the document languages as ISO 639-3 codes to the element metadata. Implemented only for the partition_text function to start.
* **PPTX partitioner refactored in preparation for enhancement.** Behavior should be unchanged except that shapes enclosed in a group-shape are now included, as many levels deep as required (a group-shape can itself contain a group-shape).
* **Embeddings support for the SharePoint SourceConnector via unstructured-ingest CLI** The SharePoint connector can now optionally create embeddings from the elements it pulls out during partition and upload those embeddings to Azure Cognitive Search index.
* **Improves hierarchy from docx files by leveraging natural hierarchies built into docx documents**  Hierarchy can now be detected from an indentation level for list bullets/numbers and by style name (e.g. Heading 1, List Bullet 2, List Number).
* **Chunking support for the SharePoint SourceConnector via unstructured-ingest CLI** The SharePoint connector can now optionally chunk the elements pulled out during partition via the chunking unstructured brick. This can be used as a stage before creating embeddings.

### Features

* **Adds `links` metadata in `partition_pdf` for `fast` strategy.** Problem: PDF files contain rich information and hyperlink that Unstructured did not captured earlier. Feature: `partition_pdf` now can capture embedded links within the file along with its associated text and page number. Importance: Providing depth in extracted elements give user a better understanding and richer context of documents. This also enables user to map to other elements within the document if the hyperlink is refered internally.
* **Adds the embedding module to be able to embed Elements** Problem: Many NLP applications require the ability to represent parts of documents in a semantic way. Until now, Unstructured did not have text embedding ability within the core library. Feature: This embedding module is able to track embeddings related data with a class, embed a list of elements, and return an updated list of Elements with the *embeddings* property. The module is also able to embed query strings. Importance: Ability to embed documents or parts of documents will enable users to make use of these semantic representations in different NLP applications, such as search, retrieval, and retrieval augmented generation.

### Fixes

* **Fixes a metadata source serialization bug** Problem: In unstructured elements, when loading an elements json file from the disk, the data_source attribute is assumed to be an instance of DataSourceMetadata and the code acts based on that. However the loader did not satisfy the assumption, and loaded it as a dict instead, causing an error. Fix: Added necessary code block to initialize a DataSourceMetadata object, also refactored DataSourceMetadata.from_dict() method to remove redundant code. Importance: Crucial to be able to load elements (which have data_source fields) from json files.
* **Fixes issue where unstructured-inference was not getting updated** Problem: unstructured-inference was not getting upgraded to the version to match unstructured release when doing a pip install.  Solution: using `pip install unstructured[all-docs]` it will now upgrade both unstructured and unstructured-inference. Importance: This will ensure that the inference library is always in sync with the unstructured library, otherwise users will be using outdated libraries which will likely lead to unintended behavior.
* **Fixes SharePoint connector failures if any document has an unsupported filetype** Problem: Currently the entire connector ingest run fails if a single IngestDoc has an unsupported filetype. This is because a ValueError is raised in the IngestDoc's `__post_init__`. Fix: Adds a try/catch when the IngestConnector runs get_ingest_docs such that the error is logged but all processable documents->IngestDocs are still instantiated and returned. Importance: Allows users to ingest SharePoint content even when some files with unsupported filetypes exist there.
* **Fixes Sharepoint connector server_path issue** Problem: Server path for the Sharepoint Ingest Doc was incorrectly formatted, causing issues while fetching pages from the remote source. Fix: changes formatting of remote file path before instantiating SharepointIngestDocs and appends a '/' while fetching pages from the remote source. Importance: Allows users to fetch pages from Sharepoint Sites.
* **Fixes Sphinx errors.** Fixes errors when running Sphinx `make html` and installs library to suppress warnings.
* **Fixes a metadata backwards compatibility error** Problem: When calling `partition_via_api`, the hosted api may return an element schema that's newer than the current `unstructured`. In this case, metadata fields were added which did not exist in the local `ElementMetadata` dataclass, and `__init__()` threw an error. Fix: remove nonexistent fields before instantiating in `ElementMetadata.from_json()`. Importance: Crucial to avoid breaking changes when adding fields.
* **Fixes issue with Discord connector when a channel returns `None`** Problem: Getting the `jump_url` from a nonexistent Discord `channel` fails. Fix: property `jump_url` is now retrieved within the same context as the messages from the channel. Importance: Avoids cascading issues when the connector fails to fetch information about a Discord channel.
* **Fixes occasionally SIGABTR when writing table with `deltalake` on Linux** Problem: occasionally on Linux ingest can throw a `SIGABTR` when writing `deltalake` table even though the table was written correctly. Fix: put the writing function into a `Process` to ensure its execution to the fullest extent before returning to the main process. Importance: Improves stability of connectors using `deltalake`
* **Fixes badly initialized Formula** Problem: YoloX contain new types of elements, when loading a document that contain formulas a new element of that class should be generated, however the Formula class inherits from Element instead of Text. After this change the element is correctly created with the correct class allowing the document to be loaded. Fix: Change parent class for Formula to Text. Importance: Crucial to be able to load documents that contain formulas.

## 0.10.16

### Enhancements

* **Adds data source properties to Airtable, Confluence, Discord, Elasticsearch, Google Drive, and Wikipedia connectors** These properties (date_created, date_modified, version, source_url, record_locator) are written to element metadata during ingest, mapping elements to information about the document source from which they derive. This functionality enables downstream applications to reveal source document applications, e.g. a link to a GDrive doc, Salesforce record, etc.
* **DOCX partitioner refactored in preparation for enhancement.** Behavior should be unchanged except in multi-section documents containing different headers/footers for different sections. These will now emit all distinct headers and footers encountered instead of just those for the last section.
* **Add a function to map between Tesseract and standard language codes.** This allows users to input language information to the `languages` param in any Tesseract-supported langcode or any ISO 639 standard language code.
* **Add document level language detection functionality.** Introduces the "auto" default for the languages param, which then detects the languages present in the document using the `langdetect` package. Implemented only for the partition_text function to start.

### Features

### Fixes

* ***Fixes an issue that caused a partition error for some PDF's.** Fixes GH Issue 1460 by bypassing a coordinate check if an element has invalid coordinates.

## 0.10.15


### Enhancements

* **Support for better element categories from the next-generation image-to-text model ("chipper").** Previously, not all of the classifications from Chipper were being mapped to proper `unstructured` element categories so the consumer of the library would see many `UncategorizedText` elements. This fixes the issue, improving the granularity of the element categories outputs for better downstream processing and chunking. The mapping update is:
  * "Threading": `NarrativeText`
  * "Form": `NarrativeText`
  * "Field-Name": `Title`
  * "Value": `NarrativeText`
  * "Link": `NarrativeText`
  * "Headline": `Title` (with `category_depth=1`)
  * "Subheadline": `Title` (with `category_depth=2`)
  * "Abstract": `NarrativeText`
* **Better ListItem grouping for PDF's (fast strategy).** The `partition_pdf` with `fast` strategy previously broke down some numbered list item lines as separate elements. This enhancement leverages the x,y coordinates and bbox sizes to help decide whether the following chunk of text is a continuation of the immediate previous detected ListItem element or not, and not detect it as its own non-ListItem element.
* **Fall back to text-based classification for uncategorized Layout elements for Images and PDF's**. Improves element classification by running existing text-based rules on previously `UncategorizedText` elements.
* **Adds table partitioning for Partitioning for many doc types including: .html, .epub., .md, .rst, .odt, and .msg.** At the core of this change is the .html partition functionality, which is leveraged by the other effected doc types. This impacts many scenarios where `Table` Elements are now propery extracted.
* **Create and add `add_chunking_strategy` decorator to partition functions.** Previously, users were responsible for their own chunking after partitioning elements, often required for downstream applications. Now, individual elements may be combined into right-sized chunks where min and max character size may be specified if `chunking_strategy=by_title`. Relevant elements are grouped together for better downstream results. This enables users immediately use partitioned results effectively in downstream applications (e.g. RAG architecture apps) without any additional post-processing.
* **Adds `languages` as an input parameter and marks `ocr_languages` kwarg for deprecation in pdf, image, and auto partitioning functions.** Previously, language information was only being used for Tesseract OCR for image-based documents and was in a Tesseract specific string format, but by refactoring into a list of standard language codes independent of Tesseract, the `unstructured` library will better support `languages` for other non-image pipelines and/or support for other OCR engines.
* **Removes `UNSTRUCTURED_LANGUAGE` env var usage and replaces `language` with `languages` as an input parameter to unstructured-partition-text_type functions.** The previous parameter/input setup was not user-friendly or scalable to the variety of elements being processed. By refactoring the inputted language information into a list of standard language codes, we can support future applications of the element language such as detection, metadata, and multi-language elements. Now, to skip English specific checks, set the `languages` parameter to any non-English language(s).
* **Adds `xlsx` and `xls` filetype extensions to the `skip_infer_table_types` default list in `partition`.** By adding these file types to the input parameter these files should not go through table extraction. Users can still specify if they would like to extract tables from these filetypes, but will have to set the `skip_infer_table_types` to exclude the desired filetype extension. This avoids mis-representing complex spreadsheets where there may be multiple sub-tables and other content.
* **Better debug output related to sentence counting internals**. Clarify message when sentence is not counted toward sentence count because there aren't enough words, relevant for developers focused on `unstructured`s NLP internals.
* **Faster ocr_only speed for partitioning PDF and images.** Use `unstructured_pytesseract.run_and_get_multiple_output` function to reduce the number of calls to `tesseract` by half when partitioning pdf or image with `tesseract`
* **Adds data source properties to fsspec connectors** These properties (date_created, date_modified, version, source_url, record_locator) are written to element metadata during ingest, mapping elements to information about the document source from which they derive. This functionality enables downstream applications to reveal source document applications, e.g. a link to a GDrive doc, Salesforce record, etc.
* **Add delta table destination connector** New delta table destination connector added to ingest CLI.  Users may now use `unstructured-ingest` to write partitioned data from over 20 data sources (so far) to a Delta Table.
* **Rename to Source and Destination Connectors in the Documentation.** Maintain naming consistency between Connectors codebase and documentation with the first addition to a destination connector.
* **Non-HTML text files now return unstructured-elements as opposed to HTML-elements.** Previously the text based files that went through `partition_html` would return HTML-elements but now we preserve the format from the input using `source_format` argument in the partition call.
* **Adds `PaddleOCR` as an optional alternative to `Tesseract`** for OCR in processing of PDF or Image files, it is installable via the `makefile` command `install-paddleocr`. For experimental purposes only.
* **Bump unstructured-inference** to 0.5.28. This version bump markedly improves the output of table data, rendered as `metadata.text_as_html` in an element. These changes include:
  * add env variable `ENTIRE_PAGE_OCR` to specify using paddle or tesseract on entire page OCR
  * table structure detection now pads the input image by 25 pixels in all 4 directions to improve its recall (0.5.27)
  * support paddle with both cpu and gpu and assume it is pre-installed (0.5.26)
  * fix a bug where `cells_to_html` doesn't handle cells spanning multiple rows properly (0.5.25)
  * remove `cv2` preprocessing step before OCR step in table transformer (0.5.24)

### Features

* **Adds element metadata via `category_depth` with default value None**.
  * This additional metadata is useful for vectordb/LLM, chunking strategies, and retrieval applications.
* **Adds a naive hierarchy for elements via a `parent_id` on the element's metadata**
  * Users will now have more metadata for implementing vectordb/LLM chunking strategies. For example, text elements could be queried by their preceding title element.
  * Title elements created from HTML headings will properly nest

### Fixes

* **`add_pytesseract_bboxes_to_elements` no longer returns `nan` values**. The function logic is now broken into new methods
  `_get_element_box` and `convert_multiple_coordinates_to_new_system`
* **Selecting a different model wasn't being respected when calling `partition_image`.** Problem: `partition_pdf` allows for passing a `model_name` parameter. Given the similarity between the image and PDF pipelines, the expected behavior is that `partition_image` should support the same parameter, but `partition_image` was unintentionally not passing along its `kwargs`. This was corrected by adding the kwargs to the downstream call.
* **Fixes a chunking issue via dropping the field "coordinates".** Problem: chunk_by_title function was chunking each element to its own individual chunk while it needed to group elements into a fewer number of chunks. We've discovered that this happens due to a metadata matching logic in chunk_by_title function, and discovered that elements with different metadata can't be put into the same chunk. At the same time, any element with "coordinates" essentially had different metadata than other elements, due each element locating in different places and having different coordinates. Fix: That is why we have included the key "coordinates" inside a list of excluded metadata keys, while doing this "metadata_matches" comparision. Importance: This change is crucial to be able to chunk by title for documents which include "coordinates" metadata in their elements.

## 0.10.14

### Enhancements

* Update all connectors to use new downstream architecture
  * New click type added to parse comma-delimited string inputs
  * Some CLI options renamed

### Features

### Fixes

## 0.10.13

### Enhancements

* Updated documentation: Added back support doc types for partitioning, more Python codes in the API page,  RAG definition, and use case.
* Updated Hi-Res Metadata: PDFs and Images using Hi-Res strategy now have layout model class probabilities added ot metadata.
* Updated the `_detect_filetype_from_octet_stream()` function to use libmagic to infer the content type of file when it is not a zip file.
* Tesseract minor version bump to 5.3.2

### Features

* Add Jira Connector to be able to pull issues from a Jira organization
* Add `clean_ligatures` function to expand ligatures in text


### Fixes

* `partition_html` breaks on `<br>` elements.
* Ingest error handling to properly raise errors when wrapped
* GH issue 1361: fixes a sortig error that prevented some PDF's from being parsed
* Bump unstructured-inference
  * Brings back embedded images in PDF's (0.5.23)

## 0.10.12

### Enhancements

* Removed PIL pin as issue has been resolved upstream
* Bump unstructured-inference
  * Support for yolox_quantized layout detection model (0.5.20)
* YoloX element types added


### Features

* Add Salesforce Connector to be able to pull Account, Case, Campaign, EmailMessage, Lead

### Fixes


* Bump unstructured-inference
  * Avoid divide-by-zero errors swith `safe_division` (0.5.21)

## 0.10.11

### Enhancements

* Bump unstructured-inference
  * Combine entire-page OCR output with layout-detected elements, to ensure full coverage of the page (0.5.19)

### Features

* Add in ingest cli s3 writer

### Fixes

* Fix a bug where `xy-cut` sorting attemps to sort elements without valid coordinates; now xy cut sorting only works when **all** elements have valid coordinates

## 0.10.10

### Enhancements

* Adds `text` as an input parameter to `partition_xml`.
* `partition_xml` no longer runs through `partition_text`, avoiding incorrect splitting
  on carriage returns in the XML. Since `partition_xml` no longer calls `partition_text`,
  `min_partition` and `max_partition` are no longer supported in `partition_xml`.
* Bump `unstructured-inference==0.5.18`, change non-default detectron2 classification threshold
* Upgrade base image from rockylinux 8 to rockylinux 9
* Serialize IngestDocs to JSON when passing to subprocesses

### Features

### Fixes

- Fix a bug where mismatched `elements` and `bboxes` are passed into `add_pytesseract_bbox_to_elements`

## 0.10.9

### Enhancements

* Fix `test_json` to handle only non-extra dependencies file types (plain-text)

### Features

* Adds `chunk_by_title` to break a document into sections based on the presence of `Title`
  elements.
* add new extraction function `extract_image_urls_from_html` to extract all img related URL from html text.

### Fixes

* Make cv2 dependency optional
* Edit `add_pytesseract_bbox_to_elements`'s (`ocr_only` strategy) `metadata.coordinates.points` return type to `Tuple` for consistency.
* Re-enable test-ingest-confluence-diff for ingest tests
* Fix syntax for ingest test check number of files
* Fix csv and tsv partitioners loosing the first line of the files when creating elements

## 0.10.8

### Enhancements

* Release docker image that installs Python 3.10 rather than 3.8

### Features

### Fixes

## 0.10.7

### Enhancements

### Features

### Fixes

* Remove overly aggressive ListItem chunking for images and PDF's which typically resulted in inchorent elements.

## 0.10.6

### Enhancements

* Enable `partition_email` and `partition_msg` to detect if an email is PGP encryped. If
  and email is PGP encryped, the functions will return an empy list of elements and
  emit a warning about the encrypted content.
* Add threaded Slack conversations into Slack connector output
* Add functionality to sort elements using `xy-cut` sorting approach in `partition_pdf` for `hi_res` and `fast` strategies
* Bump unstructured-inference
  * Set OMP_THREAD_LIMIT to 1 if not set for better tesseract perf (0.5.17)

### Features

* Extract coordinates from PDFs and images when using OCR only strategy and add to metadata

### Fixes

* Update `partition_html` to respect the order of `<pre>` tags.
* Fix bug in `partition_pdf_or_image` where two partitions were called if `strategy == "ocr_only"`.
* Bump unstructured-inference
  * Fix issue where temporary files were being left behind (0.5.16)
* Adds deprecation warning for the `file_filename` kwarg to `partition`, `partition_via_api`,
  and `partition_multiple_via_api`.
* Fix documentation build workflow by pinning dependencies

## 0.10.5

### Enhancements

* Create new CI Pipelines
  - Checking text, xml, email, and html doc tests against the library installed without extras
  - Checking each library extra against their respective tests
* `partition` raises an error and tells the user to install the appropriate extra if a filetype
  is detected that is missing dependencies.
* Add custom errors to ingest
* Bump `unstructured-ingest==0.5.15`
  - Handle an uncaught TesseractError (0.5.15)
  - Add TIFF test file and TIFF filetype to `test_from_image_file` in `test_layout` (0.5.14)
* Use `entire_page` ocr mode for pdfs and images
* Add notes on extra installs to docs
* Adds ability to reuse connections per process in unstructured-ingest

### Features
* Add delta table connector

### Fixes

## 0.10.4
* Pass ocr_mode in partition_pdf and set the default back to individual pages for now
* Add diagrams and descriptions for ingest design in the ingest README

### Features
* Supports multipage TIFF image partitioning

### Fixes

## 0.10.2

### Enhancements
* Bump unstructured-inference==0.5.13:
  - Fix extracted image elements being included in layout merge, addresses the issue
    where an entire-page image in a PDF was not passed to the layout model when using hi_res.

### Features

### Fixes

## 0.10.1

### Enhancements
* Bump unstructured-inference==0.5.12:
  - fix to avoid trace for certain PDF's (0.5.12)
  - better defaults for DPI for hi_res and  Chipper (0.5.11)
  - implement full-page OCR (0.5.10)

### Features

### Fixes

* Fix dead links in repository README (Quick Start > Install for local development, and Learn more > Batch Processing)
* Update document dependencies to include tesseract-lang for additional language support (required for tests to pass)

## 0.10.0

### Enhancements

* Add `include_header` kwarg to `partition_xlsx` and change default behavior to `True`
* Update the `links` and `emphasized_texts` metadata fields

### Features

### Fixes

## 0.9.3

### Enhancements

* Pinned dependency cleanup.
* Update `partition_csv` to always use `soupparser_fromstring` to parse `html text`
* Update `partition_tsv` to always use `soupparser_fromstring` to parse `html text`
* Add `metadata.section` to capture epub table of contents data
* Add `unique_element_ids` kwarg to partition functions. If `True`, will use a UUID
  for element IDs instead of a SHA-256 hash.
* Update `partition_xlsx` to always use `soupparser_fromstring` to parse `html text`
* Add functionality to switch `html` text parser based on whether the `html` text contains emoji
* Add functionality to check if a string contains any emoji characters
* Add CI tests around Notion

### Features

* Add Airtable Connector to be able to pull views/tables/bases from an Airtable organization

### Fixes

* fix pdf partition of list items being detected as titles in OCR only mode
* make notion module discoverable
* fix emails with `Content-Distribution: inline` and `Content-Distribution: attachment` with no filename
* Fix email attachment filenames which had `=` in the filename itself

## 0.9.2


### Enhancements

* Update table extraction section in API documentation to sync with change in Prod API
* Update Notion connector to extract to html
* Added UUID option for `element_id`
* Bump unstructured-inference==0.5.9:
  - better caching of models
  - another version of detectron2 available, though the default layout model is unchanged
* Added UUID option for element_id
* Added UUID option for element_id
* CI improvements to run ingest tests in parallel

### Features

* Adds Sharepoint connector.

### Fixes

* Bump unstructured-inference==0.5.9:
  - ignores Tesseract errors where no text is extracted for tiles that indeed, have no text

## 0.9.1

### Enhancements

* Adds --partition-pdf-infer-table-structure to unstructured-ingest.
* Enable `partition_html` to skip headers and footers with the `skip_headers_and_footers` flag.
* Update `partition_doc` and `partition_docx` to track emphasized texts in the output
* Adds post processing function `filter_element_types`
* Set the default strategy for partitioning images to `hi_res`
* Add page break parameter section in API documentation to sync with change in Prod API
* Update `partition_html` to track emphasized texts in the output
* Update `XMLDocument._read_xml` to create `<p>` tag element for the text enclosed in the `<pre>` tag
* Add parameter `include_tail_text` to `_construct_text` to enable (skip) tail text inclusion
* Add Notion connector

### Features

### Fixes

* Remove unused `_partition_via_api` function
* Fixed emoji bug in `partition_xlsx`.
* Pass `file_filename` metadata when partitioning file object
* Skip ingest test on missing Slack token
* Add Dropbox variables to CI environments
* Remove default encoding for ingest
* Adds new element type `EmailAddress` for recognising email address in the  text
* Simplifies `min_partition` logic; makes partitions falling below the `min_partition`
  less likely.
* Fix bug where ingest test check for number of files fails in smoke test
* Fix unstructured-ingest entrypoint failure

## 0.9.0

### Enhancements

* Dependencies are now split by document type, creating a slimmer base installation.

## 0.8.8

### Enhancements

### Features

### Fixes

* Rename "date" field to "last_modified"
* Adds Box connector

### Fixes

## 0.8.7

### Enhancements

* Put back useful function `split_by_paragraph`

### Features

### Fixes

* Fix argument order in NLTK download step

## 0.8.6

### Enhancements

### Features

### Fixes

* Remove debug print lines and non-functional code

## 0.8.5

### Enhancements

* Add parameter `skip_infer_table_types` to enable (skip) table extraction for other doc types
* Adds optional Unstructured API unit tests in CI
* Tracks last modified date for all document types.
* Add auto_paragraph_grouper to detect new-line and blank-line new paragraph for .txt files.
* refactor the ingest cli to better support expanding supported connectors

## 0.8.3

### Enhancements

### Features

### Fixes

* NLTK now only gets downloaded if necessary.
* Handling for empty tables in Word Documents and PowerPoints.

## 0.8.4

### Enhancements

* Additional tests and refactor of JSON detection.
* Update functionality to retrieve image metadata from a page for `document_to_element_list`
* Links are now tracked in `partition_html` output.
* Set the file's current position to the beginning after reading the file in `convert_to_bytes`
* Add `min_partition` kwarg to that combines elements below a specified threshold and modifies splitting of strings longer than max partition so words are not split.
* set the file's current position to the beginning after reading the file in `convert_to_bytes`
* Add slide notes to pptx
* Add `--encoding` directive to ingest
* Improve json detection by `detect_filetype`

### Features

* Adds Outlook connector
* Add support for dpi parameter in inference library
* Adds Onedrive connector.
* Add Confluence connector for ingest cli to pull the body text from all documents from all spaces in a confluence domain.

### Fixes

* Fixes issue with email partitioning where From field was being assigned the To field value.
* Use the `image_metadata` property of the `PageLayout` instance to get the page image info in the `document_to_element_list`
* Add functionality to write images to computer storage temporarily instead of keeping them in memory for `ocr_only` strategy
* Add functionality to convert a PDF in small chunks of pages at a time for `ocr_only` strategy
* Adds `.txt`, `.text`, and `.tab` to list of extensions to check if file
  has a `text/plain` MIME type.
* Enables filters to be passed to `partition_doc` so it doesn't error with LibreOffice7.
* Removed old error message that's superseded by `requires_dependencies`.
* Removes using `hi_res` as the default strategy value for `partition_via_api` and `partition_multiple_via_api`

## 0.8.1

### Enhancements

* Add support for Python 3.11

### Features

### Fixes

* Fixed `auto` strategy detected scanned document as having extractable text and using `fast` strategy, resulting in no output.
* Fix list detection in MS Word documents.
* Don't instantiate an element with a coordinate system when there isn't a way to get its location data.

## 0.8.0

### Enhancements

* Allow model used for hi res pdf partition strategy to be chosen when called.
* Updated inference package

### Features

* Add `metadata_filename` parameter across all partition functions

### Fixes

* Update to ensure `convert_to_datafame` grabs all of the metadata fields.
* Adjust encoding recognition threshold value in `detect_file_encoding`
* Fix KeyError when `isd_to_elements` doesn't find a type
* Fix `_output_filename` for local connector, allowing single files to be written correctly to the disk

* Fix for cases where an invalid encoding is extracted from an email header.

### BREAKING CHANGES

* Information about an element's location is no longer returned as top-level attributes of an element. Instead, it is returned in the `coordinates` attribute of the element's metadata.

## 0.7.12

### Enhancements

* Adds `include_metadata` kwarg to `partition_doc`, `partition_docx`, `partition_email`, `partition_epub`, `partition_json`, `partition_msg`, `partition_odt`, `partition_org`, `partition_pdf`, `partition_ppt`, `partition_pptx`, `partition_rst`, and `partition_rtf`
### Features

* Add Elasticsearch connector for ingest cli to pull specific fields from all documents in an index.
* Adds Dropbox connector

### Fixes

* Fix tests that call unstructured-api by passing through an api-key
* Fixed page breaks being given (incorrect) page numbers
* Fix skipping download on ingest when a source document exists locally

## 0.7.11

### Enhancements

* More deterministic element ordering when using `hi_res` PDF parsing strategy (from unstructured-inference bump to 0.5.4)
* Make large model available (from unstructured-inference bump to 0.5.3)
* Combine inferred elements with extracted elements (from unstructured-inference bump to 0.5.2)
* `partition_email` and `partition_msg` will now process attachments if `process_attachments=True`
  and a attachment partitioning functions is passed through with `attachment_partitioner=partition`.

### Features

### Fixes

* Fix tests that call unstructured-api by passing through an api-key
* Fixed page breaks being given (incorrect) page numbers
* Fix skipping download on ingest when a source document exists locally

## 0.7.10

### Enhancements

* Adds a `max_partition` parameter to `partition_text`, `partition_pdf`, `partition_email`,
  `partition_msg` and `partition_xml` that sets a limit for the size of an individual
  document elements. Defaults to `1500` for everything except `partition_xml`, which has
  a default value of `None`.
* DRY connector refactor

### Features

* `hi_res` model for pdfs and images is selectable via environment variable.

### Fixes

* CSV check now ignores escaped commas.
* Fix for filetype exploration util when file content does not have a comma.
* Adds negative lookahead to bullet pattern to avoid detecting plain text line
  breaks like `-------` as list items.
* Fix pre tag parsing for `partition_html`
* Fix lookup error for annotated Arabic and Hebrew encodings

## 0.7.9

### Enhancements

* Improvements to string check for leafs in `partition_xml`.
* Adds --partition-ocr-languages to unstructured-ingest.

### Features

* Adds `partition_org` for processed Org Mode documents.

### Fixes

## 0.7.8

### Enhancements

### Features

* Adds Google Cloud Service connector

### Fixes

* Updates the `parse_email` for `partition_eml` so that `unstructured-api` passes the smoke tests
* `partition_email` now works if there is no message content
* Updates the `"fast"` strategy for `partition_pdf` so that it's able to recursively
* Adds recursive functionality to all fsspec connectors
* Adds generic --recursive ingest flag

## 0.7.7

### Enhancements

* Adds functionality to replace the `MIME` encodings for `eml` files with one of the common encodings if a `unicode` error occurs
* Adds missed file-like object handling in `detect_file_encoding`
* Adds functionality to extract charset info from `eml` files

### Features

* Added coordinate system class to track coordinate types and convert to different coordinate

### Fixes

* Adds an `html_assemble_articles` kwarg to `partition_html` to enable users to capture
  control whether content outside of `<article>` tags is captured when
  `<article>` tags are present.
* Check for the `xml` attribute on `element` before looking for pagebreaks in `partition_docx`.

## 0.7.6

### Enhancements

* Convert fast startegy to ocr_only for images
* Adds support for page numbers in `.docx` and `.doc` when user or renderer
  created page breaks are present.
* Adds retry logic for the unstructured-ingest Biomed connector

### Features

* Provides users with the ability to extract additional metadata via regex.
* Updates `partition_docx` to include headers and footers in the output.
* Create `partition_tsv` and associated tests. Make additional changes to `detect_filetype`.

### Fixes

* Remove fake api key in test `partition_via_api` since we now require valid/empty api keys
* Page number defaults to `None` instead of `1` when page number is not present in the metadata.
  A page number of `None` indicates that page numbers are not being tracked for the document
  or that page numbers do not apply to the element in question..
* Fixes an issue with some pptx files. Assume pptx shapes are found in top left position of slide
  in case the shape.top and shape.left attributes are `None`.

## 0.7.5

### Enhancements

* Adds functionality to sort elements in `partition_pdf` for `fast` strategy
* Adds ingest tests with `--fast` strategy on PDF documents
* Adds --api-key to unstructured-ingest

### Features

* Adds `partition_rst` for processed ReStructured Text documents.

### Fixes

* Adds handling for emails that do not have a datetime to extract.
* Adds pdf2image package as core requirement of unstructured (with no extras)

## 0.7.4

### Enhancements

* Allows passing kwargs to request data field for `partition_via_api` and `partition_multiple_via_api`
* Enable MIME type detection if libmagic is not available
* Adds handling for empty files in `detect_filetype` and `partition`.

### Features

### Fixes

* Reslove `grpcio` import issue on `weaviate.schema.validate_schema` for python 3.9 and 3.10
* Remove building `detectron2` from source in Dockerfile

## 0.7.3

### Enhancements

* Update IngestDoc abstractions and add data source metadata in ElementMetadata

### Features

### Fixes

* Pass `strategy` parameter down from `partition` for `partition_image`
* Filetype detection if a CSV has a `text/plain` MIME type
* `convert_office_doc` no longers prints file conversion info messages to stdout.
* `partition_via_api` reflects the actual filetype for the file processed in the API.

## 0.7.2

### Enhancements

* Adds an optional encoding kwarg to `elements_to_json` and `elements_from_json`
* Bump version of base image to use new stable version of tesseract

### Features

### Fixes

* Update the `read_txt_file` utility function to keep using `spooled_to_bytes_io_if_needed` for xml
* Add functionality to the `read_txt_file` utility function to handle file-like object from URL
* Remove the unused parameter `encoding` from `partition_pdf`
* Change auto.py to have a `None` default for encoding
* Add functionality to try other common encodings for html and xml files if an error related to the encoding is raised and the user has not specified an encoding.
* Adds benchmark test with test docs in example-docs
* Re-enable test_upload_label_studio_data_with_sdk
* File detection now detects code files as plain text
* Adds `tabulate` explicitly to dependencies
* Fixes an issue in `metadata.page_number` of pptx files
* Adds showing help if no parameters passed

## 0.7.1

### Enhancements

### Features

* Add `stage_for_weaviate` to stage `unstructured` outputs for upload to Weaviate, along with
  a helper function for defining a class to use in Weaviate schemas.
* Builds from Unstructured base image, built off of Rocky Linux 8.7, this resolves almost all CVE's in the image.

### Fixes

## 0.7.0

### Enhancements

* Installing `detectron2` from source is no longer required when using the `local-inference` extra.
* Updates `.pptx` parsing to include text in tables.

### Features

### Fixes

* Fixes an issue in `_add_element_metadata` that caused all elements to have `page_number=1`
  in the element metadata.
* Adds `.log` as a file extension for TXT files.
* Adds functionality to try other common encodings for email (`.eml`) files if an error related to the encoding is raised and the user has not specified an encoding.
* Allow passed encoding to be used in the `replace_mime_encodings`
* Fixes page metadata for `partition_html` when `include_metadata=False`
* A `ValueError` now raises if `file_filename` is not specified when you use `partition_via_api`
  with a file-like object.

## 0.6.11

### Enhancements

* Supports epub tests since pandoc is updated in base image

### Features


### Fixes


## 0.6.10

### Enhancements

* XLS support from auto partition

### Features

### Fixes

## 0.6.9

### Enhancements

* fast strategy for pdf now keeps element bounding box data
* setup.py refactor

### Features

### Fixes

* Adds functionality to try other common encodings if an error related to the encoding is raised and the user has not specified an encoding.
* Adds additional MIME types for CSV

## 0.6.8

### Enhancements

### Features

* Add `partition_csv` for CSV files.

### Fixes

## 0.6.7

### Enhancements

* Deprecate `--s3-url` in favor of `--remote-url` in CLI
* Refactor out non-connector-specific config variables
* Add `file_directory` to metadata
* Add `page_name` to metadata. Currently used for the sheet name in XLSX documents.
* Added a `--partition-strategy` parameter to unstructured-ingest so that users can specify
  partition strategy in CLI. For example, `--partition-strategy fast`.
* Added metadata for filetype.
* Add Discord connector to pull messages from a list of channels
* Refactor `unstructured/file-utils/filetype.py` to better utilise hashmap to return mime type.
* Add local declaration of DOCX_MIME_TYPES and XLSX_MIME_TYPES for `test_filetype.py`.

### Features

* Add `partition_xml` for XML files.
* Add `partition_xlsx` for Microsoft Excel documents.

### Fixes

* Supports `hml` filetype for partition as a variation of html filetype.
* Makes `pytesseract` a function level import in `partition_pdf` so you can use the `"fast"`
  or `"hi_res"` strategies if `pytesseract` is not installed. Also adds the
  `required_dependencies` decorator for the `"hi_res"` and `"ocr_only"` strategies.
* Fix to ensure `filename` is tracked in metadata for `docx` tables.

## 0.6.6

### Enhancements

* Adds an `"auto"` strategy that chooses the partitioning strategy based on document
  characteristics and function kwargs. This is the new default strategy for `partition_pdf`
  and `partition_image`. Users can maintain existing behavior by explicitly setting
  `strategy="hi_res"`.
* Added an additional trace logger for NLP debugging.
* Add `get_date` method to `ElementMetadata` for converting the datestring to a `datetime` object.
* Cleanup the `filename` attribute on `ElementMetadata` to remove the full filepath.

### Features

* Added table reading as html with URL parsing to `partition_docx` in docx
* Added metadata field for text_as_html for docx files

### Fixes

* `fileutils/file_type` check json and eml decode ignore error
* `partition_email` was updated to more flexibly handle deviations from the RFC-2822 standard.
  The time in the metadata returns `None` if the time does not match RFC-2822 at all.
* Include all metadata fields when converting to dataframe or CSV

## 0.6.5

### Enhancements

* Added support for SpooledTemporaryFile file argument.

### Features

### Fixes


## 0.6.4

### Enhancements

* Added an "ocr_only" strategy for `partition_pdf`. Refactored the strategy decision
  logic into its own module.

### Features

### Fixes

## 0.6.3

### Enhancements

* Add an "ocr_only" strategy for `partition_image`.

### Features

* Added `partition_multiple_via_api` for partitioning multiple documents in a single REST
  API call.
* Added `stage_for_baseplate` function to prepare outputs for ingestion into Baseplate.
* Added `partition_odt` for processing Open Office documents.

### Fixes

* Updates the grouping logic in the `partition_pdf` fast strategy to group together text
  in the same bounding box.

## 0.6.2

### Enhancements

* Added logic to `partition_pdf` for detecting copy protected PDFs and falling back
  to the hi res strategy when necessary.


### Features

* Add `partition_via_api` for partitioning documents through the hosted API.

### Fixes

* Fix how `exceeds_cap_ratio` handles empty (returns `True` instead of `False`)
* Updates `detect_filetype` to properly detect JSONs when the MIME type is `text/plain`.

## 0.6.1

### Enhancements

* Updated the table extraction parameter name to be more descriptive

### Features

### Fixes

## 0.6.0

### Enhancements

* Adds an `ssl_verify` kwarg to `partition` and `partition_html` to enable turning off
  SSL verification for HTTP requests. SSL verification is on by default.
* Allows users to pass in ocr language to `partition_pdf` and `partition_image` through
  the `ocr_language` kwarg. `ocr_language` corresponds to the code for the language pack
  in Tesseract. You will need to install the relevant Tesseract language pack to use a
  given language.

### Features

* Table extraction is now possible for pdfs from `partition` and `partition_pdf`.
* Adds support for extracting attachments from `.msg` files

### Fixes

* Adds an `ssl_verify` kwarg to `partition` and `partition_html` to enable turning off
  SSL verification for HTTP requests. SSL verification is on by default.

## 0.5.13

### Enhancements

* Allow headers to be passed into `partition` when `url` is used.

### Features

* `bytes_string_to_string` cleaning brick for bytes string output.

### Fixes

* Fixed typo in call to `exactly_one` in `partition_json`
* unstructured-documents encode xml string if document_tree is `None` in `_read_xml`.
* Update to `_read_xml` so that Markdown files with embedded HTML process correctly.
* Fallback to "fast" strategy only emits a warning if the user specifies the "hi_res" strategy.
* unstructured-partition-text_type exceeds_cap_ratio fix returns and how capitalization ratios are calculated
* `partition_pdf` and `partition_text` group broken paragraphs to avoid fragmented `NarrativeText` elements.
* .json files resolved as "application/json" on centos7 (or other installs with older libmagic libs)

## 0.5.12

### Enhancements

* Add OS mimetypes DB to docker image, mainly for unstructured-api compat.
* Use the image registry as a cache when building Docker images.
* Adds the ability for `partition_text` to group together broken paragraphs.
* Added method to utils to allow date time format validation

### Features
* Add Slack connector to pull messages for a specific channel

* Add --partition-by-api parameter to unstructured-ingest
* Added `partition_rtf` for processing rich text files.
* `partition` now accepts a `url` kwarg in addition to `file` and `filename`.

### Fixes

* Allow encoding to be passed into `replace_mime_encodings`.
* unstructured-ingest connector-specific dependencies are imported on demand.
* unstructured-ingest --flatten-metadata supported for local connector.
* unstructured-ingest fix runtime error when using --metadata-include.

## 0.5.11

### Enhancements

### Features

### Fixes

* Guard against null style attribute in docx document elements
* Update HTML encoding to better support foreign language characters

## 0.5.10

### Enhancements

* Updated inference package
* Add sender, recipient, date, and subject to element metadata for emails

### Features

* Added `--download-only` parameter to `unstructured-ingest`

### Fixes

* FileNotFound error when filename is provided but file is not on disk

## 0.5.9

### Enhancements

### Features

### Fixes

* Convert file to str in helper `split_by_paragraph` for `partition_text`

## 0.5.8

### Enhancements

* Update `elements_to_json` to return string when filename is not specified
* `elements_from_json` may take a string instead of a filename with the `text` kwarg
* `detect_filetype` now does a final fallback to file extension.
* Empty tags are now skipped during the depth check for HTML processing.

### Features

* Add local file system to `unstructured-ingest`
* Add `--max-docs` parameter to `unstructured-ingest`
* Added `partition_msg` for processing MSFT Outlook .msg files.

### Fixes

* `convert_file_to_text` now passes through the `source_format` and `target_format` kwargs.
  Previously they were hard coded.
* Partitioning functions that accept a `text` kwarg no longer raise an error if an empty
  string is passed (and empty list of elements is returned instead).
* `partition_json` no longer fails if the input is an empty list.
* Fixed bug in `chunk_by_attention_window` that caused the last word in segments to be cut-off
  in some cases.

### BREAKING CHANGES

* `stage_for_transformers` now returns a list of elements, making it consistent with other
  staging bricks

## 0.5.7

### Enhancements

* Refactored codebase using `exactly_one`
* Adds ability to pass headers when passing a url in partition_html()
* Added optional `content_type` and `file_filename` parameters to `partition()` to bypass file detection

### Features

* Add `--flatten-metadata` parameter to `unstructured-ingest`
* Add `--fields-include` parameter to `unstructured-ingest`

### Fixes

## 0.5.6

### Enhancements

* `contains_english_word()`, used heavily in text processing, is 10x faster.

### Features

* Add `--metadata-include` and `--metadata-exclude` parameters to `unstructured-ingest`
* Add `clean_non_ascii_chars` to remove non-ascii characters from unicode string

### Fixes

* Fix problem with PDF partition (duplicated test)

## 0.5.4

### Enhancements

* Added Biomedical literature connector for ingest cli.
* Add `FsspecConnector` to easily integrate any existing `fsspec` filesystem as a connector.
* Rename `s3_connector.py` to `s3.py` for readability and consistency with the
  rest of the connectors.
* Now `S3Connector` relies on `s3fs` instead of on `boto3`, and it inherits
  from `FsspecConnector`.
* Adds an `UNSTRUCTURED_LANGUAGE_CHECKS` environment variable to control whether or not language
  specific checks like vocabulary and POS tagging are applied. Set to `"true"` for higher
  resolution partitioning and `"false"` for faster processing.
* Improves `detect_filetype` warning to include filename when provided.
* Adds a "fast" strategy for partitioning PDFs with PDFMiner. Also falls back to the "fast"
  strategy if detectron2 is not available.
* Start deprecation life cycle for `unstructured-ingest --s3-url` option, to be deprecated in
  favor of `--remote-url`.

### Features

* Add `AzureBlobStorageConnector` based on its `fsspec` implementation inheriting
from `FsspecConnector`
* Add `partition_epub` for partitioning e-books in EPUB3 format.

### Fixes

* Fixes processing for text files with `message/rfc822` MIME type.
* Open xml files in read-only mode when reading contents to construct an XMLDocument.

## 0.5.3

### Enhancements

* `auto.partition()` can now load Unstructured ISD json documents.
* Simplify partitioning functions.
* Improve logging for ingest CLI.

### Features

* Add `--wikipedia-auto-suggest` argument to the ingest CLI to disable automatic redirection
  to pages with similar names.
* Add setup script for Amazon Linux 2
* Add optional `encoding` argument to the `partition_(text/email/html)` functions.
* Added Google Drive connector for ingest cli.
* Added Gitlab connector for ingest cli.

### Fixes

## 0.5.2

### Enhancements

* Fully move from printing to logging.
* `unstructured-ingest` now uses a default `--download_dir` of `$HOME/.cache/unstructured/ingest`
rather than a "tmp-ingest-" dir in the working directory.

### Features

### Fixes

* `setup_ubuntu.sh` no longer fails in some contexts by interpreting
`DEBIAN_FRONTEND=noninteractive` as a command
* `unstructured-ingest` no longer re-downloads files when --preserve-downloads
is used without --download-dir.
* Fixed an issue that was causing text to be skipped in some HTML documents.

## 0.5.1

### Enhancements

### Features

### Fixes

* Fixes an error causing JavaScript to appear in the output of `partition_html` sometimes.
* Fix several issues with the `requires_dependencies` decorator, including the error message
  and how it was used, which had caused an error for `unstructured-ingest --github-url ...`.

## 0.5.0

### Enhancements

* Add `requires_dependencies` Python decorator to check dependencies are installed before
  instantiating a class or running a function

### Features

* Added Wikipedia connector for ingest cli.

### Fixes

* Fix `process_document` file cleaning on failure
* Fixes an error introduced in the metadata tracking commit that caused `NarrativeText`
  and `FigureCaption` elements to be represented as `Text` in HTML documents.

## 0.4.16

### Enhancements

* Fallback to using file extensions for filetype detection if `libmagic` is not present

### Features

* Added setup script for Ubuntu
* Added GitHub connector for ingest cli.
* Added `partition_md` partitioner.
* Added Reddit connector for ingest cli.

### Fixes

* Initializes connector properly in ingest.main::MainProcess
* Restricts version of unstructured-inference to avoid multithreading issue

## 0.4.15

### Enhancements

* Added `elements_to_json` and `elements_from_json` for easier serialization/deserialization
* `convert_to_dict`, `dict_to_elements` and `convert_to_csv` are now aliases for functions
  that use the ISD terminology.

### Fixes

* Update to ensure all elements are preserved during serialization/deserialization

## 0.4.14

* Automatically install `nltk` models in the `tokenize` module.

## 0.4.13

* Fixes unstructured-ingest cli.

## 0.4.12

* Adds console_entrypoint for unstructured-ingest, other structure/doc updates related to ingest.
* Add `parser` parameter to `partition_html`.

## 0.4.11

* Adds `partition_doc` for partitioning Word documents in `.doc` format. Requires `libreoffice`.
* Adds `partition_ppt` for partitioning PowerPoint documents in `.ppt` format. Requires `libreoffice`.

## 0.4.10

* Fixes `ElementMetadata` so that it's JSON serializable when the filename is a `Path` object.

## 0.4.9

* Added ingest modules and s3 connector, sample ingest script
* Default to `url=None` for `partition_pdf` and `partition_image`
* Add ability to skip English specific check by setting the `UNSTRUCTURED_LANGUAGE` env var to `""`.
* Document `Element` objects now track metadata

## 0.4.8

* Modified XML and HTML parsers not to load comments.

## 0.4.7

* Added the ability to pull an HTML document from a url in `partition_html`.
* Added the the ability to get file summary info from lists of filenames and lists
  of file contents.
* Added optional page break to `partition` for `.pptx`, `.pdf`, images, and `.html` files.
* Added `to_dict` method to document elements.
* Include more unicode quotes in `replace_unicode_quotes`.

## 0.4.6

* Loosen the default cap threshold to `0.5`.
* Add a `UNSTRUCTURED_NARRATIVE_TEXT_CAP_THRESHOLD` environment variable for controlling
  the cap ratio threshold.
* Unknown text elements are identified as `Text` for HTML and plain text documents.
* `Body Text` styles no longer default to `NarrativeText` for Word documents. The style information
  is insufficient to determine that the text is narrative.
* Upper cased text is lower cased before checking for verbs. This helps avoid some missed verbs.
* Adds an `Address` element for capturing elements that only contain an address.
* Suppress the `UserWarning` when detectron is called.
* Checks that titles and narrative test have at least one English word.
* Checks that titles and narrative text are at least 50% alpha characters.
* Restricts titles to a maximum word length. Adds a `UNSTRUCTURED_TITLE_MAX_WORD_LENGTH`
  environment variable for controlling the max number of words in a title.
* Updated `partition_pptx` to order the elements on the page

## 0.4.4

* Updated `partition_pdf` and `partition_image` to return `unstructured` `Element` objects
* Fixed the healthcheck url path when partitioning images and PDFs via API
* Adds an optional `coordinates` attribute to document objects
* Adds `FigureCaption` and `CheckBox` document elements
* Added ability to split lists detected in `LayoutElement` objects
* Adds `partition_pptx` for partitioning PowerPoint documents
* LayoutParser models now download from HugginfaceHub instead of DropBox
* Fixed file type detection for XML and HTML files on Amazone Linux

## 0.4.3

* Adds `requests` as a base dependency
* Fix in `exceeds_cap_ratio` so the function doesn't break with empty text
* Fix bug in `_parse_received_data`.
* Update `detect_filetype` to properly handle `.doc`, `.xls`, and `.ppt`.

## 0.4.2

* Added `partition_image` to process documents in an image format.
* Fixed utf-8 encoding error in `partition_email` with attachments for `text/html`

## 0.4.1

* Added support for text files in the `partition` function
* Pinned `opencv-python` for easier installation on Linux

## 0.4.0

* Added generic `partition` brick that detects the file type and routes a file to the appropriate
  partitioning brick.
* Added a file type detection module.
* Updated `partition_html` and `partition_eml` to support file-like objects in 'rb' mode.
* Cleaning brick for removing ordered bullets `clean_ordered_bullets`.
* Extract brick method for ordered bullets `extract_ordered_bullets`.
* Test for `clean_ordered_bullets`.
* Test for `extract_ordered_bullets`.
* Added `partition_docx` for pre-processing Word Documents.
* Added new REGEX patterns to extract email header information
* Added new functions to extract header information `parse_received_data` and `partition_header`
* Added new function to parse plain text files `partition_text`
* Added new cleaners functions `extract_ip_address`, `extract_ip_address_name`, `extract_mapi_id`, `extract_datetimetz`
* Add new `Image` element and function to find embedded images `find_embedded_images`
* Added `get_directory_file_info` for summarizing information about source documents

## 0.3.5

* Add support for local inference
* Add new pattern to recognize plain text dash bullets
* Add test for bullet patterns
* Fix for `partition_html` that allows for processing `div` tags that have both text and child
  elements
* Add ability to extract document metadata from `.docx`, `.xlsx`, and `.jpg` files.
* Helper functions for identifying and extracting phone numbers
* Add new function `extract_attachment_info` that extracts and decodes the attachment
of an email.
* Staging brick to convert a list of `Element`s to a `pandas` dataframe.
* Add plain text functionality to `partition_email`

## 0.3.4

* Python-3.7 compat

## 0.3.3

* Removes BasicConfig from logger configuration
* Adds the `partition_email` partitioning brick
* Adds the `replace_mime_encodings` cleaning bricks
* Small fix to HTML parsing related to processing list items with sub-tags
* Add `EmailElement` data structure to store email documents

## 0.3.2

* Added `translate_text` brick for translating text between languages
* Add an `apply` method to make it easier to apply cleaners to elements

## 0.3.1

* Added \_\_init.py\_\_ to `partition`

## 0.3.0

* Implement staging brick for Argilla. Converts lists of `Text` elements to `argilla` dataset classes.
* Removing the local PDF parsing code and any dependencies and tests.
* Reorganizes the staging bricks in the unstructured.partition module
* Allow entities to be passed into the Datasaur staging brick
* Added HTML escapes to the `replace_unicode_quotes` brick
* Fix bad responses in partition_pdf to raise ValueError
* Adds `partition_html` for partitioning HTML documents.

## 0.2.6

* Small change to how \_read is placed within the inheritance structure since it doesn't really apply to pdf
* Add partitioning brick for calling the document image analysis API

## 0.2.5

* Update python requirement to >=3.7

## 0.2.4

* Add alternative way of importing `Final` to support google colab

## 0.2.3

* Add cleaning bricks for removing prefixes and postfixes
* Add cleaning bricks for extracting text before and after a pattern

## 0.2.2

* Add staging brick for Datasaur

## 0.2.1

* Added brick to convert an ISD dictionary to a list of elements
* Update `PDFDocument` to use the `from_file` method
* Added staging brick for CSV format for ISD (Initial Structured Data) format.
* Added staging brick for separating text into attention window size chunks for `transformers`.
* Added staging brick for LabelBox.
* Added ability to upload LabelStudio predictions
* Added utility function for JSONL reading and writing
* Added staging brick for CSV format for Prodigy
* Added staging brick for Prodigy
* Added ability to upload LabelStudio annotations
* Added text_field and id_field to stage_for_label_studio signature

## 0.2.0

* Initial release of unstructured<|MERGE_RESOLUTION|>--- conflicted
+++ resolved
@@ -8,13 +8,10 @@
 
 ### Fixes
 
-<<<<<<< HEAD
 * **Fix `check_connection` in opensearch, databricks, postgres, azure connectors **
 * **Fix don't treat plain text files with double quotes as JSON ** If a file can be deserialized as JSON but it deserializes as a string, treat it as plain text even though it's valid JSON.
-=======
 * **Fix `check_connection` in opensearch, databricks, postgres, azure connectors ** 
 * **Fix cluster of bugs in `partition_xlsx()` that dropped content.** Algorithm for detecting "subtables" within a worksheet dropped table elements for certain patterns of populated cells such as when a trailing single-cell row appeared in a contiguous block of populated cells.
->>>>>>> d11a83ce
 
 ## 0.12.4
 
