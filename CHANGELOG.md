--- conflicted
+++ resolved
@@ -2,11 +2,7 @@
 
 ### Enhancements
 
-<<<<<<< HEAD
-* **Store base64 encoded image data in metadata fields.** Rather than saving to file, stores base64 encoded data of the image bytes and the mimetype for the image in metadata fields: `image_base64` and `image_mime_type` (if that is what the user specifies by some other param like `pdf_extract_to_payload`). This would allow the API to have parity with the library.
-=======
 * **Add intra-chunk overlap capability.** Implement overlap for split-chunks where text-splitting is used to divide an oversized chunk into two or more chunks that fit in the chunking window. Note this capability is not yet available from the API but will shortly be made accessible using a new `overlap` kwarg on partition functions.
->>>>>>> bfef183f
 
 ### Features
 
