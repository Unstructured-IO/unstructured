--- conflicted
+++ resolved
@@ -1,23 +1,17 @@
-<<<<<<< HEAD
-## 0.10.9-dev0
-=======
-## 0.10.9-dev2
->>>>>>> 4a5a3022
-
-### Enhancements
-
-### Features
-
-<<<<<<< HEAD
+## 0.10.9-dev3
+
+### Enhancements
+
+### Features
+
 * Adds `chunk_by_title` to break a document into sections based on the presence of `Title`
   elements.
-=======
+
 ### Fixes
 
 * Edit `add_pytesseract_bbox_to_elements`'s (`ocr_only` strategy) `metadata.coordinates.points` return type to `Tuple` for consistency.
 * Re-enable test-ingest-confluence-diff for ingest tests
 * Fix syntax for ingest test check number of files
->>>>>>> 4a5a3022
 
 ## 0.10.8
 
