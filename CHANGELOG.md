--- conflicted
+++ resolved
@@ -11,11 +11,8 @@
 
 ### Fixes
 
-<<<<<<< HEAD
 * **Include `languages` in metadata when partitioning strategy='hi_res' or 'fast'** User defined `languages` was previously used for text detection, but not included in the resulting element metadata for some strategies. `languages` will now be included in the metadata regardless of partition strategy for pdfs and images.
-=======
 * **Fix ingest partition parameters not being passed to the api.** When using the --partition-by-api flag via unstructured-ingest, none of the partition arguments are forwarded, meaning that these options are disregarded. With this change, we now pass through all of the relevant partition arguments to the api. This allows a user to specify all of the same partition arguments they would locally and have them respected when specifying --partition-by-api.
->>>>>>> 67fa7ad8
 
 ## 0.10.29
 
