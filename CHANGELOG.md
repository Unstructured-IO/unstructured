--- conflicted
+++ resolved
@@ -1,8 +1,4 @@
-<<<<<<< HEAD
-## 0.14.10-dev1
-=======
-## 0.14.10-dev2
->>>>>>> a18b21c0
+## 0.14.10-dev3
 
 ### Enhancements
 
