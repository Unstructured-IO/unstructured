--- conflicted
+++ resolved
@@ -10,13 +10,10 @@
 
 ### Fixes
 
-<<<<<<< HEAD
 * CSV check now ignores escaped commas.
 * Fix for filetype exploration util for if file content does not have a comma.
-=======
 * Adds negative lookahead to bullet pattern to avoid detecting plain text line
   breaks like `-------` as list items.
->>>>>>> 06077b09
 * Fix pre tag parsing for `partition_html`
 * Fix lookup error for annotated Arabic and Hebrew encodings
 
