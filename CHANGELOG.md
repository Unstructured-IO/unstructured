<<<<<<< HEAD
## 0.9.3-dev2

### Enhancements

* Pinned dependency cleanup.
=======
## 0.9.3-dev3

### Enhancements

* Update `partition_csv` to always use `soupparser_fromstring` to parse `html text`
* Update `partition_tsv` to always use `soupparser_fromstring` to parse `html text`
* Add `metadata.section` to capture epub table of contents data
>>>>>>> 79a1eb86
* Add `unique_element_ids` kwarg to partition functions. If `True`, will use a UUID
  for element IDs instead of a SHA-256 hash.
* Update `partition_xlsx` to always use `soupparser_fromstring` to parse `html text`
* Add functionality to switch `html` text parser based on whether the `html` text contains emoji
* Add functionality to check if a string contains any emoji characters

### Features

* Add Airtable Connector to be able to pull views/tables/bases from an Airtable organization

### Fixes

* make notion module discoverable
* fix emails with `Content-Distribution: inline` and `Content-Distribution: attachment` with no filename
* Fix email attachment filenames which had `=` in the filename itself

## 0.9.2


### Enhancements

* Update table extraction section in API documentation to sync with change in Prod API
* Update Notion connector to extract to html
* Added UUID option for `element_id`
* Bump unstructured-inference==0.5.9:
  - better caching of models
  - another version of detectron2 available, though the default layout model is unchanged
* Added UUID option for element_id

### Features

* Adds Sharepoint connector.

### Fixes

* Bump unstructured-inference==0.5.9:
  - ignores Tesseract errors where no text is extracted for tiles that indeed, have no text

## 0.9.1

### Enhancements

* Adds --partition-pdf-infer-table-structure to unstructured-ingest.
* Enable `partition_html` to skip headers and footers with the `skip_headers_and_footers` flag.
* Update `partition_doc` and `partition_docx` to track emphasized texts in the output
* Adds post processing function `filter_element_types`
* Set the default strategy for partitioning images to `hi_res`
* Add page break parameter section in API documentation to sync with change in Prod API
* Update `partition_html` to track emphasized texts in the output
* Update `XMLDocument._read_xml` to create `<p>` tag element for the text enclosed in the `<pre>` tag
* Add parameter `include_tail_text` to `_construct_text` to enable (skip) tail text inclusion
* Add Notion connector

### Features

### Fixes

* Remove unused `_partition_via_api` function
* Fixed emoji bug in `partition_xlsx`.
* Pass `file_filename` metadata when partitioning file object
* Skip ingest test on missing Slack token
* Add Dropbox variables to CI environments
* Remove default encoding for ingest
* Adds new element type `EmailAddress` for recognising email address in the  text
* Simplifies `min_partition` logic; makes partitions falling below the `min_partition`
  less likely.
* Fix bug where ingest test check for number of files fails in smoke test
* Fix unstructured-ingest entrypoint failure

## 0.9.0

### Enhancements

* Dependencies are now split by document type, creating a slimmer base installation.

## 0.8.8

### Enhancements

### Features

### Fixes

* Rename "date" field to "last_modified"
* Adds Box connector

### Fixes

## 0.8.7

### Enhancements

* Put back useful function `split_by_paragraph`

### Features

### Fixes

* Fix argument order in NLTK download step

## 0.8.6

### Enhancements

### Features

### Fixes

* Remove debug print lines and non-functional code

## 0.8.5

### Enhancements

* Add parameter `skip_infer_table_types` to enable (skip) table extraction for other doc types
* Adds optional Unstructured API unit tests in CI
* Tracks last modified date for all document types.
* Add auto_paragraph_grouper to detect new-line and blank-line new paragraph for .txt files.
* refactor the ingest cli to better support expanding supported connectors

## 0.8.3

### Enhancements

### Features

### Fixes

* NLTK now only gets downloaded if necessary.
* Handling for empty tables in Word Documents and PowerPoints.

## 0.8.4

### Enhancements

* Additional tests and refactor of JSON detection.
* Update functionality to retrieve image metadata from a page for `document_to_element_list`
* Links are now tracked in `partition_html` output.
* Set the file's current position to the beginning after reading the file in `convert_to_bytes`
* Add `min_partition` kwarg to that combines elements below a specified threshold and modifies splitting of strings longer than max partition so words are not split.
* set the file's current position to the beginning after reading the file in `convert_to_bytes`
* Add slide notes to pptx
* Add `--encoding` directive to ingest
* Improve json detection by `detect_filetype`

### Features

* Adds Outlook connector
* Add support for dpi parameter in inference library
* Adds Onedrive connector.
* Add Confluence connector for ingest cli to pull the body text from all documents from all spaces in a confluence domain.

### Fixes

* Fixes issue with email partitioning where From field was being assigned the To field value.
* Use the `image_metadata` property of the `PageLayout` instance to get the page image info in the `document_to_element_list`
* Add functionality to write images to computer storage temporarily instead of keeping them in memory for `ocr_only` strategy
* Add functionality to convert a PDF in small chunks of pages at a time for `ocr_only` strategy
* Adds `.txt`, `.text`, and `.tab` to list of extensions to check if file
  has a `text/plain` MIME type.
* Enables filters to be passed to `partition_doc` so it doesn't error with LibreOffice7.
* Removed old error message that's superseded by `requires_dependencies`.
* Removes using `hi_res` as the default strategy value for `partition_via_api` and `partition_multiple_via_api`

## 0.8.1

### Enhancements

* Add support for Python 3.11

### Features

### Fixes

* Fixed `auto` strategy detected scanned document as having extractable text and using `fast` strategy, resulting in no output.
* Fix list detection in MS Word documents.
* Don't instantiate an element with a coordinate system when there isn't a way to get its location data.

## 0.8.0

### Enhancements

* Allow model used for hi res pdf partition strategy to be chosen when called.
* Updated inference package

### Features

* Add `metadata_filename` parameter across all partition functions

### Fixes

* Update to ensure `convert_to_datafame` grabs all of the metadata fields.
* Adjust encoding recognition threshold value in `detect_file_encoding`
* Fix KeyError when `isd_to_elements` doesn't find a type
* Fix `_output_filename` for local connector, allowing single files to be written correctly to the disk

* Fix for cases where an invalid encoding is extracted from an email header.

### BREAKING CHANGES

* Information about an element's location is no longer returned as top-level attributes of an element. Instead, it is returned in the `coordinates` attribute of the element's metadata.

## 0.7.12

### Enhancements

* Adds `include_metadata` kwarg to `partition_doc`, `partition_docx`, `partition_email`, `partition_epub`, `partition_json`, `partition_msg`, `partition_odt`, `partition_org`, `partition_pdf`, `partition_ppt`, `partition_pptx`, `partition_rst`, and `partition_rtf`
### Features

* Add Elasticsearch connector for ingest cli to pull specific fields from all documents in an index.
* Adds Dropbox connector

### Fixes

* Fix tests that call unstructured-api by passing through an api-key
* Fixed page breaks being given (incorrect) page numbers
* Fix skipping download on ingest when a source document exists locally

## 0.7.11

### Enhancements

* More deterministic element ordering when using `hi_res` PDF parsing strategy (from unstructured-inference bump to 0.5.4)
* Make large model available (from unstructured-inference bump to 0.5.3)
* Combine inferred elements with extracted elements (from unstructured-inference bump to 0.5.2)
* `partition_email` and `partition_msg` will now process attachments if `process_attachments=True`
  and a attachment partitioning functions is passed through with `attachment_partitioner=partition`.

### Features

### Fixes

* Fix tests that call unstructured-api by passing through an api-key
* Fixed page breaks being given (incorrect) page numbers
* Fix skipping download on ingest when a source document exists locally

## 0.7.10

### Enhancements

* Adds a `max_partition` parameter to `partition_text`, `partition_pdf`, `partition_email`,
  `partition_msg` and `partition_xml` that sets a limit for the size of an individual
  document elements. Defaults to `1500` for everything except `partition_xml`, which has
  a default value of `None`.
* DRY connector refactor

### Features

* `hi_res` model for pdfs and images is selectable via environment variable.

### Fixes

* CSV check now ignores escaped commas.
* Fix for filetype exploration util when file content does not have a comma.
* Adds negative lookahead to bullet pattern to avoid detecting plain text line
  breaks like `-------` as list items.
* Fix pre tag parsing for `partition_html`
* Fix lookup error for annotated Arabic and Hebrew encodings

## 0.7.9

### Enhancements

* Improvements to string check for leafs in `partition_xml`.
* Adds --partition-ocr-languages to unstructured-ingest.

### Features

* Adds `partition_org` for processed Org Mode documents.

### Fixes

## 0.7.8

### Enhancements

### Features

* Adds Google Cloud Service connector

### Fixes

* Updates the `parse_email` for `partition_eml` so that `unstructured-api` passes the smoke tests
* `partition_email` now works if there is no message content
* Updates the `"fast"` strategy for `partition_pdf` so that it's able to recursively
* Adds recursive functionality to all fsspec connectors
* Adds generic --recursive ingest flag

## 0.7.7

### Enhancements

* Adds functionality to replace the `MIME` encodings for `eml` files with one of the common encodings if a `unicode` error occurs
* Adds missed file-like object handling in `detect_file_encoding`
* Adds functionality to extract charset info from `eml` files

### Features

* Added coordinate system class to track coordinate types and convert to different coordinate

### Fixes

* Adds an `html_assemble_articles` kwarg to `partition_html` to enable users to capture
  control whether content outside of `<article>` tags is captured when
  `<article>` tags are present.
* Check for the `xml` attribute on `element` before looking for pagebreaks in `partition_docx`.

## 0.7.6

### Enhancements

* Convert fast startegy to ocr_only for images
* Adds support for page numbers in `.docx` and `.doc` when user or renderer
  created page breaks are present.
* Adds retry logic for the unstructured-ingest Biomed connector

### Features

* Provides users with the ability to extract additional metadata via regex.
* Updates `partition_docx` to include headers and footers in the output.
* Create `partition_tsv` and associated tests. Make additional changes to `detect_filetype`.

### Fixes

* Remove fake api key in test `partition_via_api` since we now require valid/empty api keys
* Page number defaults to `None` instead of `1` when page number is not present in the metadata.
  A page number of `None` indicates that page numbers are not being tracked for the document
  or that page numbers do not apply to the element in question..
* Fixes an issue with some pptx files. Assume pptx shapes are found in top left position of slide
  in case the shape.top and shape.left attributes are `None`.

## 0.7.5

### Enhancements

* Adds functionality to sort elements in `partition_pdf` for `fast` strategy
* Adds ingest tests with `--fast` strategy on PDF documents
* Adds --api-key to unstructured-ingest

### Features

* Adds `partition_rst` for processed ReStructured Text documents.

### Fixes

* Adds handling for emails that do not have a datetime to extract.
* Adds pdf2image package as core requirement of unstructured (with no extras)

## 0.7.4

### Enhancements

* Allows passing kwargs to request data field for `partition_via_api` and `partition_multiple_via_api`
* Enable MIME type detection if libmagic is not available
* Adds handling for empty files in `detect_filetype` and `partition`.

### Features

### Fixes

* Reslove `grpcio` import issue on `weaviate.schema.validate_schema` for python 3.9 and 3.10
* Remove building `detectron2` from source in Dockerfile

## 0.7.3

### Enhancements

* Update IngestDoc abstractions and add data source metadata in ElementMetadata

### Features

### Fixes

* Pass `strategy` parameter down from `partition` for `partition_image`
* Filetype detection if a CSV has a `text/plain` MIME type
* `convert_office_doc` no longers prints file conversion info messages to stdout.
* `partition_via_api` reflects the actual filetype for the file processed in the API.

## 0.7.2

### Enhancements

* Adds an optional encoding kwarg to `elements_to_json` and `elements_from_json`
* Bump version of base image to use new stable version of tesseract

### Features

### Fixes

* Update the `read_txt_file` utility function to keep using `spooled_to_bytes_io_if_needed` for xml
* Add functionality to the `read_txt_file` utility function to handle file-like object from URL
* Remove the unused parameter `encoding` from `partition_pdf`
* Change auto.py to have a `None` default for encoding
* Add functionality to try other common encodings for html and xml files if an error related to the encoding is raised and the user has not specified an encoding.
* Adds benchmark test with test docs in example-docs
* Re-enable test_upload_label_studio_data_with_sdk
* File detection now detects code files as plain text
* Adds `tabulate` explicitly to dependencies
* Fixes an issue in `metadata.page_number` of pptx files
* Adds showing help if no parameters passed

## 0.7.1

### Enhancements

### Features

* Add `stage_for_weaviate` to stage `unstructured` outputs for upload to Weaviate, along with
  a helper function for defining a class to use in Weaviate schemas.
* Builds from Unstructured base image, built off of Rocky Linux 8.7, this resolves almost all CVE's in the image.

### Fixes

## 0.7.0

### Enhancements

* Installing `detectron2` from source is no longer required when using the `local-inference` extra.
* Updates `.pptx` parsing to include text in tables.

### Features

### Fixes

* Fixes an issue in `_add_element_metadata` that caused all elements to have `page_number=1`
  in the element metadata.
* Adds `.log` as a file extension for TXT files.
* Adds functionality to try other common encodings for email (`.eml`) files if an error related to the encoding is raised and the user has not specified an encoding.
* Allow passed encoding to be used in the `replace_mime_encodings`
* Fixes page metadata for `partition_html` when `include_metadata=False`
* A `ValueError` now raises if `file_filename` is not specified when you use `partition_via_api`
  with a file-like object.

## 0.6.11

### Enhancements

* Supports epub tests since pandoc is updated in base image

### Features


### Fixes


## 0.6.10

### Enhancements

* XLS support from auto partition

### Features

### Fixes

## 0.6.9

### Enhancements

* fast strategy for pdf now keeps element bounding box data
* setup.py refactor

### Features

### Fixes

* Adds functionality to try other common encodings if an error related to the encoding is raised and the user has not specified an encoding.
* Adds additional MIME types for CSV

## 0.6.8

### Enhancements

### Features

* Add `partition_csv` for CSV files.

### Fixes

## 0.6.7

### Enhancements

* Deprecate `--s3-url` in favor of `--remote-url` in CLI
* Refactor out non-connector-specific config variables
* Add `file_directory` to metadata
* Add `page_name` to metadata. Currently used for the sheet name in XLSX documents.
* Added a `--partition-strategy` parameter to unstructured-ingest so that users can specify
  partition strategy in CLI. For example, `--partition-strategy fast`.
* Added metadata for filetype.
* Add Discord connector to pull messages from a list of channels
* Refactor `unstructured/file-utils/filetype.py` to better utilise hashmap to return mime type.
* Add local declaration of DOCX_MIME_TYPES and XLSX_MIME_TYPES for `test_filetype.py`.

### Features

* Add `partition_xml` for XML files.
* Add `partition_xlsx` for Microsoft Excel documents.

### Fixes

* Supports `hml` filetype for partition as a variation of html filetype.
* Makes `pytesseract` a function level import in `partition_pdf` so you can use the `"fast"`
  or `"hi_res"` strategies if `pytesseract` is not installed. Also adds the
  `required_dependencies` decorator for the `"hi_res"` and `"ocr_only"` strategies.
* Fix to ensure `filename` is tracked in metadata for `docx` tables.

## 0.6.6

### Enhancements

* Adds an `"auto"` strategy that chooses the partitioning strategy based on document
  characteristics and function kwargs. This is the new default strategy for `partition_pdf`
  and `partition_image`. Users can maintain existing behavior by explicitly setting
  `strategy="hi_res"`.
* Added an additional trace logger for NLP debugging.
* Add `get_date` method to `ElementMetadata` for converting the datestring to a `datetime` object.
* Cleanup the `filename` attribute on `ElementMetadata` to remove the full filepath.

### Features

* Added table reading as html with URL parsing to `partition_docx` in docx
* Added metadata field for text_as_html for docx files

### Fixes

* `fileutils/file_type` check json and eml decode ignore error
* `partition_email` was updated to more flexibly handle deviations from the RFC-2822 standard.
  The time in the metadata returns `None` if the time does not match RFC-2822 at all.
* Include all metadata fields when converting to dataframe or CSV

## 0.6.5

### Enhancements

* Added support for SpooledTemporaryFile file argument.

### Features

### Fixes


## 0.6.4

### Enhancements

* Added an "ocr_only" strategy for `partition_pdf`. Refactored the strategy decision
  logic into its own module.

### Features

### Fixes

## 0.6.3

### Enhancements

* Add an "ocr_only" strategy for `partition_image`.

### Features

* Added `partition_multiple_via_api` for partitioning multiple documents in a single REST
  API call.
* Added `stage_for_baseplate` function to prepare outputs for ingestion into Baseplate.
* Added `partition_odt` for processing Open Office documents.

### Fixes

* Updates the grouping logic in the `partition_pdf` fast strategy to group together text
  in the same bounding box.

## 0.6.2

### Enhancements

* Added logic to `partition_pdf` for detecting copy protected PDFs and falling back
  to the hi res strategy when necessary.


### Features

* Add `partition_via_api` for partitioning documents through the hosted API.

### Fixes

* Fix how `exceeds_cap_ratio` handles empty (returns `True` instead of `False`)
* Updates `detect_filetype` to properly detect JSONs when the MIME type is `text/plain`.

## 0.6.1

### Enhancements

* Updated the table extraction parameter name to be more descriptive

### Features

### Fixes

## 0.6.0

### Enhancements

* Adds an `ssl_verify` kwarg to `partition` and `partition_html` to enable turning off
  SSL verification for HTTP requests. SSL verification is on by default.
* Allows users to pass in ocr language to `partition_pdf` and `partition_image` through
  the `ocr_language` kwarg. `ocr_language` corresponds to the code for the language pack
  in Tesseract. You will need to install the relevant Tesseract language pack to use a
  given language.

### Features

* Table extraction is now possible for pdfs from `partition` and `partition_pdf`.
* Adds support for extracting attachments from `.msg` files

### Fixes

* Adds an `ssl_verify` kwarg to `partition` and `partition_html` to enable turning off
  SSL verification for HTTP requests. SSL verification is on by default.

## 0.5.13

### Enhancements

* Allow headers to be passed into `partition` when `url` is used.

### Features

* `bytes_string_to_string` cleaning brick for bytes string output.

### Fixes

* Fixed typo in call to `exactly_one` in `partition_json`
* unstructured-documents encode xml string if document_tree is `None` in `_read_xml`.
* Update to `_read_xml` so that Markdown files with embedded HTML process correctly.
* Fallback to "fast" strategy only emits a warning if the user specifies the "hi_res" strategy.
* unstructured-partition-text_type exceeds_cap_ratio fix returns and how capitalization ratios are calculated
* `partition_pdf` and `partition_text` group broken paragraphs to avoid fragmented `NarrativeText` elements.
* .json files resolved as "application/json" on centos7 (or other installs with older libmagic libs)

## 0.5.12

### Enhancements

* Add OS mimetypes DB to docker image, mainly for unstructured-api compat.
* Use the image registry as a cache when building Docker images.
* Adds the ability for `partition_text` to group together broken paragraphs.
* Added method to utils to allow date time format validation

### Features
* Add Slack connector to pull messages for a specific channel

* Add --partition-by-api parameter to unstructured-ingest
* Added `partition_rtf` for processing rich text files.
* `partition` now accepts a `url` kwarg in addition to `file` and `filename`.

### Fixes

* Allow encoding to be passed into `replace_mime_encodings`.
* unstructured-ingest connector-specific dependencies are imported on demand.
* unstructured-ingest --flatten-metadata supported for local connector.
* unstructured-ingest fix runtime error when using --metadata-include.

## 0.5.11

### Enhancements

### Features

### Fixes

* Guard against null style attribute in docx document elements
* Update HTML encoding to better support foreign language characters

## 0.5.10

### Enhancements

* Updated inference package
* Add sender, recipient, date, and subject to element metadata for emails

### Features

* Added `--download-only` parameter to `unstructured-ingest`

### Fixes

* FileNotFound error when filename is provided but file is not on disk

## 0.5.9

### Enhancements

### Features

### Fixes

* Convert file to str in helper `split_by_paragraph` for `partition_text`

## 0.5.8

### Enhancements

* Update `elements_to_json` to return string when filename is not specified
* `elements_from_json` may take a string instead of a filename with the `text` kwarg
* `detect_filetype` now does a final fallback to file extension.
* Empty tags are now skipped during the depth check for HTML processing.

### Features

* Add local file system to `unstructured-ingest`
* Add `--max-docs` parameter to `unstructured-ingest`
* Added `partition_msg` for processing MSFT Outlook .msg files.

### Fixes

* `convert_file_to_text` now passes through the `source_format` and `target_format` kwargs.
  Previously they were hard coded.
* Partitioning functions that accept a `text` kwarg no longer raise an error if an empty
  string is passed (and empty list of elements is returned instead).
* `partition_json` no longer fails if the input is an empty list.
* Fixed bug in `chunk_by_attention_window` that caused the last word in segments to be cut-off
  in some cases.

### BREAKING CHANGES

* `stage_for_transformers` now returns a list of elements, making it consistent with other
  staging bricks

## 0.5.7

### Enhancements

* Refactored codebase using `exactly_one`
* Adds ability to pass headers when passing a url in partition_html()
* Added optional `content_type` and `file_filename` parameters to `partition()` to bypass file detection

### Features

* Add `--flatten-metadata` parameter to `unstructured-ingest`
* Add `--fields-include` parameter to `unstructured-ingest`

### Fixes

## 0.5.6

### Enhancements

* `contains_english_word()`, used heavily in text processing, is 10x faster.

### Features

* Add `--metadata-include` and `--metadata-exclude` parameters to `unstructured-ingest`
* Add `clean_non_ascii_chars` to remove non-ascii characters from unicode string

### Fixes

* Fix problem with PDF partition (duplicated test)

## 0.5.4

### Enhancements

* Added Biomedical literature connector for ingest cli.
* Add `FsspecConnector` to easily integrate any existing `fsspec` filesystem as a connector.
* Rename `s3_connector.py` to `s3.py` for readability and consistency with the
  rest of the connectors.
* Now `S3Connector` relies on `s3fs` instead of on `boto3`, and it inherits
  from `FsspecConnector`.
* Adds an `UNSTRUCTURED_LANGUAGE_CHECKS` environment variable to control whether or not language
  specific checks like vocabulary and POS tagging are applied. Set to `"true"` for higher
  resolution partitioning and `"false"` for faster processing.
* Improves `detect_filetype` warning to include filename when provided.
* Adds a "fast" strategy for partitioning PDFs with PDFMiner. Also falls back to the "fast"
  strategy if detectron2 is not available.
* Start deprecation life cycle for `unstructured-ingest --s3-url` option, to be deprecated in
  favor of `--remote-url`.

### Features

* Add `AzureBlobStorageConnector` based on its `fsspec` implementation inheriting
from `FsspecConnector`
* Add `partition_epub` for partitioning e-books in EPUB3 format.

### Fixes

* Fixes processing for text files with `message/rfc822` MIME type.
* Open xml files in read-only mode when reading contents to construct an XMLDocument.

## 0.5.3

### Enhancements

* `auto.partition()` can now load Unstructured ISD json documents.
* Simplify partitioning functions.
* Improve logging for ingest CLI.

### Features

* Add `--wikipedia-auto-suggest` argument to the ingest CLI to disable automatic redirection
  to pages with similar names.
* Add setup script for Amazon Linux 2
* Add optional `encoding` argument to the `partition_(text/email/html)` functions.
* Added Google Drive connector for ingest cli.
* Added Gitlab connector for ingest cli.

### Fixes

## 0.5.2

### Enhancements

* Fully move from printing to logging.
* `unstructured-ingest` now uses a default `--download_dir` of `$HOME/.cache/unstructured/ingest`
rather than a "tmp-ingest-" dir in the working directory.

### Features

### Fixes

* `setup_ubuntu.sh` no longer fails in some contexts by interpreting
`DEBIAN_FRONTEND=noninteractive` as a command
* `unstructured-ingest` no longer re-downloads files when --preserve-downloads
is used without --download-dir.
* Fixed an issue that was causing text to be skipped in some HTML documents.

## 0.5.1

### Enhancements

### Features

### Fixes

* Fixes an error causing JavaScript to appear in the output of `partition_html` sometimes.
* Fix several issues with the `requires_dependencies` decorator, including the error message
  and how it was used, which had caused an error for `unstructured-ingest --github-url ...`.

## 0.5.0

### Enhancements

* Add `requires_dependencies` Python decorator to check dependencies are installed before
  instantiating a class or running a function

### Features

* Added Wikipedia connector for ingest cli.

### Fixes

* Fix `process_document` file cleaning on failure
* Fixes an error introduced in the metadata tracking commit that caused `NarrativeText`
  and `FigureCaption` elements to be represented as `Text` in HTML documents.

## 0.4.16

### Enhancements

* Fallback to using file extensions for filetype detection if `libmagic` is not present

### Features

* Added setup script for Ubuntu
* Added GitHub connector for ingest cli.
* Added `partition_md` partitioner.
* Added Reddit connector for ingest cli.

### Fixes

* Initializes connector properly in ingest.main::MainProcess
* Restricts version of unstructured-inference to avoid multithreading issue

## 0.4.15

### Enhancements

* Added `elements_to_json` and `elements_from_json` for easier serialization/deserialization
* `convert_to_dict`, `dict_to_elements` and `convert_to_csv` are now aliases for functions
  that use the ISD terminology.

### Fixes

* Update to ensure all elements are preserved during serialization/deserialization

## 0.4.14

* Automatically install `nltk` models in the `tokenize` module.

## 0.4.13

* Fixes unstructured-ingest cli.

## 0.4.12

* Adds console_entrypoint for unstructured-ingest, other structure/doc updates related to ingest.
* Add `parser` parameter to `partition_html`.

## 0.4.11

* Adds `partition_doc` for partitioning Word documents in `.doc` format. Requires `libreoffice`.
* Adds `partition_ppt` for partitioning PowerPoint documents in `.ppt` format. Requires `libreoffice`.

## 0.4.10

* Fixes `ElementMetadata` so that it's JSON serializable when the filename is a `Path` object.

## 0.4.9

* Added ingest modules and s3 connector, sample ingest script
* Default to `url=None` for `partition_pdf` and `partition_image`
* Add ability to skip English specific check by setting the `UNSTRUCTURED_LANGUAGE` env var to `""`.
* Document `Element` objects now track metadata

## 0.4.8

* Modified XML and HTML parsers not to load comments.

## 0.4.7

* Added the ability to pull an HTML document from a url in `partition_html`.
* Added the the ability to get file summary info from lists of filenames and lists
  of file contents.
* Added optional page break to `partition` for `.pptx`, `.pdf`, images, and `.html` files.
* Added `to_dict` method to document elements.
* Include more unicode quotes in `replace_unicode_quotes`.

## 0.4.6

* Loosen the default cap threshold to `0.5`.
* Add a `UNSTRUCTURED_NARRATIVE_TEXT_CAP_THRESHOLD` environment variable for controlling
  the cap ratio threshold.
* Unknown text elements are identified as `Text` for HTML and plain text documents.
* `Body Text` styles no longer default to `NarrativeText` for Word documents. The style information
  is insufficient to determine that the text is narrative.
* Upper cased text is lower cased before checking for verbs. This helps avoid some missed verbs.
* Adds an `Address` element for capturing elements that only contain an address.
* Suppress the `UserWarning` when detectron is called.
* Checks that titles and narrative test have at least one English word.
* Checks that titles and narrative text are at least 50% alpha characters.
* Restricts titles to a maximum word length. Adds a `UNSTRUCTURED_TITLE_MAX_WORD_LENGTH`
  environment variable for controlling the max number of words in a title.
* Updated `partition_pptx` to order the elements on the page

## 0.4.4

* Updated `partition_pdf` and `partition_image` to return `unstructured` `Element` objects
* Fixed the healthcheck url path when partitioning images and PDFs via API
* Adds an optional `coordinates` attribute to document objects
* Adds `FigureCaption` and `CheckBox` document elements
* Added ability to split lists detected in `LayoutElement` objects
* Adds `partition_pptx` for partitioning PowerPoint documents
* LayoutParser models now download from HugginfaceHub instead of DropBox
* Fixed file type detection for XML and HTML files on Amazone Linux

## 0.4.3

* Adds `requests` as a base dependency
* Fix in `exceeds_cap_ratio` so the function doesn't break with empty text
* Fix bug in `_parse_received_data`.
* Update `detect_filetype` to properly handle `.doc`, `.xls`, and `.ppt`.

## 0.4.2

* Added `partition_image` to process documents in an image format.
* Fixed utf-8 encoding error in `partition_email` with attachments for `text/html`

## 0.4.1

* Added support for text files in the `partition` function
* Pinned `opencv-python` for easier installation on Linux

## 0.4.0

* Added generic `partition` brick that detects the file type and routes a file to the appropriate
  partitioning brick.
* Added a file type detection module.
* Updated `partition_html` and `partition_eml` to support file-like objects in 'rb' mode.
* Cleaning brick for removing ordered bullets `clean_ordered_bullets`.
* Extract brick method for ordered bullets `extract_ordered_bullets`.
* Test for `clean_ordered_bullets`.
* Test for `extract_ordered_bullets`.
* Added `partition_docx` for pre-processing Word Documents.
* Added new REGEX patterns to extract email header information
* Added new functions to extract header information `parse_received_data` and `partition_header`
* Added new function to parse plain text files `partition_text`
* Added new cleaners functions `extract_ip_address`, `extract_ip_address_name`, `extract_mapi_id`, `extract_datetimetz`
* Add new `Image` element and function to find embedded images `find_embedded_images`
* Added `get_directory_file_info` for summarizing information about source documents

## 0.3.5

* Add support for local inference
* Add new pattern to recognize plain text dash bullets
* Add test for bullet patterns
* Fix for `partition_html` that allows for processing `div` tags that have both text and child
  elements
* Add ability to extract document metadata from `.docx`, `.xlsx`, and `.jpg` files.
* Helper functions for identifying and extracting phone numbers
* Add new function `extract_attachment_info` that extracts and decodes the attachment
of an email.
* Staging brick to convert a list of `Element`s to a `pandas` dataframe.
* Add plain text functionality to `partition_email`

## 0.3.4

* Python-3.7 compat

## 0.3.3

* Removes BasicConfig from logger configuration
* Adds the `partition_email` partitioning brick
* Adds the `replace_mime_encodings` cleaning bricks
* Small fix to HTML parsing related to processing list items with sub-tags
* Add `EmailElement` data structure to store email documents

## 0.3.2

* Added `translate_text` brick for translating text between languages
* Add an `apply` method to make it easier to apply cleaners to elements

## 0.3.1

* Added \_\_init.py\_\_ to `partition`

## 0.3.0

* Implement staging brick for Argilla. Converts lists of `Text` elements to `argilla` dataset classes.
* Removing the local PDF parsing code and any dependencies and tests.
* Reorganizes the staging bricks in the unstructured.partition module
* Allow entities to be passed into the Datasaur staging brick
* Added HTML escapes to the `replace_unicode_quotes` brick
* Fix bad responses in partition_pdf to raise ValueError
* Adds `partition_html` for partitioning HTML documents.

## 0.2.6

* Small change to how \_read is placed within the inheritance structure since it doesn't really apply to pdf
* Add partitioning brick for calling the document image analysis API

## 0.2.5

* Update python requirement to >=3.7

## 0.2.4

* Add alternative way of importing `Final` to support google colab

## 0.2.3

* Add cleaning bricks for removing prefixes and postfixes
* Add cleaning bricks for extracting text before and after a pattern

## 0.2.2

* Add staging brick for Datasaur

## 0.2.1

* Added brick to convert an ISD dictionary to a list of elements
* Update `PDFDocument` to use the `from_file` method
* Added staging brick for CSV format for ISD (Initial Structured Data) format.
* Added staging brick for separating text into attention window size chunks for `transformers`.
* Added staging brick for LabelBox.
* Added ability to upload LabelStudio predictions
* Added utility function for JSONL reading and writing
* Added staging brick for CSV format for Prodigy
* Added staging brick for Prodigy
* Added ability to upload LabelStudio annotations
* Added text_field and id_field to stage_for_label_studio signature

## 0.2.0

* Initial release of unstructured<|MERGE_RESOLUTION|>--- conflicted
+++ resolved
@@ -1,18 +1,11 @@
-<<<<<<< HEAD
-## 0.9.3-dev2
+## 0.9.3
 
 ### Enhancements
 
 * Pinned dependency cleanup.
-=======
-## 0.9.3-dev3
-
-### Enhancements
-
 * Update `partition_csv` to always use `soupparser_fromstring` to parse `html text`
 * Update `partition_tsv` to always use `soupparser_fromstring` to parse `html text`
 * Add `metadata.section` to capture epub table of contents data
->>>>>>> 79a1eb86
 * Add `unique_element_ids` kwarg to partition functions. If `True`, will use a UUID
   for element IDs instead of a SHA-256 hash.
 * Update `partition_xlsx` to always use `soupparser_fromstring` to parse `html text`
