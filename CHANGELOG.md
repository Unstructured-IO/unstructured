--- conflicted
+++ resolved
@@ -10,9 +10,6 @@
 
 ### Fixes
 
-<<<<<<< HEAD
-* Compatibility Issue with Chinese Text in Document Parsing
-=======
 * **Turn off XML resolve entities** Sets `resolve_entities=False` for XML parsing with `lxml`
   to avoid text being dynamically injected into the XML document.
 * **Add backward compatibility for the deprecated pdf_infer_table_structure parameter**.
@@ -22,7 +19,6 @@
 * **Diable `table_as_cells` output by default** to reduce overhead in partition; now `table_as_cells` is only produced when the env `EXTACT_TABLE_AS_CELLS` is `true`
 * **Reduce excessive logging** Change per page ocr info level logging into detail level trace logging
 * **Replace try block in `document_to_element_list` for handling HTMLDocument** Use `getattr(element, "type", "")` to get the `type` attribute of an element when it exists. This is more explicit way to handle the special case for HTML documents and prevents other types of attribute error from being silenced by the try block
->>>>>>> c96ef2d8
 
 ## 0.14.2
 
