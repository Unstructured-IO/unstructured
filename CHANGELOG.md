<<<<<<< HEAD
## 0.12.6-dev0

=======
## 0.12.6-dev1 
 
>>>>>>> 3ff6de4f
### Enhancements

### Features

<<<<<<< HEAD
=======
### Fixes

* **Fix SharePoint dates with inconsistent formatting** Adds logic to conditionally support dates returned by office365 that may vary in date formatting or may be a datetime rather than a string.
* **Include warnings** about the potential risk of installing a version of `pandoc` which does not support RTF files + instructions that will help resolve that issue.
* **Incorporate the `install-pandoc` Makefile recipe** into relevant stages of CI workflow, ensuring it is a version that supports RTF input files.
* **Fix Google Drive source key** Allow passing string for source connector key.

>>>>>>> 3ff6de4f
## 0.12.5

### Enhancements

### Features

* **Header and footer detection for fast strategy** `partition_pdf` with `fast` strategy now
  detects elements that are in the top or bottom 5 percent of the page as headers and footers.
* **Add parent_element to overlapping case output** Adds parent_element to the output for `identify_overlapping_or_nesting_case` and `catch_overlapping_and_nested_bboxes` functions.
* **Add table structure evaluation** Adds a new function to evaluate the structure of a table and return a metric that represents the quality of the table structure. This function is used to evaluate the quality of the table structure and the table contents.
* **Add AstraDB destination connector** Adds support for writing embedded documents into an AstraDB vector database.
* **Add OctoAI embedder** Adds support for embeddings via OctoAI.

### Fixes

* **Fix passing list type parameters when calling unstructured API via `partition_via_api()`** Update `partition_via_api()` to convert all list type parameters to JSON formatted strings before calling the unstructured client SDK. This will support image block extraction via `partition_via_api()`.
* **Fix `check_connection` in opensearch, databricks, postgres, azure connectors**
* **Fix don't treat plain text files with double quotes as JSON** If a file can be deserialized as JSON but it deserializes as a string, treat it as plain text even though it's valid JSON.
* **Fix `check_connection` in opensearch, databricks, postgres, azure connectors**
* **Fix cluster of bugs in `partition_xlsx()` that dropped content.** Algorithm for detecting "subtables" within a worksheet dropped table elements for certain patterns of populated cells such as when a trailing single-cell row appeared in a contiguous block of populated cells.
* **Improved documentation**. Fixed broken links and improved readability on `Key Concepts` page.
* **Rename `OpenAiEmbeddingConfig` to `OpenAIEmbeddingConfig`.**
* **Fix partition_json() doesn't chunk.** The `@add_chunking_strategy` decorator was missing from `partition_json()` such that pre-partitioned documents serialized to JSON did not chunk when a chunking-strategy was specified.

## 0.12.4

### Enhancements

* **Apply New Version of `black` formatting** The `black` library recently introduced a new major version that introduces new formatting conventions. This change brings code in the `unstructured` repo into compliance with the new conventions.
* **Move ingest imports to local scopes** Moved ingest dependencies into local scopes to be able to import ingest connector classes without the need of installing imported external dependencies. This allows lightweight use of the classes (not the instances. to use the instances as intended you'll still need the dependencies).
* **Add support for `.p7s` files** `partition_email` can now process `.p7s` files. The signature for the signed message is extracted and added to metadata.
* **Fallback to valid content types for emails** If the user selected content type does not exist on the email message, `partition_email` now falls back to anoter valid content type if it's available.

### Features

* **Add .heic file partitioning** .heic image files were previously unsupported and are now supported though partition_image()
* **Add the ability to specify an alternate OCR** implementation by implementing an `OCRAgent` interface and specify it using `OCR_AGENT` environment variable.
* **Add Vectara destination connector** Adds support for writing partitioned documents into a Vectara index.
* **Add ability to detect text in .docx inline shapes** extensions of docx partition, extracts text from inline shapes and includes them in paragraph's text

### Fixes

* **Fix `partition_pdf()` not working when using chipper model with `file`**
* **Handle common incorrect arguments for `languages` and `ocr_languages`** Users are regularly receiving errors on the API because they are defining `ocr_languages` or `languages` with additional quotationmarks, brackets, and similar mistakes. This update handles common incorrect arguments and raises an appropriate warning.
* **Default `hi_res_model_name` now relies on `unstructured-inference`** When no explicit `hi_res_model_name` is passed into `partition` or `partition_pdf_or_image` the default model is picked by `unstructured-inference`'s settings or os env variable `UNSTRUCTURED_HI_RES_MODEL_NAME`; it now returns the same model name regardless of `infer_table_structure`'s value; this function will be deprecated in the future and the default model name will simply rely on `unstructured-inference` and will not consider os env in a future release.
* **Fix remove Vectara requirements from setup.py - there are no dependencies**
* **Add missing dependency files to package manifest**. Updates the file path for the ingest
  dependencies and adds missing extra dependencies.
* **Fix remove Vectara requirements from setup.py - there are no dependencies **
* **Add title to Vectara upload - was not separated out from initial connector **
* **Fix change OpenSearch port to fix potential conflict with Elasticsearch in ingest test **


## 0.12.3

### Enhancements

* **Driver for MongoDB connector.** Adds a driver with `unstructured` version information to the
  MongoDB connector.

### Features

* **Add Databricks Volumes destination connector** Databricks Volumes connector added to ingest CLI.  Users may now use `unstructured-ingest` to write partitioned data to a Databricks Volumes storage service.

### Fixes

* **Fix support for different Chipper versions and prevent running PDFMiner with Chipper**
* **Treat YAML files as text.** Adds YAML MIME types to the file detection code and treats those
  files as text.
* **Fix FSSpec destination connectors check_connection.** FSSpec destination connectors did not use `check_connection`. There was an error when trying to `ls` destination directory - it may not exist at the moment of connector creation. Now `check_connection` calls `ls` on bucket root and this method is called on `initialize` of destination connector.
* **Fix databricks-volumes extra location.** `setup.py` is currently pointing to the wrong location for the databricks-volumes extra requirements. This results in errors when trying to build the wheel for unstructured. This change updates to point to the correct path.
* **Fix uploading None values to Chroma and Pinecone.** Removes keys with None values with Pinecone and Chroma destinations. Pins Pinecone dependency
* **Update documentation.** (i) best practice for table extration by using 'skip_infer_table_types' param, instead of 'pdf_infer_table_structure', and (ii) fixed CSS, RST issues and typo in the documentation.
* **Fix postgres storage of link_texts.** Formatting of link_texts was breaking metadata storage.

## 0.12.2

### Enhancements

### Features

### Fixes

* **Fix index error in table processing.** Bumps the `unstructured-inference` version to address and
  index error that occurs on some tables in the table transformer object.

## 0.12.1

### Enhancements

* **Allow setting image block crop padding parameter** In certain circumstances, adjusting the image block crop padding can improve image block extraction by preventing extracted image blocks from being clipped.
* **Add suport for bitmap images in `partition_image`** Adds support for `.bmp` files in
  `partition`, `partition_image`, and `detect_filetype`.
* **Keep all image elements when using "hi_res" strategy** Previously, `Image` elements with small chunks of text were ignored unless the image block extraction parameters (`extract_images_in_pdf` or `extract_image_block_types`) were specified. Now, all image elements are kept regardless of whether the image block extraction parameters are specified.
* **Add filetype detection for `.wav` files.** Add filetpye detection for `.wav` files.
* **Add "basic" chunking strategy.** Add baseline chunking strategy that includes all shared chunking behaviors without breaking chunks on section or page boundaries.
* **Add overlap option for chunking.** Add option to overlap chunks. Intra-chunk and inter-chunk overlap are requested separately. Intra-chunk overlap is applied only to the second and later chunks formed by text-splitting an oversized chunk. Inter-chunk overlap may also be specified; this applies overlap between "normal" (not-oversized) chunks.
* **Salesforce connector accepts private key path or value.** Salesforce parameter `private-key-file` has been renamed to `private-key`. Private key can be provided as path to file or file contents.
* **Update documentation**: (i) added verbiage about the free API cap limit, (ii) added deprecation warning on ``Staging`` bricks in favor of ``Destination Connectors``, (iii) added warning and code examples to use the SaaS API Endpoints using CLI-vs-SDKs, (iv) fixed example pages formatting, (v) added deprecation on ``model_name`` in favor of ``hi_res_model_name``, (vi) added ``extract_images_in_pdf`` usage in ``partition_pdf`` section, (vii) reorganize and improve the documentation introduction section, and (viii) added PDF table extraction best practices.
* **Add "basic" chunking to ingest CLI.** Add options to ingest CLI allowing access to the new "basic" chunking strategy and overlap options.
* **Make Elasticsearch Destination connector arguments optional.** Elasticsearch Destination connector write settings are made optional and will rely on default values when not specified.
* **Normalize Salesforce artifact names.** Introduced file naming pattern present in other connectors to Salesforce connector.
* **Install Kapa AI chatbot.** Added Kapa.ai website widget on the documentation.

### Features
* **MongoDB Source Connector.** New source connector added to all CLI ingest commands to support downloading/partitioning files from MongoDB.
* **Add OpenSearch source and destination connectors.** OpenSearch, a fork of Elasticsearch, is a popular storage solution for various functionality such as search, or providing intermediary caches within data pipelines. Feature: Added OpenSearch source connector to support downloading/partitioning files. Added OpenSearch destination connector to be able to ingest documents from any supported source, embed them and write the embeddings / documents into OpenSearch.

### Fixes

* **Fix GCS connector converting JSON to string with single quotes.** FSSpec serialization caused conversion of JSON token to string with single quotes. GCS requires token in form of dict so this format is now assured.
* **Pin version of unstructured-client** Set minimum version of unstructured-client to avoid raising a TypeError when passing `api_key_auth` to `UnstructuredClient`
* **Fix the serialization of the Pinecone destination connector.** Presence of the PineconeIndex object breaks serialization due to TypeError: cannot pickle '_thread.lock' object. This removes that object before serialization.
* **Fix the serialization of the Elasticsearch destination connector.** Presence of the _client object breaks serialization due to TypeError: cannot pickle '_thread.lock' object. This removes that object before serialization.
* **Fix the serialization of the Postgres destination connector.** Presence of the _client object breaks serialization due to TypeError: cannot pickle '_thread.lock' object. This removes that object before serialization.
* **Fix documentation and sample code for Chroma.** Was pointing to wrong examples..
* **Fix flatten_dict to be able to flatten tuples inside dicts** Update flatten_dict function to support flattening tuples inside dicts. This is necessary for objects like Coordinates, when the object is not written to the disk, therefore not being converted to a list before getting flattened (still being a tuple).
* **Fix the serialization of the Chroma destination connector.** Presence of the ChromaCollection object breaks serialization due to TypeError: cannot pickle 'module' object. This removes that object before serialization.
* **Fix fsspec connectors returning version as integer.** Connector data source versions should always be string values, however we were using the integer checksum value for the version for fsspec connectors. This casts that value to a string.

## 0.12.0

### Enhancements

* **Drop support for python3.8** All dependencies are now built off of the minimum version of python being `3.10`

## 0.11.9

### Enhancements

* **Rename kwargs related to extracting image blocks** Rename the kwargs related to extracting image blocks for consistency and API usage.

### Features

* **Add PostgreSQL/SQLite destination connector** PostgreSQL and SQLite connector added to ingest CLI.  Users may now use `unstructured-ingest` to write partitioned data to a PostgreSQL or SQLite database. And write embeddings to PostgreSQL pgvector database.

### Fixes

* **Handle users providing fully spelled out languages** Occasionally some users are defining the `languages` param as a fully spelled out language instead of a language code. This adds a dictionary for common languages so those small mistakes are caught and silently fixed.
* **Fix unequal row-length in HTMLTable.text_as_html.** Fixes to other aspects of partition_html() in v0.11 allowed unequal cell-counts in table rows. Make the cells in each row correspond 1:1 with cells in the original table row. This fix also removes "noise" cells resulting from HTML-formatting whitespace and eliminates the "column-shifting" of cells that previously resulted from noise-cells.
* **Fix MongoDB connector URI password redaction.** MongoDB documentation states that characters `$ : / ? # [ ] @` must be percent encoded. URIs with password containing such special character were not redacted.

## 0.11.8

### Enhancements

* **Add SaaS API User Guide.** This documentation serves as a guide for Unstructured SaaS API users to register, receive an API key and URL, and manage your account and billing information.
* **Add inter-chunk overlap capability.** Implement overlap between chunks. This applies to all chunks prior to any text-splitting of oversized chunks so is a distinct behavior; overlap at text-splits of oversized chunks is independent of inter-chunk overlap (distinct chunk boundaries) and can be requested separately. Note this capability is not yet available from the API but will shortly be made accessible using a new `overlap_all` kwarg on partition functions.

### Features

### Fixes

## 0.11.7

### Enhancements

* **Add intra-chunk overlap capability.** Implement overlap for split-chunks where text-splitting is used to divide an oversized chunk into two or more chunks that fit in the chunking window. Note this capability is not yet available from the API but will shortly be made accessible using a new `overlap` kwarg on partition functions.
* **Update encoders to leverage dataclasses** All encoders now follow a class approach which get annotated with the dataclass decorator. Similar to the connectors, it uses a nested dataclass for the configs required to configure a client as well as a field/property approach to cache the client. This makes sure any variable associated with the class exists as a dataclass field.

### Features

* **Add Qdrant destination connector.** Adds support for writing documents and embeddings into a Qdrant collection.
* **Store base64 encoded image data in metadata fields.** Rather than saving to file, stores base64 encoded data of the image bytes and the mimetype for the image in metadata fields: `image_base64` and `image_mime_type` (if that is what the user specifies by some other param like `pdf_extract_to_payload`). This would allow the API to have parity with the library.

### Fixes

* **Fix table structure metric script** Update the call to table agent to now provide OCR tokens as required
* **Fix element extraction not working when using "auto" strategy for pdf and image** If element extraction is specified, the "auto" strategy falls back to the "hi_res" strategy.
* **Fix a bug passing a custom url to `partition_via_api`** Users that self host the api were not able to pass their custom url to `partition_via_api`.

## 0.11.6

### Enhancements

* **Update the layout analysis script.** The previous script only supported annotating `final` elements. The updated script also supports annotating `inferred` and `extracted` elements.
* **AWS Marketplace API documentation**: Added the user guide, including setting up VPC and CloudFormation, to deploy Unstructured API on AWS platform.
* **Azure Marketplace API documentation**: Improved the user guide to deploy Azure Marketplace API by adding references to Azure documentation.
* **Integration documentation**: Updated URLs for the `staging_for` bricks

### Features

* **Partition emails with base64-encoded text.** Automatically handles and decodes base64 encoded text in emails with content type `text/plain` and `text/html`.
* **Add Chroma destination connector** Chroma database connector added to ingest CLI.  Users may now use `unstructured-ingest` to write partitioned/embedded data to a Chroma vector database.
* **Add Elasticsearch destination connector.** Problem: After ingesting data from a source, users might want to move their data into a destination. Elasticsearch is a popular storage solution for various functionality such as search, or providing intermediary caches within data pipelines. Feature: Added Elasticsearch destination connector to be able to ingest documents from any supported source, embed them and write the embeddings / documents into Elasticsearch.

### Fixes

* **Enable --fields argument omission for elasticsearch connector** Solves two bugs where removing the optional parameter --fields broke the connector due to an integer processing error and using an elasticsearch config for a destination connector resulted in a serialization issue when optional parameter --fields was not provided.
* **Add hi_res_model_name** Adds kwarg to relevant functions and add comments that model_name is to be deprecated.

## 0.11.5

### Enhancements

### Features

### Fixes

* **Fix `partition_pdf()` and `partition_image()` importation issue.** Reorganize `pdf.py` and `image.py` modules to be consistent with other types of document import code.

## 0.11.4

### Enhancements

* **Refactor image extraction code.** The image extraction code is moved from `unstructured-inference` to `unstructured`.
* **Refactor pdfminer code.** The pdfminer code is moved from `unstructured-inference` to `unstructured`.
* **Improve handling of auth data for fsspec connectors.** Leverage an extension of the dataclass paradigm to support a `sensitive` annotation for fields related to auth (i.e. passwords, tokens). Refactor all fsspec connectors to use explicit access configs rather than a generic dictionary.
* **Add glob support for fsspec connectors** Similar to the glob support in the ingest local source connector, similar filters are now enabled on all fsspec based source connectors to limit files being partitioned.
* Define a constant for the splitter "+" used in tesseract ocr languages.

### Features

* **Save tables in PDF's separately as images.** The "table" elements are saved as `table-<pageN>-<tableN>.jpg`. This filename is presented in the `image_path` metadata field for the Table element. The default would be to not do this.
* **Add Weaviate destination connector** Weaviate connector added to ingest CLI.  Users may now use `unstructured-ingest` to write partitioned data from over 20 data sources (so far) to a Weaviate object collection.
* **Sftp Source Connector.** New source connector added to support downloading/partitioning files from Sftp.

### Fixes

* **Fix pdf `hi_res` partitioning failure when pdfminer fails.** Implemented logic to fall back to the "inferred_layout + OCR" if pdfminer fails in the `hi_res` strategy.
* **Fix a bug where image can be scaled too large for tesseract** Adds a limit to prevent auto-scaling an image beyond the maximum size `tesseract` can handle for ocr layout detection
* **Update partition_csv to handle different delimiters** CSV files containing both non-comma delimiters and commas in the data were throwing an error in Pandas. `partition_csv` now identifies the correct delimiter before the file is processed.
* **partition returning cid code in `hi_res`** occasionally pdfminer can fail to decode the text in an pdf file and return cid code as text. Now when this happens the text from OCR is used.

## 0.11.2

### Enhancements

* **Updated Documentation**: (i) Added examples, and (ii) API Documentation, including Usage, SDKs, Azure Marketplace, and parameters and validation errors.

### Features

* * **Add Pinecone destination connector.** Problem: After ingesting data from a source, users might want to produce embeddings for their data and write these into a vector DB. Pinecone is an option among these vector databases. Feature: Added Pinecone destination connector to be able to ingest documents from any supported source, embed them and write the embeddings / documents into Pinecone.

### Fixes

* **Process chunking parameter names in ingest correctly** Solves a bug where chunking parameters weren't being processed and used by ingest cli by renaming faulty parameter names and prepends; adds relevant parameters to ingest pinecone test to verify that the parameters are functional.

## 0.11.1

### Enhancements

* **Use `pikepdf` to repair invalid PDF structure** for PDFminer when we see error `PSSyntaxError` when PDFminer opens the document and creates the PDFminer pages object or processes a single PDF page.
* **Batch Source Connector support** For instances where it is more optimal to read content from a source connector in batches, a new batch ingest doc is added which created multiple ingest docs after reading them in in batches per process.

### Features

* **Staging Brick for Coco Format** Staging brick which converts a list of Elements into Coco Format.
* **Adds HubSpot connector** Adds connector to retrieve call, communications, emails, notes, products and tickets from HubSpot

### Fixes

* **Do not extract text of `<style>` tags in HTML.** `<style>` tags containing CSS in invalid positions previously contributed to element text. Do not consider text node of a `<style>` element as textual content.
* **Fix DOCX merged table cell repeats cell text.** Only include text for a merged cell, not for each underlying cell spanned by the merge.
* **Fix tables not extracted from DOCX header/footers.** Headers and footers in DOCX documents skip tables defined in the header and commonly used for layout/alignment purposes. Extract text from tables as a string and include in the `Header` and `Footer` document elements.
* **Fix output filepath for fsspec-based source connectors.** Previously the base directory was being included in the output filepath unnecessarily.

## 0.11.0

### Enhancements

* **Add a class for the strategy constants.** Add a class `PartitionStrategy` for the strategy constants and use the constants to replace strategy strings.
* **Temporary Support for paddle language parameter.** User can specify default langage code for paddle with ENV `DEFAULT_PADDLE_LANG` before we have the language mapping for paddle.
* **Improve DOCX page-break fidelity.** Improve page-break fidelity such that a paragraph containing a page-break is split into two elements, one containing the text before the page-break and the other the text after. Emit the PageBreak element between these two and assign the correct page-number (n and n+1 respectively) to the two textual elements.

### Features

* **Add ad-hoc fields to `ElementMetadata` instance.** End-users can now add their own metadata fields simply by assigning to an element-metadata attribute-name of their choice, like `element.metadata.coefficient = 0.58`. These fields will round-trip through JSON and can be accessed with dotted notation.
* **MongoDB Destination Connector.** New destination connector added to all CLI ingest commands to support writing partitioned json output to mongodb.

### Fixes

* **Fix `TYPE_TO_TEXT_ELEMENT_MAP`.** Updated `Figure` mapping from `FigureCaption` to `Image`.
* **Handle errors when extracting PDF text** Certain pdfs throw unexpected errors when being opened by `pdfminer`, causing `partition_pdf()` to fail. We expect to be able to partition smoothly using an alternative strategy if text extraction doesn't work.  Added exception handling to handle unexpected errors when extracting pdf text and to help determine pdf strategy.
* **Fix `fast` strategy fall back to `ocr_only`** The `fast` strategy should not fall back to a more expensive strategy.
* **Remove default user ./ssh folder** The default notebook user during image build would create the known_hosts file with incorrect ownership, this is legacy and no longer needed so it was removed.
* **Include `languages` in metadata when partitioning `strategy=hi_res` or `fast`** User defined `languages` was previously used for text detection, but not included in the resulting element metadata for some strategies. `languages` will now be included in the metadata regardless of partition strategy for pdfs and images.
* **Handle a case where Paddle returns a list item in ocr_data as None** In partition, while parsing PaddleOCR data, it was assumed that PaddleOCR does not return None for any list item in ocr_data. Removed the assumption by skipping the text region whenever this happens.
* **Fix some pdfs returning `KeyError: 'N'`** Certain pdfs were throwing this error when being opened by pdfminer. Added a wrapper function for pdfminer that allows these documents to be partitioned.
* **Fix mis-splits on `Table` chunks.** Remedies repeated appearance of full `.text_as_html` on metadata of each `TableChunk` split from a `Table` element too large to fit in the chunking window.
* **Import tables_agent from inference** so that we don't have to initialize a global table agent in unstructured OCR again
* **Fix empty table is identified as bulleted-table.** A table with no text content was mistakenly identified as a bulleted-table and processed by the wrong branch of the initial HTML partitioner.
* **Fix partition_html() emits empty (no text) tables.** A table with cells nested below a `<thead>` or `<tfoot>` element was emitted as a table element having no text and unparseable HTML in `element.metadata.text_as_html`. Do not emit empty tables to the element stream.
* **Fix HTML `element.metadata.text_as_html` contains spurious <br> elements in invalid locations.** The HTML generated for the `text_as_html` metadata for HTML tables contained `<br>` elements invalid locations like between `<table>` and `<tr>`. Change the HTML generator such that these do not appear.
* **Fix HTML table cells enclosed in <thead> and <tfoot> elements are dropped.** HTML table cells nested in a `<thead>` or `<tfoot>` element were not detected and the text in those cells was omitted from the table element text and `.text_as_html`. Detect table rows regardless of the semantic tag they may be nested in.
* **Remove whitespace padding from `.text_as_html`.** `tabulate` inserts padding spaces to achieve visual alignment of columns in HTML tables it generates. Add our own HTML generator to do this simple job and omit that padding as well as newlines ("\n") used for human readability.
* **Fix local connector with absolute input path** When passed an absolute filepath for the input document path, the local connector incorrectly writes the output file to the input file directory. This fixes such that the output in this case is written to `output-dir/input-filename.json`

## 0.10.30

### Enhancements

* **Support nested DOCX tables.** In DOCX, like HTML, a table cell can itself contain a table. In this case, create nested HTML tables to reflect that structure and create a plain-text table with captures all the text in nested tables, formatting it as a reasonable facsimile of a table.
* **Add connection check to ingest connectors** Each source and destination connector now support a `check_connection()` method which makes sure a valid connection can be established with the source/destination given any authentication credentials in a lightweight request.

### Features

* **Add functionality to do a second OCR on cropped table images.** Changes to the values for scaling ENVs affect entire page OCR output(OCR regression) so we now do a second OCR for tables.
* **Adds ability to pass timeout for a request when partitioning via a `url`.** `partition` now accepts a new optional parameter `request_timeout` which if set will prevent any `requests.get` from hanging indefinitely and instead will raise a timeout error. This is useful when partitioning a url that may be slow to respond or may not respond at all.

### Fixes

* **Fix logic that determines pdf auto strategy.** Previously, `_determine_pdf_auto_strategy` returned `hi_res` strategy only if `infer_table_structure` was true. It now returns the `hi_res` strategy if either `infer_table_structure` or `extract_images_in_pdf` is true.
* **Fix invalid coordinates when parsing tesseract ocr data.** Previously, when parsing tesseract ocr data, the ocr data had invalid bboxes if zoom was set to `0`. A logical check is now added to avoid such error.
* **Fix ingest partition parameters not being passed to the api.** When using the --partition-by-api flag via unstructured-ingest, none of the partition arguments are forwarded, meaning that these options are disregarded. With this change, we now pass through all of the relevant partition arguments to the api. This allows a user to specify all of the same partition arguments they would locally and have them respected when specifying --partition-by-api.
* **Support tables in section-less DOCX.** Generalize solution for MS Chat Transcripts exported as DOCX by including tables in the partitioned output when present.
* **Support tables that contain only numbers when partitioning via `ocr_only`** Tables that contain only numbers are returned as floats in a pandas.DataFrame when the image is converted from `.image_to_data()`. An AttributeError was raised downstream when trying to `.strip()` the floats.
* **Improve DOCX page-break detection.** DOCX page breaks are reliably indicated by `w:lastRenderedPageBreak` elements present in the document XML. Page breaks are NOT reliably indicated by "hard" page-breaks inserted by the author and when present are redundant to a `w:lastRenderedPageBreak` element so cause over-counting if used. Use rendered page-breaks only.

## 0.10.29

### Enhancements

* **Adds include_header argument for partition_csv and partition_tsv** Now supports retaining header rows in CSV and TSV documents element partitioning.
* **Add retry logic for all source connectors** All http calls being made by the ingest source connectors have been isolated and wrapped by the `SourceConnectionNetworkError` custom error, which triggers the retry logic, if enabled, in the ingest pipeline.
* **Google Drive source connector supports credentials from memory** Originally, the connector expected a filepath to pull the credentials from when creating the client. This was expanded to support passing that information from memory as a dict if access to the file system might not be available.
* **Add support for generic partition configs in ingest cli** Along with the explicit partition options supported by the cli, an `additional_partition_args` arg was added to allow users to pass in any other arguments that should be added when calling partition(). This helps keep any changes to the input parameters of the partition() exposed in the CLI.
* **Map full output schema for table-based destination connectors** A full schema was introduced to map the type of all output content from the json partition output and mapped to a flattened table structure to leverage table-based destination connectors. The delta table destination connector was updated at the moment to take advantage of this.
* **Incorporate multiple embedding model options into ingest, add diff test embeddings** Problem: Ingest pipeline already supported embedding functionality, however users might want to use different types of embedding providers. Enhancement: Extend ingest pipeline so that users can specify and embed via a particular embedding provider from a range of options. Also adds a diff test to compare output from an embedding module with the expected output

### Features

* **Allow setting table crop parameter** In certain circumstances, adjusting the table crop padding may improve table.

### Fixes

* **Fixes `partition_text` to prevent empty elements** Adds a check to filter out empty bullets.
* **Handle empty string for `ocr_languages` with values for `languages`** Some API users ran into an issue with sending `languages` params because the API defaulted to also using an empty string for `ocr_languages`. This update handles situations where `languages` is defined and `ocr_languages` is an empty string.
* **Fix PDF tried to loop through None** Previously the PDF annotation extraction tried to loop through `annots` that resolved out as None. A logical check added to avoid such error.
* **Ingest session handler not being shared correctly** All ingest docs that leverage the session handler should only need to set it once per process. It was recreating it each time because the right values weren't being set nor available given how dataclasses work in python.
* **Ingest download-only fix.** Previously the download only flag was being checked after the doc factory pipeline step, which occurs before the files are actually downloaded by the source node. This check was moved after the source node to allow for the files to be downloaded first before exiting the pipeline.
* **Fix flaky chunk-metadata.** Prior implementation was sensitive to element order in the section resulting in metadata values sometimes being dropped. Also, not all metadata items can be consolidated across multiple elements (e.g. coordinates) and so are now dropped from consolidated metadata.
* **Fix tesseract error `Estimating resolution as X`** leaded by invalid language parameters input. Proceed with defalut language `eng` when `lang.py` fails to find valid language code for tesseract, so that we don't pass an empty string to tesseract CLI and raise an exception in downstream.

## 0.10.28

### Enhancements

* **Add table structure evaluation helpers** Adds functions to evaluate the similarity between predicted table structure and actual table structure.
* **Use `yolox` by default for table extraction when partitioning pdf/image** `yolox` model provides higher recall of the table regions than the quantized version and it is now the default element detection model when `infer_table_structure=True` for partitioning pdf/image files
* **Remove pdfminer elements from inside tables** Previously, when using `hi_res` some elements where extracted using pdfminer too, so we removed pdfminer from the tables pipeline to avoid duplicated elements.
* **Fsspec downstream connectors** New destination connector added to ingest CLI, users may now use `unstructured-ingest` to write to any of the following:
  * Azure
  * Box
  * Dropbox
  * Google Cloud Service

### Features

* **Update `ocr_only` strategy in `partition_pdf()`** Adds the functionality to get accurate coordinate data when partitioning PDFs and Images with the `ocr_only` strategy.

### Fixes
* **Fixed SharePoint permissions for the fetching to be opt-in** Problem: Sharepoint permissions were trying to be fetched even when no reletad cli params were provided, and this gave an error due to values for those keys not existing. Fix: Updated getting keys to be with .get() method and changed the "skip-check" to check individual cli params rather than checking the existance of a config object.

* **Fixes issue where tables from markdown documents were being treated as text** Problem: Tables from markdown documents were being treated as text, and not being extracted as tables. Solution: Enable the `tables` extension when instantiating the `python-markdown` object. Importance: This will allow users to extract structured data from tables in markdown documents.
* **Fix wrong logger for paddle info** Replace the logger from unstructured-inference with the logger from unstructured for paddle_ocr.py module.
* **Fix ingest pipeline to be able to use chunking and embedding together** Problem: When ingest pipeline was using chunking and embedding together, embedding outputs were empty and the outputs of chunking couldn't be re-read into memory and be forwarded to embeddings. Fix: Added CompositeElement type to TYPE_TO_TEXT_ELEMENT_MAP to be able to process CompositeElements with unstructured.staging.base.isd_to_elements
* **Fix unnecessary mid-text chunk-splitting.** The "pre-chunker" did not consider separator blank-line ("\n\n") length when grouping elements for a single chunk. As a result, sections were frequently over-populated producing a over-sized chunk that required mid-text splitting.
* **Fix frequent dissociation of title from chunk.** The sectioning algorithm included the title of the next section with the prior section whenever it would fit, frequently producing association of a section title with the prior section and dissociating it from its actual section. Fix this by performing combination of whole sections only.
* **Fix PDF attempt to get dict value from string.** Fixes a rare edge case that prevented some PDF's from being partitioned. The `get_uris_from_annots` function tried to access the dictionary value of a string instance variable. Assign `None` to the annotation variable if the instance type is not dictionary to avoid the erroneous attempt.

## 0.10.27

### Enhancements

* **Leverage dict to share content across ingest pipeline** To share the ingest doc content across steps in the ingest pipeline, this was updated to use a multiprocessing-safe dictionary so changes get persisted and each step has the option to modify the ingest docs in place.

### Features

### Fixes

* **Removed `ebooklib` as a dependency** `ebooklib` is licensed under AGPL3, which is incompatible with the Apache 2.0 license. Thus it is being removed.
* **Caching fixes in ingest pipeline** Previously, steps like the source node were not leveraging parameters such as `re_download` to dictate if files should be forced to redownload rather than use what might already exist locally.

## 0.10.26

### Enhancements

* **Add text CCT CI evaluation workflow** Adds cct text extraction evaluation metrics to the current ingest workflow to measure the performance of each file extracted as well as aggregated-level performance.

### Features

* **Functionality to catch and classify overlapping/nested elements** Method to identify overlapping-bboxes cases within detected elements in a document. It returns two values: a boolean defining if there are overlapping elements present, and a list reporting them with relevant metadata. The output includes information about the `overlapping_elements`, `overlapping_case`, `overlapping_percentage`, `largest_ngram_percentage`, `overlap_percentage_total`, `max_area`, `min_area`, and `total_area`.
* **Add Local connector source metadata** python's os module used to pull stats from local file when processing via the local connector and populates fields such as last modified time, created time.

### Fixes

* **Fixes elements partitioned from an image file missing certain metadata** Metadata for image files, like file type, was being handled differently from other file types. This caused a bug where other metadata, like the file name, was being missed. This change brought metadata handling for image files to be more in line with the handling for other file types so that file name and other metadata fields are being captured.
* **Adds `typing-extensions` as an explicit dependency** This package is an implicit dependency, but the module is being imported directly in `unstructured.documents.elements` so the dependency should be explicit in case changes in other dependencies lead to `typing-extensions` being dropped as a dependency.
* **Stop passing `extract_tables` to `unstructured-inference` since it is now supported in `unstructured` instead** Table extraction previously occurred in `unstructured-inference`, but that logic, except for the table model itself, is now a part of the `unstructured` library. Thus the parameter triggering table extraction is no longer passed to the `unstructured-inference` package. Also noted the table output regression for PDF files.
* **Fix a bug in Table partitioning** Previously the `skip_infer_table_types` variable used in `partition` was not being passed down to specific file partitioners. Now you can utilize the `skip_infer_table_types` list variable when calling `partition` to specify the filetypes for which you want to skip table extraction, or the `infer_table_structure` boolean variable on the file specific partitioning function.
* **Fix partition docx without sections** Some docx files, like those from teams output, do not contain sections and it would produce no results because the code assumes all components are in sections. Now if no sections is detected from a document we iterate through the paragraphs and return contents found in the paragraphs.
* **Fix out-of-order sequencing of split chunks.** Fixes behavior where "split" chunks were inserted at the beginning of the chunk sequence. This would produce a chunk sequence like [5a, 5b, 3a, 3b, 1, 2, 4] when sections 3 and 5 exceeded `max_characters`.
* **Deserialization of ingest docs fixed** When ingest docs are being deserialized as part of the ingest pipeline process (cli), there were certain fields that weren't getting persisted (metadata and date processed). The from_dict method was updated to take these into account and a unit test added to check.
* **Map source cli command configs when destination set** Due to how the source connector is dynamically called when the destination connector is set via the CLI, the configs were being set incorrectoy, causing the source connector to break. The configs were fixed and updated to take into account Fsspec-specific connectors.

## 0.10.25

### Enhancements

* **Duplicate CLI param check** Given that many of the options associated with the `Click` based cli ingest commands are added dynamically from a number of configs, a check was incorporated to make sure there were no duplicate entries to prevent new configs from overwriting already added options.
* **Ingest CLI refactor for better code reuse** Much of the ingest cli code can be templated and was a copy-paste across files, adding potential risk. Code was refactored to use a base class which had much of the shared code templated.

### Features

* **Table OCR refactor** support Table OCR with pre-computed OCR data to ensure we only do one OCR for entrie document. User can specify
ocr agent tesseract/paddle in environment variable `OCR_AGENT` for OCRing the entire document.
* **Adds accuracy function** The accuracy scoring was originally an option under `calculate_edit_distance`. For easy function call, it is now a wrapper around the original function that calls edit_distance and return as "score".
* **Adds HuggingFaceEmbeddingEncoder** The HuggingFace Embedding Encoder uses a local embedding model as opposed to using an API.
* **Add AWS bedrock embedding connector** `unstructured.embed.bedrock` now provides a connector to use AWS bedrock's `titan-embed-text` model to generate embeddings for elements. This features requires valid AWS bedrock setup and an internet connectionto run.

### Fixes

* **Import PDFResourceManager more directly** We were importing `PDFResourceManager` from `pdfminer.converter` which was causing an error for some users. We changed to import from the actual location of `PDFResourceManager`, which is `pdfminer.pdfinterp`.
* **Fix language detection of elements with empty strings** This resolves a warning message that was raised by `langdetect` if the language was attempted to be detected on an empty string. Language detection is now skipped for empty strings.
* **Fix chunks breaking on regex-metadata matches.** Fixes "over-chunking" when `regex_metadata` was used, where every element that contained a regex-match would start a new chunk.
* **Fix regex-metadata match offsets not adjusted within chunk.** Fixes incorrect regex-metadata match start/stop offset in chunks where multiple elements are combined.
* **Map source cli command configs when destination set** Due to how the source connector is dynamically called when the destination connector is set via the CLI, the configs were being set incorrectoy, causing the source connector to break. The configs were fixed and updated to take into account Fsspec-specific connectors.
* **Fix metrics folder not discoverable** Fixes issue where unstructured/metrics folder is not discoverable on PyPI by adding an `__init__.py` file under the folder.
* **Fix a bug when `parition_pdf` get `model_name=None`** In API usage the `model_name` value is `None` and the `cast` function in `partition_pdf` would return `None` and lead to attribution error. Now we use `str` function to explicit convert the content to string so it is garanteed to have `starts_with` and other string functions as attributes
* **Fix html partition fail on tables without `tbody` tag** HTML tables may sometimes just contain headers without body (`tbody` tag)

## 0.10.24

### Enhancements

* **Improve natural reading order** Some `OCR` elements with only spaces in the text have full-page width in the bounding box, which causes the `xycut` sorting to not work as expected. Now the logic to parse OCR results removes any elements with only spaces (more than one space).
* **Ingest compression utilities and fsspec connector support** Generic utility code added to handle files that get pulled from a source connector that are either tar or zip compressed and uncompress them locally. This is then processed using a local source connector. Currently this functionality has been incorporated into the fsspec connector and all those inheriting from it (currently: Azure Blob Storage, Google Cloud Storage, S3, Box, and Dropbox).
* **Ingest destination connectors support for writing raw list of elements** Along with the default write method used in the ingest pipeline to write the json content associated with the ingest docs, each destination connector can now also write a raw list of elements to the desired downstream location without having an ingest doc associated with it.

### Features

* **Adds element type percent match function** In order to evaluate the element type extracted, we add a function that calculates the matched percentage between two frequency dictionary.

### Fixes

* **Fix paddle model file not discoverable** Fixes issue where ocr_models/paddle_ocr.py file is not discoverable on PyPI by adding
an `__init__.py` file under the folder.
* **Chipper v2 Fixes** Includes fix for a memory leak and rare last-element bbox fix. (unstructured-inference==0.7.7)
* **Fix image resizing issue** Includes fix related to resizing images in the tables pipeline. (unstructured-inference==0.7.6)

## 0.10.23

### Enhancements

* **Add functionality to limit precision when serializing to json** Precision for `points` is limited to 1 decimal point if coordinates["system"] == "PixelSpace" (otherwise 2 decimal points?). Precision for `detection_class_prob` is limited to 5 decimal points.
* **Fix csv file detection logic when mime-type is text/plain** Previously the logic to detect csv file type was considering only first row's comma count comparing with the header_row comma count and both the rows being same line the result was always true, Now the logic is changed to consider the comma's count for all the lines except first line and compare with header_row comma count.
* **Improved inference speed for Chipper V2** API requests with 'hi_res_model_name=chipper' now have ~2-3x faster responses.

### Features

### Fixes

* **Cleans up temporary files after conversion** Previously a file conversion utility was leaving temporary files behind on the filesystem without removing them when no longer needed. This fix helps prevent an accumulation of temporary files taking up excessive disk space.
* **Fixes `under_non_alpha_ratio` dividing by zero** Although this function guarded against a specific cause of division by zero, there were edge cases slipping through like strings with only whitespace. This update more generally prevents the function from performing a division by zero.
* **Fix languages default** Previously the default language was being set to English when elements didn't have text or if langdetect could not detect the language. It now defaults to None so there is not misleading information about the language detected.
* **Fixes recursion limit error that was being raised when partitioning Excel documents of a certain size** Previously we used a recursive method to find subtables within an excel sheet. However this would run afoul of Python's recursion depth limit when there was a contiguous block of more than 1000 cells within a sheet. This function has been updated to use the NetworkX library which avoids Python recursion issues.

## 0.10.22

### Enhancements

* **bump `unstructured-inference` to `0.7.3`** The updated version of `unstructured-inference` supports a new version of the Chipper model, as well as a cleaner schema for its output classes. Support is included for new inference features such as hierarchy and ordering.
* **Expose skip_infer_table_types in ingest CLI.** For each connector a new `--skip-infer-table-types` parameter was added to map to the `skip_infer_table_types` partition argument. This gives more granular control to unstructured-ingest users, allowing them to specify the file types for which we should attempt table extraction.
* **Add flag to ingest CLI to raise error if any single doc fails in pipeline** Currently if a single doc fails in the pipeline, the whole thing halts due to the error. This flag defaults to log an error but continue with the docs it can.
* **Emit hyperlink metadata for DOCX file-type.** DOCX partitioner now adds `metadata.links`, `metadata.link_texts` and `metadata.link_urls` for elements that contain a hyperlink that points to an external resource. So-called "jump" links pointing to document internal locations (such as those found in a table-of-contents "jumping" to a chapter or section) are excluded.

### Features

* **Add `elements_to_text` as a staging helper function** In order to get a single clean text output from unstructured for metric calculations, automate the process of extracting text from elements using this function.
* **Adds permissions(RBAC) data ingestion functionality for the Sharepoint connector.** Problem: Role based access control is an important component in many data storage systems. Users may need to pass permissions (RBAC) data to downstream systems when ingesting data. Feature: Added permissions data ingestion functionality to the Sharepoint connector.

### Fixes

* **Fixes PDF list parsing creating duplicate list items** Previously a bug in PDF list item parsing caused removal of other elements and duplication of the list item
* **Fixes duplicated elements** Fixes issue where elements are duplicated when embeddings are generated. This will allow users to generate embeddings for their list of Elements without duplicating/breaking the orginal content.
* **Fixes failure when flagging for embeddings through unstructured-ingest** Currently adding the embedding parameter to any connector results in a failure on the copy stage. This is resolves the issue by adding the IngestDoc to the context map in the embedding node's `run` method. This allows users to specify that connectors fetch embeddings without failure.
* **Fix ingest pipeline reformat nodes not discoverable** Fixes issue where  reformat nodes raise ModuleNotFoundError on import. This was due to the directory was missing `__init__.py` in order to make it discoverable.
* **Fix default language in ingest CLI** Previously the default was being set to english which injected potentially incorrect information to downstream language detection libraries. By setting the default to None allows those libraries to better detect what language the text is in the doc being processed.

## 0.10.21

* **Adds Scarf analytics**.

## 0.10.20

### Enhancements

* **Add document level language detection functionality.** Adds the "auto" default for the languages param to all partitioners. The primary language present in the document is detected using the `langdetect` package. Additional param `detect_language_per_element` is also added for partitioners that return multiple elements. Defaults to `False`.
* **Refactor OCR code** The OCR code for entire page is moved from unstructured-inference to unstructured. On top of continuing support for OCR language parameter, we also support two OCR processing modes, "entire_page" or "individual_blocks".
* **Align to top left when shrinking bounding boxes for `xy-cut` sorting:** Update `shrink_bbox()` to keep top left rather than center.
* **Add visualization script to annotate elements** This script is often used to analyze/visualize elements with coordinates (e.g. partition_pdf()).
* **Adds data source properties to the Jira, Github and Gitlab connectors** These properties (date_created, date_modified, version, source_url, record_locator) are written to element metadata during ingest, mapping elements to information about the document source from which they derive. This functionality enables downstream applications to reveal source document applications, e.g. a link to a GDrive doc, Salesforce record, etc.
* **Improve title detection in pptx documents** The default title textboxes on a pptx slide are now categorized as titles.
* **Improve hierarchy detection in pptx documents** List items, and other slide text are properly nested under the slide title. This will enable better chunking of pptx documents.
* **Refactor of the ingest cli workflow** The refactored approach uses a dynamically set pipeline with a snapshot along each step to save progress and accommodate continuation from a snapshot if an error occurs. This also allows the pipeline to dynamically assign any number of steps to modify the partitioned content before it gets written to a destination.
* **Applies `max_characters=<n>` argument to all element types in `add_chunking_strategy` decorator** Previously this argument was only utilized in chunking Table elements and now applies to all partitioned elements if `add_chunking_strategy` decorator is utilized, further preparing the elements for downstream processing.
* **Add common retry strategy utilities for unstructured-ingest** Dynamic retry strategy with exponential backoff added to Notion source connector.
*
### Features

* **Adds `bag_of_words` and `percent_missing_text` functions** In order to count the word frequencies in two input texts and calculate the percentage of text missing relative to the source document.
* **Adds `edit_distance` calculation metrics** In order to benchmark the cleaned, extracted text with unstructured, `edit_distance` (`Levenshtein distance`) is included.
* **Adds detection_origin field to metadata** Problem: Currently isn't an easy way to find out how an element was created. With this change that information is added. Importance: With this information the developers and users are now able to know how an element was created to make decisions on how to use it. In order tu use this feature
setting UNSTRUCTURED_INCLUDE_DEBUG_METADATA=true is needed.
* **Adds a function that calculates frequency of the element type and its depth** To capture the accuracy of element type extraction, this function counts the occurrences of each unique element type with its depth for use in element metrics.

### Fixes

* **Fix zero division error in annotation bbox size** This fixes the bug where we find annotation bboxes realted to an element that need to divide the intersection size between annotation bbox and element bbox by the size of the annotation bbox
* **Fix prevent metadata module from importing dependencies from unnecessary modules** Problem: The `metadata` module had several top level imports that were only used in and applicable to code related to specific document types, while there were many general-purpose functions. As a result, general-purpose functions couldn't be used without unnecessary dependencies being installed. Fix: moved 3rd party dependency top level imports to inside the functions in which they are used and applied a decorator to check that the dependency is installed and emit a helpful error message if not.
* **Fixes category_depth None value for Title elements** Problem: `Title` elements from `chipper` get `category_depth`= None even when `Headline` and/or `Subheadline` elements are present in the same page. Fix: all `Title` elements with `category_depth` = None should be set to have a depth of 0 instead iff there are `Headline` and/or `Subheadline` element-types present. Importance: `Title` elements should be equivalent html `H1` when nested headings are present; otherwise, `category_depth` metadata can result ambiguous within elements in a page.
* **Tweak `xy-cut` ordering output to be more column friendly** This results in the order of elements more closely reflecting natural reading order which benefits downstream applications. While element ordering from `xy-cut` is usually mostly correct when ordering multi-column documents, sometimes elements from a RHS column will appear before elements in a LHS column. Fix: add swapped `xy-cut` ordering by sorting by X coordinate first and then Y coordinate.
* **Fixes badly initialized Formula** Problem: YoloX contain new types of elements, when loading a document that contain formulas a new element of that class
should be generated, however the Formula class inherits from Element instead of Text. After this change the element is correctly created with the correct class
allowing the document to be loaded. Fix: Change parent class for Formula to Text. Importance: Crucial to be able to load documents that contain formulas.
* **Fixes pdf uri error** An error was encountered when URI type of `GoToR` which refers to pdf resources outside of its own was detected since no condition catches such case. The code is fixing the issue by initialize URI before any condition check.


## 0.10.19

### Enhancements

* **Adds XLSX document level language detection** Enhancing on top of language detection functionality in previous release, we now support language detection within `.xlsx` file type at Element level.
* **bump `unstructured-inference` to `0.6.6`** The updated version of `unstructured-inference` makes table extraction in `hi_res` mode configurable to fine tune table extraction performance; it also improves element detection by adding a deduplication post processing step in the `hi_res` partitioning of pdfs and images.
* **Detect text in HTML Heading Tags as Titles** This will increase the accuracy of hierarchies in HTML documents and provide more accurate element categorization. If text is in an HTML heading tag and is not a list item, address, or narrative text, categorize it as a title.
* **Update python-based docs** Refactor docs to use the actual unstructured code rather than using the subprocess library to run the cli command itself.
* **Adds Table support for the `add_chunking_strategy` decorator to partition functions.** In addition to combining elements under Title elements, user's can now specify the `max_characters=<n>` argument to chunk Table elements into TableChunk elements with `text` and `text_as_html` of length <n> characters. This means partitioned Table results are ready for use in downstream applications without any post processing.
* **Expose endpoint url for s3 connectors** By allowing for the endpoint url to be explicitly overwritten, this allows for any non-AWS data providers supporting the s3 protocol to be supported (i.e. minio).

### Features

* **change default `hi_res` model for pdf/image partition to `yolox`** Now partitioning pdf/image using `hi_res` strategy utilizes `yolox_quantized` model isntead of `detectron2_onnx` model. This new default model has better recall for tables and produces more detailed categories for elements.
* **XLSX can now reads subtables within one sheet** Problem: Many .xlsx files are not created to be read as one full table per sheet. There are subtables, text and header along with more informations to extract from each sheet. Feature: This `partition_xlsx` now can reads subtable(s) within one .xlsx sheet, along with extracting other title and narrative texts. Importance: This enhance the power of .xlsx reading to not only one table per sheet, allowing user to capture more data tables from the file, if exists.
* **Update Documentation on Element Types and Metadata**: We have updated the documentation according to the latest element types and metadata. It includes the common and additional metadata provided by the Partitions and Connectors.

### Fixes

* **Fixes partition_pdf is_alnum reference bug** Problem: The `partition_pdf` when attempt to get bounding box from element experienced a reference before assignment error when the first object is not text extractable.  Fix: Switched to a flag when the condition is met. Importance: Crucial to be able to partition with pdf.
* **Fix various cases of HTML text missing after partition**
  Problem: Under certain circumstances, text immediately after some HTML tags will be misssing from partition result.
  Fix: Updated code to deal with these cases.
  Importance: This will ensure the correctness when partitioning HTML and Markdown documents.
* **Fixes chunking when `detection_class_prob` appears in Element metadata** Problem: when `detection_class_prob` appears in Element metadata, Elements will only be combined by chunk_by_title if they have the same `detection_class_prob` value (which is rare). This is unlikely a case we ever need to support and most often results in no chunking. Fix: `detection_class_prob` is included in the chunking list of metadata keys excluded for similarity comparison. Importance: This change allows `chunk_by_title` to operate as intended for documents which include `detection_class_prob` metadata in their Elements.

## 0.10.18

### Enhancements

* **Better detection of natural reading order in images and PDF's** The elements returned by partition better reflect natural reading order in some cases, particularly in complicated multi-column layouts, leading to better chunking and retrieval for downstream applications. Achieved by improving the `xy-cut` sorting to preprocess bboxes, shrinking all bounding boxes by 90% along x and y axes (still centered around the same center point), which allows projection lines to be drawn where not possible before if layout bboxes overlapped.
* **Improves `partition_xml` to be faster and more memory efficient when partitioning large XML files** The new behavior is to partition iteratively to prevent loading the entire XML tree into memory at once in most use cases.
* **Adds data source properties to SharePoint, Outlook, Onedrive, Reddit, Slack, DeltaTable connectors** These properties (date_created, date_modified, version, source_url, record_locator) are written to element metadata during ingest, mapping elements to information about the document source from which they derive. This functionality enables downstream applications to reveal source document applications, e.g. a link to a GDrive doc, Salesforce record, etc.
* **Add functionality to save embedded images in PDF's separately as images** This allows users to save embedded images in PDF's separately as images, given some directory path. The saved image path is written to the metadata for the Image element. Downstream applications may benefit by providing users with image links from relevant "hits."
* **Azure Cognite Search destination connector** New Azure Cognitive Search destination connector added to ingest CLI.  Users may now use `unstructured-ingest` to write partitioned data from over 20 data sources (so far) to an Azure Cognitive Search index.
* **Improves salesforce partitioning** Partitions Salesforce data as xlm instead of text for improved detail and flexibility. Partitions htmlbody instead of textbody for Salesforce emails. Importance: Allows all Salesforce fields to be ingested and gives Salesforce emails more detailed partitioning.
* **Add document level language detection functionality.** Introduces the "auto" default for the languages param, which then detects the languages present in the document using the `langdetect` package. Adds the document languages as ISO 639-3 codes to the element metadata. Implemented only for the partition_text function to start.
* **PPTX partitioner refactored in preparation for enhancement.** Behavior should be unchanged except that shapes enclosed in a group-shape are now included, as many levels deep as required (a group-shape can itself contain a group-shape).
* **Embeddings support for the SharePoint SourceConnector via unstructured-ingest CLI** The SharePoint connector can now optionally create embeddings from the elements it pulls out during partition and upload those embeddings to Azure Cognitive Search index.
* **Improves hierarchy from docx files by leveraging natural hierarchies built into docx documents**  Hierarchy can now be detected from an indentation level for list bullets/numbers and by style name (e.g. Heading 1, List Bullet 2, List Number).
* **Chunking support for the SharePoint SourceConnector via unstructured-ingest CLI** The SharePoint connector can now optionally chunk the elements pulled out during partition via the chunking unstructured brick. This can be used as a stage before creating embeddings.

### Features

* **Adds `links` metadata in `partition_pdf` for `fast` strategy.** Problem: PDF files contain rich information and hyperlink that Unstructured did not captured earlier. Feature: `partition_pdf` now can capture embedded links within the file along with its associated text and page number. Importance: Providing depth in extracted elements give user a better understanding and richer context of documents. This also enables user to map to other elements within the document if the hyperlink is refered internally.
* **Adds the embedding module to be able to embed Elements** Problem: Many NLP applications require the ability to represent parts of documents in a semantic way. Until now, Unstructured did not have text embedding ability within the core library. Feature: This embedding module is able to track embeddings related data with a class, embed a list of elements, and return an updated list of Elements with the *embeddings* property. The module is also able to embed query strings. Importance: Ability to embed documents or parts of documents will enable users to make use of these semantic representations in different NLP applications, such as search, retrieval, and retrieval augmented generation.

### Fixes

* **Fixes a metadata source serialization bug** Problem: In unstructured elements, when loading an elements json file from the disk, the data_source attribute is assumed to be an instance of DataSourceMetadata and the code acts based on that. However the loader did not satisfy the assumption, and loaded it as a dict instead, causing an error. Fix: Added necessary code block to initialize a DataSourceMetadata object, also refactored DataSourceMetadata.from_dict() method to remove redundant code. Importance: Crucial to be able to load elements (which have data_source fields) from json files.
* **Fixes issue where unstructured-inference was not getting updated** Problem: unstructured-inference was not getting upgraded to the version to match unstructured release when doing a pip install.  Solution: using `pip install unstructured[all-docs]` it will now upgrade both unstructured and unstructured-inference. Importance: This will ensure that the inference library is always in sync with the unstructured library, otherwise users will be using outdated libraries which will likely lead to unintended behavior.
* **Fixes SharePoint connector failures if any document has an unsupported filetype** Problem: Currently the entire connector ingest run fails if a single IngestDoc has an unsupported filetype. This is because a ValueError is raised in the IngestDoc's `__post_init__`. Fix: Adds a try/catch when the IngestConnector runs get_ingest_docs such that the error is logged but all processable documents->IngestDocs are still instantiated and returned. Importance: Allows users to ingest SharePoint content even when some files with unsupported filetypes exist there.
* **Fixes Sharepoint connector server_path issue** Problem: Server path for the Sharepoint Ingest Doc was incorrectly formatted, causing issues while fetching pages from the remote source. Fix: changes formatting of remote file path before instantiating SharepointIngestDocs and appends a '/' while fetching pages from the remote source. Importance: Allows users to fetch pages from Sharepoint Sites.
* **Fixes Sphinx errors.** Fixes errors when running Sphinx `make html` and installs library to suppress warnings.
* **Fixes a metadata backwards compatibility error** Problem: When calling `partition_via_api`, the hosted api may return an element schema that's newer than the current `unstructured`. In this case, metadata fields were added which did not exist in the local `ElementMetadata` dataclass, and `__init__()` threw an error. Fix: remove nonexistent fields before instantiating in `ElementMetadata.from_json()`. Importance: Crucial to avoid breaking changes when adding fields.
* **Fixes issue with Discord connector when a channel returns `None`** Problem: Getting the `jump_url` from a nonexistent Discord `channel` fails. Fix: property `jump_url` is now retrieved within the same context as the messages from the channel. Importance: Avoids cascading issues when the connector fails to fetch information about a Discord channel.
* **Fixes occasionally SIGABTR when writing table with `deltalake` on Linux** Problem: occasionally on Linux ingest can throw a `SIGABTR` when writing `deltalake` table even though the table was written correctly. Fix: put the writing function into a `Process` to ensure its execution to the fullest extent before returning to the main process. Importance: Improves stability of connectors using `deltalake`
* **Fixes badly initialized Formula** Problem: YoloX contain new types of elements, when loading a document that contain formulas a new element of that class should be generated, however the Formula class inherits from Element instead of Text. After this change the element is correctly created with the correct class allowing the document to be loaded. Fix: Change parent class for Formula to Text. Importance: Crucial to be able to load documents that contain formulas.

## 0.10.16

### Enhancements

* **Adds data source properties to Airtable, Confluence, Discord, Elasticsearch, Google Drive, and Wikipedia connectors** These properties (date_created, date_modified, version, source_url, record_locator) are written to element metadata during ingest, mapping elements to information about the document source from which they derive. This functionality enables downstream applications to reveal source document applications, e.g. a link to a GDrive doc, Salesforce record, etc.
* **DOCX partitioner refactored in preparation for enhancement.** Behavior should be unchanged except in multi-section documents containing different headers/footers for different sections. These will now emit all distinct headers and footers encountered instead of just those for the last section.
* **Add a function to map between Tesseract and standard language codes.** This allows users to input language information to the `languages` param in any Tesseract-supported langcode or any ISO 639 standard language code.
* **Add document level language detection functionality.** Introduces the "auto" default for the languages param, which then detects the languages present in the document using the `langdetect` package. Implemented only for the partition_text function to start.

### Features

### Fixes

* ***Fixes an issue that caused a partition error for some PDF's.** Fixes GH Issue 1460 by bypassing a coordinate check if an element has invalid coordinates.

## 0.10.15


### Enhancements

* **Support for better element categories from the next-generation image-to-text model ("chipper").** Previously, not all of the classifications from Chipper were being mapped to proper `unstructured` element categories so the consumer of the library would see many `UncategorizedText` elements. This fixes the issue, improving the granularity of the element categories outputs for better downstream processing and chunking. The mapping update is:
  * "Threading": `NarrativeText`
  * "Form": `NarrativeText`
  * "Field-Name": `Title`
  * "Value": `NarrativeText`
  * "Link": `NarrativeText`
  * "Headline": `Title` (with `category_depth=1`)
  * "Subheadline": `Title` (with `category_depth=2`)
  * "Abstract": `NarrativeText`
* **Better ListItem grouping for PDF's (fast strategy).** The `partition_pdf` with `fast` strategy previously broke down some numbered list item lines as separate elements. This enhancement leverages the x,y coordinates and bbox sizes to help decide whether the following chunk of text is a continuation of the immediate previous detected ListItem element or not, and not detect it as its own non-ListItem element.
* **Fall back to text-based classification for uncategorized Layout elements for Images and PDF's**. Improves element classification by running existing text-based rules on previously `UncategorizedText` elements.
* **Adds table partitioning for Partitioning for many doc types including: .html, .epub., .md, .rst, .odt, and .msg.** At the core of this change is the .html partition functionality, which is leveraged by the other effected doc types. This impacts many scenarios where `Table` Elements are now propery extracted.
* **Create and add `add_chunking_strategy` decorator to partition functions.** Previously, users were responsible for their own chunking after partitioning elements, often required for downstream applications. Now, individual elements may be combined into right-sized chunks where min and max character size may be specified if `chunking_strategy=by_title`. Relevant elements are grouped together for better downstream results. This enables users immediately use partitioned results effectively in downstream applications (e.g. RAG architecture apps) without any additional post-processing.
* **Adds `languages` as an input parameter and marks `ocr_languages` kwarg for deprecation in pdf, image, and auto partitioning functions.** Previously, language information was only being used for Tesseract OCR for image-based documents and was in a Tesseract specific string format, but by refactoring into a list of standard language codes independent of Tesseract, the `unstructured` library will better support `languages` for other non-image pipelines and/or support for other OCR engines.
* **Removes `UNSTRUCTURED_LANGUAGE` env var usage and replaces `language` with `languages` as an input parameter to unstructured-partition-text_type functions.** The previous parameter/input setup was not user-friendly or scalable to the variety of elements being processed. By refactoring the inputted language information into a list of standard language codes, we can support future applications of the element language such as detection, metadata, and multi-language elements. Now, to skip English specific checks, set the `languages` parameter to any non-English language(s).
* **Adds `xlsx` and `xls` filetype extensions to the `skip_infer_table_types` default list in `partition`.** By adding these file types to the input parameter these files should not go through table extraction. Users can still specify if they would like to extract tables from these filetypes, but will have to set the `skip_infer_table_types` to exclude the desired filetype extension. This avoids mis-representing complex spreadsheets where there may be multiple sub-tables and other content.
* **Better debug output related to sentence counting internals**. Clarify message when sentence is not counted toward sentence count because there aren't enough words, relevant for developers focused on `unstructured`s NLP internals.
* **Faster ocr_only speed for partitioning PDF and images.** Use `unstructured_pytesseract.run_and_get_multiple_output` function to reduce the number of calls to `tesseract` by half when partitioning pdf or image with `tesseract`
* **Adds data source properties to fsspec connectors** These properties (date_created, date_modified, version, source_url, record_locator) are written to element metadata during ingest, mapping elements to information about the document source from which they derive. This functionality enables downstream applications to reveal source document applications, e.g. a link to a GDrive doc, Salesforce record, etc.
* **Add delta table destination connector** New delta table destination connector added to ingest CLI.  Users may now use `unstructured-ingest` to write partitioned data from over 20 data sources (so far) to a Delta Table.
* **Rename to Source and Destination Connectors in the Documentation.** Maintain naming consistency between Connectors codebase and documentation with the first addition to a destination connector.
* **Non-HTML text files now return unstructured-elements as opposed to HTML-elements.** Previously the text based files that went through `partition_html` would return HTML-elements but now we preserve the format from the input using `source_format` argument in the partition call.
* **Adds `PaddleOCR` as an optional alternative to `Tesseract`** for OCR in processing of PDF or Image files, it is installable via the `makefile` command `install-paddleocr`. For experimental purposes only.
* **Bump unstructured-inference** to 0.5.28. This version bump markedly improves the output of table data, rendered as `metadata.text_as_html` in an element. These changes include:
  * add env variable `ENTIRE_PAGE_OCR` to specify using paddle or tesseract on entire page OCR
  * table structure detection now pads the input image by 25 pixels in all 4 directions to improve its recall (0.5.27)
  * support paddle with both cpu and gpu and assume it is pre-installed (0.5.26)
  * fix a bug where `cells_to_html` doesn't handle cells spanning multiple rows properly (0.5.25)
  * remove `cv2` preprocessing step before OCR step in table transformer (0.5.24)

### Features

* **Adds element metadata via `category_depth` with default value None**.
  * This additional metadata is useful for vectordb/LLM, chunking strategies, and retrieval applications.
* **Adds a naive hierarchy for elements via a `parent_id` on the element's metadata**
  * Users will now have more metadata for implementing vectordb/LLM chunking strategies. For example, text elements could be queried by their preceding title element.
  * Title elements created from HTML headings will properly nest

### Fixes

* **`add_pytesseract_bboxes_to_elements` no longer returns `nan` values**. The function logic is now broken into new methods
  `_get_element_box` and `convert_multiple_coordinates_to_new_system`
* **Selecting a different model wasn't being respected when calling `partition_image`.** Problem: `partition_pdf` allows for passing a `model_name` parameter. Given the similarity between the image and PDF pipelines, the expected behavior is that `partition_image` should support the same parameter, but `partition_image` was unintentionally not passing along its `kwargs`. This was corrected by adding the kwargs to the downstream call.
* **Fixes a chunking issue via dropping the field "coordinates".** Problem: chunk_by_title function was chunking each element to its own individual chunk while it needed to group elements into a fewer number of chunks. We've discovered that this happens due to a metadata matching logic in chunk_by_title function, and discovered that elements with different metadata can't be put into the same chunk. At the same time, any element with "coordinates" essentially had different metadata than other elements, due each element locating in different places and having different coordinates. Fix: That is why we have included the key "coordinates" inside a list of excluded metadata keys, while doing this "metadata_matches" comparision. Importance: This change is crucial to be able to chunk by title for documents which include "coordinates" metadata in their elements.

## 0.10.14

### Enhancements

* Update all connectors to use new downstream architecture
  * New click type added to parse comma-delimited string inputs
  * Some CLI options renamed

### Features

### Fixes

## 0.10.13

### Enhancements

* Updated documentation: Added back support doc types for partitioning, more Python codes in the API page,  RAG definition, and use case.
* Updated Hi-Res Metadata: PDFs and Images using Hi-Res strategy now have layout model class probabilities added ot metadata.
* Updated the `_detect_filetype_from_octet_stream()` function to use libmagic to infer the content type of file when it is not a zip file.
* Tesseract minor version bump to 5.3.2

### Features

* Add Jira Connector to be able to pull issues from a Jira organization
* Add `clean_ligatures` function to expand ligatures in text


### Fixes

* `partition_html` breaks on `<br>` elements.
* Ingest error handling to properly raise errors when wrapped
* GH issue 1361: fixes a sortig error that prevented some PDF's from being parsed
* Bump unstructured-inference
  * Brings back embedded images in PDF's (0.5.23)

## 0.10.12

### Enhancements

* Removed PIL pin as issue has been resolved upstream
* Bump unstructured-inference
  * Support for yolox_quantized layout detection model (0.5.20)
* YoloX element types added


### Features

* Add Salesforce Connector to be able to pull Account, Case, Campaign, EmailMessage, Lead

### Fixes


* Bump unstructured-inference
  * Avoid divide-by-zero errors swith `safe_division` (0.5.21)

## 0.10.11

### Enhancements

* Bump unstructured-inference
  * Combine entire-page OCR output with layout-detected elements, to ensure full coverage of the page (0.5.19)

### Features

* Add in ingest cli s3 writer

### Fixes

* Fix a bug where `xy-cut` sorting attemps to sort elements without valid coordinates; now xy cut sorting only works when **all** elements have valid coordinates

## 0.10.10

### Enhancements

* Adds `text` as an input parameter to `partition_xml`.
* `partition_xml` no longer runs through `partition_text`, avoiding incorrect splitting
  on carriage returns in the XML. Since `partition_xml` no longer calls `partition_text`,
  `min_partition` and `max_partition` are no longer supported in `partition_xml`.
* Bump `unstructured-inference==0.5.18`, change non-default detectron2 classification threshold
* Upgrade base image from rockylinux 8 to rockylinux 9
* Serialize IngestDocs to JSON when passing to subprocesses

### Features

### Fixes

- Fix a bug where mismatched `elements` and `bboxes` are passed into `add_pytesseract_bbox_to_elements`

## 0.10.9

### Enhancements

* Fix `test_json` to handle only non-extra dependencies file types (plain-text)

### Features

* Adds `chunk_by_title` to break a document into sections based on the presence of `Title`
  elements.
* add new extraction function `extract_image_urls_from_html` to extract all img related URL from html text.

### Fixes

* Make cv2 dependency optional
* Edit `add_pytesseract_bbox_to_elements`'s (`ocr_only` strategy) `metadata.coordinates.points` return type to `Tuple` for consistency.
* Re-enable test-ingest-confluence-diff for ingest tests
* Fix syntax for ingest test check number of files
* Fix csv and tsv partitioners loosing the first line of the files when creating elements

## 0.10.8

### Enhancements

* Release docker image that installs Python 3.10 rather than 3.8

### Features

### Fixes

## 0.10.7

### Enhancements

### Features

### Fixes

* Remove overly aggressive ListItem chunking for images and PDF's which typically resulted in inchorent elements.

## 0.10.6

### Enhancements

* Enable `partition_email` and `partition_msg` to detect if an email is PGP encryped. If
  and email is PGP encryped, the functions will return an empy list of elements and
  emit a warning about the encrypted content.
* Add threaded Slack conversations into Slack connector output
* Add functionality to sort elements using `xy-cut` sorting approach in `partition_pdf` for `hi_res` and `fast` strategies
* Bump unstructured-inference
  * Set OMP_THREAD_LIMIT to 1 if not set for better tesseract perf (0.5.17)

### Features

* Extract coordinates from PDFs and images when using OCR only strategy and add to metadata

### Fixes

* Update `partition_html` to respect the order of `<pre>` tags.
* Fix bug in `partition_pdf_or_image` where two partitions were called if `strategy == "ocr_only"`.
* Bump unstructured-inference
  * Fix issue where temporary files were being left behind (0.5.16)
* Adds deprecation warning for the `file_filename` kwarg to `partition`, `partition_via_api`,
  and `partition_multiple_via_api`.
* Fix documentation build workflow by pinning dependencies

## 0.10.5

### Enhancements

* Create new CI Pipelines
  - Checking text, xml, email, and html doc tests against the library installed without extras
  - Checking each library extra against their respective tests
* `partition` raises an error and tells the user to install the appropriate extra if a filetype
  is detected that is missing dependencies.
* Add custom errors to ingest
* Bump `unstructured-ingest==0.5.15`
  - Handle an uncaught TesseractError (0.5.15)
  - Add TIFF test file and TIFF filetype to `test_from_image_file` in `test_layout` (0.5.14)
* Use `entire_page` ocr mode for pdfs and images
* Add notes on extra installs to docs
* Adds ability to reuse connections per process in unstructured-ingest

### Features
* Add delta table connector

### Fixes

## 0.10.4
* Pass ocr_mode in partition_pdf and set the default back to individual pages for now
* Add diagrams and descriptions for ingest design in the ingest README

### Features
* Supports multipage TIFF image partitioning

### Fixes

## 0.10.2

### Enhancements
* Bump unstructured-inference==0.5.13:
  - Fix extracted image elements being included in layout merge, addresses the issue
    where an entire-page image in a PDF was not passed to the layout model when using hi_res.

### Features

### Fixes

## 0.10.1

### Enhancements
* Bump unstructured-inference==0.5.12:
  - fix to avoid trace for certain PDF's (0.5.12)
  - better defaults for DPI for hi_res and  Chipper (0.5.11)
  - implement full-page OCR (0.5.10)

### Features

### Fixes

* Fix dead links in repository README (Quick Start > Install for local development, and Learn more > Batch Processing)
* Update document dependencies to include tesseract-lang for additional language support (required for tests to pass)

## 0.10.0

### Enhancements

* Add `include_header` kwarg to `partition_xlsx` and change default behavior to `True`
* Update the `links` and `emphasized_texts` metadata fields

### Features

### Fixes

## 0.9.3

### Enhancements

* Pinned dependency cleanup.
* Update `partition_csv` to always use `soupparser_fromstring` to parse `html text`
* Update `partition_tsv` to always use `soupparser_fromstring` to parse `html text`
* Add `metadata.section` to capture epub table of contents data
* Add `unique_element_ids` kwarg to partition functions. If `True`, will use a UUID
  for element IDs instead of a SHA-256 hash.
* Update `partition_xlsx` to always use `soupparser_fromstring` to parse `html text`
* Add functionality to switch `html` text parser based on whether the `html` text contains emoji
* Add functionality to check if a string contains any emoji characters
* Add CI tests around Notion

### Features

* Add Airtable Connector to be able to pull views/tables/bases from an Airtable organization

### Fixes

* fix pdf partition of list items being detected as titles in OCR only mode
* make notion module discoverable
* fix emails with `Content-Distribution: inline` and `Content-Distribution: attachment` with no filename
* Fix email attachment filenames which had `=` in the filename itself

## 0.9.2


### Enhancements

* Update table extraction section in API documentation to sync with change in Prod API
* Update Notion connector to extract to html
* Added UUID option for `element_id`
* Bump unstructured-inference==0.5.9:
  - better caching of models
  - another version of detectron2 available, though the default layout model is unchanged
* Added UUID option for element_id
* Added UUID option for element_id
* CI improvements to run ingest tests in parallel

### Features

* Adds Sharepoint connector.

### Fixes

* Bump unstructured-inference==0.5.9:
  - ignores Tesseract errors where no text is extracted for tiles that indeed, have no text

## 0.9.1

### Enhancements

* Adds --partition-pdf-infer-table-structure to unstructured-ingest.
* Enable `partition_html` to skip headers and footers with the `skip_headers_and_footers` flag.
* Update `partition_doc` and `partition_docx` to track emphasized texts in the output
* Adds post processing function `filter_element_types`
* Set the default strategy for partitioning images to `hi_res`
* Add page break parameter section in API documentation to sync with change in Prod API
* Update `partition_html` to track emphasized texts in the output
* Update `XMLDocument._read_xml` to create `<p>` tag element for the text enclosed in the `<pre>` tag
* Add parameter `include_tail_text` to `_construct_text` to enable (skip) tail text inclusion
* Add Notion connector

### Features

### Fixes

* Remove unused `_partition_via_api` function
* Fixed emoji bug in `partition_xlsx`.
* Pass `file_filename` metadata when partitioning file object
* Skip ingest test on missing Slack token
* Add Dropbox variables to CI environments
* Remove default encoding for ingest
* Adds new element type `EmailAddress` for recognising email address in the  text
* Simplifies `min_partition` logic; makes partitions falling below the `min_partition`
  less likely.
* Fix bug where ingest test check for number of files fails in smoke test
* Fix unstructured-ingest entrypoint failure

## 0.9.0

### Enhancements

* Dependencies are now split by document type, creating a slimmer base installation.

## 0.8.8

### Enhancements

### Features

### Fixes

* Rename "date" field to "last_modified"
* Adds Box connector

### Fixes

## 0.8.7

### Enhancements

* Put back useful function `split_by_paragraph`

### Features

### Fixes

* Fix argument order in NLTK download step

## 0.8.6

### Enhancements

### Features

### Fixes

* Remove debug print lines and non-functional code

## 0.8.5

### Enhancements

* Add parameter `skip_infer_table_types` to enable (skip) table extraction for other doc types
* Adds optional Unstructured API unit tests in CI
* Tracks last modified date for all document types.
* Add auto_paragraph_grouper to detect new-line and blank-line new paragraph for .txt files.
* refactor the ingest cli to better support expanding supported connectors

## 0.8.3

### Enhancements

### Features

### Fixes

* NLTK now only gets downloaded if necessary.
* Handling for empty tables in Word Documents and PowerPoints.

## 0.8.4

### Enhancements

* Additional tests and refactor of JSON detection.
* Update functionality to retrieve image metadata from a page for `document_to_element_list`
* Links are now tracked in `partition_html` output.
* Set the file's current position to the beginning after reading the file in `convert_to_bytes`
* Add `min_partition` kwarg to that combines elements below a specified threshold and modifies splitting of strings longer than max partition so words are not split.
* set the file's current position to the beginning after reading the file in `convert_to_bytes`
* Add slide notes to pptx
* Add `--encoding` directive to ingest
* Improve json detection by `detect_filetype`

### Features

* Adds Outlook connector
* Add support for dpi parameter in inference library
* Adds Onedrive connector.
* Add Confluence connector for ingest cli to pull the body text from all documents from all spaces in a confluence domain.

### Fixes

* Fixes issue with email partitioning where From field was being assigned the To field value.
* Use the `image_metadata` property of the `PageLayout` instance to get the page image info in the `document_to_element_list`
* Add functionality to write images to computer storage temporarily instead of keeping them in memory for `ocr_only` strategy
* Add functionality to convert a PDF in small chunks of pages at a time for `ocr_only` strategy
* Adds `.txt`, `.text`, and `.tab` to list of extensions to check if file
  has a `text/plain` MIME type.
* Enables filters to be passed to `partition_doc` so it doesn't error with LibreOffice7.
* Removed old error message that's superseded by `requires_dependencies`.
* Removes using `hi_res` as the default strategy value for `partition_via_api` and `partition_multiple_via_api`

## 0.8.1

### Enhancements

* Add support for Python 3.11

### Features

### Fixes

* Fixed `auto` strategy detected scanned document as having extractable text and using `fast` strategy, resulting in no output.
* Fix list detection in MS Word documents.
* Don't instantiate an element with a coordinate system when there isn't a way to get its location data.

## 0.8.0

### Enhancements

* Allow model used for hi res pdf partition strategy to be chosen when called.
* Updated inference package

### Features

* Add `metadata_filename` parameter across all partition functions

### Fixes

* Update to ensure `convert_to_datafame` grabs all of the metadata fields.
* Adjust encoding recognition threshold value in `detect_file_encoding`
* Fix KeyError when `isd_to_elements` doesn't find a type
* Fix `_output_filename` for local connector, allowing single files to be written correctly to the disk

* Fix for cases where an invalid encoding is extracted from an email header.

### BREAKING CHANGES

* Information about an element's location is no longer returned as top-level attributes of an element. Instead, it is returned in the `coordinates` attribute of the element's metadata.

## 0.7.12

### Enhancements

* Adds `include_metadata` kwarg to `partition_doc`, `partition_docx`, `partition_email`, `partition_epub`, `partition_json`, `partition_msg`, `partition_odt`, `partition_org`, `partition_pdf`, `partition_ppt`, `partition_pptx`, `partition_rst`, and `partition_rtf`
### Features

* Add Elasticsearch connector for ingest cli to pull specific fields from all documents in an index.
* Adds Dropbox connector

### Fixes

* Fix tests that call unstructured-api by passing through an api-key
* Fixed page breaks being given (incorrect) page numbers
* Fix skipping download on ingest when a source document exists locally

## 0.7.11

### Enhancements

* More deterministic element ordering when using `hi_res` PDF parsing strategy (from unstructured-inference bump to 0.5.4)
* Make large model available (from unstructured-inference bump to 0.5.3)
* Combine inferred elements with extracted elements (from unstructured-inference bump to 0.5.2)
* `partition_email` and `partition_msg` will now process attachments if `process_attachments=True`
  and a attachment partitioning functions is passed through with `attachment_partitioner=partition`.

### Features

### Fixes

* Fix tests that call unstructured-api by passing through an api-key
* Fixed page breaks being given (incorrect) page numbers
* Fix skipping download on ingest when a source document exists locally

## 0.7.10

### Enhancements

* Adds a `max_partition` parameter to `partition_text`, `partition_pdf`, `partition_email`,
  `partition_msg` and `partition_xml` that sets a limit for the size of an individual
  document elements. Defaults to `1500` for everything except `partition_xml`, which has
  a default value of `None`.
* DRY connector refactor

### Features

* `hi_res` model for pdfs and images is selectable via environment variable.

### Fixes

* CSV check now ignores escaped commas.
* Fix for filetype exploration util when file content does not have a comma.
* Adds negative lookahead to bullet pattern to avoid detecting plain text line
  breaks like `-------` as list items.
* Fix pre tag parsing for `partition_html`
* Fix lookup error for annotated Arabic and Hebrew encodings

## 0.7.9

### Enhancements

* Improvements to string check for leafs in `partition_xml`.
* Adds --partition-ocr-languages to unstructured-ingest.

### Features

* Adds `partition_org` for processed Org Mode documents.

### Fixes

## 0.7.8

### Enhancements

### Features

* Adds Google Cloud Service connector

### Fixes

* Updates the `parse_email` for `partition_eml` so that `unstructured-api` passes the smoke tests
* `partition_email` now works if there is no message content
* Updates the `"fast"` strategy for `partition_pdf` so that it's able to recursively
* Adds recursive functionality to all fsspec connectors
* Adds generic --recursive ingest flag

## 0.7.7

### Enhancements

* Adds functionality to replace the `MIME` encodings for `eml` files with one of the common encodings if a `unicode` error occurs
* Adds missed file-like object handling in `detect_file_encoding`
* Adds functionality to extract charset info from `eml` files

### Features

* Added coordinate system class to track coordinate types and convert to different coordinate

### Fixes

* Adds an `html_assemble_articles` kwarg to `partition_html` to enable users to capture
  control whether content outside of `<article>` tags is captured when
  `<article>` tags are present.
* Check for the `xml` attribute on `element` before looking for pagebreaks in `partition_docx`.

## 0.7.6

### Enhancements

* Convert fast startegy to ocr_only for images
* Adds support for page numbers in `.docx` and `.doc` when user or renderer
  created page breaks are present.
* Adds retry logic for the unstructured-ingest Biomed connector

### Features

* Provides users with the ability to extract additional metadata via regex.
* Updates `partition_docx` to include headers and footers in the output.
* Create `partition_tsv` and associated tests. Make additional changes to `detect_filetype`.

### Fixes

* Remove fake api key in test `partition_via_api` since we now require valid/empty api keys
* Page number defaults to `None` instead of `1` when page number is not present in the metadata.
  A page number of `None` indicates that page numbers are not being tracked for the document
  or that page numbers do not apply to the element in question..
* Fixes an issue with some pptx files. Assume pptx shapes are found in top left position of slide
  in case the shape.top and shape.left attributes are `None`.

## 0.7.5

### Enhancements

* Adds functionality to sort elements in `partition_pdf` for `fast` strategy
* Adds ingest tests with `--fast` strategy on PDF documents
* Adds --api-key to unstructured-ingest

### Features

* Adds `partition_rst` for processed ReStructured Text documents.

### Fixes

* Adds handling for emails that do not have a datetime to extract.
* Adds pdf2image package as core requirement of unstructured (with no extras)

## 0.7.4

### Enhancements

* Allows passing kwargs to request data field for `partition_via_api` and `partition_multiple_via_api`
* Enable MIME type detection if libmagic is not available
* Adds handling for empty files in `detect_filetype` and `partition`.

### Features

### Fixes

* Reslove `grpcio` import issue on `weaviate.schema.validate_schema` for python 3.9 and 3.10
* Remove building `detectron2` from source in Dockerfile

## 0.7.3

### Enhancements

* Update IngestDoc abstractions and add data source metadata in ElementMetadata

### Features

### Fixes

* Pass `strategy` parameter down from `partition` for `partition_image`
* Filetype detection if a CSV has a `text/plain` MIME type
* `convert_office_doc` no longers prints file conversion info messages to stdout.
* `partition_via_api` reflects the actual filetype for the file processed in the API.

## 0.7.2

### Enhancements

* Adds an optional encoding kwarg to `elements_to_json` and `elements_from_json`
* Bump version of base image to use new stable version of tesseract

### Features

### Fixes

* Update the `read_txt_file` utility function to keep using `spooled_to_bytes_io_if_needed` for xml
* Add functionality to the `read_txt_file` utility function to handle file-like object from URL
* Remove the unused parameter `encoding` from `partition_pdf`
* Change auto.py to have a `None` default for encoding
* Add functionality to try other common encodings for html and xml files if an error related to the encoding is raised and the user has not specified an encoding.
* Adds benchmark test with test docs in example-docs
* Re-enable test_upload_label_studio_data_with_sdk
* File detection now detects code files as plain text
* Adds `tabulate` explicitly to dependencies
* Fixes an issue in `metadata.page_number` of pptx files
* Adds showing help if no parameters passed

## 0.7.1

### Enhancements

### Features

* Add `stage_for_weaviate` to stage `unstructured` outputs for upload to Weaviate, along with
  a helper function for defining a class to use in Weaviate schemas.
* Builds from Unstructured base image, built off of Rocky Linux 8.7, this resolves almost all CVE's in the image.

### Fixes

## 0.7.0

### Enhancements

* Installing `detectron2` from source is no longer required when using the `local-inference` extra.
* Updates `.pptx` parsing to include text in tables.

### Features

### Fixes

* Fixes an issue in `_add_element_metadata` that caused all elements to have `page_number=1`
  in the element metadata.
* Adds `.log` as a file extension for TXT files.
* Adds functionality to try other common encodings for email (`.eml`) files if an error related to the encoding is raised and the user has not specified an encoding.
* Allow passed encoding to be used in the `replace_mime_encodings`
* Fixes page metadata for `partition_html` when `include_metadata=False`
* A `ValueError` now raises if `file_filename` is not specified when you use `partition_via_api`
  with a file-like object.

## 0.6.11

### Enhancements

* Supports epub tests since pandoc is updated in base image

### Features


### Fixes


## 0.6.10

### Enhancements

* XLS support from auto partition

### Features

### Fixes

## 0.6.9

### Enhancements

* fast strategy for pdf now keeps element bounding box data
* setup.py refactor

### Features

### Fixes

* Adds functionality to try other common encodings if an error related to the encoding is raised and the user has not specified an encoding.
* Adds additional MIME types for CSV

## 0.6.8

### Enhancements

### Features

* Add `partition_csv` for CSV files.

### Fixes

## 0.6.7

### Enhancements

* Deprecate `--s3-url` in favor of `--remote-url` in CLI
* Refactor out non-connector-specific config variables
* Add `file_directory` to metadata
* Add `page_name` to metadata. Currently used for the sheet name in XLSX documents.
* Added a `--partition-strategy` parameter to unstructured-ingest so that users can specify
  partition strategy in CLI. For example, `--partition-strategy fast`.
* Added metadata for filetype.
* Add Discord connector to pull messages from a list of channels
* Refactor `unstructured/file-utils/filetype.py` to better utilise hashmap to return mime type.
* Add local declaration of DOCX_MIME_TYPES and XLSX_MIME_TYPES for `test_filetype.py`.

### Features

* Add `partition_xml` for XML files.
* Add `partition_xlsx` for Microsoft Excel documents.

### Fixes

* Supports `hml` filetype for partition as a variation of html filetype.
* Makes `pytesseract` a function level import in `partition_pdf` so you can use the `"fast"`
  or `"hi_res"` strategies if `pytesseract` is not installed. Also adds the
  `required_dependencies` decorator for the `"hi_res"` and `"ocr_only"` strategies.
* Fix to ensure `filename` is tracked in metadata for `docx` tables.

## 0.6.6

### Enhancements

* Adds an `"auto"` strategy that chooses the partitioning strategy based on document
  characteristics and function kwargs. This is the new default strategy for `partition_pdf`
  and `partition_image`. Users can maintain existing behavior by explicitly setting
  `strategy="hi_res"`.
* Added an additional trace logger for NLP debugging.
* Add `get_date` method to `ElementMetadata` for converting the datestring to a `datetime` object.
* Cleanup the `filename` attribute on `ElementMetadata` to remove the full filepath.

### Features

* Added table reading as html with URL parsing to `partition_docx` in docx
* Added metadata field for text_as_html for docx files

### Fixes

* `fileutils/file_type` check json and eml decode ignore error
* `partition_email` was updated to more flexibly handle deviations from the RFC-2822 standard.
  The time in the metadata returns `None` if the time does not match RFC-2822 at all.
* Include all metadata fields when converting to dataframe or CSV

## 0.6.5

### Enhancements

* Added support for SpooledTemporaryFile file argument.

### Features

### Fixes


## 0.6.4

### Enhancements

* Added an "ocr_only" strategy for `partition_pdf`. Refactored the strategy decision
  logic into its own module.

### Features

### Fixes

## 0.6.3

### Enhancements

* Add an "ocr_only" strategy for `partition_image`.

### Features

* Added `partition_multiple_via_api` for partitioning multiple documents in a single REST
  API call.
* Added `stage_for_baseplate` function to prepare outputs for ingestion into Baseplate.
* Added `partition_odt` for processing Open Office documents.

### Fixes

* Updates the grouping logic in the `partition_pdf` fast strategy to group together text
  in the same bounding box.

## 0.6.2

### Enhancements

* Added logic to `partition_pdf` for detecting copy protected PDFs and falling back
  to the hi res strategy when necessary.


### Features

* Add `partition_via_api` for partitioning documents through the hosted API.

### Fixes

* Fix how `exceeds_cap_ratio` handles empty (returns `True` instead of `False`)
* Updates `detect_filetype` to properly detect JSONs when the MIME type is `text/plain`.

## 0.6.1

### Enhancements

* Updated the table extraction parameter name to be more descriptive

### Features

### Fixes

## 0.6.0

### Enhancements

* Adds an `ssl_verify` kwarg to `partition` and `partition_html` to enable turning off
  SSL verification for HTTP requests. SSL verification is on by default.
* Allows users to pass in ocr language to `partition_pdf` and `partition_image` through
  the `ocr_language` kwarg. `ocr_language` corresponds to the code for the language pack
  in Tesseract. You will need to install the relevant Tesseract language pack to use a
  given language.

### Features

* Table extraction is now possible for pdfs from `partition` and `partition_pdf`.
* Adds support for extracting attachments from `.msg` files

### Fixes

* Adds an `ssl_verify` kwarg to `partition` and `partition_html` to enable turning off
  SSL verification for HTTP requests. SSL verification is on by default.

## 0.5.13

### Enhancements

* Allow headers to be passed into `partition` when `url` is used.

### Features

* `bytes_string_to_string` cleaning brick for bytes string output.

### Fixes

* Fixed typo in call to `exactly_one` in `partition_json`
* unstructured-documents encode xml string if document_tree is `None` in `_read_xml`.
* Update to `_read_xml` so that Markdown files with embedded HTML process correctly.
* Fallback to "fast" strategy only emits a warning if the user specifies the "hi_res" strategy.
* unstructured-partition-text_type exceeds_cap_ratio fix returns and how capitalization ratios are calculated
* `partition_pdf` and `partition_text` group broken paragraphs to avoid fragmented `NarrativeText` elements.
* .json files resolved as "application/json" on centos7 (or other installs with older libmagic libs)

## 0.5.12

### Enhancements

* Add OS mimetypes DB to docker image, mainly for unstructured-api compat.
* Use the image registry as a cache when building Docker images.
* Adds the ability for `partition_text` to group together broken paragraphs.
* Added method to utils to allow date time format validation

### Features
* Add Slack connector to pull messages for a specific channel

* Add --partition-by-api parameter to unstructured-ingest
* Added `partition_rtf` for processing rich text files.
* `partition` now accepts a `url` kwarg in addition to `file` and `filename`.

### Fixes

* Allow encoding to be passed into `replace_mime_encodings`.
* unstructured-ingest connector-specific dependencies are imported on demand.
* unstructured-ingest --flatten-metadata supported for local connector.
* unstructured-ingest fix runtime error when using --metadata-include.

## 0.5.11

### Enhancements

### Features

### Fixes

* Guard against null style attribute in docx document elements
* Update HTML encoding to better support foreign language characters

## 0.5.10

### Enhancements

* Updated inference package
* Add sender, recipient, date, and subject to element metadata for emails

### Features

* Added `--download-only` parameter to `unstructured-ingest`

### Fixes

* FileNotFound error when filename is provided but file is not on disk

## 0.5.9

### Enhancements

### Features

### Fixes

* Convert file to str in helper `split_by_paragraph` for `partition_text`

## 0.5.8

### Enhancements

* Update `elements_to_json` to return string when filename is not specified
* `elements_from_json` may take a string instead of a filename with the `text` kwarg
* `detect_filetype` now does a final fallback to file extension.
* Empty tags are now skipped during the depth check for HTML processing.

### Features

* Add local file system to `unstructured-ingest`
* Add `--max-docs` parameter to `unstructured-ingest`
* Added `partition_msg` for processing MSFT Outlook .msg files.

### Fixes

* `convert_file_to_text` now passes through the `source_format` and `target_format` kwargs.
  Previously they were hard coded.
* Partitioning functions that accept a `text` kwarg no longer raise an error if an empty
  string is passed (and empty list of elements is returned instead).
* `partition_json` no longer fails if the input is an empty list.
* Fixed bug in `chunk_by_attention_window` that caused the last word in segments to be cut-off
  in some cases.

### BREAKING CHANGES

* `stage_for_transformers` now returns a list of elements, making it consistent with other
  staging bricks

## 0.5.7

### Enhancements

* Refactored codebase using `exactly_one`
* Adds ability to pass headers when passing a url in partition_html()
* Added optional `content_type` and `file_filename` parameters to `partition()` to bypass file detection

### Features

* Add `--flatten-metadata` parameter to `unstructured-ingest`
* Add `--fields-include` parameter to `unstructured-ingest`

### Fixes

## 0.5.6

### Enhancements

* `contains_english_word()`, used heavily in text processing, is 10x faster.

### Features

* Add `--metadata-include` and `--metadata-exclude` parameters to `unstructured-ingest`
* Add `clean_non_ascii_chars` to remove non-ascii characters from unicode string

### Fixes

* Fix problem with PDF partition (duplicated test)

## 0.5.4

### Enhancements

* Added Biomedical literature connector for ingest cli.
* Add `FsspecConnector` to easily integrate any existing `fsspec` filesystem as a connector.
* Rename `s3_connector.py` to `s3.py` for readability and consistency with the
  rest of the connectors.
* Now `S3Connector` relies on `s3fs` instead of on `boto3`, and it inherits
  from `FsspecConnector`.
* Adds an `UNSTRUCTURED_LANGUAGE_CHECKS` environment variable to control whether or not language
  specific checks like vocabulary and POS tagging are applied. Set to `"true"` for higher
  resolution partitioning and `"false"` for faster processing.
* Improves `detect_filetype` warning to include filename when provided.
* Adds a "fast" strategy for partitioning PDFs with PDFMiner. Also falls back to the "fast"
  strategy if detectron2 is not available.
* Start deprecation life cycle for `unstructured-ingest --s3-url` option, to be deprecated in
  favor of `--remote-url`.

### Features

* Add `AzureBlobStorageConnector` based on its `fsspec` implementation inheriting
from `FsspecConnector`
* Add `partition_epub` for partitioning e-books in EPUB3 format.

### Fixes

* Fixes processing for text files with `message/rfc822` MIME type.
* Open xml files in read-only mode when reading contents to construct an XMLDocument.

## 0.5.3

### Enhancements

* `auto.partition()` can now load Unstructured ISD json documents.
* Simplify partitioning functions.
* Improve logging for ingest CLI.

### Features

* Add `--wikipedia-auto-suggest` argument to the ingest CLI to disable automatic redirection
  to pages with similar names.
* Add setup script for Amazon Linux 2
* Add optional `encoding` argument to the `partition_(text/email/html)` functions.
* Added Google Drive connector for ingest cli.
* Added Gitlab connector for ingest cli.

### Fixes

## 0.5.2

### Enhancements

* Fully move from printing to logging.
* `unstructured-ingest` now uses a default `--download_dir` of `$HOME/.cache/unstructured/ingest`
rather than a "tmp-ingest-" dir in the working directory.

### Features

### Fixes

* `setup_ubuntu.sh` no longer fails in some contexts by interpreting
`DEBIAN_FRONTEND=noninteractive` as a command
* `unstructured-ingest` no longer re-downloads files when --preserve-downloads
is used without --download-dir.
* Fixed an issue that was causing text to be skipped in some HTML documents.

## 0.5.1

### Enhancements

### Features

### Fixes

* Fixes an error causing JavaScript to appear in the output of `partition_html` sometimes.
* Fix several issues with the `requires_dependencies` decorator, including the error message
  and how it was used, which had caused an error for `unstructured-ingest --github-url ...`.

## 0.5.0

### Enhancements

* Add `requires_dependencies` Python decorator to check dependencies are installed before
  instantiating a class or running a function

### Features

* Added Wikipedia connector for ingest cli.

### Fixes

* Fix `process_document` file cleaning on failure
* Fixes an error introduced in the metadata tracking commit that caused `NarrativeText`
  and `FigureCaption` elements to be represented as `Text` in HTML documents.

## 0.4.16

### Enhancements

* Fallback to using file extensions for filetype detection if `libmagic` is not present

### Features

* Added setup script for Ubuntu
* Added GitHub connector for ingest cli.
* Added `partition_md` partitioner.
* Added Reddit connector for ingest cli.

### Fixes

* Initializes connector properly in ingest.main::MainProcess
* Restricts version of unstructured-inference to avoid multithreading issue

## 0.4.15

### Enhancements

* Added `elements_to_json` and `elements_from_json` for easier serialization/deserialization
* `convert_to_dict`, `dict_to_elements` and `convert_to_csv` are now aliases for functions
  that use the ISD terminology.

### Fixes

* Update to ensure all elements are preserved during serialization/deserialization

## 0.4.14

* Automatically install `nltk` models in the `tokenize` module.

## 0.4.13

* Fixes unstructured-ingest cli.

## 0.4.12

* Adds console_entrypoint for unstructured-ingest, other structure/doc updates related to ingest.
* Add `parser` parameter to `partition_html`.

## 0.4.11

* Adds `partition_doc` for partitioning Word documents in `.doc` format. Requires `libreoffice`.
* Adds `partition_ppt` for partitioning PowerPoint documents in `.ppt` format. Requires `libreoffice`.

## 0.4.10

* Fixes `ElementMetadata` so that it's JSON serializable when the filename is a `Path` object.

## 0.4.9

* Added ingest modules and s3 connector, sample ingest script
* Default to `url=None` for `partition_pdf` and `partition_image`
* Add ability to skip English specific check by setting the `UNSTRUCTURED_LANGUAGE` env var to `""`.
* Document `Element` objects now track metadata

## 0.4.8

* Modified XML and HTML parsers not to load comments.

## 0.4.7

* Added the ability to pull an HTML document from a url in `partition_html`.
* Added the the ability to get file summary info from lists of filenames and lists
  of file contents.
* Added optional page break to `partition` for `.pptx`, `.pdf`, images, and `.html` files.
* Added `to_dict` method to document elements.
* Include more unicode quotes in `replace_unicode_quotes`.

## 0.4.6

* Loosen the default cap threshold to `0.5`.
* Add a `UNSTRUCTURED_NARRATIVE_TEXT_CAP_THRESHOLD` environment variable for controlling
  the cap ratio threshold.
* Unknown text elements are identified as `Text` for HTML and plain text documents.
* `Body Text` styles no longer default to `NarrativeText` for Word documents. The style information
  is insufficient to determine that the text is narrative.
* Upper cased text is lower cased before checking for verbs. This helps avoid some missed verbs.
* Adds an `Address` element for capturing elements that only contain an address.
* Suppress the `UserWarning` when detectron is called.
* Checks that titles and narrative test have at least one English word.
* Checks that titles and narrative text are at least 50% alpha characters.
* Restricts titles to a maximum word length. Adds a `UNSTRUCTURED_TITLE_MAX_WORD_LENGTH`
  environment variable for controlling the max number of words in a title.
* Updated `partition_pptx` to order the elements on the page

## 0.4.4

* Updated `partition_pdf` and `partition_image` to return `unstructured` `Element` objects
* Fixed the healthcheck url path when partitioning images and PDFs via API
* Adds an optional `coordinates` attribute to document objects
* Adds `FigureCaption` and `CheckBox` document elements
* Added ability to split lists detected in `LayoutElement` objects
* Adds `partition_pptx` for partitioning PowerPoint documents
* LayoutParser models now download from HugginfaceHub instead of DropBox
* Fixed file type detection for XML and HTML files on Amazone Linux

## 0.4.3

* Adds `requests` as a base dependency
* Fix in `exceeds_cap_ratio` so the function doesn't break with empty text
* Fix bug in `_parse_received_data`.
* Update `detect_filetype` to properly handle `.doc`, `.xls`, and `.ppt`.

## 0.4.2

* Added `partition_image` to process documents in an image format.
* Fixed utf-8 encoding error in `partition_email` with attachments for `text/html`

## 0.4.1

* Added support for text files in the `partition` function
* Pinned `opencv-python` for easier installation on Linux

## 0.4.0

* Added generic `partition` brick that detects the file type and routes a file to the appropriate
  partitioning brick.
* Added a file type detection module.
* Updated `partition_html` and `partition_eml` to support file-like objects in 'rb' mode.
* Cleaning brick for removing ordered bullets `clean_ordered_bullets`.
* Extract brick method for ordered bullets `extract_ordered_bullets`.
* Test for `clean_ordered_bullets`.
* Test for `extract_ordered_bullets`.
* Added `partition_docx` for pre-processing Word Documents.
* Added new REGEX patterns to extract email header information
* Added new functions to extract header information `parse_received_data` and `partition_header`
* Added new function to parse plain text files `partition_text`
* Added new cleaners functions `extract_ip_address`, `extract_ip_address_name`, `extract_mapi_id`, `extract_datetimetz`
* Add new `Image` element and function to find embedded images `find_embedded_images`
* Added `get_directory_file_info` for summarizing information about source documents

## 0.3.5

* Add support for local inference
* Add new pattern to recognize plain text dash bullets
* Add test for bullet patterns
* Fix for `partition_html` that allows for processing `div` tags that have both text and child
  elements
* Add ability to extract document metadata from `.docx`, `.xlsx`, and `.jpg` files.
* Helper functions for identifying and extracting phone numbers
* Add new function `extract_attachment_info` that extracts and decodes the attachment
of an email.
* Staging brick to convert a list of `Element`s to a `pandas` dataframe.
* Add plain text functionality to `partition_email`

## 0.3.4

* Python-3.7 compat

## 0.3.3

* Removes BasicConfig from logger configuration
* Adds the `partition_email` partitioning brick
* Adds the `replace_mime_encodings` cleaning bricks
* Small fix to HTML parsing related to processing list items with sub-tags
* Add `EmailElement` data structure to store email documents

## 0.3.2

* Added `translate_text` brick for translating text between languages
* Add an `apply` method to make it easier to apply cleaners to elements

## 0.3.1

* Added \_\_init.py\_\_ to `partition`

## 0.3.0

* Implement staging brick for Argilla. Converts lists of `Text` elements to `argilla` dataset classes.
* Removing the local PDF parsing code and any dependencies and tests.
* Reorganizes the staging bricks in the unstructured.partition module
* Allow entities to be passed into the Datasaur staging brick
* Added HTML escapes to the `replace_unicode_quotes` brick
* Fix bad responses in partition_pdf to raise ValueError
* Adds `partition_html` for partitioning HTML documents.

## 0.2.6

* Small change to how \_read is placed within the inheritance structure since it doesn't really apply to pdf
* Add partitioning brick for calling the document image analysis API

## 0.2.5

* Update python requirement to >=3.7

## 0.2.4

* Add alternative way of importing `Final` to support google colab

## 0.2.3

* Add cleaning bricks for removing prefixes and postfixes
* Add cleaning bricks for extracting text before and after a pattern

## 0.2.2

* Add staging brick for Datasaur

## 0.2.1

* Added brick to convert an ISD dictionary to a list of elements
* Update `PDFDocument` to use the `from_file` method
* Added staging brick for CSV format for ISD (Initial Structured Data) format.
* Added staging brick for separating text into attention window size chunks for `transformers`.
* Added staging brick for LabelBox.
* Added ability to upload LabelStudio predictions
* Added utility function for JSONL reading and writing
* Added staging brick for CSV format for Prodigy
* Added staging brick for Prodigy
* Added ability to upload LabelStudio annotations
* Added text_field and id_field to stage_for_label_studio signature

## 0.2.0

* Initial release of unstructured<|MERGE_RESOLUTION|>--- conflicted
+++ resolved
@@ -1,16 +1,9 @@
-<<<<<<< HEAD
-## 0.12.6-dev0
-
-=======
 ## 0.12.6-dev1 
  
->>>>>>> 3ff6de4f
-### Enhancements
-
-### Features
-
-<<<<<<< HEAD
-=======
+### Enhancements
+
+### Features
+
 ### Fixes
 
 * **Fix SharePoint dates with inconsistent formatting** Adds logic to conditionally support dates returned by office365 that may vary in date formatting or may be a datetime rather than a string.
@@ -18,7 +11,6 @@
 * **Incorporate the `install-pandoc` Makefile recipe** into relevant stages of CI workflow, ensuring it is a version that supports RTF input files.
 * **Fix Google Drive source key** Allow passing string for source connector key.
 
->>>>>>> 3ff6de4f
 ## 0.12.5
 
 ### Enhancements
