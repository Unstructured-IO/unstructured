--- conflicted
+++ resolved
@@ -1,8 +1,4 @@
-<<<<<<< HEAD
-## 0.14.10-dev7
-=======
-## 0.14.10-dev8
->>>>>>> d86d15c3
+## 0.14.10-dev9
 
 ### Enhancements
 * **Update unstructured-client dependency** Change unstructured-client dependency pin back to
