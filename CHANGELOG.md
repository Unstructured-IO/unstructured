--- conflicted
+++ resolved
@@ -1,8 +1,4 @@
-<<<<<<< HEAD
-## 0.14.10-dev4
-=======
-## 0.14.10-dev5
->>>>>>> c28deffb
+## 0.14.10-dev6
 
 ### Enhancements
 
