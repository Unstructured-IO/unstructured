--- conflicted
+++ resolved
@@ -1,12 +1,11 @@
+## 0.4.3-dev0
+
+* Fix bug in `_parse_received_data`.
+
 ## 0.4.2
 
 * Added `partition_image` to process documents in an image format.
-<<<<<<< HEAD
-* Fix bug in `_parse_received_data`.
-=======
 * Fixed utf-8 encoding error in `partition_email` with attachments for `text/html`
->>>>>>> 9c3c14e9
-
 
 ## 0.4.1
 
