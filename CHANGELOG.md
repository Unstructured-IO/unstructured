--- conflicted
+++ resolved
@@ -1,8 +1,16 @@
-<<<<<<< HEAD
-## 0.7.0
-=======
+## 0.7.0-dev0
+
+### Enhancements
+
+* Installing `detectron2` from source is no longer required when using the `local-inference` extra.
+
+### Features
+
+### Fixes
+
+* Better handling of the output order for multicolumn documents when using the `"hi_res"` strategy.
+  
 ## 0.6.7
->>>>>>> 046af734
 
 ### Enhancements
 
@@ -16,8 +24,6 @@
 * Add Discord connector to pull messages from a list of channels
 * Refactor `unstructured/file-utils/filetype.py` to better utilise hashmap to return mime type.
 * Add local declaration of DOCX_MIME_TYPES and XLSX_MIME_TYPES for `test_filetype.py`.
-* Installing `detectron2` from source is no longer required when using the `local-inference`
-  extra.
 
 ### Features
 
@@ -31,8 +37,6 @@
   or `"hi_res"` strategies if `pytesseract` is not installed. Also adds the
   `required_dependencies` decorator for the `"hi_res"` and `"ocr_only"` strategies.
 * Fix to ensure `filename` is tracked in metadata for `docx` tables.
-* Better handling of the output order for multicolumn documents when using the `"hi_res"`
-  strategy.
 
 ## 0.6.6
 
