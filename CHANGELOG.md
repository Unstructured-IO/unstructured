--- conflicted
+++ resolved
@@ -1,8 +1,4 @@
-<<<<<<< HEAD
-## 0.10.28-dev2
-=======
-## 0.10.28-dev5
->>>>>>> c3e42e9f
+## 0.10.28-dev6
 
 ### Enhancements
 
@@ -18,11 +14,8 @@
 
 ### Features
 
-<<<<<<< HEAD
-* **Adds Pinecone destination connector.** Problem: After ingesting data from a source, users might want to produce embeddings for their data and write these into a vector DB. Pinecone is an option among these vector databases. Feature: Added Pinecone destination connector to be able to ingest documents from any supported source, embed them and write the embeddings / documents into Pinecone.
-=======
 * **Update `ocr_only` strategy in `partition_pdf()`** Adds the functionality to get accurate coordinate data when partitioning PDFs and Images with the `ocr_only` strategy.
->>>>>>> c3e42e9f
+* **Add Pinecone destination connector.** Problem: After ingesting data from a source, users might want to produce embeddings for their data and write these into a vector DB. Pinecone is an option among these vector databases. Feature: Added Pinecone destination connector to be able to ingest documents from any supported source, embed them and write the embeddings / documents into Pinecone.
 
 ### Fixes
 
