--- conflicted
+++ resolved
@@ -1,5 +1,4 @@
 ## 0.11.1-dev4
-<<<<<<< HEAD
 
 ### Enhancements
 
@@ -9,9 +8,7 @@
 
 ### Fixes
 
-## 0.11.1-dev3
-=======
->>>>>>> b951d73a
+## 0.11.1-dev4
 
 ### Enhancements
 
