--- conflicted
+++ resolved
@@ -1,13 +1,10 @@
-## 0.7.4-dev1
-
-### Enhancements
-
-<<<<<<< HEAD
+## 0.7.4-dev2
+
+### Enhancements
+
 * Adds functionality to sort elements in `partition_pdf` for `fast` strategy
 * Adds ingest tests with `--fast` strategy on PDF documents
-=======
 * Enable MIME type detection if libmagic is not available
->>>>>>> fc532778
 * Adds handling for empty files in `detect_filetype` and `partition`.
 
 ### Features
