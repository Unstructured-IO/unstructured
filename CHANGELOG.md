--- conflicted
+++ resolved
@@ -1,18 +1,10 @@
-<<<<<<< HEAD
-## 0.14.5-dev8
-
-### Enhancements
-
-### Features
-
-### Fixes
-* **table metric bug fix** `get_element_level_alignment()`now will find all the matched indices in predicted table data instead of only returning the first match in the case of multiple matches for the same gt string. 
-
-
-## 0.14.5-dev7
-=======
+## 0.14.5-dev1
+### Enhancements
+### Features
+### Fixes
+**table metric bug fix** get_element_level_alignment()now will find all the matched indices in predicted table data instead of only returning the first match in the case of multiple matches for the same gt string.
+
 ## 0.14.5
->>>>>>> b4876f1b
 
 ### Enhancements
 
