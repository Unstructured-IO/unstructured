--- conflicted
+++ resolved
@@ -7,6 +7,7 @@
 ### Features
 
 * **Add PostgreSQL/SQLite destination connector** PostgreSQL and SQLite connector added to ingest CLI.  Users may now use `unstructured-ingest` to write partitioned data to a PostgreSQL or SQLite database. And write embeddings to PostgreSQL pgvector database.
+* **Salesforce connector accepts private key path or value.** Salesforce parameter `private-key-file` has been renamed to `private-key`. Private key can be provided as path to file or file contents.
 
 ### Fixes
 
@@ -32,12 +33,8 @@
 
 ### Features
 
-<<<<<<< HEAD
-=======
 * **Add Qdrant destination connector.** Adds support for writing documents and embeddings into a Qdrant collection.
->>>>>>> e65a44ea
 * **Store base64 encoded image data in metadata fields.** Rather than saving to file, stores base64 encoded data of the image bytes and the mimetype for the image in metadata fields: `image_base64` and `image_mime_type` (if that is what the user specifies by some other param like `pdf_extract_to_payload`). This would allow the API to have parity with the library.
-* **Salesforce connector accepts private key path or value.** Salesforce parameter `private-key-file` has been renamed to `private-key`. Private key can be provided as path to file or file contents.
 
 ### Fixes
 
