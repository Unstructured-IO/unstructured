<<<<<<< HEAD
## 0.12.4-dev10
=======
## 0.12.4
>>>>>>> f9f2cacb

### Enhancements

* **Apply New Version of `black` formatting** The `black` library recently introduced a new major version that introduces new formatting conventions. This change brings code in the `unstructured` repo into compliance with the new conventions.
* **Move ingest imports to local scopes** Moved ingest dependencies into local scopes to be able to import ingest connector classes without the need of installing imported external dependencies. This allows lightweight use of the classes (not the instances. to use the instances as intended you'll still need the dependencies).
* **Add support for `.p7s` files** `partition_email` can now process `.p7s` files. The signature for the signed message is extracted and added to metadata.
* **Fallback to valid content types for emails** If the user selected content type does not exist on the email message, `partition_email` now falls back to anoter valid content type if it's available.

### Features

* **Add .heic file partitioning** .heic image files were previously unsupported and are now supported though partition_image()
* **Add the ability to specify an alternate OCR** implementation by implementing an `OCRAgent` interface and specify it using `OCR_AGENT` environment variable.
* **Add Vectara destination connector** Adds support for writing partitioned documents into a Vectara index.

### Fixes

* **Fix `partition_pdf()` not working when using chipper model with `file`**
* **Handle common incorrect arguments for `languages` and `ocr_languages`** Users are regularly receiving errors on the API because they are defining `ocr_languages` or `languages` with additional quotationmarks, brackets, and similar mistakes. This update handles common incorrect arguments and raises an appropriate warning.
* **Default `hi_res_model_name` now relies on `unstructured-inference`** When no explicit `hi_res_model_name` is passed into `partition` or `partition_pdf_or_image` the default model is picked by `unstructured-inference`'s settings or os env variable `UNSTRUCTURED_HI_RES_MODEL_NAME`; it now returns the same model name regardless of `infer_table_structure`'s value; this function will be deprecated in the future and the default model name will simply rely on `unstructured-inference` and will not consider os env in a future release.
* **Fix remove Vectara requirements from setup.py - there are no dependencies **
* **Add missing dependency files to package manifest**. Updates the file path for the ingest
  dependencies and adds missing extra dependencies.
* **Fix remove Vectara requirements from setup.py - there are no dependencies **
* **Add title to Vectara upload - was not separated out from initial connector **
* **Fix change OpenSearch port to fix potential conflict with Elasticsearch in ingest test **
* **Fix `check_connection` in opensearch, postgres, azure connectors ** 

## 0.12.3

### Enhancements

* **Driver for MongoDB connector.** Adds a driver with `unstructured` version information to the
  MongoDB connector.

### Features

* **Add Databricks Volumes destination connector** Databricks Volumes connector added to ingest CLI.  Users may now use `unstructured-ingest` to write partitioned data to a Databricks Volumes storage service.

### Fixes

* **Fix support for different Chipper versions and prevent running PDFMiner with Chipper**
* **Treat YAML files as text.** Adds YAML MIME types to the file detection code and treats those
  files as text.
* **Fix FSSpec destination connectors check_connection.** FSSpec destination connectors did not use `check_connection`. There was an error when trying to `ls` destination directory - it may not exist at the moment of connector creation. Now `check_connection` calls `ls` on bucket root and this method is called on `initialize` of destination connector.
* **Fix databricks-volumes extra location.** `setup.py` is currently pointing to the wrong location for the databricks-volumes extra requirements. This results in errors when trying to build the wheel for unstructured. This change updates to point to the correct path.
* **Fix uploading None values to Chroma and Pinecone.** Removes keys with None values with Pinecone and Chroma destinations. Pins Pinecone dependency
* **Update documentation.** (i) best practice for table extration by using 'skip_infer_table_types' param, instead of 'pdf_infer_table_structure', and (ii) fixed CSS, RST issues and typo in the documentation.
* **Fix postgres storage of link_texts.** Formatting of link_texts was breaking metadata storage.

## 0.12.2

### Enhancements

### Features

### Fixes

* **Fix index error in table processing.** Bumps the `unstructured-inference` version to address and
  index error that occurs on some tables in the table transformer object.

## 0.12.1

### Enhancements

* **Allow setting image block crop padding parameter** In certain circumstances, adjusting the image block crop padding can improve image block extraction by preventing extracted image blocks from being clipped.
* **Add suport for bitmap images in `partition_image`** Adds support for `.bmp` files in
  `partition`, `partition_image`, and `detect_filetype`.
* **Keep all image elements when using "hi_res" strategy** Previously, `Image` elements with small chunks of text were ignored unless the image block extraction parameters (`extract_images_in_pdf` or `extract_image_block_types`) were specified. Now, all image elements are kept regardless of whether the image block extraction parameters are specified.
* **Add filetype detection for `.wav` files.** Add filetpye detection for `.wav` files.
* **Add "basic" chunking strategy.** Add baseline chunking strategy that includes all shared chunking behaviors without breaking chunks on section or page boundaries.
* **Add overlap option for chunking.** Add option to overlap chunks. Intra-chunk and inter-chunk overlap are requested separately. Intra-chunk overlap is applied only to the second and later chunks formed by text-splitting an oversized chunk. Inter-chunk overlap may also be specified; this applies overlap between "normal" (not-oversized) chunks.
* **Salesforce connector accepts private key path or value.** Salesforce parameter `private-key-file` has been renamed to `private-key`. Private key can be provided as path to file or file contents.
* **Update documentation**: (i) added verbiage about the free API cap limit, (ii) added deprecation warning on ``Staging`` bricks in favor of ``Destination Connectors``, (iii) added warning and code examples to use the SaaS API Endpoints using CLI-vs-SDKs, (iv) fixed example pages formatting, (v) added deprecation on ``model_name`` in favor of ``hi_res_model_name``, (vi) added ``extract_images_in_pdf`` usage in ``partition_pdf`` section, (vii) reorganize and improve the documentation introduction section, and (viii) added PDF table extraction best practices.
* **Add "basic" chunking to ingest CLI.** Add options to ingest CLI allowing access to the new "basic" chunking strategy and overlap options.
* **Make Elasticsearch Destination connector arguments optional.** Elasticsearch Destination connector write settings are made optional and will rely on default values when not specified.
* **Normalize Salesforce artifact names.** Introduced file naming pattern present in other connectors to Salesforce connector.
* **Install Kapa AI chatbot.** Added Kapa.ai website widget on the documentation.

### Features
* **MongoDB Source Connector.** New source connector added to all CLI ingest commands to support downloading/partitioning files from MongoDB.
* **Add OpenSearch source and destination connectors.** OpenSearch, a fork of Elasticsearch, is a popular storage solution for various functionality such as search, or providing intermediary caches within data pipelines. Feature: Added OpenSearch source connector to support downloading/partitioning files. Added OpenSearch destination connector to be able to ingest documents from any supported source, embed them and write the embeddings / documents into OpenSearch.

### Fixes

* **Fix GCS connector converting JSON to string with single quotes.** FSSpec serialization caused conversion of JSON token to string with single quotes. GCS requires token in form of dict so this format is now assured.
* **Pin version of unstructured-client** Set minimum version of unstructured-client to avoid raising a TypeError when passing `api_key_auth` to `UnstructuredClient`
* **Fix the serialization of the Pinecone destination connector.** Presence of the PineconeIndex object breaks serialization due to TypeError: cannot pickle '_thread.lock' object. This removes that object before serialization.
* **Fix the serialization of the Elasticsearch destination connector.** Presence of the _client object breaks serialization due to TypeError: cannot pickle '_thread.lock' object. This removes that object before serialization.
* **Fix the serialization of the Postgres destination connector.** Presence of the _client object breaks serialization due to TypeError: cannot pickle '_thread.lock' object. This removes that object before serialization.
* **Fix documentation and sample code for Chroma.** Was pointing to wrong examples..
* **Fix flatten_dict to be able to flatten tuples inside dicts** Update flatten_dict function to support flattening tuples inside dicts. This is necessary for objects like Coordinates, when the object is not written to the disk, therefore not being converted to a list before getting flattened (still being a tuple).
* **Fix the serialization of the Chroma destination connector.** Presence of the ChromaCollection object breaks serialization due to TypeError: cannot pickle 'module' object. This removes that object before serialization.
* **Fix fsspec connectors returning version as integer.** Connector data source versions should always be string values, however we were using the integer checksum value for the version for fsspec connectors. This casts that value to a string.

## 0.12.0

### Enhancements

* **Drop support for python3.8** All dependencies are now built off of the minimum version of python being `3.10`

## 0.11.9

### Enhancements

* **Rename kwargs related to extracting image blocks** Rename the kwargs related to extracting image blocks for consistency and API usage.

### Features

* **Add PostgreSQL/SQLite destination connector** PostgreSQL and SQLite connector added to ingest CLI.  Users may now use `unstructured-ingest` to write partitioned data to a PostgreSQL or SQLite database. And write embeddings to PostgreSQL pgvector database.

### Fixes

* **Handle users providing fully spelled out languages** Occasionally some users are defining the `languages` param as a fully spelled out language instead of a language code. This adds a dictionary for common languages so those small mistakes are caught and silently fixed.
* **Fix unequal row-length in HTMLTable.text_as_html.** Fixes to other aspects of partition_html() in v0.11 allowed unequal cell-counts in table rows. Make the cells in each row correspond 1:1 with cells in the original table row. This fix also removes "noise" cells resulting from HTML-formatting whitespace and eliminates the "column-shifting" of cells that previously resulted from noise-cells.
* **Fix MongoDB connector URI password redaction.** MongoDB documentation states that characters `$ : / ? # [ ] @` must be percent encoded. URIs with password containing such special character were not redacted.

## 0.11.8

### Enhancements

* **Add SaaS API User Guide.** This documentation serves as a guide for Unstructured SaaS API users to register, receive an API key and URL, and manage your account and billing information.
* **Add inter-chunk overlap capability.** Implement overlap between chunks. This applies to all chunks prior to any text-splitting of oversized chunks so is a distinct behavior; overlap at text-splits of oversized chunks is independent of inter-chunk overlap (distinct chunk boundaries) and can be requested separately. Note this capability is not yet available from the API but will shortly be made accessible using a new `overlap_all` kwarg on partition functions.

### Features

### Fixes

## 0.11.7

### Enhancements

* **Add intra-chunk overlap capability.** Implement overlap for split-chunks where text-splitting is used to divide an oversized chunk into two or more chunks that fit in the chunking window. Note this capability is not yet available from the API but will shortly be made accessible using a new `overlap` kwarg on partition functions.
* **Update encoders to leverage dataclasses** All encoders now follow a class approach which get annotated with the dataclass decorator. Similar to the connectors, it uses a nested dataclass for the configs required to configure a client as well as a field/property approach to cache the client. This makes sure any variable associated with the class exists as a dataclass field.

### Features

* **Add Qdrant destination connector.** Adds support for writing documents and embeddings into a Qdrant collection.
* **Store base64 encoded image data in metadata fields.** Rather than saving to file, stores base64 encoded data of the image bytes and the mimetype for the image in metadata fields: `image_base64` and `image_mime_type` (if that is what the user specifies by some other param like `pdf_extract_to_payload`). This would allow the API to have parity with the library.

### Fixes

* **Fix table structure metric script** Update the call to table agent to now provide OCR tokens as required
* **Fix element extraction not working when using "auto" strategy for pdf and image** If element extraction is specified, the "auto" strategy falls back to the "hi_res" strategy.
* **Fix a bug passing a custom url to `partition_via_api`** Users that self host the api were not able to pass their custom url to `partition_via_api`.

## 0.11.6

### Enhancements

* **Update the layout analysis script.** The previous script only supported annotating `final` elements. The updated script also supports annotating `inferred` and `extracted` elements.
* **AWS Marketplace API documentation**: Added the user guide, including setting up VPC and CloudFormation, to deploy Unstructured API on AWS platform.
* **Azure Marketplace API documentation**: Improved the user guide to deploy Azure Marketplace API by adding references to Azure documentation.
* **Integration documentation**: Updated URLs for the `staging_for` bricks

### Features

* **Partition emails with base64-encoded text.** Automatically handles and decodes base64 encoded text in emails with content type `text/plain` and `text/html`.
* **Add Chroma destination connector** Chroma database connector added to ingest CLI.  Users may now use `unstructured-ingest` to write partitioned/embedded data to a Chroma vector database.
* **Add Elasticsearch destination connector.** Problem: After ingesting data from a source, users might want to move their data into a destination. Elasticsearch is a popular storage solution for various functionality such as search, or providing intermediary caches within data pipelines. Feature: Added Elasticsearch destination connector to be able to ingest documents from any supported source, embed them and write the embeddings / documents into Elasticsearch.

### Fixes

* **Enable --fields argument omission for elasticsearch connector** Solves two bugs where removing the optional parameter --fields broke the connector due to an integer processing error and using an elasticsearch config for a destination connector resulted in a serialization issue when optional parameter --fields was not provided.
* **Add hi_res_model_name** Adds kwarg to relevant functions and add comments that model_name is to be deprecated.

## 0.11.5

### Enhancements

### Features

### Fixes

* **Fix `partition_pdf()` and `partition_image()` importation issue.** Reorganize `pdf.py` and `image.py` modules to be consistent with other types of document import code.

## 0.11.4

### Enhancements

* **Refactor image extraction code.** The image extraction code is moved from `unstructured-inference` to `unstructured`.
* **Refactor pdfminer code.** The pdfminer code is moved from `unstructured-inference` to `unstructured`.
* **Improve handling of auth data for fsspec connectors.** Leverage an extension of the dataclass paradigm to support a `sensitive` annotation for fields related to auth (i.e. passwords, tokens). Refactor all fsspec connectors to use explicit access configs rather than a generic dictionary.
* **Add glob support for fsspec connectors** Similar to the glob support in the ingest local source connector, similar filters are now enabled on all fsspec based source connectors to limit files being partitioned.
* Define a constant for the splitter "+" used in tesseract ocr languages.

### Features

* **Save tables in PDF's separately as images.** The "table" elements are saved as `table-<pageN>-<tableN>.jpg`. This filename is presented in the `image_path` metadata field for the Table element. The default would be to not do this.
* **Add Weaviate destination connector** Weaviate connector added to ingest CLI.  Users may now use `unstructured-ingest` to write partitioned data from over 20 data sources (so far) to a Weaviate object collection.
* **Sftp Source Connector.** New source connector added to support downloading/partitioning files from Sftp.

### Fixes

* **Fix pdf `hi_res` partitioning failure when pdfminer fails.** Implemented logic to fall back to the "inferred_layout + OCR" if pdfminer fails in the `hi_res` strategy.
* **Fix a bug where image can be scaled too large for tesseract** Adds a limit to prevent auto-scaling an image beyond the maximum size `tesseract` can handle for ocr layout detection
* **Update partition_csv to handle different delimiters** CSV files containing both non-comma delimiters and commas in the data were throwing an error in Pandas. `partition_csv` now identifies the correct delimiter before the file is processed.
* **partition returning cid code in `hi_res`** occasionally pdfminer can fail to decode the text in an pdf file and return cid code as text. Now when this happens the text from OCR is used.

## 0.11.2

### Enhancements

* **Updated Documentation**: (i) Added examples, and (ii) API Documentation, including Usage, SDKs, Azure Marketplace, and parameters and validation errors.

### Features

* * **Add Pinecone destination connector.** Problem: After ingesting data from a source, users might want to produce embeddings for their data and write these into a vector DB. Pinecone is an option among these vector databases. Feature: Added Pinecone destination connector to be able to ingest documents from any supported source, embed them and write the embeddings / documents into Pinecone.

### Fixes

* **Process chunking parameter names in ingest correctly** Solves a bug where chunking parameters weren't being processed and used by ingest cli by renaming faulty parameter names and prepends; adds relevant parameters to ingest pinecone test to verify that the parameters are functional.

## 0.11.1

### Enhancements

* **Use `pikepdf` to repair invalid PDF structure** for PDFminer when we see error `PSSyntaxError` when PDFminer opens the document and creates the PDFminer pages object or processes a single PDF page.
* **Batch Source Connector support** For instances where it is more optimal to read content from a source connector in batches, a new batch ingest doc is added which created multiple ingest docs after reading them in in batches per process.

### Features

* **Staging Brick for Coco Format** Staging brick which converts a list of Elements into Coco Format.
* **Adds HubSpot connector** Adds connector to retrieve call, communications, emails, notes, products and tickets from HubSpot

### Fixes

* **Do not extract text of `<style>` tags in HTML.** `<style>` tags containing CSS in invalid positions previously contributed to element text. Do not consider text node of a `<style>` element as textual content.
* **Fix DOCX merged table cell repeats cell text.** Only include text for a merged cell, not for each underlying cell spanned by the merge.
* **Fix tables not extracted from DOCX header/footers.** Headers and footers in DOCX documents skip tables defined in the header and commonly used for layout/alignment purposes. Extract text from tables as a string and include in the `Header` and `Footer` document elements.
* **Fix output filepath for fsspec-based source connectors.** Previously the base directory was being included in the output filepath unnecessarily.

## 0.11.0

### Enhancements

* **Add a class for the strategy constants.** Add a class `PartitionStrategy` for the strategy constants and use the constants to replace strategy strings.
* **Temporary Support for paddle language parameter.** User can specify default langage code for paddle with ENV `DEFAULT_PADDLE_LANG` before we have the language mapping for paddle.
* **Improve DOCX page-break fidelity.** Improve page-break fidelity such that a paragraph containing a page-break is split into two elements, one containing the text before the page-break and the other the text after. Emit the PageBreak element between these two and assign the correct page-number (n and n+1 respectively) to the two textual elements.

### Features

* **Add ad-hoc fields to `ElementMetadata` instance.** End-users can now add their own metadata fields simply by assigning to an element-metadata attribute-name of their choice, like `element.metadata.coefficient = 0.58`. These fields will round-trip through JSON and can be accessed with dotted notation.
* **MongoDB Destination Connector.** New destination connector added to all CLI ingest commands to support writing partitioned json output to mongodb.

### Fixes

* **Fix `TYPE_TO_TEXT_ELEMENT_MAP`.** Updated `Figure` mapping from `FigureCaption` to `Image`.
* **Handle errors when extracting PDF text** Certain pdfs throw unexpected errors when being opened by `pdfminer`, causing `partition_pdf()` to fail. We expect to be able to partition smoothly using an alternative strategy if text extraction doesn't work.  Added exception handling to handle unexpected errors when extracting pdf text and to help determine pdf strategy.
* **Fix `fast` strategy fall back to `ocr_only`** The `fast` strategy should not fall back to a more expensive strategy.
* **Remove default user ./ssh folder** The default notebook user during image build would create the known_hosts file with incorrect ownership, this is legacy and no longer needed so it was removed.
* **Include `languages` in metadata when partitioning `strategy=hi_res` or `fast`** User defined `languages` was previously used for text detection, but not included in the resulting element metadata for some strategies. `languages` will now be included in the metadata regardless of partition strategy for pdfs and images.
* **Handle a case where Paddle returns a list item in ocr_data as None** In partition, while parsing PaddleOCR data, it was assumed that PaddleOCR does not return None for any list item in ocr_data. Removed the assumption by skipping the text region whenever this happens.
* **Fix some pdfs returning `KeyError: 'N'`** Certain pdfs were throwing this error when being opened by pdfminer. Added a wrapper function for pdfminer that allows these documents to be partitioned.
* **Fix mis-splits on `Table` chunks.** Remedies repeated appearance of full `.text_as_html` on metadata of each `TableChunk` split from a `Table` element too large to fit in the chunking window.
* **Import tables_agent from inference** so that we don't have to initialize a global table agent in unstructured OCR again
* **Fix empty table is identified as bulleted-table.** A table with no text content was mistakenly identified as a bulleted-table and processed by the wrong branch of the initial HTML partitioner.
* **Fix partition_html() emits empty (no text) tables.** A table with cells nested below a `<thead>` or `<tfoot>` element was emitted as a table element having no text and unparseable HTML in `element.metadata.text_as_html`. Do not emit empty tables to the element stream.
* **Fix HTML `element.metadata.text_as_html` contains spurious <br> elements in invalid locations.** The HTML generated for the `text_as_html` metadata for HTML tables contained `<br>` elements invalid locations like between `<table>` and `<tr>`. Change the HTML generator such that these do not appear.
* **Fix HTML table cells enclosed in <thead> and <tfoot> elements are dropped.** HTML table cells nested in a `<thead>` or `<tfoot>` element were not detected and the text in those cells was omitted from the table element text and `.text_as_html`. Detect table rows regardless of the semantic tag they may be nested in.
* **Remove whitespace padding from `.text_as_html`.** `tabulate` inserts padding spaces to achieve visual alignment of columns in HTML tables it generates. Add our own HTML generator to do this simple job and omit that padding as well as newlines ("\n") used for human readability.
* **Fix local connector with absolute input path** When passed an absolute filepath for the input document path, the local connector incorrectly writes the output file to the input file directory. This fixes such that the output in this case is written to `output-dir/input-filename.json`

## 0.10.30

### Enhancements

* **Support nested DOCX tables.** In DOCX, like HTML, a table cell can itself contain a table. In this case, create nested HTML tables to reflect that structure and create a plain-text table with captures all the text in nested tables, formatting it as a reasonable facsimile of a table.
* **Add connection check to ingest connectors** Each source and destination connector now support a `check_connection()` method which makes sure a valid connection can be established with the source/destination given any authentication credentials in a lightweight request.

### Features

* **Add functionality to do a second OCR on cropped table images.** Changes to the values for scaling ENVs affect entire page OCR output(OCR regression) so we now do a second OCR for tables.
* **Adds ability to pass timeout for a request when partitioning via a `url`.** `partition` now accepts a new optional parameter `request_timeout` which if set will prevent any `requests.get` from hanging indefinitely and instead will raise a timeout error. This is useful when partitioning a url that may be slow to respond or may not respond at all.

### Fixes

* **Fix logic that determines pdf auto strategy.** Previously, `_determine_pdf_auto_strategy` returned `hi_res` strategy only if `infer_table_structure` was true. It now returns the `hi_res` strategy if either `infer_table_structure` or `extract_images_in_pdf` is true.
* **Fix invalid coordinates when parsing tesseract ocr data.** Previously, when parsing tesseract ocr data, the ocr data had invalid bboxes if zoom was set to `0`. A logical check is now added to avoid such error.
* **Fix ingest partition parameters not being passed to the api.** When using the --partition-by-api flag via unstructured-ingest, none of the partition arguments are forwarded, meaning that these options are disregarded. With this change, we now pass through all of the relevant partition arguments to the api. This allows a user to specify all of the same partition arguments they would locally and have them respected when specifying --partition-by-api.
* **Support tables in section-less DOCX.** Generalize solution for MS Chat Transcripts exported as DOCX by including tables in the partitioned output when present.
* **Support tables that contain only numbers when partitioning via `ocr_only`** Tables that contain only numbers are returned as floats in a pandas.DataFrame when the image is converted from `.image_to_data()`. An AttributeError was raised downstream when trying to `.strip()` the floats.
* **Improve DOCX page-break detection.** DOCX page breaks are reliably indicated by `w:lastRenderedPageBreak` elements present in the document XML. Page breaks are NOT reliably indicated by "hard" page-breaks inserted by the author and when present are redundant to a `w:lastRenderedPageBreak` element so cause over-counting if used. Use rendered page-breaks only.

## 0.10.29

### Enhancements

* **Adds include_header argument for partition_csv and partition_tsv** Now supports retaining header rows in CSV and TSV documents element partitioning.
* **Add retry logic for all source connectors** All http calls being made by the ingest source connectors have been isolated and wrapped by the `SourceConnectionNetworkError` custom error, which triggers the retry logic, if enabled, in the ingest pipeline.
* **Google Drive source connector supports credentials from memory** Originally, the connector expected a filepath to pull the credentials from when creating the client. This was expanded to support passing that information from memory as a dict if access to the file system might not be available.
* **Add support for generic partition configs in ingest cli** Along with the explicit partition options supported by the cli, an `additional_partition_args` arg was added to allow users to pass in any other arguments that should be added when calling partition(). This helps keep any changes to the input parameters of the partition() exposed in the CLI.
* **Map full output schema for table-based destination connectors** A full schema was introduced to map the type of all output content from the json partition output and mapped to a flattened table structure to leverage table-based destination connectors. The delta table destination connector was updated at the moment to take advantage of this.
* **Incorporate multiple embedding model options into ingest, add diff test embeddings** Problem: Ingest pipeline already supported embedding functionality, however users might want to use different types of embedding providers. Enhancement: Extend ingest pipeline so that users can specify and embed via a particular embedding provider from a range of options. Also adds a diff test to compare output from an embedding module with the expected output

### Features

* **Allow setting table crop parameter** In certain circumstances, adjusting the table crop padding may improve table.

### Fixes

* **Fixes `partition_text` to prevent empty elements** Adds a check to filter out empty bullets.
* **Handle empty string for `ocr_languages` with values for `languages`** Some API users ran into an issue with sending `languages` params because the API defaulted to also using an empty string for `ocr_languages`. This update handles situations where `languages` is defined and `ocr_languages` is an empty string.
* **Fix PDF tried to loop through None** Previously the PDF annotation extraction tried to loop through `annots` that resolved out as None. A logical check added to avoid such error.
* **Ingest session handler not being shared correctly** All ingest docs that leverage the session handler should only need to set it once per process. It was recreating it each time because the right values weren't being set nor available given how dataclasses work in python.
* **Ingest download-only fix.** Previously the download only flag was being checked after the doc factory pipeline step, which occurs before the files are actually downloaded by the source node. This check was moved after the source node to allow for the files to be downloaded first before exiting the pipeline.
* **Fix flaky chunk-metadata.** Prior implementation was sensitive to element order in the section resulting in metadata values sometimes being dropped. Also, not all metadata items can be consolidated across multiple elements (e.g. coordinates) and so are now dropped from consolidated metadata.
* **Fix tesseract error `Estimating resolution as X`** leaded by invalid language parameters input. Proceed with defalut language `eng` when `lang.py` fails to find valid language code for tesseract, so that we don't pass an empty string to tesseract CLI and raise an exception in downstream.

## 0.10.28

### Enhancements

* **Add table structure evaluation helpers** Adds functions to evaluate the similarity between predicted table structure and actual table structure.
* **Use `yolox` by default for table extraction when partitioning pdf/image** `yolox` model provides higher recall of the table regions than the quantized version and it is now the default element detection model when `infer_table_structure=True` for partitioning pdf/image files
* **Remove pdfminer elements from inside tables** Previously, when using `hi_res` some elements where extracted using pdfminer too, so we removed pdfminer from the tables pipeline to avoid duplicated elements.
* **Fsspec downstream connectors** New destination connector added to ingest CLI, users may now use `unstructured-ingest` to write to any of the following:
  * Azure
  * Box
  * Dropbox
  * Google Cloud Service

### Features

* **Update `ocr_only` strategy in `partition_pdf()`** Adds the functionality to get accurate coordinate data when partitioning PDFs and Images with the `ocr_only` strategy.

### Fixes
* **Fixed SharePoint permissions for the fetching to be opt-in** Problem: Sharepoint permissions were trying to be fetched even when no reletad cli params were provided, and this gave an error due to values for those keys not existing. Fix: Updated getting keys to be with .get() method and changed the "skip-check" to check individual cli params rather than checking the existance of a config object.

* **Fixes issue where tables from markdown documents were being treated as text** Problem: Tables from markdown documents were being treated as text, and not being extracted as tables. Solution: Enable the `tables` extension when instantiating the `python-markdown` object. Importance: This will allow users to extract structured data from tables in markdown documents.
* **Fix wrong logger for paddle info** Replace the logger from unstructured-inference with the logger from unstructured for paddle_ocr.py module.
* **Fix ingest pipeline to be able to use chunking and embedding together** Problem: When ingest pipeline was using chunking and embedding together, embedding outputs were empty and the outputs of chunking couldn't be re-read into memory and be forwarded to embeddings. Fix: Added CompositeElement type to TYPE_TO_TEXT_ELEMENT_MAP to be able to process CompositeElements with unstructured.staging.base.isd_to_elements
* **Fix unnecessary mid-text chunk-splitting.** The "pre-chunker" did not consider separator blank-line ("\n\n") length when grouping elements for a single chunk. As a result, sections were frequently over-populated producing a over-sized chunk that required mid-text splitting.
* **Fix frequent dissociation of title from chunk.** The sectioning algorithm included the title of the next section with the prior section whenever it would fit, frequently producing association of a section title with the prior section and dissociating it from its actual section. Fix this by performing combination of whole sections only.
* **Fix PDF attempt to get dict value from string.** Fixes a rare edge case that prevented some PDF's from being partitioned. The `get_uris_from_annots` function tried to access the dictionary value of a string instance variable. Assign `None` to the annotation variable if the instance type is not dictionary to avoid the erroneous attempt.

## 0.10.27

### Enhancements

* **Leverage dict to share content across ingest pipeline** To share the ingest doc content across steps in the ingest pipeline, this was updated to use a multiprocessing-safe dictionary so changes get persisted and each step has the option to modify the ingest docs in place.

### Features

### Fixes

* **Removed `ebooklib` as a dependency** `ebooklib` is licensed under AGPL3, which is incompatible with the Apache 2.0 license. Thus it is being removed.
* **Caching fixes in ingest pipeline** Previously, steps like the source node were not leveraging parameters such as `re_download` to dictate if files should be forced to redownload rather than use what might already exist locally.

## 0.10.26

### Enhancements

* **Add text CCT CI evaluation workflow** Adds cct text extraction evaluation metrics to the current ingest workflow to measure the performance of each file extracted as well as aggregated-level performance.

### Features

* **Functionality to catch and classify overlapping/nested elements** Method to identify overlapping-bboxes cases within detected elements in a document. It returns two values: a boolean defining if there are overlapping elements present, and a list reporting them with relevant metadata. The output includes information about the `overlapping_elements`, `overlapping_case`, `overlapping_percentage`, `largest_ngram_percentage`, `overlap_percentage_total`, `max_area`, `min_area`, and `total_area`.
* **Add Local connector source metadata** python's os module used to pull stats from local file when processing via the local connector and populates fields such as last modified time, created time.

### Fixes

* **Fixes elements partitioned from an image file missing certain metadata** Metadata for image files, like file type, was being handled differently from other file types. This caused a bug where other metadata, like the file name, was being missed. This change brought metadata handling for image files to be more in line with the handling for other file types so that file name and other metadata fields are being captured.
* **Adds `typing-extensions` as an explicit dependency** This package is an implicit dependency, but the module is being imported directly in `unstructured.documents.elements` so the dependency should be explicit in case changes in other dependencies lead to `typing-extensions` being dropped as a dependency.
* **Stop passing `extract_tables` to `unstructured-inference` since it is now supported in `unstructured` instead** Table extraction previously occurred in `unstructured-inference`, but that logic, except for the table model itself, is now a part of the `unstructured` library. Thus the parameter triggering table extraction is no longer passed to the `unstructured-inference` package. Also noted the table output regression for PDF files.
* **Fix a bug in Table partitioning** Previously the `skip_infer_table_types` variable used in `partition` was not being passed down to specific file partitioners. Now you can utilize the `skip_infer_table_types` list variable when calling `partition` to specify the filetypes for which you want to skip table extraction, or the `infer_table_structure` boolean variable on the file specific partitioning function.
* **Fix partition docx without sections** Some docx files, like those from teams output, do not contain sections and it would produce no results because the code assumes all components are in sections. Now if no sections is detected from a document we iterate through the paragraphs and return contents found in the paragraphs.
* **Fix out-of-order sequencing of split chunks.** Fixes behavior where "split" chunks were inserted at the beginning of the chunk sequence. This would produce a chunk sequence like [5a, 5b, 3a, 3b, 1, 2, 4] when sections 3 and 5 exceeded `max_characters`.
* **Deserialization of ingest docs fixed** When ingest docs are being deserialized as part of the ingest pipeline process (cli), there were certain fields that weren't getting persisted (metadata and date processed). The from_dict method was updated to take these into account and a unit test added to check.
* **Map source cli command configs when destination set** Due to how the source connector is dynamically called when the destination connector is set via the CLI, the configs were being set incorrectoy, causing the source connector to break. The configs were fixed and updated to take into account Fsspec-specific connectors.

## 0.10.25

### Enhancements

* **Duplicate CLI param check** Given that many of the options associated with the `Click` based cli ingest commands are added dynamically from a number of configs, a check was incorporated to make sure there were no duplicate entries to prevent new configs from overwriting already added options.
* **Ingest CLI refactor for better code reuse** Much of the ingest cli code can be templated and was a copy-paste across files, adding potential risk. Code was refactored to use a base class which had much of the shared code templated.

### Features

* **Table OCR refactor** support Table OCR with pre-computed OCR data to ensure we only do one OCR for entrie document. User can specify
ocr agent tesseract/paddle in environment variable `OCR_AGENT` for OCRing the entire document.
* **Adds accuracy function** The accuracy scoring was originally an option under `calculate_edit_distance`. For easy function call, it is now a wrapper around the original function that calls edit_distance and return as "score".
* **Adds HuggingFaceEmbeddingEncoder** The HuggingFace Embedding Encoder uses a local embedding model as opposed to using an API.
* **Add AWS bedrock embedding connector** `unstructured.embed.bedrock` now provides a connector to use AWS bedrock's `titan-embed-text` model to generate embeddings for elements. This features requires valid AWS bedrock setup and an internet connectionto run.

### Fixes

* **Import PDFResourceManager more directly** We were importing `PDFResourceManager` from `pdfminer.converter` which was causing an error for some users. We changed to import from the actual location of `PDFResourceManager`, which is `pdfminer.pdfinterp`.
* **Fix language detection of elements with empty strings** This resolves a warning message that was raised by `langdetect` if the language was attempted to be detected on an empty string. Language detection is now skipped for empty strings.
* **Fix chunks breaking on regex-metadata matches.** Fixes "over-chunking" when `regex_metadata` was used, where every element that contained a regex-match would start a new chunk.
* **Fix regex-metadata match offsets not adjusted within chunk.** Fixes incorrect regex-metadata match start/stop offset in chunks where multiple elements are combined.
* **Map source cli command configs when destination set** Due to how the source connector is dynamically called when the destination connector is set via the CLI, the configs were being set incorrectoy, causing the source connector to break. The configs were fixed and updated to take into account Fsspec-specific connectors.
* **Fix metrics folder not discoverable** Fixes issue where unstructured/metrics folder is not discoverable on PyPI by adding an `__init__.py` file under the folder.
* **Fix a bug when `parition_pdf` get `model_name=None`** In API usage the `model_name` value is `None` and the `cast` function in `partition_pdf` would return `None` and lead to attribution error. Now we use `str` function to explicit convert the content to string so it is garanteed to have `starts_with` and other string functions as attributes
* **Fix html partition fail on tables without `tbody` tag** HTML tables may sometimes just contain headers without body (`tbody` tag)

## 0.10.24

### Enhancements

* **Improve natural reading order** Some `OCR` elements with only spaces in the text have full-page width in the bounding box, which causes the `xycut` sorting to not work as expected. Now the logic to parse OCR results removes any elements with only spaces (more than one space).
* **Ingest compression utilities and fsspec connector support** Generic utility code added to handle files that get pulled from a source connector that are either tar or zip compressed and uncompress them locally. This is then processed using a local source connector. Currently this functionality has been incorporated into the fsspec connector and all those inheriting from it (currently: Azure Blob Storage, Google Cloud Storage, S3, Box, and Dropbox).
* **Ingest destination connectors support for writing raw list of elements** Along with the default write method used in the ingest pipeline to write the json content associated with the ingest docs, each destination connector can now also write a raw list of elements to the desired downstream location without having an ingest doc associated with it.

### Features

* **Adds element type percent match function** In order to evaluate the element type extracted, we add a function that calculates the matched percentage between two frequency dictionary.

### Fixes

* **Fix paddle model file not discoverable** Fixes issue where ocr_models/paddle_ocr.py file is not discoverable on PyPI by adding
an `__init__.py` file under the folder.
* **Chipper v2 Fixes** Includes fix for a memory leak and rare last-element bbox fix. (unstructured-inference==0.7.7)
* **Fix image resizing issue** Includes fix related to resizing images in the tables pipeline. (unstructured-inference==0.7.6)

## 0.10.23

### Enhancements

* **Add functionality to limit precision when serializing to json** Precision for `points` is limited to 1 decimal point if coordinates["system"] == "PixelSpace" (otherwise 2 decimal points?). Precision for `detection_class_prob` is limited to 5 decimal points.
* **Fix csv file detection logic when mime-type is text/plain** Previously the logic to detect csv file type was considering only first row's comma count comparing with the header_row comma count and both the rows being same line the result was always true, Now the logic is changed to consider the comma's count for all the lines except first line and compare with header_row comma count.
* **Improved inference speed for Chipper V2** API requests with 'hi_res_model_name=chipper' now have ~2-3x faster responses.

### Features

### Fixes

* **Cleans up temporary files after conversion** Previously a file conversion utility was leaving temporary files behind on the filesystem without removing them when no longer needed. This fix helps prevent an accumulation of temporary files taking up excessive disk space.
* **Fixes `under_non_alpha_ratio` dividing by zero** Although this function guarded against a specific cause of division by zero, there were edge cases slipping through like strings with only whitespace. This update more generally prevents the function from performing a division by zero.
* **Fix languages default** Previously the default language was being set to English when elements didn't have text or if langdetect could not detect the language. It now defaults to None so there is not misleading information about the language detected.
* **Fixes recursion limit error that was being raised when partitioning Excel documents of a certain size** Previously we used a recursive method to find subtables within an excel sheet. However this would run afoul of Python's recursion depth limit when there was a contiguous block of more than 1000 cells within a sheet. This function has been updated to use the NetworkX library which avoids Python recursion issues.

## 0.10.22

### Enhancements

* **bump `unstructured-inference` to `0.7.3`** The updated version of `unstructured-inference` supports a new version of the Chipper model, as well as a cleaner schema for its output classes. Support is included for new inference features such as hierarchy and ordering.
* **Expose skip_infer_table_types in ingest CLI.** For each connector a new `--skip-infer-table-types` parameter was added to map to the `skip_infer_table_types` partition argument. This gives more granular control to unstructured-ingest users, allowing them to specify the file types for which we should attempt table extraction.
* **Add flag to ingest CLI to raise error if any single doc fails in pipeline** Currently if a single doc fails in the pipeline, the whole thing halts due to the error. This flag defaults to log an error but continue with the docs it can.
* **Emit hyperlink metadata for DOCX file-type.** DOCX partitioner now adds `metadata.links`, `metadata.link_texts` and `metadata.link_urls` for elements that contain a hyperlink that points to an external resource. So-called "jump" links pointing to document internal locations (such as those found in a table-of-contents "jumping" to a chapter or section) are excluded.

### Features

* **Add `elements_to_text` as a staging helper function** In order to get a single clean text output from unstructured for metric calculations, automate the process of extracting text from elements using this function.
* **Adds permissions(RBAC) data ingestion functionality for the Sharepoint connector.** Problem: Role based access control is an important component in many data storage systems. Users may need to pass permissions (RBAC) data to downstream systems when ingesting data. Feature: Added permissions data ingestion functionality to the Sharepoint connector.

### Fixes

* **Fixes PDF list parsing creating duplicate list items** Previously a bug in PDF list item parsing caused removal of other elements and duplication of the list item
* **Fixes duplicated elements** Fixes issue where elements are duplicated when embeddings are generated. This will allow users to generate embeddings for their list of Elements without duplicating/breaking the orginal content.
* **Fixes failure when flagging for embeddings through unstructured-ingest** Currently adding the embedding parameter to any connector results in a failure on the copy stage. This is resolves the issue by adding the IngestDoc to the context map in the embedding node's `run` method. This allows users to specify that connectors fetch embeddings without failure.
* **Fix ingest pipeline reformat nodes not discoverable** Fixes issue where  reformat nodes raise ModuleNotFoundError on import. This was due to the directory was missing `__init__.py` in order to make it discoverable.
* **Fix default language in ingest CLI** Previously the default was being set to english which injected potentially incorrect information to downstream language detection libraries. By setting the default to None allows those libraries to better detect what language the text is in the doc being processed.

## 0.10.21

* **Adds Scarf analytics**.

## 0.10.20

### Enhancements

* **Add document level language detection functionality.** Adds the "auto" default for the languages param to all partitioners. The primary language present in the document is detected using the `langdetect` package. Additional param `detect_language_per_element` is also added for partitioners that return multiple elements. Defaults to `False`.
* **Refactor OCR code** The OCR code for entire page is moved from unstructured-inference to unstructured. On top of continuing support for OCR language parameter, we also support two OCR processing modes, "entire_page" or "individual_blocks".
* **Align to top left when shrinking bounding boxes for `xy-cut` sorting:** Update `shrink_bbox()` to keep top left rather than center.
* **Add visualization script to annotate elements** This script is often used to analyze/visualize elements with coordinates (e.g. partition_pdf()).
* **Adds data source properties to the Jira, Github and Gitlab connectors** These properties (date_created, date_modified, version, source_url, record_locator) are written to element metadata during ingest, mapping elements to information about the document source from which they derive. This functionality enables downstream applications to reveal source document applications, e.g. a link to a GDrive doc, Salesforce record, etc.
* **Improve title detection in pptx documents** The default title textboxes on a pptx slide are now categorized as titles.
* **Improve hierarchy detection in pptx documents** List items, and other slide text are properly nested under the slide title. This will enable better chunking of pptx documents.
* **Refactor of the ingest cli workflow** The refactored approach uses a dynamically set pipeline with a snapshot along each step to save progress and accommodate continuation from a snapshot if an error occurs. This also allows the pipeline to dynamically assign any number of steps to modify the partitioned content before it gets written to a destination.
* **Applies `max_characters=<n>` argument to all element types in `add_chunking_strategy` decorator** Previously this argument was only utilized in chunking Table elements and now applies to all partitioned elements if `add_chunking_strategy` decorator is utilized, further preparing the elements for downstream processing.
* **Add common retry strategy utilities for unstructured-ingest** Dynamic retry strategy with exponential backoff added to Notion source connector.
*
### Features

* **Adds `bag_of_words` and `percent_missing_text` functions** In order to count the word frequencies in two input texts and calculate the percentage of text missing relative to the source document.
* **Adds `edit_distance` calculation metrics** In order to benchmark the cleaned, extracted text with unstructured, `edit_distance` (`Levenshtein distance`) is included.
* **Adds detection_origin field to metadata** Problem: Currently isn't an easy way to find out how an element was created. With this change that information is added. Importance: With this information the developers and users are now able to know how an element was created to make decisions on how to use it. In order tu use this feature
setting UNSTRUCTURED_INCLUDE_DEBUG_METADATA=true is needed.
* **Adds a function that calculates frequency of the element type and its depth** To capture the accuracy of element type extraction, this function counts the occurrences of each unique element type with its depth for use in element metrics.

### Fixes

* **Fix zero division error in annotation bbox size** This fixes the bug where we find annotation bboxes realted to an element that need to divide the intersection size between annotation bbox and element bbox by the size of the annotation bbox
* **Fix prevent metadata module from importing dependencies from unnecessary modules** Problem: The `metadata` module had several top level imports that were only used in and applicable to code related to specific document types, while there were many general-purpose functions. As a result, general-purpose functions couldn't be used without unnecessary dependencies being installed. Fix: moved 3rd party dependency top level imports to inside the functions in which they are used and applied a decorator to check that the dependency is installed and emit a helpful error message if not.
* **Fixes category_depth None value for Title elements** Problem: `Title` elements from `chipper` get `category_depth`= None even when `Headline` and/or `Subheadline` elements are present in the same page. Fix: all `Title` elements with `category_depth` = None should be set to have a depth of 0 instead iff there are `Headline` and/or `Subheadline` element-types present. Importance: `Title` elements should be equivalent html `H1` when nested headings are present; otherwise, `category_depth` metadata can result ambiguous within elements in a page.
* **Tweak `xy-cut` ordering output to be more column friendly** This results in the order of elements more closely reflecting natural reading order which benefits downstream applications. While element ordering from `xy-cut` is usually mostly correct when ordering multi-column documents, sometimes elements from a RHS column will appear before elements in a LHS column. Fix: add swapped `xy-cut` ordering by sorting by X coordinate first and then Y coordinate.
* **Fixes badly initialized Formula** Problem: YoloX contain new types of elements, when loading a document that contain formulas a new element of that class
should be generated, however the Formula class inherits from Element instead of Text. After this change the element is correctly created with the correct class
allowing the document to be loaded. Fix: Change parent class for Formula to Text. Importance: Crucial to be able to load documents that contain formulas.
* **Fixes pdf uri error** An error was encountered when URI type of `GoToR` which refers to pdf resources outside of its own was detected since no condition catches such case. The code is fixing the issue by initialize URI before any condition check.


## 0.10.19

### Enhancements

* **Adds XLSX document level language detection** Enhancing on top of language detection functionality in previous release, we now support language detection within `.xlsx` file type at Element level.
* **bump `unstructured-inference` to `0.6.6`** The updated version of `unstructured-inference` makes table extraction in `hi_res` mode configurable to fine tune table extraction performance; it also improves element detection by adding a deduplication post processing step in the `hi_res` partitioning of pdfs and images.
* **Detect text in HTML Heading Tags as Titles** This will increase the accuracy of hierarchies in HTML documents and provide more accurate element categorization. If text is in an HTML heading tag and is not a list item, address, or narrative text, categorize it as a title.
* **Update python-based docs** Refactor docs to use the actual unstructured code rather than using the subprocess library to run the cli command itself.
* **Adds Table support for the `add_chunking_strategy` decorator to partition functions.** In addition to combining elements under Title elements, user's can now specify the `max_characters=<n>` argument to chunk Table elements into TableChunk elements with `text` and `text_as_html` of length <n> characters. This means partitioned Table results are ready for use in downstream applications without any post processing.
* **Expose endpoint url for s3 connectors** By allowing for the endpoint url to be explicitly overwritten, this allows for any non-AWS data providers supporting the s3 protocol to be supported (i.e. minio).

### Features

* **change default `hi_res` model for pdf/image partition to `yolox`** Now partitioning pdf/image using `hi_res` strategy utilizes `yolox_quantized` model isntead of `detectron2_onnx` model. This new default model has better recall for tables and produces more detailed categories for elements.
* **XLSX can now reads subtables within one sheet** Problem: Many .xlsx files are not created to be read as one full table per sheet. There are subtables, text and header along with more informations to extract from each sheet. Feature: This `partition_xlsx` now can reads subtable(s) within one .xlsx sheet, along with extracting other title and narrative texts. Importance: This enhance the power of .xlsx reading to not only one table per sheet, allowing user to capture more data tables from the file, if exists.
* **Update Documentation on Element Types and Metadata**: We have updated the documentation according to the latest element types and metadata. It includes the common and additional metadata provided by the Partitions and Connectors.

### Fixes

* **Fixes partition_pdf is_alnum reference bug** Problem: The `partition_pdf` when attempt to get bounding box from element experienced a reference before assignment error when the first object is not text extractable.  Fix: Switched to a flag when the condition is met. Importance: Crucial to be able to partition with pdf.
* **Fix various cases of HTML text missing after partition**
  Problem: Under certain circumstances, text immediately after some HTML tags will be misssing from partition result.
  Fix: Updated code to deal with these cases.
  Importance: This will ensure the correctness when partitioning HTML and Markdown documents.
* **Fixes chunking when `detection_class_prob` appears in Element metadata** Problem: when `detection_class_prob` appears in Element metadata, Elements will only be combined by chunk_by_title if they have the same `detection_class_prob` value (which is rare). This is unlikely a case we ever need to support and most often results in no chunking. Fix: `detection_class_prob` is included in the chunking list of metadata keys excluded for similarity comparison. Importance: This change allows `chunk_by_title` to operate as intended for documents which include `detection_class_prob` metadata in their Elements.

## 0.10.18

### Enhancements

* **Better detection of natural reading order in images and PDF's** The elements returned by partition better reflect natural reading order in some cases, particularly in complicated multi-column layouts, leading to better chunking and retrieval for downstream applications. Achieved by improving the `xy-cut` sorting to preprocess bboxes, shrinking all bounding boxes by 90% along x and y axes (still centered around the same center point), which allows projection lines to be drawn where not possible before if layout bboxes overlapped.
* **Improves `partition_xml` to be faster and more memory efficient when partitioning large XML files** The new behavior is to partition iteratively to prevent loading the entire XML tree into memory at once in most use cases.
* **Adds data source properties to SharePoint, Outlook, Onedrive, Reddit, Slack, DeltaTable connectors** These properties (date_created, date_modified, version, source_url, record_locator) are written to element metadata during ingest, mapping elements to information about the document source from which they derive. This functionality enables downstream applications to reveal source document applications, e.g. a link to a GDrive doc, Salesforce record, etc.
* **Add functionality to save embedded images in PDF's separately as images** This allows users to save embedded images in PDF's separately as images, given some directory path. The saved image path is written to the metadata for the Image element. Downstream applications may benefit by providing users with image links from relevant "hits."
* **Azure Cognite Search destination connector** New Azure Cognitive Search destination connector added to ingest CLI.  Users may now use `unstructured-ingest` to write partitioned data from over 20 data sources (so far) to an Azure Cognitive Search index.
* **Improves salesforce partitioning** Partitions Salesforce data as xlm instead of text for improved detail and flexibility. Partitions htmlbody instead of textbody for Salesforce emails. Importance: Allows all Salesforce fields to be ingested and gives Salesforce emails more detailed partitioning.
* **Add document level language detection functionality.** Introduces the "auto" default for the languages param, which then detects the languages present in the document using the `langdetect` package. Adds the document languages as ISO 639-3 codes to the element metadata. Implemented only for the partition_text function to start.
* **PPTX partitioner refactored in preparation for enhancement.** Behavior should be unchanged except that shapes enclosed in a group-shape are now included, as many levels deep as required (a group-shape can itself contain a group-shape).
* **Embeddings support for the SharePoint SourceConnector via unstructured-ingest CLI** The SharePoint connector can now optionally create embeddings from the elements it pulls out during partition and upload those embeddings to Azure Cognitive Search index.
* **Improves hierarchy from docx files by leveraging natural hierarchies built into docx documents**  Hierarchy can now be detected from an indentation level for list bullets/numbers and by style name (e.g. Heading 1, List Bullet 2, List Number).
* **Chunking support for the SharePoint SourceConnector via unstructured-ingest CLI** The SharePoint connector can now optionally chunk the elements pulled out during partition via the chunking unstructured brick. This can be used as a stage before creating embeddings.

### Features

* **Adds `links` metadata in `partition_pdf` for `fast` strategy.** Problem: PDF files contain rich information and hyperlink that Unstructured did not captured earlier. Feature: `partition_pdf` now can capture embedded links within the file along with its associated text and page number. Importance: Providing depth in extracted elements give user a better understanding and richer context of documents. This also enables user to map to other elements within the document if the hyperlink is refered internally.
* **Adds the embedding module to be able to embed Elements** Problem: Many NLP applications require the ability to represent parts of documents in a semantic way. Until now, Unstructured did not have text embedding ability within the core library. Feature: This embedding module is able to track embeddings related data with a class, embed a list of elements, and return an updated list of Elements with the *embeddings* property. The module is also able to embed query strings. Importance: Ability to embed documents or parts of documents will enable users to make use of these semantic representations in different NLP applications, such as search, retrieval, and retrieval augmented generation.

### Fixes

* **Fixes a metadata source serialization bug** Problem: In unstructured elements, when loading an elements json file from the disk, the data_source attribute is assumed to be an instance of DataSourceMetadata and the code acts based on that. However the loader did not satisfy the assumption, and loaded it as a dict instead, causing an error. Fix: Added necessary code block to initialize a DataSourceMetadata object, also refactored DataSourceMetadata.from_dict() method to remove redundant code. Importance: Crucial to be able to load elements (which have data_source fields) from json files.
* **Fixes issue where unstructured-inference was not getting updated** Problem: unstructured-inference was not getting upgraded to the version to match unstructured release when doing a pip install.  Solution: using `pip install unstructured[all-docs]` it will now upgrade both unstructured and unstructured-inference. Importance: This will ensure that the inference library is always in sync with the unstructured library, otherwise users will be using outdated libraries which will likely lead to unintended behavior.
* **Fixes SharePoint connector failures if any document has an unsupported filetype** Problem: Currently the entire connector ingest run fails if a single IngestDoc has an unsupported filetype. This is because a ValueError is raised in the IngestDoc's `__post_init__`. Fix: Adds a try/catch when the IngestConnector runs get_ingest_docs such that the error is logged but all processable documents->IngestDocs are still instantiated and returned. Importance: Allows users to ingest SharePoint content even when some files with unsupported filetypes exist there.
* **Fixes Sharepoint connector server_path issue** Problem: Server path for the Sharepoint Ingest Doc was incorrectly formatted, causing issues while fetching pages from the remote source. Fix: changes formatting of remote file path before instantiating SharepointIngestDocs and appends a '/' while fetching pages from the remote source. Importance: Allows users to fetch pages from Sharepoint Sites.
* **Fixes Sphinx errors.** Fixes errors when running Sphinx `make html` and installs library to suppress warnings.
* **Fixes a metadata backwards compatibility error** Problem: When calling `partition_via_api`, the hosted api may return an element schema that's newer than the current `unstructured`. In this case, metadata fields were added which did not exist in the local `ElementMetadata` dataclass, and `__init__()` threw an error. Fix: remove nonexistent fields before instantiating in `ElementMetadata.from_json()`. Importance: Crucial to avoid breaking changes when adding fields.
* **Fixes issue with Discord connector when a channel returns `None`** Problem: Getting the `jump_url` from a nonexistent Discord `channel` fails. Fix: property `jump_url` is now retrieved within the same context as the messages from the channel. Importance: Avoids cascading issues when the connector fails to fetch information about a Discord channel.
* **Fixes occasionally SIGABTR when writing table with `deltalake` on Linux** Problem: occasionally on Linux ingest can throw a `SIGABTR` when writing `deltalake` table even though the table was written correctly. Fix: put the writing function into a `Process` to ensure its execution to the fullest extent before returning to the main process. Importance: Improves stability of connectors using `deltalake`
* **Fixes badly initialized Formula** Problem: YoloX contain new types of elements, when loading a document that contain formulas a new element of that class should be generated, however the Formula class inherits from Element instead of Text. After this change the element is correctly created with the correct class allowing the document to be loaded. Fix: Change parent class for Formula to Text. Importance: Crucial to be able to load documents that contain formulas.

## 0.10.16

### Enhancements

* **Adds data source properties to Airtable, Confluence, Discord, Elasticsearch, Google Drive, and Wikipedia connectors** These properties (date_created, date_modified, version, source_url, record_locator) are written to element metadata during ingest, mapping elements to information about the document source from which they derive. This functionality enables downstream applications to reveal source document applications, e.g. a link to a GDrive doc, Salesforce record, etc.
* **DOCX partitioner refactored in preparation for enhancement.** Behavior should be unchanged except in multi-section documents containing different headers/footers for different sections. These will now emit all distinct headers and footers encountered instead of just those for the last section.
* **Add a function to map between Tesseract and standard language codes.** This allows users to input language information to the `languages` param in any Tesseract-supported langcode or any ISO 639 standard language code.
* **Add document level language detection functionality.** Introduces the "auto" default for the languages param, which then detects the languages present in the document using the `langdetect` package. Implemented only for the partition_text function to start.

### Features

### Fixes

* ***Fixes an issue that caused a partition error for some PDF's.** Fixes GH Issue 1460 by bypassing a coordinate check if an element has invalid coordinates.

## 0.10.15


### Enhancements

* **Support for better element categories from the next-generation image-to-text model ("chipper").** Previously, not all of the classifications from Chipper were being mapped to proper `unstructured` element categories so the consumer of the library would see many `UncategorizedText` elements. This fixes the issue, improving the granularity of the element categories outputs for better downstream processing and chunking. The mapping update is:
  * "Threading": `NarrativeText`
  * "Form": `NarrativeText`
  * "Field-Name": `Title`
  * "Value": `NarrativeText`
  * "Link": `NarrativeText`
  * "Headline": `Title` (with `category_depth=1`)
  * "Subheadline": `Title` (with `category_depth=2`)
  * "Abstract": `NarrativeText`
* **Better ListItem grouping for PDF's (fast strategy).** The `partition_pdf` with `fast` strategy previously broke down some numbered list item lines as separate elements. This enhancement leverages the x,y coordinates and bbox sizes to help decide whether the following chunk of text is a continuation of the immediate previous detected ListItem element or not, and not detect it as its own non-ListItem element.
* **Fall back to text-based classification for uncategorized Layout elements for Images and PDF's**. Improves element classification by running existing text-based rules on previously `UncategorizedText` elements.
* **Adds table partitioning for Partitioning for many doc types including: .html, .epub., .md, .rst, .odt, and .msg.** At the core of this change is the .html partition functionality, which is leveraged by the other effected doc types. This impacts many scenarios where `Table` Elements are now propery extracted.
* **Create and add `add_chunking_strategy` decorator to partition functions.** Previously, users were responsible for their own chunking after partitioning elements, often required for downstream applications. Now, individual elements may be combined into right-sized chunks where min and max character size may be specified if `chunking_strategy=by_title`. Relevant elements are grouped together for better downstream results. This enables users immediately use partitioned results effectively in downstream applications (e.g. RAG architecture apps) without any additional post-processing.
* **Adds `languages` as an input parameter and marks `ocr_languages` kwarg for deprecation in pdf, image, and auto partitioning functions.** Previously, language information was only being used for Tesseract OCR for image-based documents and was in a Tesseract specific string format, but by refactoring into a list of standard language codes independent of Tesseract, the `unstructured` library will better support `languages` for other non-image pipelines and/or support for other OCR engines.
* **Removes `UNSTRUCTURED_LANGUAGE` env var usage and replaces `language` with `languages` as an input parameter to unstructured-partition-text_type functions.** The previous parameter/input setup was not user-friendly or scalable to the variety of elements being processed. By refactoring the inputted language information into a list of standard language codes, we can support future applications of the element language such as detection, metadata, and multi-language elements. Now, to skip English specific checks, set the `languages` parameter to any non-English language(s).
* **Adds `xlsx` and `xls` filetype extensions to the `skip_infer_table_types` default list in `partition`.** By adding these file types to the input parameter these files should not go through table extraction. Users can still specify if they would like to extract tables from these filetypes, but will have to set the `skip_infer_table_types` to exclude the desired filetype extension. This avoids mis-representing complex spreadsheets where there may be multiple sub-tables and other content.
* **Better debug output related to sentence counting internals**. Clarify message when sentence is not counted toward sentence count because there aren't enough words, relevant for developers focused on `unstructured`s NLP internals.
* **Faster ocr_only speed for partitioning PDF and images.** Use `unstructured_pytesseract.run_and_get_multiple_output` function to reduce the number of calls to `tesseract` by half when partitioning pdf or image with `tesseract`
* **Adds data source properties to fsspec connectors** These properties (date_created, date_modified, version, source_url, record_locator) are written to element metadata during ingest, mapping elements to information about the document source from which they derive. This functionality enables downstream applications to reveal source document applications, e.g. a link to a GDrive doc, Salesforce record, etc.
* **Add delta table destination connector** New delta table destination connector added to ingest CLI.  Users may now use `unstructured-ingest` to write partitioned data from over 20 data sources (so far) to a Delta Table.
* **Rename to Source and Destination Connectors in the Documentation.** Maintain naming consistency between Connectors codebase and documentation with the first addition to a destination connector.
* **Non-HTML text files now return unstructured-elements as opposed to HTML-elements.** Previously the text based files that went through `partition_html` would return HTML-elements but now we preserve the format from the input using `source_format` argument in the partition call.
* **Adds `PaddleOCR` as an optional alternative to `Tesseract`** for OCR in processing of PDF or Image files, it is installable via the `makefile` command `install-paddleocr`. For experimental purposes only.
* **Bump unstructured-inference** to 0.5.28. This version bump markedly improves the output of table data, rendered as `metadata.text_as_html` in an element. These changes include:
  * add env variable `ENTIRE_PAGE_OCR` to specify using paddle or tesseract on entire page OCR
  * table structure detection now pads the input image by 25 pixels in all 4 directions to improve its recall (0.5.27)
  * support paddle with both cpu and gpu and assume it is pre-installed (0.5.26)
  * fix a bug where `cells_to_html` doesn't handle cells spanning multiple rows properly (0.5.25)
  * remove `cv2` preprocessing step before OCR step in table transformer (0.5.24)

### Features

* **Adds element metadata via `category_depth` with default value None**.
  * This additional metadata is useful for vectordb/LLM, chunking strategies, and retrieval applications.
* **Adds a naive hierarchy for elements via a `parent_id` on the element's metadata**
  * Users will now have more metadata for implementing vectordb/LLM chunking strategies. For example, text elements could be queried by their preceding title element.
  * Title elements created from HTML headings will properly nest

### Fixes

* **`add_pytesseract_bboxes_to_elements` no longer returns `nan` values**. The function logic is now broken into new methods
  `_get_element_box` and `convert_multiple_coordinates_to_new_system`
* **Selecting a different model wasn't being respected when calling `partition_image`.** Problem: `partition_pdf` allows for passing a `model_name` parameter. Given the similarity between the image and PDF pipelines, the expected behavior is that `partition_image` should support the same parameter, but `partition_image` was unintentionally not passing along its `kwargs`. This was corrected by adding the kwargs to the downstream call.
* **Fixes a chunking issue via dropping the field "coordinates".** Problem: chunk_by_title function was chunking each element to its own individual chunk while it needed to group elements into a fewer number of chunks. We've discovered that this happens due to a metadata matching logic in chunk_by_title function, and discovered that elements with different metadata can't be put into the same chunk. At the same time, any element with "coordinates" essentially had different metadata than other elements, due each element locating in different places and having different coordinates. Fix: That is why we have included the key "coordinates" inside a list of excluded metadata keys, while doing this "metadata_matches" comparision. Importance: This change is crucial to be able to chunk by title for documents which include "coordinates" metadata in their elements.

## 0.10.14

### Enhancements

* Update all connectors to use new downstream architecture
  * New click type added to parse comma-delimited string inputs
  * Some CLI options renamed

### Features

### Fixes

## 0.10.13

### Enhancements

* Updated documentation: Added back support doc types for partitioning, more Python codes in the API page,  RAG definition, and use case.
* Updated Hi-Res Metadata: PDFs and Images using Hi-Res strategy now have layout model class probabilities added ot metadata.
* Updated the `_detect_filetype_from_octet_stream()` function to use libmagic to infer the content type of file when it is not a zip file.
* Tesseract minor version bump to 5.3.2

### Features

* Add Jira Connector to be able to pull issues from a Jira organization
* Add `clean_ligatures` function to expand ligatures in text


### Fixes

* `partition_html` breaks on `<br>` elements.
* Ingest error handling to properly raise errors when wrapped
* GH issue 1361: fixes a sortig error that prevented some PDF's from being parsed
* Bump unstructured-inference
  * Brings back embedded images in PDF's (0.5.23)

## 0.10.12

### Enhancements

* Removed PIL pin as issue has been resolved upstream
* Bump unstructured-inference
  * Support for yolox_quantized layout detection model (0.5.20)
* YoloX element types added


### Features

* Add Salesforce Connector to be able to pull Account, Case, Campaign, EmailMessage, Lead

### Fixes


* Bump unstructured-inference
  * Avoid divide-by-zero errors swith `safe_division` (0.5.21)

## 0.10.11

### Enhancements

* Bump unstructured-inference
  * Combine entire-page OCR output with layout-detected elements, to ensure full coverage of the page (0.5.19)

### Features

* Add in ingest cli s3 writer

### Fixes

* Fix a bug where `xy-cut` sorting attemps to sort elements without valid coordinates; now xy cut sorting only works when **all** elements have valid coordinates

## 0.10.10

### Enhancements

* Adds `text` as an input parameter to `partition_xml`.
* `partition_xml` no longer runs through `partition_text`, avoiding incorrect splitting
  on carriage returns in the XML. Since `partition_xml` no longer calls `partition_text`,
  `min_partition` and `max_partition` are no longer supported in `partition_xml`.
* Bump `unstructured-inference==0.5.18`, change non-default detectron2 classification threshold
* Upgrade base image from rockylinux 8 to rockylinux 9
* Serialize IngestDocs to JSON when passing to subprocesses

### Features

### Fixes

- Fix a bug where mismatched `elements` and `bboxes` are passed into `add_pytesseract_bbox_to_elements`

## 0.10.9

### Enhancements

* Fix `test_json` to handle only non-extra dependencies file types (plain-text)

### Features

* Adds `chunk_by_title` to break a document into sections based on the presence of `Title`
  elements.
* add new extraction function `extract_image_urls_from_html` to extract all img related URL from html text.

### Fixes

* Make cv2 dependency optional
* Edit `add_pytesseract_bbox_to_elements`'s (`ocr_only` strategy) `metadata.coordinates.points` return type to `Tuple` for consistency.
* Re-enable test-ingest-confluence-diff for ingest tests
* Fix syntax for ingest test check number of files
* Fix csv and tsv partitioners loosing the first line of the files when creating elements

## 0.10.8

### Enhancements

* Release docker image that installs Python 3.10 rather than 3.8

### Features

### Fixes

## 0.10.7

### Enhancements

### Features

### Fixes

* Remove overly aggressive ListItem chunking for images and PDF's which typically resulted in inchorent elements.

## 0.10.6

### Enhancements

* Enable `partition_email` and `partition_msg` to detect if an email is PGP encryped. If
  and email is PGP encryped, the functions will return an empy list of elements and
  emit a warning about the encrypted content.
* Add threaded Slack conversations into Slack connector output
* Add functionality to sort elements using `xy-cut` sorting approach in `partition_pdf` for `hi_res` and `fast` strategies
* Bump unstructured-inference
  * Set OMP_THREAD_LIMIT to 1 if not set for better tesseract perf (0.5.17)

### Features

* Extract coordinates from PDFs and images when using OCR only strategy and add to metadata

### Fixes

* Update `partition_html` to respect the order of `<pre>` tags.
* Fix bug in `partition_pdf_or_image` where two partitions were called if `strategy == "ocr_only"`.
* Bump unstructured-inference
  * Fix issue where temporary files were being left behind (0.5.16)
* Adds deprecation warning for the `file_filename` kwarg to `partition`, `partition_via_api`,
  and `partition_multiple_via_api`.
* Fix documentation build workflow by pinning dependencies

## 0.10.5

### Enhancements

* Create new CI Pipelines
  - Checking text, xml, email, and html doc tests against the library installed without extras
  - Checking each library extra against their respective tests
* `partition` raises an error and tells the user to install the appropriate extra if a filetype
  is detected that is missing dependencies.
* Add custom errors to ingest
* Bump `unstructured-ingest==0.5.15`
  - Handle an uncaught TesseractError (0.5.15)
  - Add TIFF test file and TIFF filetype to `test_from_image_file` in `test_layout` (0.5.14)
* Use `entire_page` ocr mode for pdfs and images
* Add notes on extra installs to docs
* Adds ability to reuse connections per process in unstructured-ingest

### Features
* Add delta table connector

### Fixes

## 0.10.4
* Pass ocr_mode in partition_pdf and set the default back to individual pages for now
* Add diagrams and descriptions for ingest design in the ingest README

### Features
* Supports multipage TIFF image partitioning

### Fixes

## 0.10.2

### Enhancements
* Bump unstructured-inference==0.5.13:
  - Fix extracted image elements being included in layout merge, addresses the issue
    where an entire-page image in a PDF was not passed to the layout model when using hi_res.

### Features

### Fixes

## 0.10.1

### Enhancements
* Bump unstructured-inference==0.5.12:
  - fix to avoid trace for certain PDF's (0.5.12)
  - better defaults for DPI for hi_res and  Chipper (0.5.11)
  - implement full-page OCR (0.5.10)

### Features

### Fixes

* Fix dead links in repository README (Quick Start > Install for local development, and Learn more > Batch Processing)
* Update document dependencies to include tesseract-lang for additional language support (required for tests to pass)

## 0.10.0

### Enhancements

* Add `include_header` kwarg to `partition_xlsx` and change default behavior to `True`
* Update the `links` and `emphasized_texts` metadata fields

### Features

### Fixes

## 0.9.3

### Enhancements

* Pinned dependency cleanup.
* Update `partition_csv` to always use `soupparser_fromstring` to parse `html text`
* Update `partition_tsv` to always use `soupparser_fromstring` to parse `html text`
* Add `metadata.section` to capture epub table of contents data
* Add `unique_element_ids` kwarg to partition functions. If `True`, will use a UUID
  for element IDs instead of a SHA-256 hash.
* Update `partition_xlsx` to always use `soupparser_fromstring` to parse `html text`
* Add functionality to switch `html` text parser based on whether the `html` text contains emoji
* Add functionality to check if a string contains any emoji characters
* Add CI tests around Notion

### Features

* Add Airtable Connector to be able to pull views/tables/bases from an Airtable organization

### Fixes

* fix pdf partition of list items being detected as titles in OCR only mode
* make notion module discoverable
* fix emails with `Content-Distribution: inline` and `Content-Distribution: attachment` with no filename
* Fix email attachment filenames which had `=` in the filename itself

## 0.9.2


### Enhancements

* Update table extraction section in API documentation to sync with change in Prod API
* Update Notion connector to extract to html
* Added UUID option for `element_id`
* Bump unstructured-inference==0.5.9:
  - better caching of models
  - another version of detectron2 available, though the default layout model is unchanged
* Added UUID option for element_id
* Added UUID option for element_id
* CI improvements to run ingest tests in parallel

### Features

* Adds Sharepoint connector.

### Fixes

* Bump unstructured-inference==0.5.9:
  - ignores Tesseract errors where no text is extracted for tiles that indeed, have no text

## 0.9.1

### Enhancements

* Adds --partition-pdf-infer-table-structure to unstructured-ingest.
* Enable `partition_html` to skip headers and footers with the `skip_headers_and_footers` flag.
* Update `partition_doc` and `partition_docx` to track emphasized texts in the output
* Adds post processing function `filter_element_types`
* Set the default strategy for partitioning images to `hi_res`
* Add page break parameter section in API documentation to sync with change in Prod API
* Update `partition_html` to track emphasized texts in the output
* Update `XMLDocument._read_xml` to create `<p>` tag element for the text enclosed in the `<pre>` tag
* Add parameter `include_tail_text` to `_construct_text` to enable (skip) tail text inclusion
* Add Notion connector

### Features

### Fixes

* Remove unused `_partition_via_api` function
* Fixed emoji bug in `partition_xlsx`.
* Pass `file_filename` metadata when partitioning file object
* Skip ingest test on missing Slack token
* Add Dropbox variables to CI environments
* Remove default encoding for ingest
* Adds new element type `EmailAddress` for recognising email address in the  text
* Simplifies `min_partition` logic; makes partitions falling below the `min_partition`
  less likely.
* Fix bug where ingest test check for number of files fails in smoke test
* Fix unstructured-ingest entrypoint failure

## 0.9.0

### Enhancements

* Dependencies are now split by document type, creating a slimmer base installation.

## 0.8.8

### Enhancements

### Features

### Fixes

* Rename "date" field to "last_modified"
* Adds Box connector

### Fixes

## 0.8.7

### Enhancements

* Put back useful function `split_by_paragraph`

### Features

### Fixes

* Fix argument order in NLTK download step

## 0.8.6

### Enhancements

### Features

### Fixes

* Remove debug print lines and non-functional code

## 0.8.5

### Enhancements

* Add parameter `skip_infer_table_types` to enable (skip) table extraction for other doc types
* Adds optional Unstructured API unit tests in CI
* Tracks last modified date for all document types.
* Add auto_paragraph_grouper to detect new-line and blank-line new paragraph for .txt files.
* refactor the ingest cli to better support expanding supported connectors

## 0.8.3

### Enhancements

### Features

### Fixes

* NLTK now only gets downloaded if necessary.
* Handling for empty tables in Word Documents and PowerPoints.

## 0.8.4

### Enhancements

* Additional tests and refactor of JSON detection.
* Update functionality to retrieve image metadata from a page for `document_to_element_list`
* Links are now tracked in `partition_html` output.
* Set the file's current position to the beginning after reading the file in `convert_to_bytes`
* Add `min_partition` kwarg to that combines elements below a specified threshold and modifies splitting of strings longer than max partition so words are not split.
* set the file's current position to the beginning after reading the file in `convert_to_bytes`
* Add slide notes to pptx
* Add `--encoding` directive to ingest
* Improve json detection by `detect_filetype`

### Features

* Adds Outlook connector
* Add support for dpi parameter in inference library
* Adds Onedrive connector.
* Add Confluence connector for ingest cli to pull the body text from all documents from all spaces in a confluence domain.

### Fixes

* Fixes issue with email partitioning where From field was being assigned the To field value.
* Use the `image_metadata` property of the `PageLayout` instance to get the page image info in the `document_to_element_list`
* Add functionality to write images to computer storage temporarily instead of keeping them in memory for `ocr_only` strategy
* Add functionality to convert a PDF in small chunks of pages at a time for `ocr_only` strategy
* Adds `.txt`, `.text`, and `.tab` to list of extensions to check if file
  has a `text/plain` MIME type.
* Enables filters to be passed to `partition_doc` so it doesn't error with LibreOffice7.
* Removed old error message that's superseded by `requires_dependencies`.
* Removes using `hi_res` as the default strategy value for `partition_via_api` and `partition_multiple_via_api`

## 0.8.1

### Enhancements

* Add support for Python 3.11

### Features

### Fixes

* Fixed `auto` strategy detected scanned document as having extractable text and using `fast` strategy, resulting in no output.
* Fix list detection in MS Word documents.
* Don't instantiate an element with a coordinate system when there isn't a way to get its location data.

## 0.8.0

### Enhancements

* Allow model used for hi res pdf partition strategy to be chosen when called.
* Updated inference package

### Features

* Add `metadata_filename` parameter across all partition functions

### Fixes

* Update to ensure `convert_to_datafame` grabs all of the metadata fields.
* Adjust encoding recognition threshold value in `detect_file_encoding`
* Fix KeyError when `isd_to_elements` doesn't find a type
* Fix `_output_filename` for local connector, allowing single files to be written correctly to the disk

* Fix for cases where an invalid encoding is extracted from an email header.

### BREAKING CHANGES

* Information about an element's location is no longer returned as top-level attributes of an element. Instead, it is returned in the `coordinates` attribute of the element's metadata.

## 0.7.12

### Enhancements

* Adds `include_metadata` kwarg to `partition_doc`, `partition_docx`, `partition_email`, `partition_epub`, `partition_json`, `partition_msg`, `partition_odt`, `partition_org`, `partition_pdf`, `partition_ppt`, `partition_pptx`, `partition_rst`, and `partition_rtf`
### Features

* Add Elasticsearch connector for ingest cli to pull specific fields from all documents in an index.
* Adds Dropbox connector

### Fixes

* Fix tests that call unstructured-api by passing through an api-key
* Fixed page breaks being given (incorrect) page numbers
* Fix skipping download on ingest when a source document exists locally

## 0.7.11

### Enhancements

* More deterministic element ordering when using `hi_res` PDF parsing strategy (from unstructured-inference bump to 0.5.4)
* Make large model available (from unstructured-inference bump to 0.5.3)
* Combine inferred elements with extracted elements (from unstructured-inference bump to 0.5.2)
* `partition_email` and `partition_msg` will now process attachments if `process_attachments=True`
  and a attachment partitioning functions is passed through with `attachment_partitioner=partition`.

### Features

### Fixes

* Fix tests that call unstructured-api by passing through an api-key
* Fixed page breaks being given (incorrect) page numbers
* Fix skipping download on ingest when a source document exists locally

## 0.7.10

### Enhancements

* Adds a `max_partition` parameter to `partition_text`, `partition_pdf`, `partition_email`,
  `partition_msg` and `partition_xml` that sets a limit for the size of an individual
  document elements. Defaults to `1500` for everything except `partition_xml`, which has
  a default value of `None`.
* DRY connector refactor

### Features

* `hi_res` model for pdfs and images is selectable via environment variable.

### Fixes

* CSV check now ignores escaped commas.
* Fix for filetype exploration util when file content does not have a comma.
* Adds negative lookahead to bullet pattern to avoid detecting plain text line
  breaks like `-------` as list items.
* Fix pre tag parsing for `partition_html`
* Fix lookup error for annotated Arabic and Hebrew encodings

## 0.7.9

### Enhancements

* Improvements to string check for leafs in `partition_xml`.
* Adds --partition-ocr-languages to unstructured-ingest.

### Features

* Adds `partition_org` for processed Org Mode documents.

### Fixes

## 0.7.8

### Enhancements

### Features

* Adds Google Cloud Service connector

### Fixes

* Updates the `parse_email` for `partition_eml` so that `unstructured-api` passes the smoke tests
* `partition_email` now works if there is no message content
* Updates the `"fast"` strategy for `partition_pdf` so that it's able to recursively
* Adds recursive functionality to all fsspec connectors
* Adds generic --recursive ingest flag

## 0.7.7

### Enhancements

* Adds functionality to replace the `MIME` encodings for `eml` files with one of the common encodings if a `unicode` error occurs
* Adds missed file-like object handling in `detect_file_encoding`
* Adds functionality to extract charset info from `eml` files

### Features

* Added coordinate system class to track coordinate types and convert to different coordinate

### Fixes

* Adds an `html_assemble_articles` kwarg to `partition_html` to enable users to capture
  control whether content outside of `<article>` tags is captured when
  `<article>` tags are present.
* Check for the `xml` attribute on `element` before looking for pagebreaks in `partition_docx`.

## 0.7.6

### Enhancements

* Convert fast startegy to ocr_only for images
* Adds support for page numbers in `.docx` and `.doc` when user or renderer
  created page breaks are present.
* Adds retry logic for the unstructured-ingest Biomed connector

### Features

* Provides users with the ability to extract additional metadata via regex.
* Updates `partition_docx` to include headers and footers in the output.
* Create `partition_tsv` and associated tests. Make additional changes to `detect_filetype`.

### Fixes

* Remove fake api key in test `partition_via_api` since we now require valid/empty api keys
* Page number defaults to `None` instead of `1` when page number is not present in the metadata.
  A page number of `None` indicates that page numbers are not being tracked for the document
  or that page numbers do not apply to the element in question..
* Fixes an issue with some pptx files. Assume pptx shapes are found in top left position of slide
  in case the shape.top and shape.left attributes are `None`.

## 0.7.5

### Enhancements

* Adds functionality to sort elements in `partition_pdf` for `fast` strategy
* Adds ingest tests with `--fast` strategy on PDF documents
* Adds --api-key to unstructured-ingest

### Features

* Adds `partition_rst` for processed ReStructured Text documents.

### Fixes

* Adds handling for emails that do not have a datetime to extract.
* Adds pdf2image package as core requirement of unstructured (with no extras)

## 0.7.4

### Enhancements

* Allows passing kwargs to request data field for `partition_via_api` and `partition_multiple_via_api`
* Enable MIME type detection if libmagic is not available
* Adds handling for empty files in `detect_filetype` and `partition`.

### Features

### Fixes

* Reslove `grpcio` import issue on `weaviate.schema.validate_schema` for python 3.9 and 3.10
* Remove building `detectron2` from source in Dockerfile

## 0.7.3

### Enhancements

* Update IngestDoc abstractions and add data source metadata in ElementMetadata

### Features

### Fixes

* Pass `strategy` parameter down from `partition` for `partition_image`
* Filetype detection if a CSV has a `text/plain` MIME type
* `convert_office_doc` no longers prints file conversion info messages to stdout.
* `partition_via_api` reflects the actual filetype for the file processed in the API.

## 0.7.2

### Enhancements

* Adds an optional encoding kwarg to `elements_to_json` and `elements_from_json`
* Bump version of base image to use new stable version of tesseract

### Features

### Fixes

* Update the `read_txt_file` utility function to keep using `spooled_to_bytes_io_if_needed` for xml
* Add functionality to the `read_txt_file` utility function to handle file-like object from URL
* Remove the unused parameter `encoding` from `partition_pdf`
* Change auto.py to have a `None` default for encoding
* Add functionality to try other common encodings for html and xml files if an error related to the encoding is raised and the user has not specified an encoding.
* Adds benchmark test with test docs in example-docs
* Re-enable test_upload_label_studio_data_with_sdk
* File detection now detects code files as plain text
* Adds `tabulate` explicitly to dependencies
* Fixes an issue in `metadata.page_number` of pptx files
* Adds showing help if no parameters passed

## 0.7.1

### Enhancements

### Features

* Add `stage_for_weaviate` to stage `unstructured` outputs for upload to Weaviate, along with
  a helper function for defining a class to use in Weaviate schemas.
* Builds from Unstructured base image, built off of Rocky Linux 8.7, this resolves almost all CVE's in the image.

### Fixes

## 0.7.0

### Enhancements

* Installing `detectron2` from source is no longer required when using the `local-inference` extra.
* Updates `.pptx` parsing to include text in tables.

### Features

### Fixes

* Fixes an issue in `_add_element_metadata` that caused all elements to have `page_number=1`
  in the element metadata.
* Adds `.log` as a file extension for TXT files.
* Adds functionality to try other common encodings for email (`.eml`) files if an error related to the encoding is raised and the user has not specified an encoding.
* Allow passed encoding to be used in the `replace_mime_encodings`
* Fixes page metadata for `partition_html` when `include_metadata=False`
* A `ValueError` now raises if `file_filename` is not specified when you use `partition_via_api`
  with a file-like object.

## 0.6.11

### Enhancements

* Supports epub tests since pandoc is updated in base image

### Features


### Fixes


## 0.6.10

### Enhancements

* XLS support from auto partition

### Features

### Fixes

## 0.6.9

### Enhancements

* fast strategy for pdf now keeps element bounding box data
* setup.py refactor

### Features

### Fixes

* Adds functionality to try other common encodings if an error related to the encoding is raised and the user has not specified an encoding.
* Adds additional MIME types for CSV

## 0.6.8

### Enhancements

### Features

* Add `partition_csv` for CSV files.

### Fixes

## 0.6.7

### Enhancements

* Deprecate `--s3-url` in favor of `--remote-url` in CLI
* Refactor out non-connector-specific config variables
* Add `file_directory` to metadata
* Add `page_name` to metadata. Currently used for the sheet name in XLSX documents.
* Added a `--partition-strategy` parameter to unstructured-ingest so that users can specify
  partition strategy in CLI. For example, `--partition-strategy fast`.
* Added metadata for filetype.
* Add Discord connector to pull messages from a list of channels
* Refactor `unstructured/file-utils/filetype.py` to better utilise hashmap to return mime type.
* Add local declaration of DOCX_MIME_TYPES and XLSX_MIME_TYPES for `test_filetype.py`.

### Features

* Add `partition_xml` for XML files.
* Add `partition_xlsx` for Microsoft Excel documents.

### Fixes

* Supports `hml` filetype for partition as a variation of html filetype.
* Makes `pytesseract` a function level import in `partition_pdf` so you can use the `"fast"`
  or `"hi_res"` strategies if `pytesseract` is not installed. Also adds the
  `required_dependencies` decorator for the `"hi_res"` and `"ocr_only"` strategies.
* Fix to ensure `filename` is tracked in metadata for `docx` tables.

## 0.6.6

### Enhancements

* Adds an `"auto"` strategy that chooses the partitioning strategy based on document
  characteristics and function kwargs. This is the new default strategy for `partition_pdf`
  and `partition_image`. Users can maintain existing behavior by explicitly setting
  `strategy="hi_res"`.
* Added an additional trace logger for NLP debugging.
* Add `get_date` method to `ElementMetadata` for converting the datestring to a `datetime` object.
* Cleanup the `filename` attribute on `ElementMetadata` to remove the full filepath.

### Features

* Added table reading as html with URL parsing to `partition_docx` in docx
* Added metadata field for text_as_html for docx files

### Fixes

* `fileutils/file_type` check json and eml decode ignore error
* `partition_email` was updated to more flexibly handle deviations from the RFC-2822 standard.
  The time in the metadata returns `None` if the time does not match RFC-2822 at all.
* Include all metadata fields when converting to dataframe or CSV

## 0.6.5

### Enhancements

* Added support for SpooledTemporaryFile file argument.

### Features

### Fixes


## 0.6.4

### Enhancements

* Added an "ocr_only" strategy for `partition_pdf`. Refactored the strategy decision
  logic into its own module.

### Features

### Fixes

## 0.6.3

### Enhancements

* Add an "ocr_only" strategy for `partition_image`.

### Features

* Added `partition_multiple_via_api` for partitioning multiple documents in a single REST
  API call.
* Added `stage_for_baseplate` function to prepare outputs for ingestion into Baseplate.
* Added `partition_odt` for processing Open Office documents.

### Fixes

* Updates the grouping logic in the `partition_pdf` fast strategy to group together text
  in the same bounding box.

## 0.6.2

### Enhancements

* Added logic to `partition_pdf` for detecting copy protected PDFs and falling back
  to the hi res strategy when necessary.


### Features

* Add `partition_via_api` for partitioning documents through the hosted API.

### Fixes

* Fix how `exceeds_cap_ratio` handles empty (returns `True` instead of `False`)
* Updates `detect_filetype` to properly detect JSONs when the MIME type is `text/plain`.

## 0.6.1

### Enhancements

* Updated the table extraction parameter name to be more descriptive

### Features

### Fixes

## 0.6.0

### Enhancements

* Adds an `ssl_verify` kwarg to `partition` and `partition_html` to enable turning off
  SSL verification for HTTP requests. SSL verification is on by default.
* Allows users to pass in ocr language to `partition_pdf` and `partition_image` through
  the `ocr_language` kwarg. `ocr_language` corresponds to the code for the language pack
  in Tesseract. You will need to install the relevant Tesseract language pack to use a
  given language.

### Features

* Table extraction is now possible for pdfs from `partition` and `partition_pdf`.
* Adds support for extracting attachments from `.msg` files

### Fixes

* Adds an `ssl_verify` kwarg to `partition` and `partition_html` to enable turning off
  SSL verification for HTTP requests. SSL verification is on by default.

## 0.5.13

### Enhancements

* Allow headers to be passed into `partition` when `url` is used.

### Features

* `bytes_string_to_string` cleaning brick for bytes string output.

### Fixes

* Fixed typo in call to `exactly_one` in `partition_json`
* unstructured-documents encode xml string if document_tree is `None` in `_read_xml`.
* Update to `_read_xml` so that Markdown files with embedded HTML process correctly.
* Fallback to "fast" strategy only emits a warning if the user specifies the "hi_res" strategy.
* unstructured-partition-text_type exceeds_cap_ratio fix returns and how capitalization ratios are calculated
* `partition_pdf` and `partition_text` group broken paragraphs to avoid fragmented `NarrativeText` elements.
* .json files resolved as "application/json" on centos7 (or other installs with older libmagic libs)

## 0.5.12

### Enhancements

* Add OS mimetypes DB to docker image, mainly for unstructured-api compat.
* Use the image registry as a cache when building Docker images.
* Adds the ability for `partition_text` to group together broken paragraphs.
* Added method to utils to allow date time format validation

### Features
* Add Slack connector to pull messages for a specific channel

* Add --partition-by-api parameter to unstructured-ingest
* Added `partition_rtf` for processing rich text files.
* `partition` now accepts a `url` kwarg in addition to `file` and `filename`.

### Fixes

* Allow encoding to be passed into `replace_mime_encodings`.
* unstructured-ingest connector-specific dependencies are imported on demand.
* unstructured-ingest --flatten-metadata supported for local connector.
* unstructured-ingest fix runtime error when using --metadata-include.

## 0.5.11

### Enhancements

### Features

### Fixes

* Guard against null style attribute in docx document elements
* Update HTML encoding to better support foreign language characters

## 0.5.10

### Enhancements

* Updated inference package
* Add sender, recipient, date, and subject to element metadata for emails

### Features

* Added `--download-only` parameter to `unstructured-ingest`

### Fixes

* FileNotFound error when filename is provided but file is not on disk

## 0.5.9

### Enhancements

### Features

### Fixes

* Convert file to str in helper `split_by_paragraph` for `partition_text`

## 0.5.8

### Enhancements

* Update `elements_to_json` to return string when filename is not specified
* `elements_from_json` may take a string instead of a filename with the `text` kwarg
* `detect_filetype` now does a final fallback to file extension.
* Empty tags are now skipped during the depth check for HTML processing.

### Features

* Add local file system to `unstructured-ingest`
* Add `--max-docs` parameter to `unstructured-ingest`
* Added `partition_msg` for processing MSFT Outlook .msg files.

### Fixes

* `convert_file_to_text` now passes through the `source_format` and `target_format` kwargs.
  Previously they were hard coded.
* Partitioning functions that accept a `text` kwarg no longer raise an error if an empty
  string is passed (and empty list of elements is returned instead).
* `partition_json` no longer fails if the input is an empty list.
* Fixed bug in `chunk_by_attention_window` that caused the last word in segments to be cut-off
  in some cases.

### BREAKING CHANGES

* `stage_for_transformers` now returns a list of elements, making it consistent with other
  staging bricks

## 0.5.7

### Enhancements

* Refactored codebase using `exactly_one`
* Adds ability to pass headers when passing a url in partition_html()
* Added optional `content_type` and `file_filename` parameters to `partition()` to bypass file detection

### Features

* Add `--flatten-metadata` parameter to `unstructured-ingest`
* Add `--fields-include` parameter to `unstructured-ingest`

### Fixes

## 0.5.6

### Enhancements

* `contains_english_word()`, used heavily in text processing, is 10x faster.

### Features

* Add `--metadata-include` and `--metadata-exclude` parameters to `unstructured-ingest`
* Add `clean_non_ascii_chars` to remove non-ascii characters from unicode string

### Fixes

* Fix problem with PDF partition (duplicated test)

## 0.5.4

### Enhancements

* Added Biomedical literature connector for ingest cli.
* Add `FsspecConnector` to easily integrate any existing `fsspec` filesystem as a connector.
* Rename `s3_connector.py` to `s3.py` for readability and consistency with the
  rest of the connectors.
* Now `S3Connector` relies on `s3fs` instead of on `boto3`, and it inherits
  from `FsspecConnector`.
* Adds an `UNSTRUCTURED_LANGUAGE_CHECKS` environment variable to control whether or not language
  specific checks like vocabulary and POS tagging are applied. Set to `"true"` for higher
  resolution partitioning and `"false"` for faster processing.
* Improves `detect_filetype` warning to include filename when provided.
* Adds a "fast" strategy for partitioning PDFs with PDFMiner. Also falls back to the "fast"
  strategy if detectron2 is not available.
* Start deprecation life cycle for `unstructured-ingest --s3-url` option, to be deprecated in
  favor of `--remote-url`.

### Features

* Add `AzureBlobStorageConnector` based on its `fsspec` implementation inheriting
from `FsspecConnector`
* Add `partition_epub` for partitioning e-books in EPUB3 format.

### Fixes

* Fixes processing for text files with `message/rfc822` MIME type.
* Open xml files in read-only mode when reading contents to construct an XMLDocument.

## 0.5.3

### Enhancements

* `auto.partition()` can now load Unstructured ISD json documents.
* Simplify partitioning functions.
* Improve logging for ingest CLI.

### Features

* Add `--wikipedia-auto-suggest` argument to the ingest CLI to disable automatic redirection
  to pages with similar names.
* Add setup script for Amazon Linux 2
* Add optional `encoding` argument to the `partition_(text/email/html)` functions.
* Added Google Drive connector for ingest cli.
* Added Gitlab connector for ingest cli.

### Fixes

## 0.5.2

### Enhancements

* Fully move from printing to logging.
* `unstructured-ingest` now uses a default `--download_dir` of `$HOME/.cache/unstructured/ingest`
rather than a "tmp-ingest-" dir in the working directory.

### Features

### Fixes

* `setup_ubuntu.sh` no longer fails in some contexts by interpreting
`DEBIAN_FRONTEND=noninteractive` as a command
* `unstructured-ingest` no longer re-downloads files when --preserve-downloads
is used without --download-dir.
* Fixed an issue that was causing text to be skipped in some HTML documents.

## 0.5.1

### Enhancements

### Features

### Fixes

* Fixes an error causing JavaScript to appear in the output of `partition_html` sometimes.
* Fix several issues with the `requires_dependencies` decorator, including the error message
  and how it was used, which had caused an error for `unstructured-ingest --github-url ...`.

## 0.5.0

### Enhancements

* Add `requires_dependencies` Python decorator to check dependencies are installed before
  instantiating a class or running a function

### Features

* Added Wikipedia connector for ingest cli.

### Fixes

* Fix `process_document` file cleaning on failure
* Fixes an error introduced in the metadata tracking commit that caused `NarrativeText`
  and `FigureCaption` elements to be represented as `Text` in HTML documents.

## 0.4.16

### Enhancements

* Fallback to using file extensions for filetype detection if `libmagic` is not present

### Features

* Added setup script for Ubuntu
* Added GitHub connector for ingest cli.
* Added `partition_md` partitioner.
* Added Reddit connector for ingest cli.

### Fixes

* Initializes connector properly in ingest.main::MainProcess
* Restricts version of unstructured-inference to avoid multithreading issue

## 0.4.15

### Enhancements

* Added `elements_to_json` and `elements_from_json` for easier serialization/deserialization
* `convert_to_dict`, `dict_to_elements` and `convert_to_csv` are now aliases for functions
  that use the ISD terminology.

### Fixes

* Update to ensure all elements are preserved during serialization/deserialization

## 0.4.14

* Automatically install `nltk` models in the `tokenize` module.

## 0.4.13

* Fixes unstructured-ingest cli.

## 0.4.12

* Adds console_entrypoint for unstructured-ingest, other structure/doc updates related to ingest.
* Add `parser` parameter to `partition_html`.

## 0.4.11

* Adds `partition_doc` for partitioning Word documents in `.doc` format. Requires `libreoffice`.
* Adds `partition_ppt` for partitioning PowerPoint documents in `.ppt` format. Requires `libreoffice`.

## 0.4.10

* Fixes `ElementMetadata` so that it's JSON serializable when the filename is a `Path` object.

## 0.4.9

* Added ingest modules and s3 connector, sample ingest script
* Default to `url=None` for `partition_pdf` and `partition_image`
* Add ability to skip English specific check by setting the `UNSTRUCTURED_LANGUAGE` env var to `""`.
* Document `Element` objects now track metadata

## 0.4.8

* Modified XML and HTML parsers not to load comments.

## 0.4.7

* Added the ability to pull an HTML document from a url in `partition_html`.
* Added the the ability to get file summary info from lists of filenames and lists
  of file contents.
* Added optional page break to `partition` for `.pptx`, `.pdf`, images, and `.html` files.
* Added `to_dict` method to document elements.
* Include more unicode quotes in `replace_unicode_quotes`.

## 0.4.6

* Loosen the default cap threshold to `0.5`.
* Add a `UNSTRUCTURED_NARRATIVE_TEXT_CAP_THRESHOLD` environment variable for controlling
  the cap ratio threshold.
* Unknown text elements are identified as `Text` for HTML and plain text documents.
* `Body Text` styles no longer default to `NarrativeText` for Word documents. The style information
  is insufficient to determine that the text is narrative.
* Upper cased text is lower cased before checking for verbs. This helps avoid some missed verbs.
* Adds an `Address` element for capturing elements that only contain an address.
* Suppress the `UserWarning` when detectron is called.
* Checks that titles and narrative test have at least one English word.
* Checks that titles and narrative text are at least 50% alpha characters.
* Restricts titles to a maximum word length. Adds a `UNSTRUCTURED_TITLE_MAX_WORD_LENGTH`
  environment variable for controlling the max number of words in a title.
* Updated `partition_pptx` to order the elements on the page

## 0.4.4

* Updated `partition_pdf` and `partition_image` to return `unstructured` `Element` objects
* Fixed the healthcheck url path when partitioning images and PDFs via API
* Adds an optional `coordinates` attribute to document objects
* Adds `FigureCaption` and `CheckBox` document elements
* Added ability to split lists detected in `LayoutElement` objects
* Adds `partition_pptx` for partitioning PowerPoint documents
* LayoutParser models now download from HugginfaceHub instead of DropBox
* Fixed file type detection for XML and HTML files on Amazone Linux

## 0.4.3

* Adds `requests` as a base dependency
* Fix in `exceeds_cap_ratio` so the function doesn't break with empty text
* Fix bug in `_parse_received_data`.
* Update `detect_filetype` to properly handle `.doc`, `.xls`, and `.ppt`.

## 0.4.2

* Added `partition_image` to process documents in an image format.
* Fixed utf-8 encoding error in `partition_email` with attachments for `text/html`

## 0.4.1

* Added support for text files in the `partition` function
* Pinned `opencv-python` for easier installation on Linux

## 0.4.0

* Added generic `partition` brick that detects the file type and routes a file to the appropriate
  partitioning brick.
* Added a file type detection module.
* Updated `partition_html` and `partition_eml` to support file-like objects in 'rb' mode.
* Cleaning brick for removing ordered bullets `clean_ordered_bullets`.
* Extract brick method for ordered bullets `extract_ordered_bullets`.
* Test for `clean_ordered_bullets`.
* Test for `extract_ordered_bullets`.
* Added `partition_docx` for pre-processing Word Documents.
* Added new REGEX patterns to extract email header information
* Added new functions to extract header information `parse_received_data` and `partition_header`
* Added new function to parse plain text files `partition_text`
* Added new cleaners functions `extract_ip_address`, `extract_ip_address_name`, `extract_mapi_id`, `extract_datetimetz`
* Add new `Image` element and function to find embedded images `find_embedded_images`
* Added `get_directory_file_info` for summarizing information about source documents

## 0.3.5

* Add support for local inference
* Add new pattern to recognize plain text dash bullets
* Add test for bullet patterns
* Fix for `partition_html` that allows for processing `div` tags that have both text and child
  elements
* Add ability to extract document metadata from `.docx`, `.xlsx`, and `.jpg` files.
* Helper functions for identifying and extracting phone numbers
* Add new function `extract_attachment_info` that extracts and decodes the attachment
of an email.
* Staging brick to convert a list of `Element`s to a `pandas` dataframe.
* Add plain text functionality to `partition_email`

## 0.3.4

* Python-3.7 compat

## 0.3.3

* Removes BasicConfig from logger configuration
* Adds the `partition_email` partitioning brick
* Adds the `replace_mime_encodings` cleaning bricks
* Small fix to HTML parsing related to processing list items with sub-tags
* Add `EmailElement` data structure to store email documents

## 0.3.2

* Added `translate_text` brick for translating text between languages
* Add an `apply` method to make it easier to apply cleaners to elements

## 0.3.1

* Added \_\_init.py\_\_ to `partition`

## 0.3.0

* Implement staging brick for Argilla. Converts lists of `Text` elements to `argilla` dataset classes.
* Removing the local PDF parsing code and any dependencies and tests.
* Reorganizes the staging bricks in the unstructured.partition module
* Allow entities to be passed into the Datasaur staging brick
* Added HTML escapes to the `replace_unicode_quotes` brick
* Fix bad responses in partition_pdf to raise ValueError
* Adds `partition_html` for partitioning HTML documents.

## 0.2.6

* Small change to how \_read is placed within the inheritance structure since it doesn't really apply to pdf
* Add partitioning brick for calling the document image analysis API

## 0.2.5

* Update python requirement to >=3.7

## 0.2.4

* Add alternative way of importing `Final` to support google colab

## 0.2.3

* Add cleaning bricks for removing prefixes and postfixes
* Add cleaning bricks for extracting text before and after a pattern

## 0.2.2

* Add staging brick for Datasaur

## 0.2.1

* Added brick to convert an ISD dictionary to a list of elements
* Update `PDFDocument` to use the `from_file` method
* Added staging brick for CSV format for ISD (Initial Structured Data) format.
* Added staging brick for separating text into attention window size chunks for `transformers`.
* Added staging brick for LabelBox.
* Added ability to upload LabelStudio predictions
* Added utility function for JSONL reading and writing
* Added staging brick for CSV format for Prodigy
* Added staging brick for Prodigy
* Added ability to upload LabelStudio annotations
* Added text_field and id_field to stage_for_label_studio signature

## 0.2.0

* Initial release of unstructured<|MERGE_RESOLUTION|>--- conflicted
+++ resolved
@@ -1,8 +1,4 @@
-<<<<<<< HEAD
-## 0.12.4-dev10
-=======
 ## 0.12.4
->>>>>>> f9f2cacb
 
 ### Enhancements
 
