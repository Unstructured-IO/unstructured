--- conflicted
+++ resolved
@@ -4,12 +4,8 @@
 
 * Updated documentation: Added back support doc types for partitioning, more Python codes in the API page,  RAG definition, and use case.
 * Updated Hi-Res Metadata: PDFs and Images using Hi-Res strategy now have layout model class probabilities added ot metadata.
-<<<<<<< HEAD
 * Adds data source properties (date_created, date_modified, version, exists, source_url, record_locator) to the fsspec base interface.
-
-=======
 * Updated the `_detect_filetype_from_octet_stream()` function to use libmagic to infer the content type of file when it is not a zip file.
->>>>>>> f4bf1fa2
 ### Features
 
 * Add Jira Connector to be able to pull issues from a Jira organization
