## 0.13.8-dev0

### Enhancements

### Features

### Fixes

<<<<<<< HEAD
* **Add missing starting_page_num param to partition_image**
=======
* **Make the filename and file params for partition_image and partition_pdf match the other partitioners**
>>>>>>> 648ec33b

## 0.13.7

### Enhancements

* **Remove `page_number` metadata fields** for HTML partition until we have a better strategy to decide page counting.
* **Extract OCRAgent.get_agent().** Generalize access to the configured OCRAgent instance beyond its use for PDFs.
* **Add calculation of table related metrics which take into account colspans and rowspans**
* **Evaluation: skip accuracy calculation** for files for which output and ground truth sizes differ greatly

### Features

* **add ability to get ratio of `cid` characters in embedded text extracted by `pdfminer`**.

### Fixes

* **`partition_docx()` handles short table rows.** The DOCX format allows a table row to start late and/or end early, meaning cells at the beginning or end of a row can be omitted. While there are legitimate uses for this capability, using it in practice is relatively rare. However, it can happen unintentionally when adjusting cell borders with the mouse. Accommodate this case and generate accurate `.text` and `.metadata.text_as_html` for these tables.
* **Remedy macOS test failure not triggered by CI.** Generalize temp-file detection beyond hard-coded Linux-specific prefix.
* **Remove unnecessary warning log for using default layout model.**
* **Add chunking to partition_tsv** Even though partition_tsv() produces a single Table element, chunking is made available because the Table element is often larger than the desired chunk size and must be divided into smaller chunks.

## 0.13.6

### Enhancements

### Features

### Fixes

- **ValueError: Invalid file (FileType.UNK) when parsing Content-Type header with charset directive** URL response Content-Type headers are now parsed according to RFC 9110.

## 0.13.5

### Enhancements

### Features

### Fixes

* **KeyError raised when updating parent_id** In the past, combining `ListItem` elements could result in reusing the same memory location which then led to unexpected side effects when updating element IDs.
* **Bump unstructured-inference==0.7.29**: table transformer predictions are now removed if confidence is below threshold

## 0.13.4

### Enhancements

* **Unique and deterministic hash IDs for elements** Element IDs produced by any partitioning
  function are now deterministic and unique at the document level by default. Before, hashes were
  based only on text; however, they now also take into account the element's sequence number on a
  page, the page's number in the document, and the document's file name.
* **Enable remote chunking via unstructured-ingest** Chunking using unstructured-ingest was
  previously limited to local chunking using the strategies `basic` and `by_title`. Remote chunking
  options via the API are now accessible.
* **Save table in cells format**. `UnstructuredTableTransformerModel` is able to return predicted table in cells format

### Features

* **Add a `PDF_ANNOTATION_THRESHOLD` environment variable to control the capture of embedded links in `partition_pdf()` for `fast` strategy**.
* **Add integration with the Google Cloud Vision API**. Adds a third OCR provider, alongside Tesseract and Paddle: the Google Cloud Vision API.

### Fixes

* **Remove ElementMetadata.section field.**. This field was unused, not populated by any partitioners.

## 0.13.3

### Enhancements

* **Remove duplicate image elements**. Remove image elements identified by PDFMiner that have similar bounding boxes and the same text.
* **Add support for `start_index` in `html` links extraction**
* **Add `strategy` arg value to `_PptxPartitionerOptions`.** This makes this paritioning option available for sub-partitioners to come that may optionally use inference or other expensive operations to improve the partitioning.
* **Support pluggable sub-partitioner for PPTX Picture shapes.** Use a distinct sub-partitioner for partitioning PPTX Picture (image) shapes and allow the default picture sub-partitioner to be replaced at run-time by one of the user's choosing.
* **Introduce `starting_page_number` parameter to partitioning functions** It applies to those partitioners which support `page_number` in element's metadata: PDF, TIFF, XLSX, DOC, DOCX, PPT, PPTX.
* **Redesign the internal mechanism of assigning element IDs** This allows for further enhancements related to element IDs such as deterministic and document-unique hashes. The way partitioning functions operate hasn't changed, which means `unique_element_ids` continues to be `False` by default, utilizing text hashes.

### Features

### Fixes

* **Add support for extracting text from tag tails in HTML**. This fix adds ability to generate separate elements using tag tails.
* **Add support for extracting text from `<b>` tags in HTML** Now `partition_html()` can extract text from `<b>` tags inside container tags (like `<div>`, `<pre>`).
* **Fix pip-compile make target** Missing base.in dependency missing from requirments make file added

## 0.13.2

### Enhancements

### Features

### Fixes

* **Brings back missing word list files** that caused `partition` failures in 0.13.1.

## 0.13.1

### Enhancements

* **Drop constraint on pydantic, supporting later versions** All dependencies has pydantic pinned at an old version. This explicit pin was removed, allowing the latest version to be pulled in when requirements are compiled.

### Features

* **Add a set of new `ElementType`s to extend future element types**

### Fixes

* **Fix `partition_html()` swallowing some paragraphs**. The `partition_html()` only considers elements with limited depth to avoid becoming the text representation of a giant div. This fix increases the limit value.
* **Fix SFTP** Adds flag options to SFTP connector on whether to use ssh keys / agent, with flag values defaulting to False. This is to prevent looking for ssh files when using username and password. Currently, username and password are required, making that always the case.

## 0.13.0

### Enhancements

* **Add `.metadata.is_continuation` to text-split chunks.** `.metadata.is_continuation=True` is added to second-and-later chunks formed by text-splitting an oversized `Table` element but not to their counterpart `Text` element splits. Add this indicator for `CompositeElement` to allow text-split continuation chunks to be identified for downstream processes that may wish to skip intentionally redundant metadata values in continuation chunks.
* **Add `compound_structure_acc` metric to table eval.** Add a new property to `unstructured.metrics.table_eval.TableEvaluation`: `composite_structure_acc`, which is computed from the element level row and column index and content accuracy scores
* **Add `.metadata.orig_elements` to chunks.** `.metadata.orig_elements: list[Element]` is added to chunks during the chunking process (when requested) to allow access to information from the elements each chunk was formed from. This is useful for example to recover metadata fields that cannot be consolidated to a single value for a chunk, like `page_number`, `coordinates`, and `image_base64`.
* **Add `--include_orig_elements` option to Ingest CLI.** By default, when chunking, the original elements used to form each chunk are added to `chunk.metadata.orig_elements` for each chunk. * The `include_orig_elements` parameter allows the user to turn off this behavior to produce a smaller payload when they don't need this metadata.
* **Add Google VertexAI embedder** Adds VertexAI embeddings to support embedding via Google Vertex AI.

### Features

* **Chunking populates `.metadata.orig_elements` for each chunk.** This behavior allows the text and metadata of the elements combined to make each chunk to be accessed. This can be important for example to recover metadata such as `.coordinates` that cannot be consolidated across elements and so is dropped from chunks. This option is controlled by the `include_orig_elements` parameter to `partition_*()` or to the chunking functions. This option defaults to `True` so original-elements are preserved by default. This behavior is not yet supported via the REST APIs or SDKs but will be in a closely subsequent PR to other `unstructured` repositories. The original elements will also not serialize or deserialize yet; this will also be added in a closely subsequent PR.
* **Add Clarifai destination connector** Adds support for writing partitioned and chunked documents into Clarifai.

### Fixes

* **Fix `clean_pdfminer_inner_elements()` to remove only pdfminer (embedded) elements merged with inferred elements**. Previously, some embedded elements were removed even if they were not merged with inferred elements. Now, only embedded elements that are already merged with inferred elements are removed.
* **Clarify IAM Role Requirement for GCS Platform Connectors**. The GCS Source Connector requires Storage Object Viewer and GCS Destination Connector requires Storage Object Creator IAM roles.
* **Change table extraction defaults** Change table extraction defaults in favor of using `skip_infer_table_types` parameter and reflect these changes in documentation.
* **Fix OneDrive dates with inconsistent formatting** Adds logic to conditionally support dates returned by office365 that may vary in date formatting or may be a datetime rather than a string. See previous fix for SharePoint
* **Adds tracking for AstraDB** Adds tracking info so AstraDB can see what source called their api.
* **Support AWS Bedrock Embeddings in ingest CLI** The configs required to instantiate the bedrock embedding class are now exposed in the api and the version of boto being used meets the minimum requirement to introduce the bedrock runtime required to hit the service.
* **Change MongoDB redacting** Original redact secrets solution is causing issues in platform. This fix uses our standard logging redact solution.

## 0.12.6

### Enhancements

* **Improve ability to capture embedded links in `partition_pdf()` for `fast` strategy** Previously, a threshold value that affects the capture of embedded links was set to a fixed value by default. This allows users to specify the threshold value for better capturing.
* **Refactor `add_chunking_strategy` decorator to dispatch by name.** Add `chunk()` function to be used by the `add_chunking_strategy` decorator to dispatch chunking call based on a chunking-strategy name (that can be dynamic at runtime). This decouples chunking dispatch from only those chunkers known at "compile" time and enables runtime registration of custom chunkers.
* **Redefine `table_level_acc` metric for table evaluation.** `table_level_acc` now is an average of individual predicted table's accuracy. A predicted table's accuracy is defined as the sequence matching ratio between itself and its corresponding ground truth table.

### Features

* **Added Unstructured Platform Documentation** The Unstructured Platform is currently in beta. The documentation provides how-to guides for setting up workflow automation, job scheduling, and configuring source and destination connectors.

### Fixes

* **Partitioning raises on file-like object with `.name` not a local file path.** When partitioning a file using the `file=` argument, and `file` is a file-like object (e.g. io.BytesIO) having a `.name` attribute, and the value of `file.name` is not a valid path to a file present on the local filesystem, `FileNotFoundError` is raised. This prevents use of the `file.name` attribute for downstream purposes to, for example, describe the source of a document retrieved from a network location via HTTP.
* **Fix SharePoint dates with inconsistent formatting** Adds logic to conditionally support dates returned by office365 that may vary in date formatting or may be a datetime rather than a string.
* **Include warnings** about the potential risk of installing a version of `pandoc` which does not support RTF files + instructions that will help resolve that issue.
* **Incorporate the `install-pandoc` Makefile recipe** into relevant stages of CI workflow, ensuring it is a version that supports RTF input files.
* **Fix Google Drive source key** Allow passing string for source connector key.
* **Fix table structure evaluations calculations** Replaced special value `-1.0` with `np.nan` and corrected rows filtering of files metrics basing on that.
* **Fix Sharepoint-with-permissions test** Ignore permissions metadata, update test.
* **Fix table structure evaluations for edge case** Fixes the issue when the prediction does not contain any table - no longer errors in such case.

## 0.12.5

### Enhancements

### Features
* Add `date_from_file_object` parameter to partition. If True and if file is provided via `file` parameter it will cause partition to infer last modified date from `file`'s content. If False, last modified metadata will be `None`.

* **Header and footer detection for fast strategy** `partition_pdf` with `fast` strategy now
  detects elements that are in the top or bottom 5 percent of the page as headers and footers.
* **Add parent_element to overlapping case output** Adds parent_element to the output for `identify_overlapping_or_nesting_case` and `catch_overlapping_and_nested_bboxes` functions.
* **Add table structure evaluation** Adds a new function to evaluate the structure of a table and return a metric that represents the quality of the table structure. This function is used to evaluate the quality of the table structure and the table contents.
* **Add AstraDB destination connector** Adds support for writing embedded documents into an AstraDB vector database.
* **Add OctoAI embedder** Adds support for embeddings via OctoAI.

### Fixes

* **Fix passing list type parameters when calling unstructured API via `partition_via_api()`** Update `partition_via_api()` to convert all list type parameters to JSON formatted strings before calling the unstructured client SDK. This will support image block extraction via `partition_via_api()`.
* **Fix `check_connection` in opensearch, databricks, postgres, azure connectors**
* **Fix don't treat plain text files with double quotes as JSON** If a file can be deserialized as JSON but it deserializes as a string, treat it as plain text even though it's valid JSON.
* **Fix `check_connection` in opensearch, databricks, postgres, azure connectors**
* **Fix cluster of bugs in `partition_xlsx()` that dropped content.** Algorithm for detecting "subtables" within a worksheet dropped table elements for certain patterns of populated cells such as when a trailing single-cell row appeared in a contiguous block of populated cells.
* **Improved documentation**. Fixed broken links and improved readability on `Key Concepts` page.
* **Rename `OpenAiEmbeddingConfig` to `OpenAIEmbeddingConfig`.**
* **Fix partition_json() doesn't chunk.** The `@add_chunking_strategy` decorator was missing from `partition_json()` such that pre-partitioned documents serialized to JSON did not chunk when a chunking-strategy was specified.


## 0.12.4

### Enhancements

* **Apply New Version of `black` formatting** The `black` library recently introduced a new major version that introduces new formatting conventions. This change brings code in the `unstructured` repo into compliance with the new conventions.
* **Move ingest imports to local scopes** Moved ingest dependencies into local scopes to be able to import ingest connector classes without the need of installing imported external dependencies. This allows lightweight use of the classes (not the instances. to use the instances as intended you'll still need the dependencies).
* **Add support for `.p7s` files** `partition_email` can now process `.p7s` files. The signature for the signed message is extracted and added to metadata.
* **Fallback to valid content types for emails** If the user selected content type does not exist on the email message, `partition_email` now falls back to anoter valid content type if it's available.

### Features

* **Add .heic file partitioning** .heic image files were previously unsupported and are now supported though partition_image()
* **Add the ability to specify an alternate OCR** implementation by implementing an `OCRAgent` interface and specify it using `OCR_AGENT` environment variable.
* **Add Vectara destination connector** Adds support for writing partitioned documents into a Vectara index.
* **Add ability to detect text in .docx inline shapes** extensions of docx partition, extracts text from inline shapes and includes them in paragraph's text

### Fixes

* **Fix `partition_pdf()` not working when using chipper model with `file`**
* **Handle common incorrect arguments for `languages` and `ocr_languages`** Users are regularly receiving errors on the API because they are defining `ocr_languages` or `languages` with additional quotationmarks, brackets, and similar mistakes. This update handles common incorrect arguments and raises an appropriate warning.
* **Default `hi_res_model_name` now relies on `unstructured-inference`** When no explicit `hi_res_model_name` is passed into `partition` or `partition_pdf_or_image` the default model is picked by `unstructured-inference`'s settings or os env variable `UNSTRUCTURED_HI_RES_MODEL_NAME`; it now returns the same model name regardless of `infer_table_structure`'s value; this function will be deprecated in the future and the default model name will simply rely on `unstructured-inference` and will not consider os env in a future release.
* **Fix remove Vectara requirements from setup.py - there are no dependencies**
* **Add missing dependency files to package manifest**. Updates the file path for the ingest
  dependencies and adds missing extra dependencies.
* **Fix remove Vectara requirements from setup.py - there are no dependencies **
* **Add title to Vectara upload - was not separated out from initial connector **
* **Fix change OpenSearch port to fix potential conflict with Elasticsearch in ingest test **


## 0.12.3

### Enhancements

* **Driver for MongoDB connector.** Adds a driver with `unstructured` version information to the
  MongoDB connector.

### Features

* **Add Databricks Volumes destination connector** Databricks Volumes connector added to ingest CLI.  Users may now use `unstructured-ingest` to write partitioned data to a Databricks Volumes storage service.

### Fixes

* **Fix support for different Chipper versions and prevent running PDFMiner with Chipper**
* **Treat YAML files as text.** Adds YAML MIME types to the file detection code and treats those
  files as text.
* **Fix FSSpec destination connectors check_connection.** FSSpec destination connectors did not use `check_connection`. There was an error when trying to `ls` destination directory - it may not exist at the moment of connector creation. Now `check_connection` calls `ls` on bucket root and this method is called on `initialize` of destination connector.
* **Fix databricks-volumes extra location.** `setup.py` is currently pointing to the wrong location for the databricks-volumes extra requirements. This results in errors when trying to build the wheel for unstructured. This change updates to point to the correct path.
* **Fix uploading None values to Chroma and Pinecone.** Removes keys with None values with Pinecone and Chroma destinations. Pins Pinecone dependency
* **Update documentation.** (i) best practice for table extration by using 'skip_infer_table_types' param, instead of 'pdf_infer_table_structure', and (ii) fixed CSS, RST issues and typo in the documentation.
* **Fix postgres storage of link_texts.** Formatting of link_texts was breaking metadata storage.

## 0.12.2

### Enhancements

### Features

### Fixes

* **Fix index error in table processing.** Bumps the `unstructured-inference` version to address and
  index error that occurs on some tables in the table transformer object.

## 0.12.1

### Enhancements

* **Allow setting image block crop padding parameter** In certain circumstances, adjusting the image block crop padding can improve image block extraction by preventing extracted image blocks from being clipped.
* **Add suport for bitmap images in `partition_image`** Adds support for `.bmp` files in
  `partition`, `partition_image`, and `detect_filetype`.
* **Keep all image elements when using "hi_res" strategy** Previously, `Image` elements with small chunks of text were ignored unless the image block extraction parameters (`extract_images_in_pdf` or `extract_image_block_types`) were specified. Now, all image elements are kept regardless of whether the image block extraction parameters are specified.
* **Add filetype detection for `.wav` files.** Add filetpye detection for `.wav` files.
* **Add "basic" chunking strategy.** Add baseline chunking strategy that includes all shared chunking behaviors without breaking chunks on section or page boundaries.
* **Add overlap option for chunking.** Add option to overlap chunks. Intra-chunk and inter-chunk overlap are requested separately. Intra-chunk overlap is applied only to the second and later chunks formed by text-splitting an oversized chunk. Inter-chunk overlap may also be specified; this applies overlap between "normal" (not-oversized) chunks.
* **Salesforce connector accepts private key path or value.** Salesforce parameter `private-key-file` has been renamed to `private-key`. Private key can be provided as path to file or file contents.
* **Update documentation**: (i) added verbiage about the free API cap limit, (ii) added deprecation warning on ``Staging`` bricks in favor of ``Destination Connectors``, (iii) added warning and code examples to use the SaaS API Endpoints using CLI-vs-SDKs, (iv) fixed example pages formatting, (v) added deprecation on ``model_name`` in favor of ``hi_res_model_name``, (vi) added ``extract_images_in_pdf`` usage in ``partition_pdf`` section, (vii) reorganize and improve the documentation introduction section, and (viii) added PDF table extraction best practices.
* **Add "basic" chunking to ingest CLI.** Add options to ingest CLI allowing access to the new "basic" chunking strategy and overlap options.
* **Make Elasticsearch Destination connector arguments optional.** Elasticsearch Destination connector write settings are made optional and will rely on default values when not specified.
* **Normalize Salesforce artifact names.** Introduced file naming pattern present in other connectors to Salesforce connector.
* **Install Kapa AI chatbot.** Added Kapa.ai website widget on the documentation.

### Features
* **MongoDB Source Connector.** New source connector added to all CLI ingest commands to support downloading/partitioning files from MongoDB.
* **Add OpenSearch source and destination connectors.** OpenSearch, a fork of Elasticsearch, is a popular storage solution for various functionality such as search, or providing intermediary caches within data pipelines. Feature: Added OpenSearch source connector to support downloading/partitioning files. Added OpenSearch destination connector to be able to ingest documents from any supported source, embed them and write the embeddings / documents into OpenSearch.

### Fixes

* **Fix GCS connector converting JSON to string with single quotes.** FSSpec serialization caused conversion of JSON token to string with single quotes. GCS requires token in form of dict so this format is now assured.
* **Pin version of unstructured-client** Set minimum version of unstructured-client to avoid raising a TypeError when passing `api_key_auth` to `UnstructuredClient`
* **Fix the serialization of the Pinecone destination connector.** Presence of the PineconeIndex object breaks serialization due to TypeError: cannot pickle '_thread.lock' object. This removes that object before serialization.
* **Fix the serialization of the Elasticsearch destination connector.** Presence of the _client object breaks serialization due to TypeError: cannot pickle '_thread.lock' object. This removes that object before serialization.
* **Fix the serialization of the Postgres destination connector.** Presence of the _client object breaks serialization due to TypeError: cannot pickle '_thread.lock' object. This removes that object before serialization.
* **Fix documentation and sample code for Chroma.** Was pointing to wrong examples..
* **Fix flatten_dict to be able to flatten tuples inside dicts** Update flatten_dict function to support flattening tuples inside dicts. This is necessary for objects like Coordinates, when the object is not written to the disk, therefore not being converted to a list before getting flattened (still being a tuple).
* **Fix the serialization of the Chroma destination connector.** Presence of the ChromaCollection object breaks serialization due to TypeError: cannot pickle 'module' object. This removes that object before serialization.
* **Fix fsspec connectors returning version as integer.** Connector data source versions should always be string values, however we were using the integer checksum value for the version for fsspec connectors. This casts that value to a string.

## 0.12.0

### Enhancements

* **Drop support for python3.8** All dependencies are now built off of the minimum version of python being `3.10`

## 0.11.9

### Enhancements

* **Rename kwargs related to extracting image blocks** Rename the kwargs related to extracting image blocks for consistency and API usage.

### Features

* **Add PostgreSQL/SQLite destination connector** PostgreSQL and SQLite connector added to ingest CLI.  Users may now use `unstructured-ingest` to write partitioned data to a PostgreSQL or SQLite database. And write embeddings to PostgreSQL pgvector database.

### Fixes

* **Handle users providing fully spelled out languages** Occasionally some users are defining the `languages` param as a fully spelled out language instead of a language code. This adds a dictionary for common languages so those small mistakes are caught and silently fixed.
* **Fix unequal row-length in HTMLTable.text_as_html.** Fixes to other aspects of partition_html() in v0.11 allowed unequal cell-counts in table rows. Make the cells in each row correspond 1:1 with cells in the original table row. This fix also removes "noise" cells resulting from HTML-formatting whitespace and eliminates the "column-shifting" of cells that previously resulted from noise-cells.
* **Fix MongoDB connector URI password redaction.** MongoDB documentation states that characters `$ : / ? # [ ] @` must be percent encoded. URIs with password containing such special character were not redacted.

## 0.11.8

### Enhancements

* **Add SaaS API User Guide.** This documentation serves as a guide for Unstructured SaaS API users to register, receive an API key and URL, and manage your account and billing information.
* **Add inter-chunk overlap capability.** Implement overlap between chunks. This applies to all chunks prior to any text-splitting of oversized chunks so is a distinct behavior; overlap at text-splits of oversized chunks is independent of inter-chunk overlap (distinct chunk boundaries) and can be requested separately. Note this capability is not yet available from the API but will shortly be made accessible using a new `overlap_all` kwarg on partition functions.

### Features

### Fixes

## 0.11.7

### Enhancements

* **Add intra-chunk overlap capability.** Implement overlap for split-chunks where text-splitting is used to divide an oversized chunk into two or more chunks that fit in the chunking window. Note this capability is not yet available from the API but will shortly be made accessible using a new `overlap` kwarg on partition functions.
* **Update encoders to leverage dataclasses** All encoders now follow a class approach which get annotated with the dataclass decorator. Similar to the connectors, it uses a nested dataclass for the configs required to configure a client as well as a field/property approach to cache the client. This makes sure any variable associated with the class exists as a dataclass field.

### Features

* **Add Qdrant destination connector.** Adds support for writing documents and embeddings into a Qdrant collection.
* **Store base64 encoded image data in metadata fields.** Rather than saving to file, stores base64 encoded data of the image bytes and the mimetype for the image in metadata fields: `image_base64` and `image_mime_type` (if that is what the user specifies by some other param like `pdf_extract_to_payload`). This would allow the API to have parity with the library.

### Fixes

* **Fix table structure metric script** Update the call to table agent to now provide OCR tokens as required
* **Fix element extraction not working when using "auto" strategy for pdf and image** If element extraction is specified, the "auto" strategy falls back to the "hi_res" strategy.
* **Fix a bug passing a custom url to `partition_via_api`** Users that self host the api were not able to pass their custom url to `partition_via_api`.

## 0.11.6

### Enhancements

* **Update the layout analysis script.** The previous script only supported annotating `final` elements. The updated script also supports annotating `inferred` and `extracted` elements.
* **AWS Marketplace API documentation**: Added the user guide, including setting up VPC and CloudFormation, to deploy Unstructured API on AWS platform.
* **Azure Marketplace API documentation**: Improved the user guide to deploy Azure Marketplace API by adding references to Azure documentation.
* **Integration documentation**: Updated URLs for the `staging_for` bricks

### Features

* **Partition emails with base64-encoded text.** Automatically handles and decodes base64 encoded text in emails with content type `text/plain` and `text/html`.
* **Add Chroma destination connector** Chroma database connector added to ingest CLI.  Users may now use `unstructured-ingest` to write partitioned/embedded data to a Chroma vector database.
* **Add Elasticsearch destination connector.** Problem: After ingesting data from a source, users might want to move their data into a destination. Elasticsearch is a popular storage solution for various functionality such as search, or providing intermediary caches within data pipelines. Feature: Added Elasticsearch destination connector to be able to ingest documents from any supported source, embed them and write the embeddings / documents into Elasticsearch.

### Fixes

* **Enable --fields argument omission for elasticsearch connector** Solves two bugs where removing the optional parameter --fields broke the connector due to an integer processing error and using an elasticsearch config for a destination connector resulted in a serialization issue when optional parameter --fields was not provided.
* **Add hi_res_model_name** Adds kwarg to relevant functions and add comments that model_name is to be deprecated.

## 0.11.5

### Enhancements

### Features

### Fixes

* **Fix `partition_pdf()` and `partition_image()` importation issue.** Reorganize `pdf.py` and `image.py` modules to be consistent with other types of document import code.

## 0.11.4

### Enhancements

* **Refactor image extraction code.** The image extraction code is moved from `unstructured-inference` to `unstructured`.
* **Refactor pdfminer code.** The pdfminer code is moved from `unstructured-inference` to `unstructured`.
* **Improve handling of auth data for fsspec connectors.** Leverage an extension of the dataclass paradigm to support a `sensitive` annotation for fields related to auth (i.e. passwords, tokens). Refactor all fsspec connectors to use explicit access configs rather than a generic dictionary.
* **Add glob support for fsspec connectors** Similar to the glob support in the ingest local source connector, similar filters are now enabled on all fsspec based source connectors to limit files being partitioned.
* Define a constant for the splitter "+" used in tesseract ocr languages.

### Features

* **Save tables in PDF's separately as images.** The "table" elements are saved as `table-<pageN>-<tableN>.jpg`. This filename is presented in the `image_path` metadata field for the Table element. The default would be to not do this.
* **Add Weaviate destination connector** Weaviate connector added to ingest CLI.  Users may now use `unstructured-ingest` to write partitioned data from over 20 data sources (so far) to a Weaviate object collection.
* **Sftp Source Connector.** New source connector added to support downloading/partitioning files from Sftp.

### Fixes

* **Fix pdf `hi_res` partitioning failure when pdfminer fails.** Implemented logic to fall back to the "inferred_layout + OCR" if pdfminer fails in the `hi_res` strategy.
* **Fix a bug where image can be scaled too large for tesseract** Adds a limit to prevent auto-scaling an image beyond the maximum size `tesseract` can handle for ocr layout detection
* **Update partition_csv to handle different delimiters** CSV files containing both non-comma delimiters and commas in the data were throwing an error in Pandas. `partition_csv` now identifies the correct delimiter before the file is processed.
* **partition returning cid code in `hi_res`** occasionally pdfminer can fail to decode the text in an pdf file and return cid code as text. Now when this happens the text from OCR is used.

## 0.11.2

### Enhancements

* **Updated Documentation**: (i) Added examples, and (ii) API Documentation, including Usage, SDKs, Azure Marketplace, and parameters and validation errors.

### Features

* * **Add Pinecone destination connector.** Problem: After ingesting data from a source, users might want to produce embeddings for their data and write these into a vector DB. Pinecone is an option among these vector databases. Feature: Added Pinecone destination connector to be able to ingest documents from any supported source, embed them and write the embeddings / documents into Pinecone.

### Fixes

* **Process chunking parameter names in ingest correctly** Solves a bug where chunking parameters weren't being processed and used by ingest cli by renaming faulty parameter names and prepends; adds relevant parameters to ingest pinecone test to verify that the parameters are functional.

## 0.11.1

### Enhancements

* **Use `pikepdf` to repair invalid PDF structure** for PDFminer when we see error `PSSyntaxError` when PDFminer opens the document and creates the PDFminer pages object or processes a single PDF page.
* **Batch Source Connector support** For instances where it is more optimal to read content from a source connector in batches, a new batch ingest doc is added which created multiple ingest docs after reading them in in batches per process.

### Features

* **Staging Brick for Coco Format** Staging brick which converts a list of Elements into Coco Format.
* **Adds HubSpot connector** Adds connector to retrieve call, communications, emails, notes, products and tickets from HubSpot

### Fixes

* **Do not extract text of `<style>` tags in HTML.** `<style>` tags containing CSS in invalid positions previously contributed to element text. Do not consider text node of a `<style>` element as textual content.
* **Fix DOCX merged table cell repeats cell text.** Only include text for a merged cell, not for each underlying cell spanned by the merge.
* **Fix tables not extracted from DOCX header/footers.** Headers and footers in DOCX documents skip tables defined in the header and commonly used for layout/alignment purposes. Extract text from tables as a string and include in the `Header` and `Footer` document elements.
* **Fix output filepath for fsspec-based source connectors.** Previously the base directory was being included in the output filepath unnecessarily.

## 0.11.0

### Enhancements

* **Add a class for the strategy constants.** Add a class `PartitionStrategy` for the strategy constants and use the constants to replace strategy strings.
* **Temporary Support for paddle language parameter.** User can specify default langage code for paddle with ENV `DEFAULT_PADDLE_LANG` before we have the language mapping for paddle.
* **Improve DOCX page-break fidelity.** Improve page-break fidelity such that a paragraph containing a page-break is split into two elements, one containing the text before the page-break and the other the text after. Emit the PageBreak element between these two and assign the correct page-number (n and n+1 respectively) to the two textual elements.

### Features

* **Add ad-hoc fields to `ElementMetadata` instance.** End-users can now add their own metadata fields simply by assigning to an element-metadata attribute-name of their choice, like `element.metadata.coefficient = 0.58`. These fields will round-trip through JSON and can be accessed with dotted notation.
* **MongoDB Destination Connector.** New destination connector added to all CLI ingest commands to support writing partitioned json output to mongodb.

### Fixes

* **Fix `TYPE_TO_TEXT_ELEMENT_MAP`.** Updated `Figure` mapping from `FigureCaption` to `Image`.
* **Handle errors when extracting PDF text** Certain pdfs throw unexpected errors when being opened by `pdfminer`, causing `partition_pdf()` to fail. We expect to be able to partition smoothly using an alternative strategy if text extraction doesn't work.  Added exception handling to handle unexpected errors when extracting pdf text and to help determine pdf strategy.
* **Fix `fast` strategy fall back to `ocr_only`** The `fast` strategy should not fall back to a more expensive strategy.
* **Remove default user ./ssh folder** The default notebook user during image build would create the known_hosts file with incorrect ownership, this is legacy and no longer needed so it was removed.
* **Include `languages` in metadata when partitioning `strategy=hi_res` or `fast`** User defined `languages` was previously used for text detection, but not included in the resulting element metadata for some strategies. `languages` will now be included in the metadata regardless of partition strategy for pdfs and images.
* **Handle a case where Paddle returns a list item in ocr_data as None** In partition, while parsing PaddleOCR data, it was assumed that PaddleOCR does not return None for any list item in ocr_data. Removed the assumption by skipping the text region whenever this happens.
* **Fix some pdfs returning `KeyError: 'N'`** Certain pdfs were throwing this error when being opened by pdfminer. Added a wrapper function for pdfminer that allows these documents to be partitioned.
* **Fix mis-splits on `Table` chunks.** Remedies repeated appearance of full `.text_as_html` on metadata of each `TableChunk` split from a `Table` element too large to fit in the chunking window.
* **Import tables_agent from inference** so that we don't have to initialize a global table agent in unstructured OCR again
* **Fix empty table is identified as bulleted-table.** A table with no text content was mistakenly identified as a bulleted-table and processed by the wrong branch of the initial HTML partitioner.
* **Fix partition_html() emits empty (no text) tables.** A table with cells nested below a `<thead>` or `<tfoot>` element was emitted as a table element having no text and unparseable HTML in `element.metadata.text_as_html`. Do not emit empty tables to the element stream.
* **Fix HTML `element.metadata.text_as_html` contains spurious <br> elements in invalid locations.** The HTML generated for the `text_as_html` metadata for HTML tables contained `<br>` elements invalid locations like between `<table>` and `<tr>`. Change the HTML generator such that these do not appear.
* **Fix HTML table cells enclosed in <thead> and <tfoot> elements are dropped.** HTML table cells nested in a `<thead>` or `<tfoot>` element were not detected and the text in those cells was omitted from the table element text and `.text_as_html`. Detect table rows regardless of the semantic tag they may be nested in.
* **Remove whitespace padding from `.text_as_html`.** `tabulate` inserts padding spaces to achieve visual alignment of columns in HTML tables it generates. Add our own HTML generator to do this simple job and omit that padding as well as newlines ("\n") used for human readability.
* **Fix local connector with absolute input path** When passed an absolute filepath for the input document path, the local connector incorrectly writes the output file to the input file directory. This fixes such that the output in this case is written to `output-dir/input-filename.json`

## 0.10.30

### Enhancements

* **Support nested DOCX tables.** In DOCX, like HTML, a table cell can itself contain a table. In this case, create nested HTML tables to reflect that structure and create a plain-text table with captures all the text in nested tables, formatting it as a reasonable facsimile of a table.
* **Add connection check to ingest connectors** Each source and destination connector now support a `check_connection()` method which makes sure a valid connection can be established with the source/destination given any authentication credentials in a lightweight request.

### Features

* **Add functionality to do a second OCR on cropped table images.** Changes to the values for scaling ENVs affect entire page OCR output(OCR regression) so we now do a second OCR for tables.
* **Adds ability to pass timeout for a request when partitioning via a `url`.** `partition` now accepts a new optional parameter `request_timeout` which if set will prevent any `requests.get` from hanging indefinitely and instead will raise a timeout error. This is useful when partitioning a url that may be slow to respond or may not respond at all.

### Fixes

* **Fix logic that determines pdf auto strategy.** Previously, `_determine_pdf_auto_strategy` returned `hi_res` strategy only if `infer_table_structure` was true. It now returns the `hi_res` strategy if either `infer_table_structure` or `extract_images_in_pdf` is true.
* **Fix invalid coordinates when parsing tesseract ocr data.** Previously, when parsing tesseract ocr data, the ocr data had invalid bboxes if zoom was set to `0`. A logical check is now added to avoid such error.
* **Fix ingest partition parameters not being passed to the api.** When using the --partition-by-api flag via unstructured-ingest, none of the partition arguments are forwarded, meaning that these options are disregarded. With this change, we now pass through all of the relevant partition arguments to the api. This allows a user to specify all of the same partition arguments they would locally and have them respected when specifying --partition-by-api.
* **Support tables in section-less DOCX.** Generalize solution for MS Chat Transcripts exported as DOCX by including tables in the partitioned output when present.
* **Support tables that contain only numbers when partitioning via `ocr_only`** Tables that contain only numbers are returned as floats in a pandas.DataFrame when the image is converted from `.image_to_data()`. An AttributeError was raised downstream when trying to `.strip()` the floats.
* **Improve DOCX page-break detection.** DOCX page breaks are reliably indicated by `w:lastRenderedPageBreak` elements present in the document XML. Page breaks are NOT reliably indicated by "hard" page-breaks inserted by the author and when present are redundant to a `w:lastRenderedPageBreak` element so cause over-counting if used. Use rendered page-breaks only.

## 0.10.29

### Enhancements

* **Adds include_header argument for partition_csv and partition_tsv** Now supports retaining header rows in CSV and TSV documents element partitioning.
* **Add retry logic for all source connectors** All http calls being made by the ingest source connectors have been isolated and wrapped by the `SourceConnectionNetworkError` custom error, which triggers the retry logic, if enabled, in the ingest pipeline.
* **Google Drive source connector supports credentials from memory** Originally, the connector expected a filepath to pull the credentials from when creating the client. This was expanded to support passing that information from memory as a dict if access to the file system might not be available.
* **Add support for generic partition configs in ingest cli** Along with the explicit partition options supported by the cli, an `additional_partition_args` arg was added to allow users to pass in any other arguments that should be added when calling partition(). This helps keep any changes to the input parameters of the partition() exposed in the CLI.
* **Map full output schema for table-based destination connectors** A full schema was introduced to map the type of all output content from the json partition output and mapped to a flattened table structure to leverage table-based destination connectors. The delta table destination connector was updated at the moment to take advantage of this.
* **Incorporate multiple embedding model options into ingest, add diff test embeddings** Problem: Ingest pipeline already supported embedding functionality, however users might want to use different types of embedding providers. Enhancement: Extend ingest pipeline so that users can specify and embed via a particular embedding provider from a range of options. Also adds a diff test to compare output from an embedding module with the expected output

### Features

* **Allow setting table crop parameter** In certain circumstances, adjusting the table crop padding may improve table.

### Fixes

* **Fixes `partition_text` to prevent empty elements** Adds a check to filter out empty bullets.
* **Handle empty string for `ocr_languages` with values for `languages`** Some API users ran into an issue with sending `languages` params because the API defaulted to also using an empty string for `ocr_languages`. This update handles situations where `languages` is defined and `ocr_languages` is an empty string.
* **Fix PDF tried to loop through None** Previously the PDF annotation extraction tried to loop through `annots` that resolved out as None. A logical check added to avoid such error.
* **Ingest session handler not being shared correctly** All ingest docs that leverage the session handler should only need to set it once per process. It was recreating it each time because the right values weren't being set nor available given how dataclasses work in python.
* **Ingest download-only fix.** Previously the download only flag was being checked after the doc factory pipeline step, which occurs before the files are actually downloaded by the source node. This check was moved after the source node to allow for the files to be downloaded first before exiting the pipeline.
* **Fix flaky chunk-metadata.** Prior implementation was sensitive to element order in the section resulting in metadata values sometimes being dropped. Also, not all metadata items can be consolidated across multiple elements (e.g. coordinates) and so are now dropped from consolidated metadata.
* **Fix tesseract error `Estimating resolution as X`** leaded by invalid language parameters input. Proceed with defalut language `eng` when `lang.py` fails to find valid language code for tesseract, so that we don't pass an empty string to tesseract CLI and raise an exception in downstream.

## 0.10.28

### Enhancements

* **Add table structure evaluation helpers** Adds functions to evaluate the similarity between predicted table structure and actual table structure.
* **Use `yolox` by default for table extraction when partitioning pdf/image** `yolox` model provides higher recall of the table regions than the quantized version and it is now the default element detection model when `infer_table_structure=True` for partitioning pdf/image files
* **Remove pdfminer elements from inside tables** Previously, when using `hi_res` some elements where extracted using pdfminer too, so we removed pdfminer from the tables pipeline to avoid duplicated elements.
* **Fsspec downstream connectors** New destination connector added to ingest CLI, users may now use `unstructured-ingest` to write to any of the following:
  * Azure
  * Box
  * Dropbox
  * Google Cloud Service

### Features

* **Update `ocr_only` strategy in `partition_pdf()`** Adds the functionality to get accurate coordinate data when partitioning PDFs and Images with the `ocr_only` strategy.

### Fixes
* **Fixed SharePoint permissions for the fetching to be opt-in** Problem: Sharepoint permissions were trying to be fetched even when no reletad cli params were provided, and this gave an error due to values for those keys not existing. Fix: Updated getting keys to be with .get() method and changed the "skip-check" to check individual cli params rather than checking the existance of a config object.

* **Fixes issue where tables from markdown documents were being treated as text** Problem: Tables from markdown documents were being treated as text, and not being extracted as tables. Solution: Enable the `tables` extension when instantiating the `python-markdown` object. Importance: This will allow users to extract structured data from tables in markdown documents.
* **Fix wrong logger for paddle info** Replace the logger from unstructured-inference with the logger from unstructured for paddle_ocr.py module.
* **Fix ingest pipeline to be able to use chunking and embedding together** Problem: When ingest pipeline was using chunking and embedding together, embedding outputs were empty and the outputs of chunking couldn't be re-read into memory and be forwarded to embeddings. Fix: Added CompositeElement type to TYPE_TO_TEXT_ELEMENT_MAP to be able to process CompositeElements with unstructured.staging.base.isd_to_elements
* **Fix unnecessary mid-text chunk-splitting.** The "pre-chunker" did not consider separator blank-line ("\n\n") length when grouping elements for a single chunk. As a result, sections were frequently over-populated producing a over-sized chunk that required mid-text splitting.
* **Fix frequent dissociation of title from chunk.** The sectioning algorithm included the title of the next section with the prior section whenever it would fit, frequently producing association of a section title with the prior section and dissociating it from its actual section. Fix this by performing combination of whole sections only.
* **Fix PDF attempt to get dict value from string.** Fixes a rare edge case that prevented some PDF's from being partitioned. The `get_uris_from_annots` function tried to access the dictionary value of a string instance variable. Assign `None` to the annotation variable if the instance type is not dictionary to avoid the erroneous attempt.

## 0.10.27

### Enhancements

* **Leverage dict to share content across ingest pipeline** To share the ingest doc content across steps in the ingest pipeline, this was updated to use a multiprocessing-safe dictionary so changes get persisted and each step has the option to modify the ingest docs in place.

### Features

### Fixes

* **Removed `ebooklib` as a dependency** `ebooklib` is licensed under AGPL3, which is incompatible with the Apache 2.0 license. Thus it is being removed.
* **Caching fixes in ingest pipeline** Previously, steps like the source node were not leveraging parameters such as `re_download` to dictate if files should be forced to redownload rather than use what might already exist locally.

## 0.10.26

### Enhancements

* **Add text CCT CI evaluation workflow** Adds cct text extraction evaluation metrics to the current ingest workflow to measure the performance of each file extracted as well as aggregated-level performance.

### Features

* **Functionality to catch and classify overlapping/nested elements** Method to identify overlapping-bboxes cases within detected elements in a document. It returns two values: a boolean defining if there are overlapping elements present, and a list reporting them with relevant metadata. The output includes information about the `overlapping_elements`, `overlapping_case`, `overlapping_percentage`, `largest_ngram_percentage`, `overlap_percentage_total`, `max_area`, `min_area`, and `total_area`.
* **Add Local connector source metadata** python's os module used to pull stats from local file when processing via the local connector and populates fields such as last modified time, created time.

### Fixes

* **Fixes elements partitioned from an image file missing certain metadata** Metadata for image files, like file type, was being handled differently from other file types. This caused a bug where other metadata, like the file name, was being missed. This change brought metadata handling for image files to be more in line with the handling for other file types so that file name and other metadata fields are being captured.
* **Adds `typing-extensions` as an explicit dependency** This package is an implicit dependency, but the module is being imported directly in `unstructured.documents.elements` so the dependency should be explicit in case changes in other dependencies lead to `typing-extensions` being dropped as a dependency.
* **Stop passing `extract_tables` to `unstructured-inference` since it is now supported in `unstructured` instead** Table extraction previously occurred in `unstructured-inference`, but that logic, except for the table model itself, is now a part of the `unstructured` library. Thus the parameter triggering table extraction is no longer passed to the `unstructured-inference` package. Also noted the table output regression for PDF files.
* **Fix a bug in Table partitioning** Previously the `skip_infer_table_types` variable used in `partition` was not being passed down to specific file partitioners. Now you can utilize the `skip_infer_table_types` list variable when calling `partition` to specify the filetypes for which you want to skip table extraction, or the `infer_table_structure` boolean variable on the file specific partitioning function.
* **Fix partition docx without sections** Some docx files, like those from teams output, do not contain sections and it would produce no results because the code assumes all components are in sections. Now if no sections is detected from a document we iterate through the paragraphs and return contents found in the paragraphs.
* **Fix out-of-order sequencing of split chunks.** Fixes behavior where "split" chunks were inserted at the beginning of the chunk sequence. This would produce a chunk sequence like [5a, 5b, 3a, 3b, 1, 2, 4] when sections 3 and 5 exceeded `max_characters`.
* **Deserialization of ingest docs fixed** When ingest docs are being deserialized as part of the ingest pipeline process (cli), there were certain fields that weren't getting persisted (metadata and date processed). The from_dict method was updated to take these into account and a unit test added to check.
* **Map source cli command configs when destination set** Due to how the source connector is dynamically called when the destination connector is set via the CLI, the configs were being set incorrectoy, causing the source connector to break. The configs were fixed and updated to take into account Fsspec-specific connectors.

## 0.10.25

### Enhancements

* **Duplicate CLI param check** Given that many of the options associated with the `Click` based cli ingest commands are added dynamically from a number of configs, a check was incorporated to make sure there were no duplicate entries to prevent new configs from overwriting already added options.
* **Ingest CLI refactor for better code reuse** Much of the ingest cli code can be templated and was a copy-paste across files, adding potential risk. Code was refactored to use a base class which had much of the shared code templated.

### Features

* **Table OCR refactor** support Table OCR with pre-computed OCR data to ensure we only do one OCR for entrie document. User can specify
ocr agent tesseract/paddle in environment variable `OCR_AGENT` for OCRing the entire document.
* **Adds accuracy function** The accuracy scoring was originally an option under `calculate_edit_distance`. For easy function call, it is now a wrapper around the original function that calls edit_distance and return as "score".
* **Adds HuggingFaceEmbeddingEncoder** The HuggingFace Embedding Encoder uses a local embedding model as opposed to using an API.
* **Add AWS bedrock embedding connector** `unstructured.embed.bedrock` now provides a connector to use AWS bedrock's `titan-embed-text` model to generate embeddings for elements. This features requires valid AWS bedrock setup and an internet connectionto run.

### Fixes

* **Import PDFResourceManager more directly** We were importing `PDFResourceManager` from `pdfminer.converter` which was causing an error for some users. We changed to import from the actual location of `PDFResourceManager`, which is `pdfminer.pdfinterp`.
* **Fix language detection of elements with empty strings** This resolves a warning message that was raised by `langdetect` if the language was attempted to be detected on an empty string. Language detection is now skipped for empty strings.
* **Fix chunks breaking on regex-metadata matches.** Fixes "over-chunking" when `regex_metadata` was used, where every element that contained a regex-match would start a new chunk.
* **Fix regex-metadata match offsets not adjusted within chunk.** Fixes incorrect regex-metadata match start/stop offset in chunks where multiple elements are combined.
* **Map source cli command configs when destination set** Due to how the source connector is dynamically called when the destination connector is set via the CLI, the configs were being set incorrectoy, causing the source connector to break. The configs were fixed and updated to take into account Fsspec-specific connectors.
* **Fix metrics folder not discoverable** Fixes issue where unstructured/metrics folder is not discoverable on PyPI by adding an `__init__.py` file under the folder.
* **Fix a bug when `parition_pdf` get `model_name=None`** In API usage the `model_name` value is `None` and the `cast` function in `partition_pdf` would return `None` and lead to attribution error. Now we use `str` function to explicit convert the content to string so it is garanteed to have `starts_with` and other string functions as attributes
* **Fix html partition fail on tables without `tbody` tag** HTML tables may sometimes just contain headers without body (`tbody` tag)

## 0.10.24

### Enhancements

* **Improve natural reading order** Some `OCR` elements with only spaces in the text have full-page width in the bounding box, which causes the `xycut` sorting to not work as expected. Now the logic to parse OCR results removes any elements with only spaces (more than one space).
* **Ingest compression utilities and fsspec connector support** Generic utility code added to handle files that get pulled from a source connector that are either tar or zip compressed and uncompress them locally. This is then processed using a local source connector. Currently this functionality has been incorporated into the fsspec connector and all those inheriting from it (currently: Azure Blob Storage, Google Cloud Storage, S3, Box, and Dropbox).
* **Ingest destination connectors support for writing raw list of elements** Along with the default write method used in the ingest pipeline to write the json content associated with the ingest docs, each destination connector can now also write a raw list of elements to the desired downstream location without having an ingest doc associated with it.

### Features

* **Adds element type percent match function** In order to evaluate the element type extracted, we add a function that calculates the matched percentage between two frequency dictionary.

### Fixes

* **Fix paddle model file not discoverable** Fixes issue where ocr_models/paddle_ocr.py file is not discoverable on PyPI by adding
an `__init__.py` file under the folder.
* **Chipper v2 Fixes** Includes fix for a memory leak and rare last-element bbox fix. (unstructured-inference==0.7.7)
* **Fix image resizing issue** Includes fix related to resizing images in the tables pipeline. (unstructured-inference==0.7.6)

## 0.10.23

### Enhancements

* **Add functionality to limit precision when serializing to json** Precision for `points` is limited to 1 decimal point if coordinates["system"] == "PixelSpace" (otherwise 2 decimal points?). Precision for `detection_class_prob` is limited to 5 decimal points.
* **Fix csv file detection logic when mime-type is text/plain** Previously the logic to detect csv file type was considering only first row's comma count comparing with the header_row comma count and both the rows being same line the result was always true, Now the logic is changed to consider the comma's count for all the lines except first line and compare with header_row comma count.
* **Improved inference speed for Chipper V2** API requests with 'hi_res_model_name=chipper' now have ~2-3x faster responses.

### Features

### Fixes

* **Cleans up temporary files after conversion** Previously a file conversion utility was leaving temporary files behind on the filesystem without removing them when no longer needed. This fix helps prevent an accumulation of temporary files taking up excessive disk space.
* **Fixes `under_non_alpha_ratio` dividing by zero** Although this function guarded against a specific cause of division by zero, there were edge cases slipping through like strings with only whitespace. This update more generally prevents the function from performing a division by zero.
* **Fix languages default** Previously the default language was being set to English when elements didn't have text or if langdetect could not detect the language. It now defaults to None so there is not misleading information about the language detected.
* **Fixes recursion limit error that was being raised when partitioning Excel documents of a certain size** Previously we used a recursive method to find subtables within an excel sheet. However this would run afoul of Python's recursion depth limit when there was a contiguous block of more than 1000 cells within a sheet. This function has been updated to use the NetworkX library which avoids Python recursion issues.

## 0.10.22

### Enhancements

* **bump `unstructured-inference` to `0.7.3`** The updated version of `unstructured-inference` supports a new version of the Chipper model, as well as a cleaner schema for its output classes. Support is included for new inference features such as hierarchy and ordering.
* **Expose skip_infer_table_types in ingest CLI.** For each connector a new `--skip-infer-table-types` parameter was added to map to the `skip_infer_table_types` partition argument. This gives more granular control to unstructured-ingest users, allowing them to specify the file types for which we should attempt table extraction.
* **Add flag to ingest CLI to raise error if any single doc fails in pipeline** Currently if a single doc fails in the pipeline, the whole thing halts due to the error. This flag defaults to log an error but continue with the docs it can.
* **Emit hyperlink metadata for DOCX file-type.** DOCX partitioner now adds `metadata.links`, `metadata.link_texts` and `metadata.link_urls` for elements that contain a hyperlink that points to an external resource. So-called "jump" links pointing to document internal locations (such as those found in a table-of-contents "jumping" to a chapter or section) are excluded.

### Features

* **Add `elements_to_text` as a staging helper function** In order to get a single clean text output from unstructured for metric calculations, automate the process of extracting text from elements using this function.
* **Adds permissions(RBAC) data ingestion functionality for the Sharepoint connector.** Problem: Role based access control is an important component in many data storage systems. Users may need to pass permissions (RBAC) data to downstream systems when ingesting data. Feature: Added permissions data ingestion functionality to the Sharepoint connector.

### Fixes

* **Fixes PDF list parsing creating duplicate list items** Previously a bug in PDF list item parsing caused removal of other elements and duplication of the list item
* **Fixes duplicated elements** Fixes issue where elements are duplicated when embeddings are generated. This will allow users to generate embeddings for their list of Elements without duplicating/breaking the orginal content.
* **Fixes failure when flagging for embeddings through unstructured-ingest** Currently adding the embedding parameter to any connector results in a failure on the copy stage. This is resolves the issue by adding the IngestDoc to the context map in the embedding node's `run` method. This allows users to specify that connectors fetch embeddings without failure.
* **Fix ingest pipeline reformat nodes not discoverable** Fixes issue where  reformat nodes raise ModuleNotFoundError on import. This was due to the directory was missing `__init__.py` in order to make it discoverable.
* **Fix default language in ingest CLI** Previously the default was being set to english which injected potentially incorrect information to downstream language detection libraries. By setting the default to None allows those libraries to better detect what language the text is in the doc being processed.

## 0.10.21

* **Adds Scarf analytics**.

## 0.10.20

### Enhancements

* **Add document level language detection functionality.** Adds the "auto" default for the languages param to all partitioners. The primary language present in the document is detected using the `langdetect` package. Additional param `detect_language_per_element` is also added for partitioners that return multiple elements. Defaults to `False`.
* **Refactor OCR code** The OCR code for entire page is moved from unstructured-inference to unstructured. On top of continuing support for OCR language parameter, we also support two OCR processing modes, "entire_page" or "individual_blocks".
* **Align to top left when shrinking bounding boxes for `xy-cut` sorting:** Update `shrink_bbox()` to keep top left rather than center.
* **Add visualization script to annotate elements** This script is often used to analyze/visualize elements with coordinates (e.g. partition_pdf()).
* **Adds data source properties to the Jira, Github and Gitlab connectors** These properties (date_created, date_modified, version, source_url, record_locator) are written to element metadata during ingest, mapping elements to information about the document source from which they derive. This functionality enables downstream applications to reveal source document applications, e.g. a link to a GDrive doc, Salesforce record, etc.
* **Improve title detection in pptx documents** The default title textboxes on a pptx slide are now categorized as titles.
* **Improve hierarchy detection in pptx documents** List items, and other slide text are properly nested under the slide title. This will enable better chunking of pptx documents.
* **Refactor of the ingest cli workflow** The refactored approach uses a dynamically set pipeline with a snapshot along each step to save progress and accommodate continuation from a snapshot if an error occurs. This also allows the pipeline to dynamically assign any number of steps to modify the partitioned content before it gets written to a destination.
* **Applies `max_characters=<n>` argument to all element types in `add_chunking_strategy` decorator** Previously this argument was only utilized in chunking Table elements and now applies to all partitioned elements if `add_chunking_strategy` decorator is utilized, further preparing the elements for downstream processing.
* **Add common retry strategy utilities for unstructured-ingest** Dynamic retry strategy with exponential backoff added to Notion source connector.
*
### Features

* **Adds `bag_of_words` and `percent_missing_text` functions** In order to count the word frequencies in two input texts and calculate the percentage of text missing relative to the source document.
* **Adds `edit_distance` calculation metrics** In order to benchmark the cleaned, extracted text with unstructured, `edit_distance` (`Levenshtein distance`) is included.
* **Adds detection_origin field to metadata** Problem: Currently isn't an easy way to find out how an element was created. With this change that information is added. Importance: With this information the developers and users are now able to know how an element was created to make decisions on how to use it. In order tu use this feature
setting UNSTRUCTURED_INCLUDE_DEBUG_METADATA=true is needed.
* **Adds a function that calculates frequency of the element type and its depth** To capture the accuracy of element type extraction, this function counts the occurrences of each unique element type with its depth for use in element metrics.

### Fixes

* **Fix zero division error in annotation bbox size** This fixes the bug where we find annotation bboxes realted to an element that need to divide the intersection size between annotation bbox and element bbox by the size of the annotation bbox
* **Fix prevent metadata module from importing dependencies from unnecessary modules** Problem: The `metadata` module had several top level imports that were only used in and applicable to code related to specific document types, while there were many general-purpose functions. As a result, general-purpose functions couldn't be used without unnecessary dependencies being installed. Fix: moved 3rd party dependency top level imports to inside the functions in which they are used and applied a decorator to check that the dependency is installed and emit a helpful error message if not.
* **Fixes category_depth None value for Title elements** Problem: `Title` elements from `chipper` get `category_depth`= None even when `Headline` and/or `Subheadline` elements are present in the same page. Fix: all `Title` elements with `category_depth` = None should be set to have a depth of 0 instead iff there are `Headline` and/or `Subheadline` element-types present. Importance: `Title` elements should be equivalent html `H1` when nested headings are present; otherwise, `category_depth` metadata can result ambiguous within elements in a page.
* **Tweak `xy-cut` ordering output to be more column friendly** This results in the order of elements more closely reflecting natural reading order which benefits downstream applications. While element ordering from `xy-cut` is usually mostly correct when ordering multi-column documents, sometimes elements from a RHS column will appear before elements in a LHS column. Fix: add swapped `xy-cut` ordering by sorting by X coordinate first and then Y coordinate.
* **Fixes badly initialized Formula** Problem: YoloX contain new types of elements, when loading a document that contain formulas a new element of that class
should be generated, however the Formula class inherits from Element instead of Text. After this change the element is correctly created with the correct class
allowing the document to be loaded. Fix: Change parent class for Formula to Text. Importance: Crucial to be able to load documents that contain formulas.
* **Fixes pdf uri error** An error was encountered when URI type of `GoToR` which refers to pdf resources outside of its own was detected since no condition catches such case. The code is fixing the issue by initialize URI before any condition check.


## 0.10.19

### Enhancements

* **Adds XLSX document level language detection** Enhancing on top of language detection functionality in previous release, we now support language detection within `.xlsx` file type at Element level.
* **bump `unstructured-inference` to `0.6.6`** The updated version of `unstructured-inference` makes table extraction in `hi_res` mode configurable to fine tune table extraction performance; it also improves element detection by adding a deduplication post processing step in the `hi_res` partitioning of pdfs and images.
* **Detect text in HTML Heading Tags as Titles** This will increase the accuracy of hierarchies in HTML documents and provide more accurate element categorization. If text is in an HTML heading tag and is not a list item, address, or narrative text, categorize it as a title.
* **Update python-based docs** Refactor docs to use the actual unstructured code rather than using the subprocess library to run the cli command itself.
* **Adds Table support for the `add_chunking_strategy` decorator to partition functions.** In addition to combining elements under Title elements, user's can now specify the `max_characters=<n>` argument to chunk Table elements into TableChunk elements with `text` and `text_as_html` of length <n> characters. This means partitioned Table results are ready for use in downstream applications without any post processing.
* **Expose endpoint url for s3 connectors** By allowing for the endpoint url to be explicitly overwritten, this allows for any non-AWS data providers supporting the s3 protocol to be supported (i.e. minio).

### Features

* **change default `hi_res` model for pdf/image partition to `yolox`** Now partitioning pdf/image using `hi_res` strategy utilizes `yolox_quantized` model isntead of `detectron2_onnx` model. This new default model has better recall for tables and produces more detailed categories for elements.
* **XLSX can now reads subtables within one sheet** Problem: Many .xlsx files are not created to be read as one full table per sheet. There are subtables, text and header along with more informations to extract from each sheet. Feature: This `partition_xlsx` now can reads subtable(s) within one .xlsx sheet, along with extracting other title and narrative texts. Importance: This enhance the power of .xlsx reading to not only one table per sheet, allowing user to capture more data tables from the file, if exists.
* **Update Documentation on Element Types and Metadata**: We have updated the documentation according to the latest element types and metadata. It includes the common and additional metadata provided by the Partitions and Connectors.

### Fixes

* **Fixes partition_pdf is_alnum reference bug** Problem: The `partition_pdf` when attempt to get bounding box from element experienced a reference before assignment error when the first object is not text extractable.  Fix: Switched to a flag when the condition is met. Importance: Crucial to be able to partition with pdf.
* **Fix various cases of HTML text missing after partition**
  Problem: Under certain circumstances, text immediately after some HTML tags will be misssing from partition result.
  Fix: Updated code to deal with these cases.
  Importance: This will ensure the correctness when partitioning HTML and Markdown documents.
* **Fixes chunking when `detection_class_prob` appears in Element metadata** Problem: when `detection_class_prob` appears in Element metadata, Elements will only be combined by chunk_by_title if they have the same `detection_class_prob` value (which is rare). This is unlikely a case we ever need to support and most often results in no chunking. Fix: `detection_class_prob` is included in the chunking list of metadata keys excluded for similarity comparison. Importance: This change allows `chunk_by_title` to operate as intended for documents which include `detection_class_prob` metadata in their Elements.

## 0.10.18

### Enhancements

* **Better detection of natural reading order in images and PDF's** The elements returned by partition better reflect natural reading order in some cases, particularly in complicated multi-column layouts, leading to better chunking and retrieval for downstream applications. Achieved by improving the `xy-cut` sorting to preprocess bboxes, shrinking all bounding boxes by 90% along x and y axes (still centered around the same center point), which allows projection lines to be drawn where not possible before if layout bboxes overlapped.
* **Improves `partition_xml` to be faster and more memory efficient when partitioning large XML files** The new behavior is to partition iteratively to prevent loading the entire XML tree into memory at once in most use cases.
* **Adds data source properties to SharePoint, Outlook, Onedrive, Reddit, Slack, DeltaTable connectors** These properties (date_created, date_modified, version, source_url, record_locator) are written to element metadata during ingest, mapping elements to information about the document source from which they derive. This functionality enables downstream applications to reveal source document applications, e.g. a link to a GDrive doc, Salesforce record, etc.
* **Add functionality to save embedded images in PDF's separately as images** This allows users to save embedded images in PDF's separately as images, given some directory path. The saved image path is written to the metadata for the Image element. Downstream applications may benefit by providing users with image links from relevant "hits."
* **Azure Cognite Search destination connector** New Azure Cognitive Search destination connector added to ingest CLI.  Users may now use `unstructured-ingest` to write partitioned data from over 20 data sources (so far) to an Azure Cognitive Search index.
* **Improves salesforce partitioning** Partitions Salesforce data as xlm instead of text for improved detail and flexibility. Partitions htmlbody instead of textbody for Salesforce emails. Importance: Allows all Salesforce fields to be ingested and gives Salesforce emails more detailed partitioning.
* **Add document level language detection functionality.** Introduces the "auto" default for the languages param, which then detects the languages present in the document using the `langdetect` package. Adds the document languages as ISO 639-3 codes to the element metadata. Implemented only for the partition_text function to start.
* **PPTX partitioner refactored in preparation for enhancement.** Behavior should be unchanged except that shapes enclosed in a group-shape are now included, as many levels deep as required (a group-shape can itself contain a group-shape).
* **Embeddings support for the SharePoint SourceConnector via unstructured-ingest CLI** The SharePoint connector can now optionally create embeddings from the elements it pulls out during partition and upload those embeddings to Azure Cognitive Search index.
* **Improves hierarchy from docx files by leveraging natural hierarchies built into docx documents**  Hierarchy can now be detected from an indentation level for list bullets/numbers and by style name (e.g. Heading 1, List Bullet 2, List Number).
* **Chunking support for the SharePoint SourceConnector via unstructured-ingest CLI** The SharePoint connector can now optionally chunk the elements pulled out during partition via the chunking unstructured brick. This can be used as a stage before creating embeddings.

### Features

* **Adds `links` metadata in `partition_pdf` for `fast` strategy.** Problem: PDF files contain rich information and hyperlink that Unstructured did not captured earlier. Feature: `partition_pdf` now can capture embedded links within the file along with its associated text and page number. Importance: Providing depth in extracted elements give user a better understanding and richer context of documents. This also enables user to map to other elements within the document if the hyperlink is refered internally.
* **Adds the embedding module to be able to embed Elements** Problem: Many NLP applications require the ability to represent parts of documents in a semantic way. Until now, Unstructured did not have text embedding ability within the core library. Feature: This embedding module is able to track embeddings related data with a class, embed a list of elements, and return an updated list of Elements with the *embeddings* property. The module is also able to embed query strings. Importance: Ability to embed documents or parts of documents will enable users to make use of these semantic representations in different NLP applications, such as search, retrieval, and retrieval augmented generation.

### Fixes

* **Fixes a metadata source serialization bug** Problem: In unstructured elements, when loading an elements json file from the disk, the data_source attribute is assumed to be an instance of DataSourceMetadata and the code acts based on that. However the loader did not satisfy the assumption, and loaded it as a dict instead, causing an error. Fix: Added necessary code block to initialize a DataSourceMetadata object, also refactored DataSourceMetadata.from_dict() method to remove redundant code. Importance: Crucial to be able to load elements (which have data_source fields) from json files.
* **Fixes issue where unstructured-inference was not getting updated** Problem: unstructured-inference was not getting upgraded to the version to match unstructured release when doing a pip install.  Solution: using `pip install unstructured[all-docs]` it will now upgrade both unstructured and unstructured-inference. Importance: This will ensure that the inference library is always in sync with the unstructured library, otherwise users will be using outdated libraries which will likely lead to unintended behavior.
* **Fixes SharePoint connector failures if any document has an unsupported filetype** Problem: Currently the entire connector ingest run fails if a single IngestDoc has an unsupported filetype. This is because a ValueError is raised in the IngestDoc's `__post_init__`. Fix: Adds a try/catch when the IngestConnector runs get_ingest_docs such that the error is logged but all processable documents->IngestDocs are still instantiated and returned. Importance: Allows users to ingest SharePoint content even when some files with unsupported filetypes exist there.
* **Fixes Sharepoint connector server_path issue** Problem: Server path for the Sharepoint Ingest Doc was incorrectly formatted, causing issues while fetching pages from the remote source. Fix: changes formatting of remote file path before instantiating SharepointIngestDocs and appends a '/' while fetching pages from the remote source. Importance: Allows users to fetch pages from Sharepoint Sites.
* **Fixes Sphinx errors.** Fixes errors when running Sphinx `make html` and installs library to suppress warnings.
* **Fixes a metadata backwards compatibility error** Problem: When calling `partition_via_api`, the hosted api may return an element schema that's newer than the current `unstructured`. In this case, metadata fields were added which did not exist in the local `ElementMetadata` dataclass, and `__init__()` threw an error. Fix: remove nonexistent fields before instantiating in `ElementMetadata.from_json()`. Importance: Crucial to avoid breaking changes when adding fields.
* **Fixes issue with Discord connector when a channel returns `None`** Problem: Getting the `jump_url` from a nonexistent Discord `channel` fails. Fix: property `jump_url` is now retrieved within the same context as the messages from the channel. Importance: Avoids cascading issues when the connector fails to fetch information about a Discord channel.
* **Fixes occasionally SIGABTR when writing table with `deltalake` on Linux** Problem: occasionally on Linux ingest can throw a `SIGABTR` when writing `deltalake` table even though the table was written correctly. Fix: put the writing function into a `Process` to ensure its execution to the fullest extent before returning to the main process. Importance: Improves stability of connectors using `deltalake`
* **Fixes badly initialized Formula** Problem: YoloX contain new types of elements, when loading a document that contain formulas a new element of that class should be generated, however the Formula class inherits from Element instead of Text. After this change the element is correctly created with the correct class allowing the document to be loaded. Fix: Change parent class for Formula to Text. Importance: Crucial to be able to load documents that contain formulas.

## 0.10.16

### Enhancements

* **Adds data source properties to Airtable, Confluence, Discord, Elasticsearch, Google Drive, and Wikipedia connectors** These properties (date_created, date_modified, version, source_url, record_locator) are written to element metadata during ingest, mapping elements to information about the document source from which they derive. This functionality enables downstream applications to reveal source document applications, e.g. a link to a GDrive doc, Salesforce record, etc.
* **DOCX partitioner refactored in preparation for enhancement.** Behavior should be unchanged except in multi-section documents containing different headers/footers for different sections. These will now emit all distinct headers and footers encountered instead of just those for the last section.
* **Add a function to map between Tesseract and standard language codes.** This allows users to input language information to the `languages` param in any Tesseract-supported langcode or any ISO 639 standard language code.
* **Add document level language detection functionality.** Introduces the "auto" default for the languages param, which then detects the languages present in the document using the `langdetect` package. Implemented only for the partition_text function to start.

### Features

### Fixes

* ***Fixes an issue that caused a partition error for some PDF's.** Fixes GH Issue 1460 by bypassing a coordinate check if an element has invalid coordinates.

## 0.10.15


### Enhancements

* **Support for better element categories from the next-generation image-to-text model ("chipper").** Previously, not all of the classifications from Chipper were being mapped to proper `unstructured` element categories so the consumer of the library would see many `UncategorizedText` elements. This fixes the issue, improving the granularity of the element categories outputs for better downstream processing and chunking. The mapping update is:
  * "Threading": `NarrativeText`
  * "Form": `NarrativeText`
  * "Field-Name": `Title`
  * "Value": `NarrativeText`
  * "Link": `NarrativeText`
  * "Headline": `Title` (with `category_depth=1`)
  * "Subheadline": `Title` (with `category_depth=2`)
  * "Abstract": `NarrativeText`
* **Better ListItem grouping for PDF's (fast strategy).** The `partition_pdf` with `fast` strategy previously broke down some numbered list item lines as separate elements. This enhancement leverages the x,y coordinates and bbox sizes to help decide whether the following chunk of text is a continuation of the immediate previous detected ListItem element or not, and not detect it as its own non-ListItem element.
* **Fall back to text-based classification for uncategorized Layout elements for Images and PDF's**. Improves element classification by running existing text-based rules on previously `UncategorizedText` elements.
* **Adds table partitioning for Partitioning for many doc types including: .html, .epub., .md, .rst, .odt, and .msg.** At the core of this change is the .html partition functionality, which is leveraged by the other effected doc types. This impacts many scenarios where `Table` Elements are now propery extracted.
* **Create and add `add_chunking_strategy` decorator to partition functions.** Previously, users were responsible for their own chunking after partitioning elements, often required for downstream applications. Now, individual elements may be combined into right-sized chunks where min and max character size may be specified if `chunking_strategy=by_title`. Relevant elements are grouped together for better downstream results. This enables users immediately use partitioned results effectively in downstream applications (e.g. RAG architecture apps) without any additional post-processing.
* **Adds `languages` as an input parameter and marks `ocr_languages` kwarg for deprecation in pdf, image, and auto partitioning functions.** Previously, language information was only being used for Tesseract OCR for image-based documents and was in a Tesseract specific string format, but by refactoring into a list of standard language codes independent of Tesseract, the `unstructured` library will better support `languages` for other non-image pipelines and/or support for other OCR engines.
* **Removes `UNSTRUCTURED_LANGUAGE` env var usage and replaces `language` with `languages` as an input parameter to unstructured-partition-text_type functions.** The previous parameter/input setup was not user-friendly or scalable to the variety of elements being processed. By refactoring the inputted language information into a list of standard language codes, we can support future applications of the element language such as detection, metadata, and multi-language elements. Now, to skip English specific checks, set the `languages` parameter to any non-English language(s).
* **Adds `xlsx` and `xls` filetype extensions to the `skip_infer_table_types` default list in `partition`.** By adding these file types to the input parameter these files should not go through table extraction. Users can still specify if they would like to extract tables from these filetypes, but will have to set the `skip_infer_table_types` to exclude the desired filetype extension. This avoids mis-representing complex spreadsheets where there may be multiple sub-tables and other content.
* **Better debug output related to sentence counting internals**. Clarify message when sentence is not counted toward sentence count because there aren't enough words, relevant for developers focused on `unstructured`s NLP internals.
* **Faster ocr_only speed for partitioning PDF and images.** Use `unstructured_pytesseract.run_and_get_multiple_output` function to reduce the number of calls to `tesseract` by half when partitioning pdf or image with `tesseract`
* **Adds data source properties to fsspec connectors** These properties (date_created, date_modified, version, source_url, record_locator) are written to element metadata during ingest, mapping elements to information about the document source from which they derive. This functionality enables downstream applications to reveal source document applications, e.g. a link to a GDrive doc, Salesforce record, etc.
* **Add delta table destination connector** New delta table destination connector added to ingest CLI.  Users may now use `unstructured-ingest` to write partitioned data from over 20 data sources (so far) to a Delta Table.
* **Rename to Source and Destination Connectors in the Documentation.** Maintain naming consistency between Connectors codebase and documentation with the first addition to a destination connector.
* **Non-HTML text files now return unstructured-elements as opposed to HTML-elements.** Previously the text based files that went through `partition_html` would return HTML-elements but now we preserve the format from the input using `source_format` argument in the partition call.
* **Adds `PaddleOCR` as an optional alternative to `Tesseract`** for OCR in processing of PDF or Image files, it is installable via the `makefile` command `install-paddleocr`. For experimental purposes only.
* **Bump unstructured-inference** to 0.5.28. This version bump markedly improves the output of table data, rendered as `metadata.text_as_html` in an element. These changes include:
  * add env variable `ENTIRE_PAGE_OCR` to specify using paddle or tesseract on entire page OCR
  * table structure detection now pads the input image by 25 pixels in all 4 directions to improve its recall (0.5.27)
  * support paddle with both cpu and gpu and assume it is pre-installed (0.5.26)
  * fix a bug where `cells_to_html` doesn't handle cells spanning multiple rows properly (0.5.25)
  * remove `cv2` preprocessing step before OCR step in table transformer (0.5.24)

### Features

* **Adds element metadata via `category_depth` with default value None**.
  * This additional metadata is useful for vectordb/LLM, chunking strategies, and retrieval applications.
* **Adds a naive hierarchy for elements via a `parent_id` on the element's metadata**
  * Users will now have more metadata for implementing vectordb/LLM chunking strategies. For example, text elements could be queried by their preceding title element.
  * Title elements created from HTML headings will properly nest

### Fixes

* **`add_pytesseract_bboxes_to_elements` no longer returns `nan` values**. The function logic is now broken into new methods
  `_get_element_box` and `convert_multiple_coordinates_to_new_system`
* **Selecting a different model wasn't being respected when calling `partition_image`.** Problem: `partition_pdf` allows for passing a `model_name` parameter. Given the similarity between the image and PDF pipelines, the expected behavior is that `partition_image` should support the same parameter, but `partition_image` was unintentionally not passing along its `kwargs`. This was corrected by adding the kwargs to the downstream call.
* **Fixes a chunking issue via dropping the field "coordinates".** Problem: chunk_by_title function was chunking each element to its own individual chunk while it needed to group elements into a fewer number of chunks. We've discovered that this happens due to a metadata matching logic in chunk_by_title function, and discovered that elements with different metadata can't be put into the same chunk. At the same time, any element with "coordinates" essentially had different metadata than other elements, due each element locating in different places and having different coordinates. Fix: That is why we have included the key "coordinates" inside a list of excluded metadata keys, while doing this "metadata_matches" comparision. Importance: This change is crucial to be able to chunk by title for documents which include "coordinates" metadata in their elements.

## 0.10.14

### Enhancements

* Update all connectors to use new downstream architecture
  * New click type added to parse comma-delimited string inputs
  * Some CLI options renamed

### Features

### Fixes

## 0.10.13

### Enhancements

* Updated documentation: Added back support doc types for partitioning, more Python codes in the API page,  RAG definition, and use case.
* Updated Hi-Res Metadata: PDFs and Images using Hi-Res strategy now have layout model class probabilities added ot metadata.
* Updated the `_detect_filetype_from_octet_stream()` function to use libmagic to infer the content type of file when it is not a zip file.
* Tesseract minor version bump to 5.3.2

### Features

* Add Jira Connector to be able to pull issues from a Jira organization
* Add `clean_ligatures` function to expand ligatures in text


### Fixes

* `partition_html` breaks on `<br>` elements.
* Ingest error handling to properly raise errors when wrapped
* GH issue 1361: fixes a sortig error that prevented some PDF's from being parsed
* Bump unstructured-inference
  * Brings back embedded images in PDF's (0.5.23)

## 0.10.12

### Enhancements

* Removed PIL pin as issue has been resolved upstream
* Bump unstructured-inference
  * Support for yolox_quantized layout detection model (0.5.20)
* YoloX element types added


### Features

* Add Salesforce Connector to be able to pull Account, Case, Campaign, EmailMessage, Lead

### Fixes


* Bump unstructured-inference
  * Avoid divide-by-zero errors swith `safe_division` (0.5.21)

## 0.10.11

### Enhancements

* Bump unstructured-inference
  * Combine entire-page OCR output with layout-detected elements, to ensure full coverage of the page (0.5.19)

### Features

* Add in ingest cli s3 writer

### Fixes

* Fix a bug where `xy-cut` sorting attemps to sort elements without valid coordinates; now xy cut sorting only works when **all** elements have valid coordinates

## 0.10.10

### Enhancements

* Adds `text` as an input parameter to `partition_xml`.
* `partition_xml` no longer runs through `partition_text`, avoiding incorrect splitting
  on carriage returns in the XML. Since `partition_xml` no longer calls `partition_text`,
  `min_partition` and `max_partition` are no longer supported in `partition_xml`.
* Bump `unstructured-inference==0.5.18`, change non-default detectron2 classification threshold
* Upgrade base image from rockylinux 8 to rockylinux 9
* Serialize IngestDocs to JSON when passing to subprocesses

### Features

### Fixes

- Fix a bug where mismatched `elements` and `bboxes` are passed into `add_pytesseract_bbox_to_elements`

## 0.10.9

### Enhancements

* Fix `test_json` to handle only non-extra dependencies file types (plain-text)

### Features

* Adds `chunk_by_title` to break a document into sections based on the presence of `Title`
  elements.
* add new extraction function `extract_image_urls_from_html` to extract all img related URL from html text.

### Fixes

* Make cv2 dependency optional
* Edit `add_pytesseract_bbox_to_elements`'s (`ocr_only` strategy) `metadata.coordinates.points` return type to `Tuple` for consistency.
* Re-enable test-ingest-confluence-diff for ingest tests
* Fix syntax for ingest test check number of files
* Fix csv and tsv partitioners loosing the first line of the files when creating elements

## 0.10.8

### Enhancements

* Release docker image that installs Python 3.10 rather than 3.8

### Features

### Fixes

## 0.10.7

### Enhancements

### Features

### Fixes

* Remove overly aggressive ListItem chunking for images and PDF's which typically resulted in inchorent elements.

## 0.10.6

### Enhancements

* Enable `partition_email` and `partition_msg` to detect if an email is PGP encryped. If
  and email is PGP encryped, the functions will return an empy list of elements and
  emit a warning about the encrypted content.
* Add threaded Slack conversations into Slack connector output
* Add functionality to sort elements using `xy-cut` sorting approach in `partition_pdf` for `hi_res` and `fast` strategies
* Bump unstructured-inference
  * Set OMP_THREAD_LIMIT to 1 if not set for better tesseract perf (0.5.17)

### Features

* Extract coordinates from PDFs and images when using OCR only strategy and add to metadata

### Fixes

* Update `partition_html` to respect the order of `<pre>` tags.
* Fix bug in `partition_pdf_or_image` where two partitions were called if `strategy == "ocr_only"`.
* Bump unstructured-inference
  * Fix issue where temporary files were being left behind (0.5.16)
* Adds deprecation warning for the `file_filename` kwarg to `partition`, `partition_via_api`,
  and `partition_multiple_via_api`.
* Fix documentation build workflow by pinning dependencies

## 0.10.5

### Enhancements

* Create new CI Pipelines
  - Checking text, xml, email, and html doc tests against the library installed without extras
  - Checking each library extra against their respective tests
* `partition` raises an error and tells the user to install the appropriate extra if a filetype
  is detected that is missing dependencies.
* Add custom errors to ingest
* Bump `unstructured-ingest==0.5.15`
  - Handle an uncaught TesseractError (0.5.15)
  - Add TIFF test file and TIFF filetype to `test_from_image_file` in `test_layout` (0.5.14)
* Use `entire_page` ocr mode for pdfs and images
* Add notes on extra installs to docs
* Adds ability to reuse connections per process in unstructured-ingest

### Features
* Add delta table connector

### Fixes

## 0.10.4
* Pass ocr_mode in partition_pdf and set the default back to individual pages for now
* Add diagrams and descriptions for ingest design in the ingest README

### Features
* Supports multipage TIFF image partitioning

### Fixes

## 0.10.2

### Enhancements
* Bump unstructured-inference==0.5.13:
  - Fix extracted image elements being included in layout merge, addresses the issue
    where an entire-page image in a PDF was not passed to the layout model when using hi_res.

### Features

### Fixes

## 0.10.1

### Enhancements
* Bump unstructured-inference==0.5.12:
  - fix to avoid trace for certain PDF's (0.5.12)
  - better defaults for DPI for hi_res and  Chipper (0.5.11)
  - implement full-page OCR (0.5.10)

### Features

### Fixes

* Fix dead links in repository README (Quick Start > Install for local development, and Learn more > Batch Processing)
* Update document dependencies to include tesseract-lang for additional language support (required for tests to pass)

## 0.10.0

### Enhancements

* Add `include_header` kwarg to `partition_xlsx` and change default behavior to `True`
* Update the `links` and `emphasized_texts` metadata fields

### Features

### Fixes

## 0.9.3

### Enhancements

* Pinned dependency cleanup.
* Update `partition_csv` to always use `soupparser_fromstring` to parse `html text`
* Update `partition_tsv` to always use `soupparser_fromstring` to parse `html text`
* Add `metadata.section` to capture epub table of contents data
* Add `unique_element_ids` kwarg to partition functions. If `True`, will use a UUID
  for element IDs instead of a SHA-256 hash.
* Update `partition_xlsx` to always use `soupparser_fromstring` to parse `html text`
* Add functionality to switch `html` text parser based on whether the `html` text contains emoji
* Add functionality to check if a string contains any emoji characters
* Add CI tests around Notion

### Features

* Add Airtable Connector to be able to pull views/tables/bases from an Airtable organization

### Fixes

* fix pdf partition of list items being detected as titles in OCR only mode
* make notion module discoverable
* fix emails with `Content-Distribution: inline` and `Content-Distribution: attachment` with no filename
* Fix email attachment filenames which had `=` in the filename itself

## 0.9.2


### Enhancements

* Update table extraction section in API documentation to sync with change in Prod API
* Update Notion connector to extract to html
* Added UUID option for `element_id`
* Bump unstructured-inference==0.5.9:
  - better caching of models
  - another version of detectron2 available, though the default layout model is unchanged
* Added UUID option for element_id
* Added UUID option for element_id
* CI improvements to run ingest tests in parallel

### Features

* Adds Sharepoint connector.

### Fixes

* Bump unstructured-inference==0.5.9:
  - ignores Tesseract errors where no text is extracted for tiles that indeed, have no text

## 0.9.1

### Enhancements

* Adds --partition-pdf-infer-table-structure to unstructured-ingest.
* Enable `partition_html` to skip headers and footers with the `skip_headers_and_footers` flag.
* Update `partition_doc` and `partition_docx` to track emphasized texts in the output
* Adds post processing function `filter_element_types`
* Set the default strategy for partitioning images to `hi_res`
* Add page break parameter section in API documentation to sync with change in Prod API
* Update `partition_html` to track emphasized texts in the output
* Update `XMLDocument._read_xml` to create `<p>` tag element for the text enclosed in the `<pre>` tag
* Add parameter `include_tail_text` to `_construct_text` to enable (skip) tail text inclusion
* Add Notion connector

### Features

### Fixes

* Remove unused `_partition_via_api` function
* Fixed emoji bug in `partition_xlsx`.
* Pass `file_filename` metadata when partitioning file object
* Skip ingest test on missing Slack token
* Add Dropbox variables to CI environments
* Remove default encoding for ingest
* Adds new element type `EmailAddress` for recognising email address in the  text
* Simplifies `min_partition` logic; makes partitions falling below the `min_partition`
  less likely.
* Fix bug where ingest test check for number of files fails in smoke test
* Fix unstructured-ingest entrypoint failure

## 0.9.0

### Enhancements

* Dependencies are now split by document type, creating a slimmer base installation.

## 0.8.8

### Enhancements

### Features

### Fixes

* Rename "date" field to "last_modified"
* Adds Box connector

### Fixes

## 0.8.7

### Enhancements

* Put back useful function `split_by_paragraph`

### Features

### Fixes

* Fix argument order in NLTK download step

## 0.8.6

### Enhancements

### Features

### Fixes

* Remove debug print lines and non-functional code

## 0.8.5

### Enhancements

* Add parameter `skip_infer_table_types` to enable (skip) table extraction for other doc types
* Adds optional Unstructured API unit tests in CI
* Tracks last modified date for all document types.
* Add auto_paragraph_grouper to detect new-line and blank-line new paragraph for .txt files.
* refactor the ingest cli to better support expanding supported connectors

## 0.8.3

### Enhancements

### Features

### Fixes

* NLTK now only gets downloaded if necessary.
* Handling for empty tables in Word Documents and PowerPoints.

## 0.8.4

### Enhancements

* Additional tests and refactor of JSON detection.
* Update functionality to retrieve image metadata from a page for `document_to_element_list`
* Links are now tracked in `partition_html` output.
* Set the file's current position to the beginning after reading the file in `convert_to_bytes`
* Add `min_partition` kwarg to that combines elements below a specified threshold and modifies splitting of strings longer than max partition so words are not split.
* set the file's current position to the beginning after reading the file in `convert_to_bytes`
* Add slide notes to pptx
* Add `--encoding` directive to ingest
* Improve json detection by `detect_filetype`

### Features

* Adds Outlook connector
* Add support for dpi parameter in inference library
* Adds Onedrive connector.
* Add Confluence connector for ingest cli to pull the body text from all documents from all spaces in a confluence domain.

### Fixes

* Fixes issue with email partitioning where From field was being assigned the To field value.
* Use the `image_metadata` property of the `PageLayout` instance to get the page image info in the `document_to_element_list`
* Add functionality to write images to computer storage temporarily instead of keeping them in memory for `ocr_only` strategy
* Add functionality to convert a PDF in small chunks of pages at a time for `ocr_only` strategy
* Adds `.txt`, `.text`, and `.tab` to list of extensions to check if file
  has a `text/plain` MIME type.
* Enables filters to be passed to `partition_doc` so it doesn't error with LibreOffice7.
* Removed old error message that's superseded by `requires_dependencies`.
* Removes using `hi_res` as the default strategy value for `partition_via_api` and `partition_multiple_via_api`

## 0.8.1

### Enhancements

* Add support for Python 3.11

### Features

### Fixes

* Fixed `auto` strategy detected scanned document as having extractable text and using `fast` strategy, resulting in no output.
* Fix list detection in MS Word documents.
* Don't instantiate an element with a coordinate system when there isn't a way to get its location data.

## 0.8.0

### Enhancements

* Allow model used for hi res pdf partition strategy to be chosen when called.
* Updated inference package

### Features

* Add `metadata_filename` parameter across all partition functions

### Fixes

* Update to ensure `convert_to_datafame` grabs all of the metadata fields.
* Adjust encoding recognition threshold value in `detect_file_encoding`
* Fix KeyError when `isd_to_elements` doesn't find a type
* Fix `_output_filename` for local connector, allowing single files to be written correctly to the disk

* Fix for cases where an invalid encoding is extracted from an email header.

### BREAKING CHANGES

* Information about an element's location is no longer returned as top-level attributes of an element. Instead, it is returned in the `coordinates` attribute of the element's metadata.

## 0.7.12

### Enhancements

* Adds `include_metadata` kwarg to `partition_doc`, `partition_docx`, `partition_email`, `partition_epub`, `partition_json`, `partition_msg`, `partition_odt`, `partition_org`, `partition_pdf`, `partition_ppt`, `partition_pptx`, `partition_rst`, and `partition_rtf`
### Features

* Add Elasticsearch connector for ingest cli to pull specific fields from all documents in an index.
* Adds Dropbox connector

### Fixes

* Fix tests that call unstructured-api by passing through an api-key
* Fixed page breaks being given (incorrect) page numbers
* Fix skipping download on ingest when a source document exists locally

## 0.7.11

### Enhancements

* More deterministic element ordering when using `hi_res` PDF parsing strategy (from unstructured-inference bump to 0.5.4)
* Make large model available (from unstructured-inference bump to 0.5.3)
* Combine inferred elements with extracted elements (from unstructured-inference bump to 0.5.2)
* `partition_email` and `partition_msg` will now process attachments if `process_attachments=True`
  and a attachment partitioning functions is passed through with `attachment_partitioner=partition`.

### Features

### Fixes

* Fix tests that call unstructured-api by passing through an api-key
* Fixed page breaks being given (incorrect) page numbers
* Fix skipping download on ingest when a source document exists locally

## 0.7.10

### Enhancements

* Adds a `max_partition` parameter to `partition_text`, `partition_pdf`, `partition_email`,
  `partition_msg` and `partition_xml` that sets a limit for the size of an individual
  document elements. Defaults to `1500` for everything except `partition_xml`, which has
  a default value of `None`.
* DRY connector refactor

### Features

* `hi_res` model for pdfs and images is selectable via environment variable.

### Fixes

* CSV check now ignores escaped commas.
* Fix for filetype exploration util when file content does not have a comma.
* Adds negative lookahead to bullet pattern to avoid detecting plain text line
  breaks like `-------` as list items.
* Fix pre tag parsing for `partition_html`
* Fix lookup error for annotated Arabic and Hebrew encodings

## 0.7.9

### Enhancements

* Improvements to string check for leafs in `partition_xml`.
* Adds --partition-ocr-languages to unstructured-ingest.

### Features

* Adds `partition_org` for processed Org Mode documents.

### Fixes

## 0.7.8

### Enhancements

### Features

* Adds Google Cloud Service connector

### Fixes

* Updates the `parse_email` for `partition_eml` so that `unstructured-api` passes the smoke tests
* `partition_email` now works if there is no message content
* Updates the `"fast"` strategy for `partition_pdf` so that it's able to recursively
* Adds recursive functionality to all fsspec connectors
* Adds generic --recursive ingest flag

## 0.7.7

### Enhancements

* Adds functionality to replace the `MIME` encodings for `eml` files with one of the common encodings if a `unicode` error occurs
* Adds missed file-like object handling in `detect_file_encoding`
* Adds functionality to extract charset info from `eml` files

### Features

* Added coordinate system class to track coordinate types and convert to different coordinate

### Fixes

* Adds an `html_assemble_articles` kwarg to `partition_html` to enable users to capture
  control whether content outside of `<article>` tags is captured when
  `<article>` tags are present.
* Check for the `xml` attribute on `element` before looking for pagebreaks in `partition_docx`.

## 0.7.6

### Enhancements

* Convert fast startegy to ocr_only for images
* Adds support for page numbers in `.docx` and `.doc` when user or renderer
  created page breaks are present.
* Adds retry logic for the unstructured-ingest Biomed connector

### Features

* Provides users with the ability to extract additional metadata via regex.
* Updates `partition_docx` to include headers and footers in the output.
* Create `partition_tsv` and associated tests. Make additional changes to `detect_filetype`.

### Fixes

* Remove fake api key in test `partition_via_api` since we now require valid/empty api keys
* Page number defaults to `None` instead of `1` when page number is not present in the metadata.
  A page number of `None` indicates that page numbers are not being tracked for the document
  or that page numbers do not apply to the element in question..
* Fixes an issue with some pptx files. Assume pptx shapes are found in top left position of slide
  in case the shape.top and shape.left attributes are `None`.

## 0.7.5

### Enhancements

* Adds functionality to sort elements in `partition_pdf` for `fast` strategy
* Adds ingest tests with `--fast` strategy on PDF documents
* Adds --api-key to unstructured-ingest

### Features

* Adds `partition_rst` for processed ReStructured Text documents.

### Fixes

* Adds handling for emails that do not have a datetime to extract.
* Adds pdf2image package as core requirement of unstructured (with no extras)

## 0.7.4

### Enhancements

* Allows passing kwargs to request data field for `partition_via_api` and `partition_multiple_via_api`
* Enable MIME type detection if libmagic is not available
* Adds handling for empty files in `detect_filetype` and `partition`.

### Features

### Fixes

* Reslove `grpcio` import issue on `weaviate.schema.validate_schema` for python 3.9 and 3.10
* Remove building `detectron2` from source in Dockerfile

## 0.7.3

### Enhancements

* Update IngestDoc abstractions and add data source metadata in ElementMetadata

### Features

### Fixes

* Pass `strategy` parameter down from `partition` for `partition_image`
* Filetype detection if a CSV has a `text/plain` MIME type
* `convert_office_doc` no longers prints file conversion info messages to stdout.
* `partition_via_api` reflects the actual filetype for the file processed in the API.

## 0.7.2

### Enhancements

* Adds an optional encoding kwarg to `elements_to_json` and `elements_from_json`
* Bump version of base image to use new stable version of tesseract

### Features

### Fixes

* Update the `read_txt_file` utility function to keep using `spooled_to_bytes_io_if_needed` for xml
* Add functionality to the `read_txt_file` utility function to handle file-like object from URL
* Remove the unused parameter `encoding` from `partition_pdf`
* Change auto.py to have a `None` default for encoding
* Add functionality to try other common encodings for html and xml files if an error related to the encoding is raised and the user has not specified an encoding.
* Adds benchmark test with test docs in example-docs
* Re-enable test_upload_label_studio_data_with_sdk
* File detection now detects code files as plain text
* Adds `tabulate` explicitly to dependencies
* Fixes an issue in `metadata.page_number` of pptx files
* Adds showing help if no parameters passed

## 0.7.1

### Enhancements

### Features

* Add `stage_for_weaviate` to stage `unstructured` outputs for upload to Weaviate, along with
  a helper function for defining a class to use in Weaviate schemas.
* Builds from Unstructured base image, built off of Rocky Linux 8.7, this resolves almost all CVE's in the image.

### Fixes

## 0.7.0

### Enhancements

* Installing `detectron2` from source is no longer required when using the `local-inference` extra.
* Updates `.pptx` parsing to include text in tables.

### Features

### Fixes

* Fixes an issue in `_add_element_metadata` that caused all elements to have `page_number=1`
  in the element metadata.
* Adds `.log` as a file extension for TXT files.
* Adds functionality to try other common encodings for email (`.eml`) files if an error related to the encoding is raised and the user has not specified an encoding.
* Allow passed encoding to be used in the `replace_mime_encodings`
* Fixes page metadata for `partition_html` when `include_metadata=False`
* A `ValueError` now raises if `file_filename` is not specified when you use `partition_via_api`
  with a file-like object.

## 0.6.11

### Enhancements

* Supports epub tests since pandoc is updated in base image

### Features


### Fixes


## 0.6.10

### Enhancements

* XLS support from auto partition

### Features

### Fixes

## 0.6.9

### Enhancements

* fast strategy for pdf now keeps element bounding box data
* setup.py refactor

### Features

### Fixes

* Adds functionality to try other common encodings if an error related to the encoding is raised and the user has not specified an encoding.
* Adds additional MIME types for CSV

## 0.6.8

### Enhancements

### Features

* Add `partition_csv` for CSV files.

### Fixes

## 0.6.7

### Enhancements

* Deprecate `--s3-url` in favor of `--remote-url` in CLI
* Refactor out non-connector-specific config variables
* Add `file_directory` to metadata
* Add `page_name` to metadata. Currently used for the sheet name in XLSX documents.
* Added a `--partition-strategy` parameter to unstructured-ingest so that users can specify
  partition strategy in CLI. For example, `--partition-strategy fast`.
* Added metadata for filetype.
* Add Discord connector to pull messages from a list of channels
* Refactor `unstructured/file-utils/filetype.py` to better utilise hashmap to return mime type.
* Add local declaration of DOCX_MIME_TYPES and XLSX_MIME_TYPES for `test_filetype.py`.

### Features

* Add `partition_xml` for XML files.
* Add `partition_xlsx` for Microsoft Excel documents.

### Fixes

* Supports `hml` filetype for partition as a variation of html filetype.
* Makes `pytesseract` a function level import in `partition_pdf` so you can use the `"fast"`
  or `"hi_res"` strategies if `pytesseract` is not installed. Also adds the
  `required_dependencies` decorator for the `"hi_res"` and `"ocr_only"` strategies.
* Fix to ensure `filename` is tracked in metadata for `docx` tables.

## 0.6.6

### Enhancements

* Adds an `"auto"` strategy that chooses the partitioning strategy based on document
  characteristics and function kwargs. This is the new default strategy for `partition_pdf`
  and `partition_image`. Users can maintain existing behavior by explicitly setting
  `strategy="hi_res"`.
* Added an additional trace logger for NLP debugging.
* Add `get_date` method to `ElementMetadata` for converting the datestring to a `datetime` object.
* Cleanup the `filename` attribute on `ElementMetadata` to remove the full filepath.

### Features

* Added table reading as html with URL parsing to `partition_docx` in docx
* Added metadata field for text_as_html for docx files

### Fixes

* `fileutils/file_type` check json and eml decode ignore error
* `partition_email` was updated to more flexibly handle deviations from the RFC-2822 standard.
  The time in the metadata returns `None` if the time does not match RFC-2822 at all.
* Include all metadata fields when converting to dataframe or CSV

## 0.6.5

### Enhancements

* Added support for SpooledTemporaryFile file argument.

### Features

### Fixes


## 0.6.4

### Enhancements

* Added an "ocr_only" strategy for `partition_pdf`. Refactored the strategy decision
  logic into its own module.

### Features

### Fixes

## 0.6.3

### Enhancements

* Add an "ocr_only" strategy for `partition_image`.

### Features

* Added `partition_multiple_via_api` for partitioning multiple documents in a single REST
  API call.
* Added `stage_for_baseplate` function to prepare outputs for ingestion into Baseplate.
* Added `partition_odt` for processing Open Office documents.

### Fixes

* Updates the grouping logic in the `partition_pdf` fast strategy to group together text
  in the same bounding box.

## 0.6.2

### Enhancements

* Added logic to `partition_pdf` for detecting copy protected PDFs and falling back
  to the hi res strategy when necessary.


### Features

* Add `partition_via_api` for partitioning documents through the hosted API.

### Fixes

* Fix how `exceeds_cap_ratio` handles empty (returns `True` instead of `False`)
* Updates `detect_filetype` to properly detect JSONs when the MIME type is `text/plain`.

## 0.6.1

### Enhancements

* Updated the table extraction parameter name to be more descriptive

### Features

### Fixes

## 0.6.0

### Enhancements

* Adds an `ssl_verify` kwarg to `partition` and `partition_html` to enable turning off
  SSL verification for HTTP requests. SSL verification is on by default.
* Allows users to pass in ocr language to `partition_pdf` and `partition_image` through
  the `ocr_language` kwarg. `ocr_language` corresponds to the code for the language pack
  in Tesseract. You will need to install the relevant Tesseract language pack to use a
  given language.

### Features

* Table extraction is now possible for pdfs from `partition` and `partition_pdf`.
* Adds support for extracting attachments from `.msg` files

### Fixes

* Adds an `ssl_verify` kwarg to `partition` and `partition_html` to enable turning off
  SSL verification for HTTP requests. SSL verification is on by default.

## 0.5.13

### Enhancements

* Allow headers to be passed into `partition` when `url` is used.

### Features

* `bytes_string_to_string` cleaning brick for bytes string output.

### Fixes

* Fixed typo in call to `exactly_one` in `partition_json`
* unstructured-documents encode xml string if document_tree is `None` in `_read_xml`.
* Update to `_read_xml` so that Markdown files with embedded HTML process correctly.
* Fallback to "fast" strategy only emits a warning if the user specifies the "hi_res" strategy.
* unstructured-partition-text_type exceeds_cap_ratio fix returns and how capitalization ratios are calculated
* `partition_pdf` and `partition_text` group broken paragraphs to avoid fragmented `NarrativeText` elements.
* .json files resolved as "application/json" on centos7 (or other installs with older libmagic libs)

## 0.5.12

### Enhancements

* Add OS mimetypes DB to docker image, mainly for unstructured-api compat.
* Use the image registry as a cache when building Docker images.
* Adds the ability for `partition_text` to group together broken paragraphs.
* Added method to utils to allow date time format validation

### Features
* Add Slack connector to pull messages for a specific channel

* Add --partition-by-api parameter to unstructured-ingest
* Added `partition_rtf` for processing rich text files.
* `partition` now accepts a `url` kwarg in addition to `file` and `filename`.

### Fixes

* Allow encoding to be passed into `replace_mime_encodings`.
* unstructured-ingest connector-specific dependencies are imported on demand.
* unstructured-ingest --flatten-metadata supported for local connector.
* unstructured-ingest fix runtime error when using --metadata-include.

## 0.5.11

### Enhancements

### Features

### Fixes

* Guard against null style attribute in docx document elements
* Update HTML encoding to better support foreign language characters

## 0.5.10

### Enhancements

* Updated inference package
* Add sender, recipient, date, and subject to element metadata for emails

### Features

* Added `--download-only` parameter to `unstructured-ingest`

### Fixes

* FileNotFound error when filename is provided but file is not on disk

## 0.5.9

### Enhancements

### Features

### Fixes

* Convert file to str in helper `split_by_paragraph` for `partition_text`

## 0.5.8

### Enhancements

* Update `elements_to_json` to return string when filename is not specified
* `elements_from_json` may take a string instead of a filename with the `text` kwarg
* `detect_filetype` now does a final fallback to file extension.
* Empty tags are now skipped during the depth check for HTML processing.

### Features

* Add local file system to `unstructured-ingest`
* Add `--max-docs` parameter to `unstructured-ingest`
* Added `partition_msg` for processing MSFT Outlook .msg files.

### Fixes

* `convert_file_to_text` now passes through the `source_format` and `target_format` kwargs.
  Previously they were hard coded.
* Partitioning functions that accept a `text` kwarg no longer raise an error if an empty
  string is passed (and empty list of elements is returned instead).
* `partition_json` no longer fails if the input is an empty list.
* Fixed bug in `chunk_by_attention_window` that caused the last word in segments to be cut-off
  in some cases.

### BREAKING CHANGES

* `stage_for_transformers` now returns a list of elements, making it consistent with other
  staging bricks

## 0.5.7

### Enhancements

* Refactored codebase using `exactly_one`
* Adds ability to pass headers when passing a url in partition_html()
* Added optional `content_type` and `file_filename` parameters to `partition()` to bypass file detection

### Features

* Add `--flatten-metadata` parameter to `unstructured-ingest`
* Add `--fields-include` parameter to `unstructured-ingest`

### Fixes

## 0.5.6

### Enhancements

* `contains_english_word()`, used heavily in text processing, is 10x faster.

### Features

* Add `--metadata-include` and `--metadata-exclude` parameters to `unstructured-ingest`
* Add `clean_non_ascii_chars` to remove non-ascii characters from unicode string

### Fixes

* Fix problem with PDF partition (duplicated test)

## 0.5.4

### Enhancements

* Added Biomedical literature connector for ingest cli.
* Add `FsspecConnector` to easily integrate any existing `fsspec` filesystem as a connector.
* Rename `s3_connector.py` to `s3.py` for readability and consistency with the
  rest of the connectors.
* Now `S3Connector` relies on `s3fs` instead of on `boto3`, and it inherits
  from `FsspecConnector`.
* Adds an `UNSTRUCTURED_LANGUAGE_CHECKS` environment variable to control whether or not language
  specific checks like vocabulary and POS tagging are applied. Set to `"true"` for higher
  resolution partitioning and `"false"` for faster processing.
* Improves `detect_filetype` warning to include filename when provided.
* Adds a "fast" strategy for partitioning PDFs with PDFMiner. Also falls back to the "fast"
  strategy if detectron2 is not available.
* Start deprecation life cycle for `unstructured-ingest --s3-url` option, to be deprecated in
  favor of `--remote-url`.

### Features

* Add `AzureBlobStorageConnector` based on its `fsspec` implementation inheriting
from `FsspecConnector`
* Add `partition_epub` for partitioning e-books in EPUB3 format.

### Fixes

* Fixes processing for text files with `message/rfc822` MIME type.
* Open xml files in read-only mode when reading contents to construct an XMLDocument.

## 0.5.3

### Enhancements

* `auto.partition()` can now load Unstructured ISD json documents.
* Simplify partitioning functions.
* Improve logging for ingest CLI.

### Features

* Add `--wikipedia-auto-suggest` argument to the ingest CLI to disable automatic redirection
  to pages with similar names.
* Add setup script for Amazon Linux 2
* Add optional `encoding` argument to the `partition_(text/email/html)` functions.
* Added Google Drive connector for ingest cli.
* Added Gitlab connector for ingest cli.

### Fixes

## 0.5.2

### Enhancements

* Fully move from printing to logging.
* `unstructured-ingest` now uses a default `--download_dir` of `$HOME/.cache/unstructured/ingest`
rather than a "tmp-ingest-" dir in the working directory.

### Features

### Fixes

* `setup_ubuntu.sh` no longer fails in some contexts by interpreting
`DEBIAN_FRONTEND=noninteractive` as a command
* `unstructured-ingest` no longer re-downloads files when --preserve-downloads
is used without --download-dir.
* Fixed an issue that was causing text to be skipped in some HTML documents.

## 0.5.1

### Enhancements

### Features

### Fixes

* Fixes an error causing JavaScript to appear in the output of `partition_html` sometimes.
* Fix several issues with the `requires_dependencies` decorator, including the error message
  and how it was used, which had caused an error for `unstructured-ingest --github-url ...`.

## 0.5.0

### Enhancements

* Add `requires_dependencies` Python decorator to check dependencies are installed before
  instantiating a class or running a function

### Features

* Added Wikipedia connector for ingest cli.

### Fixes

* Fix `process_document` file cleaning on failure
* Fixes an error introduced in the metadata tracking commit that caused `NarrativeText`
  and `FigureCaption` elements to be represented as `Text` in HTML documents.

## 0.4.16

### Enhancements

* Fallback to using file extensions for filetype detection if `libmagic` is not present

### Features

* Added setup script for Ubuntu
* Added GitHub connector for ingest cli.
* Added `partition_md` partitioner.
* Added Reddit connector for ingest cli.

### Fixes

* Initializes connector properly in ingest.main::MainProcess
* Restricts version of unstructured-inference to avoid multithreading issue

## 0.4.15

### Enhancements

* Added `elements_to_json` and `elements_from_json` for easier serialization/deserialization
* `convert_to_dict`, `dict_to_elements` and `convert_to_csv` are now aliases for functions
  that use the ISD terminology.

### Fixes

* Update to ensure all elements are preserved during serialization/deserialization

## 0.4.14

* Automatically install `nltk` models in the `tokenize` module.

## 0.4.13

* Fixes unstructured-ingest cli.

## 0.4.12

* Adds console_entrypoint for unstructured-ingest, other structure/doc updates related to ingest.
* Add `parser` parameter to `partition_html`.

## 0.4.11

* Adds `partition_doc` for partitioning Word documents in `.doc` format. Requires `libreoffice`.
* Adds `partition_ppt` for partitioning PowerPoint documents in `.ppt` format. Requires `libreoffice`.

## 0.4.10

* Fixes `ElementMetadata` so that it's JSON serializable when the filename is a `Path` object.

## 0.4.9

* Added ingest modules and s3 connector, sample ingest script
* Default to `url=None` for `partition_pdf` and `partition_image`
* Add ability to skip English specific check by setting the `UNSTRUCTURED_LANGUAGE` env var to `""`.
* Document `Element` objects now track metadata

## 0.4.8

* Modified XML and HTML parsers not to load comments.

## 0.4.7

* Added the ability to pull an HTML document from a url in `partition_html`.
* Added the the ability to get file summary info from lists of filenames and lists
  of file contents.
* Added optional page break to `partition` for `.pptx`, `.pdf`, images, and `.html` files.
* Added `to_dict` method to document elements.
* Include more unicode quotes in `replace_unicode_quotes`.

## 0.4.6

* Loosen the default cap threshold to `0.5`.
* Add a `UNSTRUCTURED_NARRATIVE_TEXT_CAP_THRESHOLD` environment variable for controlling
  the cap ratio threshold.
* Unknown text elements are identified as `Text` for HTML and plain text documents.
* `Body Text` styles no longer default to `NarrativeText` for Word documents. The style information
  is insufficient to determine that the text is narrative.
* Upper cased text is lower cased before checking for verbs. This helps avoid some missed verbs.
* Adds an `Address` element for capturing elements that only contain an address.
* Suppress the `UserWarning` when detectron is called.
* Checks that titles and narrative test have at least one English word.
* Checks that titles and narrative text are at least 50% alpha characters.
* Restricts titles to a maximum word length. Adds a `UNSTRUCTURED_TITLE_MAX_WORD_LENGTH`
  environment variable for controlling the max number of words in a title.
* Updated `partition_pptx` to order the elements on the page

## 0.4.4

* Updated `partition_pdf` and `partition_image` to return `unstructured` `Element` objects
* Fixed the healthcheck url path when partitioning images and PDFs via API
* Adds an optional `coordinates` attribute to document objects
* Adds `FigureCaption` and `CheckBox` document elements
* Added ability to split lists detected in `LayoutElement` objects
* Adds `partition_pptx` for partitioning PowerPoint documents
* LayoutParser models now download from HugginfaceHub instead of DropBox
* Fixed file type detection for XML and HTML files on Amazone Linux

## 0.4.3

* Adds `requests` as a base dependency
* Fix in `exceeds_cap_ratio` so the function doesn't break with empty text
* Fix bug in `_parse_received_data`.
* Update `detect_filetype` to properly handle `.doc`, `.xls`, and `.ppt`.

## 0.4.2

* Added `partition_image` to process documents in an image format.
* Fixed utf-8 encoding error in `partition_email` with attachments for `text/html`

## 0.4.1

* Added support for text files in the `partition` function
* Pinned `opencv-python` for easier installation on Linux

## 0.4.0

* Added generic `partition` brick that detects the file type and routes a file to the appropriate
  partitioning brick.
* Added a file type detection module.
* Updated `partition_html` and `partition_eml` to support file-like objects in 'rb' mode.
* Cleaning brick for removing ordered bullets `clean_ordered_bullets`.
* Extract brick method for ordered bullets `extract_ordered_bullets`.
* Test for `clean_ordered_bullets`.
* Test for `extract_ordered_bullets`.
* Added `partition_docx` for pre-processing Word Documents.
* Added new REGEX patterns to extract email header information
* Added new functions to extract header information `parse_received_data` and `partition_header`
* Added new function to parse plain text files `partition_text`
* Added new cleaners functions `extract_ip_address`, `extract_ip_address_name`, `extract_mapi_id`, `extract_datetimetz`
* Add new `Image` element and function to find embedded images `find_embedded_images`
* Added `get_directory_file_info` for summarizing information about source documents

## 0.3.5

* Add support for local inference
* Add new pattern to recognize plain text dash bullets
* Add test for bullet patterns
* Fix for `partition_html` that allows for processing `div` tags that have both text and child
  elements
* Add ability to extract document metadata from `.docx`, `.xlsx`, and `.jpg` files.
* Helper functions for identifying and extracting phone numbers
* Add new function `extract_attachment_info` that extracts and decodes the attachment
of an email.
* Staging brick to convert a list of `Element`s to a `pandas` dataframe.
* Add plain text functionality to `partition_email`

## 0.3.4

* Python-3.7 compat

## 0.3.3

* Removes BasicConfig from logger configuration
* Adds the `partition_email` partitioning brick
* Adds the `replace_mime_encodings` cleaning bricks
* Small fix to HTML parsing related to processing list items with sub-tags
* Add `EmailElement` data structure to store email documents

## 0.3.2

* Added `translate_text` brick for translating text between languages
* Add an `apply` method to make it easier to apply cleaners to elements

## 0.3.1

* Added \_\_init.py\_\_ to `partition`

## 0.3.0

* Implement staging brick for Argilla. Converts lists of `Text` elements to `argilla` dataset classes.
* Removing the local PDF parsing code and any dependencies and tests.
* Reorganizes the staging bricks in the unstructured.partition module
* Allow entities to be passed into the Datasaur staging brick
* Added HTML escapes to the `replace_unicode_quotes` brick
* Fix bad responses in partition_pdf to raise ValueError
* Adds `partition_html` for partitioning HTML documents.

## 0.2.6

* Small change to how \_read is placed within the inheritance structure since it doesn't really apply to pdf
* Add partitioning brick for calling the document image analysis API

## 0.2.5

* Update python requirement to >=3.7

## 0.2.4

* Add alternative way of importing `Final` to support google colab

## 0.2.3

* Add cleaning bricks for removing prefixes and postfixes
* Add cleaning bricks for extracting text before and after a pattern

## 0.2.2

* Add staging brick for Datasaur

## 0.2.1

* Added brick to convert an ISD dictionary to a list of elements
* Update `PDFDocument` to use the `from_file` method
* Added staging brick for CSV format for ISD (Initial Structured Data) format.
* Added staging brick for separating text into attention window size chunks for `transformers`.
* Added staging brick for LabelBox.
* Added ability to upload LabelStudio predictions
* Added utility function for JSONL reading and writing
* Added staging brick for CSV format for Prodigy
* Added staging brick for Prodigy
* Added ability to upload LabelStudio annotations
* Added text_field and id_field to stage_for_label_studio signature

## 0.2.0

* Initial release of unstructured<|MERGE_RESOLUTION|>--- conflicted
+++ resolved
@@ -6,11 +6,8 @@
 
 ### Fixes
 
-<<<<<<< HEAD
 * **Add missing starting_page_num param to partition_image**
-=======
 * **Make the filename and file params for partition_image and partition_pdf match the other partitioners**
->>>>>>> 648ec33b
 
 ## 0.13.7
 
