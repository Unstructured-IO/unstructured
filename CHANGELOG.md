## 0.7.12-dev1

### Enhancements

* Adds `include_metadata` kwarg to `partition_doc`, `partition_docx`, `partition_email`, `partition_epub`, `partition_json`, `partition_msg`, `partition_odt`, `partition_org`, `partition_pdf`, `partition_ppt`, `partition_pptx`, `partition_rst`, and `partition_rtf`

### Features

<<<<<<< HEAD
* Add Elasticsearch connector for ingest cli to pull specific fields from all documents in an index.
=======
* Adds Dropbox connector
>>>>>>> bec733cd

### Fixes

* Fix tests that call unstructured-api by passing through an api-key
* Fixed page breaks being given (incorrect) page numbers
* Fix skipping download on ingest when a source document exists locally

## 0.7.11

### Enhancements

* More deterministic element ordering when using `hi_res` PDF parsing strategy (from unstructured-inference bump to 0.5.4)
* Make large model available (from unstructured-inference bump to 0.5.3)
* Combine inferred elements with extracted elements (from unstructured-inference bump to 0.5.2) 
* `partition_email` and `partition_msg` will now process attachments if `process_attachments=True`
  and a attachment partitioning functions is passed through with `attachment_partitioner=partition`.

### Features

### Fixes

* Fix tests that call unstructured-api by passing through an api-key
* Fixed page breaks being given (incorrect) page numbers
* Fix skipping download on ingest when a source document exists locally

## 0.7.10

### Enhancements

* Adds a `max_partition` parameter to `partition_text`, `partition_pdf`, `partition_email`,
  `partition_msg` and `partition_xml` that sets a limit for the size of an individual
  document elements. Defaults to `1500` for everything except `partition_xml`, which has
  a default value of `None`.
* DRY connector refactor

### Features

* `hi_res` model for pdfs and images is selectable via environment variable.

### Fixes

* CSV check now ignores escaped commas.
* Fix for filetype exploration util when file content does not have a comma.
* Adds negative lookahead to bullet pattern to avoid detecting plain text line
  breaks like `-------` as list items.
* Fix pre tag parsing for `partition_html`
* Fix lookup error for annotated Arabic and Hebrew encodings

## 0.7.9

### Enhancements

* Improvements to string check for leafs in `partition_xml`.
* Adds --partition-ocr-languages to unstructured-ingest.

### Features

* Adds `partition_org` for processed Org Mode documents.

### Fixes

## 0.7.8

### Enhancements

### Features

* Adds Google Cloud Service connector

### Fixes

* Updates the `parse_email` for `partition_eml` so that `unstructured-api` passes the smoke tests
* `partition_email` now works if there is no message content
* Updates the `"fast"` strategy for `partition_pdf` so that it's able to recursively
* Adds recursive functionality to all fsspec connectors
* Adds generic --recursive ingest flag

## 0.7.7

### Enhancements

* Adds functionality to replace the `MIME` encodings for `eml` files with one of the common encodings if a `unicode` error occurs
* Adds missed file-like object handling in `detect_file_encoding`
* Adds functionality to extract charset info from `eml` files

### Features

* Added coordinate system class to track coordinate types and convert to different coordinate

### Fixes

* Adds an `html_assemble_articles` kwarg to `partition_html` to enable users to capture
  control whether content outside of `<article>` tags is captured when
  `<article>` tags are present.
* Check for the `xml` attribute on `element` before looking for pagebreaks in `partition_docx`.

## 0.7.6

### Enhancements

* Convert fast startegy to ocr_only for images
* Adds support for page numbers in `.docx` and `.doc` when user or renderer
  created page breaks are present.
* Adds retry logic for the unstructured-ingest Biomed connector

### Features

* Provides users with the ability to extract additional metadata via regex.
* Updates `partition_docx` to include headers and footers in the output.
* Create `partition_tsv` and associated tests. Make additional changes to `detect_filetype`.

### Fixes

* Remove fake api key in test `partition_via_api` since we now require valid/empty api keys
* Page number defaults to `None` instead of `1` when page number is not present in the metadata.
  A page number of `None` indicates that page numbers are not being tracked for the document
  or that page numbers do not apply to the element in question..
* Fixes an issue with some pptx files. Assume pptx shapes are found in top left position of slide
  in case the shape.top and shape.left attributes are `None`.

## 0.7.5

### Enhancements

* Adds functionality to sort elements in `partition_pdf` for `fast` strategy
* Adds ingest tests with `--fast` strategy on PDF documents
* Adds --api-key to unstructured-ingest

### Features

* Adds `partition_rst` for processed ReStructured Text documents.

### Fixes

* Adds handling for emails that do not have a datetime to extract.
* Adds pdf2image package as core requirement of unstructured (with no extras)

## 0.7.4

### Enhancements

* Allows passing kwargs to request data field for `partition_via_api` and `partition_multiple_via_api`
* Enable MIME type detection if libmagic is not available
* Adds handling for empty files in `detect_filetype` and `partition`.

### Features

### Fixes

* Reslove `grpcio` import issue on `weaviate.schema.validate_schema` for python 3.9 and 3.10
* Remove building `detectron2` from source in Dockerfile

## 0.7.3

### Enhancements

* Update IngestDoc abstractions and add data source metadata in ElementMetadata

### Features

### Fixes

* Pass `strategy` parameter down from `partition` for `partition_image`
* Filetype detection if a CSV has a `text/plain` MIME type
* `convert_office_doc` no longers prints file conversion info messages to stdout.
* `partition_via_api` reflects the actual filetype for the file processed in the API.

## 0.7.2

### Enhancements

* Adds an optional encoding kwarg to `elements_to_json` and `elements_from_json`
* Bump version of base image to use new stable version of tesseract

### Features

### Fixes

* Update the `read_txt_file` utility function to keep using `spooled_to_bytes_io_if_needed` for xml
* Add functionality to the `read_txt_file` utility function to handle file-like object from URL
* Remove the unused parameter `encoding` from `partition_pdf`
* Change auto.py to have a `None` default for encoding
* Add functionality to try other common encodings for html and xml files if an error related to the encoding is raised and the user has not specified an encoding.
* Adds benchmark test with test docs in example-docs
* Re-enable test_upload_label_studio_data_with_sdk
* File detection now detects code files as plain text
* Adds `tabulate` explicitly to dependencies
* Fixes an issue in `metadata.page_number` of pptx files
* Adds showing help if no parameters passed

## 0.7.1

### Enhancements

### Features

* Add `stage_for_weaviate` to stage `unstructured` outputs for upload to Weaviate, along with
  a helper function for defining a class to use in Weaviate schemas.
* Builds from Unstructured base image, built off of Rocky Linux 8.7, this resolves almost all CVE's in the image.

### Fixes

## 0.7.0

### Enhancements

* Installing `detectron2` from source is no longer required when using the `local-inference` extra.
* Updates `.pptx` parsing to include text in tables.

### Features

### Fixes

* Fixes an issue in `_add_element_metadata` that caused all elements to have `page_number=1`
  in the element metadata.
* Adds `.log` as a file extension for TXT files.
* Adds functionality to try other common encodings for email (`.eml`) files if an error related to the encoding is raised and the user has not specified an encoding.
* Allow passed encoding to be used in the `replace_mime_encodings`
* Fixes page metadata for `partition_html` when `include_metadata=False`
* A `ValueError` now raises if `file_filename` is not specified when you use `partition_via_api`
  with a file-like object.

## 0.6.11

### Enhancements

* Supports epub tests since pandoc is updated in base image

### Features


### Fixes


## 0.6.10

### Enhancements

* XLS support from auto partition

### Features

### Fixes

## 0.6.9

### Enhancements

* fast strategy for pdf now keeps element bounding box data
* setup.py refactor

### Features

### Fixes

* Adds functionality to try other common encodings if an error related to the encoding is raised and the user has not specified an encoding.
* Adds additional MIME types for CSV

## 0.6.8

### Enhancements

### Features

* Add `partition_csv` for CSV files.

### Fixes

## 0.6.7

### Enhancements

* Deprecate `--s3-url` in favor of `--remote-url` in CLI
* Refactor out non-connector-specific config variables
* Add `file_directory` to metadata
* Add `page_name` to metadata. Currently used for the sheet name in XLSX documents.
* Added a `--partition-strategy` parameter to unstructured-ingest so that users can specify
  partition strategy in CLI. For example, `--partition-strategy fast`.
* Added metadata for filetype.
* Add Discord connector to pull messages from a list of channels
* Refactor `unstructured/file-utils/filetype.py` to better utilise hashmap to return mime type.
* Add local declaration of DOCX_MIME_TYPES and XLSX_MIME_TYPES for `test_filetype.py`.

### Features

* Add `partition_xml` for XML files.
* Add `partition_xlsx` for Microsoft Excel documents.

### Fixes

* Supports `hml` filetype for partition as a variation of html filetype.
* Makes `pytesseract` a function level import in `partition_pdf` so you can use the `"fast"`
  or `"hi_res"` strategies if `pytesseract` is not installed. Also adds the
  `required_dependencies` decorator for the `"hi_res"` and `"ocr_only"` strategies.
* Fix to ensure `filename` is tracked in metadata for `docx` tables.

## 0.6.6

### Enhancements

* Adds an `"auto"` strategy that chooses the partitioning strategy based on document
  characteristics and function kwargs. This is the new default strategy for `partition_pdf`
  and `partition_image`. Users can maintain existing behavior by explicitly setting
  `strategy="hi_res"`.
* Added an additional trace logger for NLP debugging.
* Add `get_date` method to `ElementMetadata` for converting the datestring to a `datetime` object.
* Cleanup the `filename` attribute on `ElementMetadata` to remove the full filepath.

### Features

* Added table reading as html with URL parsing to `partition_docx` in docx
* Added metadata field for text_as_html for docx files

### Fixes

* `fileutils/file_type` check json and eml decode ignore error
* `partition_email` was updated to more flexibly handle deviations from the RFC-2822 standard.
  The time in the metadata returns `None` if the time does not match RFC-2822 at all.
* Include all metadata fields when converting to dataframe or CSV

## 0.6.5

### Enhancements

* Added support for SpooledTemporaryFile file argument.

### Features

### Fixes


## 0.6.4

### Enhancements

* Added an "ocr_only" strategy for `partition_pdf`. Refactored the strategy decision
  logic into its own module.

### Features

### Fixes

## 0.6.3

### Enhancements

* Add an "ocr_only" strategy for `partition_image`.

### Features

* Added `partition_multiple_via_api` for partitioning multiple documents in a single REST
  API call.
* Added `stage_for_baseplate` function to prepare outputs for ingestion into Baseplate.
* Added `partition_odt` for processing Open Office documents.

### Fixes

* Updates the grouping logic in the `partition_pdf` fast strategy to group together text
  in the same bounding box.

## 0.6.2

### Enhancements

* Added logic to `partition_pdf` for detecting copy protected PDFs and falling back
  to the hi res strategy when necessary.


### Features

* Add `partition_via_api` for partitioning documents through the hosted API.

### Fixes

* Fix how `exceeds_cap_ratio` handles empty (returns `True` instead of `False`)
* Updates `detect_filetype` to properly detect JSONs when the MIME type is `text/plain`.

## 0.6.1

### Enhancements

* Updated the table extraction parameter name to be more descriptive

### Features

### Fixes

## 0.6.0

### Enhancements

* Adds an `ssl_verify` kwarg to `partition` and `partition_html` to enable turning off
  SSL verification for HTTP requests. SSL verification is on by default.
* Allows users to pass in ocr language to `partition_pdf` and `partition_image` through
  the `ocr_language` kwarg. `ocr_language` corresponds to the code for the language pack
  in Tesseract. You will need to install the relevant Tesseract language pack to use a
  given language.

### Features

* Table extraction is now possible for pdfs from `partition` and `partition_pdf`.
* Adds support for extracting attachments from `.msg` files

### Fixes

* Adds an `ssl_verify` kwarg to `partition` and `partition_html` to enable turning off
  SSL verification for HTTP requests. SSL verification is on by default.

## 0.5.13

### Enhancements

* Allow headers to be passed into `partition` when `url` is used.

### Features

* `bytes_string_to_string` cleaning brick for bytes string output.

### Fixes

* Fixed typo in call to `exactly_one` in `partition_json`
* unstructured-documents encode xml string if document_tree is `None` in `_read_xml`.
* Update to `_read_xml` so that Markdown files with embedded HTML process correctly.
* Fallback to "fast" strategy only emits a warning if the user specifies the "hi_res" strategy.
* unstructured-partition-text_type exceeds_cap_ratio fix returns and how capitalization ratios are calculated
* `partition_pdf` and `partition_text` group broken paragraphs to avoid fragmented `NarrativeText` elements.
* .json files resolved as "application/json" on centos7 (or other installs with older libmagic libs)

## 0.5.12

### Enhancements

* Add OS mimetypes DB to docker image, mainly for unstructured-api compat.
* Use the image registry as a cache when building Docker images.
* Adds the ability for `partition_text` to group together broken paragraphs.
* Added method to utils to allow date time format validation

### Features
* Add Slack connector to pull messages for a specific channel

* Add --partition-by-api parameter to unstructured-ingest
* Added `partition_rtf` for processing rich text files.
* `partition` now accepts a `url` kwarg in addition to `file` and `filename`.

### Fixes

* Allow encoding to be passed into `replace_mime_encodings`.
* unstructured-ingest connector-specific dependencies are imported on demand.
* unstructured-ingest --flatten-metadata supported for local connector.
* unstructured-ingest fix runtime error when using --metadata-include.

## 0.5.11

### Enhancements

### Features

### Fixes

* Guard against null style attribute in docx document elements
* Update HTML encoding to better support foreign language characters

## 0.5.10

### Enhancements

* Updated inference package
* Add sender, recipient, date, and subject to element metadata for emails

### Features

* Added `--download-only` parameter to `unstructured-ingest`

### Fixes

* FileNotFound error when filename is provided but file is not on disk

## 0.5.9

### Enhancements

### Features

### Fixes

* Convert file to str in helper `split_by_paragraph` for `partition_text`

## 0.5.8

### Enhancements

* Update `elements_to_json` to return string when filename is not specified
* `elements_from_json` may take a string instead of a filename with the `text` kwarg
* `detect_filetype` now does a final fallback to file extension.
* Empty tags are now skipped during the depth check for HTML processing.

### Features

* Add local file system to `unstructured-ingest`
* Add `--max-docs` parameter to `unstructured-ingest`
* Added `partition_msg` for processing MSFT Outlook .msg files.

### Fixes

* `convert_file_to_text` now passes through the `source_format` and `target_format` kwargs.
  Previously they were hard coded.
* Partitioning functions that accept a `text` kwarg no longer raise an error if an empty
  string is passed (and empty list of elements is returned instead).
* `partition_json` no longer fails if the input is an empty list.
* Fixed bug in `chunk_by_attention_window` that caused the last word in segments to be cut-off
  in some cases.

### BREAKING CHANGES

* `stage_for_transformers` now returns a list of elements, making it consistent with other
  staging bricks

## 0.5.7

### Enhancements

* Refactored codebase using `exactly_one`
* Adds ability to pass headers when passing a url in partition_html()
* Added optional `content_type` and `file_filename` parameters to `partition()` to bypass file detection

### Features

* Add `--flatten-metadata` parameter to `unstructured-ingest`
* Add `--fields-include` parameter to `unstructured-ingest`

### Fixes

## 0.5.6

### Enhancements

* `contains_english_word()`, used heavily in text processing, is 10x faster.

### Features

* Add `--metadata-include` and `--metadata-exclude` parameters to `unstructured-ingest`
* Add `clean_non_ascii_chars` to remove non-ascii characters from unicode string

### Fixes

* Fix problem with PDF partition (duplicated test)

## 0.5.4

### Enhancements

* Added Biomedical literature connector for ingest cli.
* Add `FsspecConnector` to easily integrate any existing `fsspec` filesystem as a connector.
* Rename `s3_connector.py` to `s3.py` for readability and consistency with the
  rest of the connectors.
* Now `S3Connector` relies on `s3fs` instead of on `boto3`, and it inherits
  from `FsspecConnector`.
* Adds an `UNSTRUCTURED_LANGUAGE_CHECKS` environment variable to control whether or not language
  specific checks like vocabulary and POS tagging are applied. Set to `"true"` for higher
  resolution partitioning and `"false"` for faster processing.
* Improves `detect_filetype` warning to include filename when provided.
* Adds a "fast" strategy for partitioning PDFs with PDFMiner. Also falls back to the "fast"
  strategy if detectron2 is not available.
* Start deprecation life cycle for `unstructured-ingest --s3-url` option, to be deprecated in
  favor of `--remote-url`.

### Features

* Add `AzureBlobStorageConnector` based on its `fsspec` implementation inheriting
from `FsspecConnector`
* Add `partition_epub` for partitioning e-books in EPUB3 format.

### Fixes

* Fixes processing for text files with `message/rfc822` MIME type.
* Open xml files in read-only mode when reading contents to construct an XMLDocument.

## 0.5.3

### Enhancements

* `auto.partition()` can now load Unstructured ISD json documents.
* Simplify partitioning functions.
* Improve logging for ingest CLI.

### Features

* Add `--wikipedia-auto-suggest` argument to the ingest CLI to disable automatic redirection
  to pages with similar names.
* Add setup script for Amazon Linux 2
* Add optional `encoding` argument to the `partition_(text/email/html)` functions.
* Added Google Drive connector for ingest cli.
* Added Gitlab connector for ingest cli.

### Fixes

## 0.5.2

### Enhancements

* Fully move from printing to logging.
* `unstructured-ingest` now uses a default `--download_dir` of `$HOME/.cache/unstructured/ingest`
rather than a "tmp-ingest-" dir in the working directory.

### Features

### Fixes

* `setup_ubuntu.sh` no longer fails in some contexts by interpreting
`DEBIAN_FRONTEND=noninteractive` as a command
* `unstructured-ingest` no longer re-downloads files when --preserve-downloads
is used without --download-dir.
* Fixed an issue that was causing text to be skipped in some HTML documents.

## 0.5.1

### Enhancements

### Features

### Fixes

* Fixes an error causing JavaScript to appear in the output of `partition_html` sometimes.
* Fix several issues with the `requires_dependencies` decorator, including the error message
  and how it was used, which had caused an error for `unstructured-ingest --github-url ...`.

## 0.5.0

### Enhancements

* Add `requires_dependencies` Python decorator to check dependencies are installed before
  instantiating a class or running a function

### Features

* Added Wikipedia connector for ingest cli.

### Fixes

* Fix `process_document` file cleaning on failure
* Fixes an error introduced in the metadata tracking commit that caused `NarrativeText`
  and `FigureCaption` elements to be represented as `Text` in HTML documents.

## 0.4.16

### Enhancements

* Fallback to using file extensions for filetype detection if `libmagic` is not present

### Features

* Added setup script for Ubuntu
* Added GitHub connector for ingest cli.
* Added `partition_md` partitioner.
* Added Reddit connector for ingest cli.

### Fixes

* Initializes connector properly in ingest.main::MainProcess
* Restricts version of unstructured-inference to avoid multithreading issue

## 0.4.15

### Enhancements

* Added `elements_to_json` and `elements_from_json` for easier serialization/deserialization
* `convert_to_dict`, `dict_to_elements` and `convert_to_csv` are now aliases for functions
  that use the ISD terminology.

### Fixes

* Update to ensure all elements are preserved during serialization/deserialization

## 0.4.14

* Automatically install `nltk` models in the `tokenize` module.

## 0.4.13

* Fixes unstructured-ingest cli.

## 0.4.12

* Adds console_entrypoint for unstructured-ingest, other structure/doc updates related to ingest.
* Add `parser` parameter to `partition_html`.

## 0.4.11

* Adds `partition_doc` for partitioning Word documents in `.doc` format. Requires `libreoffice`.
* Adds `partition_ppt` for partitioning PowerPoint documents in `.ppt` format. Requires `libreoffice`.

## 0.4.10

* Fixes `ElementMetadata` so that it's JSON serializable when the filename is a `Path` object.

## 0.4.9

* Added ingest modules and s3 connector, sample ingest script
* Default to `url=None` for `partition_pdf` and `partition_image`
* Add ability to skip English specific check by setting the `UNSTRUCTURED_LANGUAGE` env var to `""`.
* Document `Element` objects now track metadata

## 0.4.8

* Modified XML and HTML parsers not to load comments.

## 0.4.7

* Added the ability to pull an HTML document from a url in `partition_html`.
* Added the the ability to get file summary info from lists of filenames and lists
  of file contents.
* Added optional page break to `partition` for `.pptx`, `.pdf`, images, and `.html` files.
* Added `to_dict` method to document elements.
* Include more unicode quotes in `replace_unicode_quotes`.

## 0.4.6

* Loosen the default cap threshold to `0.5`.
* Add a `UNSTRUCTURED_NARRATIVE_TEXT_CAP_THRESHOLD` environment variable for controlling
  the cap ratio threshold.
* Unknown text elements are identified as `Text` for HTML and plain text documents.
* `Body Text` styles no longer default to `NarrativeText` for Word documents. The style information
  is insufficient to determine that the text is narrative.
* Upper cased text is lower cased before checking for verbs. This helps avoid some missed verbs.
* Adds an `Address` element for capturing elements that only contain an address.
* Suppress the `UserWarning` when detectron is called.
* Checks that titles and narrative test have at least one English word.
* Checks that titles and narrative text are at least 50% alpha characters.
* Restricts titles to a maximum word length. Adds a `UNSTRUCTURED_TITLE_MAX_WORD_LENGTH`
  environment variable for controlling the max number of words in a title.
* Updated `partition_pptx` to order the elements on the page

## 0.4.4

* Updated `partition_pdf` and `partition_image` to return `unstructured` `Element` objects
* Fixed the healthcheck url path when partitioning images and PDFs via API
* Adds an optional `coordinates` attribute to document objects
* Adds `FigureCaption` and `CheckBox` document elements
* Added ability to split lists detected in `LayoutElement` objects
* Adds `partition_pptx` for partitioning PowerPoint documents
* LayoutParser models now download from HugginfaceHub instead of DropBox
* Fixed file type detection for XML and HTML files on Amazone Linux

## 0.4.3

* Adds `requests` as a base dependency
* Fix in `exceeds_cap_ratio` so the function doesn't break with empty text
* Fix bug in `_parse_received_data`.
* Update `detect_filetype` to properly handle `.doc`, `.xls`, and `.ppt`.

## 0.4.2

* Added `partition_image` to process documents in an image format.
* Fixed utf-8 encoding error in `partition_email` with attachments for `text/html`

## 0.4.1

* Added support for text files in the `partition` function
* Pinned `opencv-python` for easier installation on Linux

## 0.4.0

* Added generic `partition` brick that detects the file type and routes a file to the appropriate
  partitioning brick.
* Added a file type detection module.
* Updated `partition_html` and `partition_eml` to support file-like objects in 'rb' mode.
* Cleaning brick for removing ordered bullets `clean_ordered_bullets`.
* Extract brick method for ordered bullets `extract_ordered_bullets`.
* Test for `clean_ordered_bullets`.
* Test for `extract_ordered_bullets`.
* Added `partition_docx` for pre-processing Word Documents.
* Added new REGEX patterns to extract email header information
* Added new functions to extract header information `parse_received_data` and `partition_header`
* Added new function to parse plain text files `partition_text`
* Added new cleaners functions `extract_ip_address`, `extract_ip_address_name`, `extract_mapi_id`, `extract_datetimetz`
* Add new `Image` element and function to find embedded images `find_embedded_images`
* Added `get_directory_file_info` for summarizing information about source documents

## 0.3.5

* Add support for local inference
* Add new pattern to recognize plain text dash bullets
* Add test for bullet patterns
* Fix for `partition_html` that allows for processing `div` tags that have both text and child
  elements
* Add ability to extract document metadata from `.docx`, `.xlsx`, and `.jpg` files.
* Helper functions for identifying and extracting phone numbers
* Add new function `extract_attachment_info` that extracts and decodes the attachment
of an email.
* Staging brick to convert a list of `Element`s to a `pandas` dataframe.
* Add plain text functionality to `partition_email`

## 0.3.4

* Python-3.7 compat

## 0.3.3

* Removes BasicConfig from logger configuration
* Adds the `partition_email` partitioning brick
* Adds the `replace_mime_encodings` cleaning bricks
* Small fix to HTML parsing related to processing list items with sub-tags
* Add `EmailElement` data structure to store email documents

## 0.3.2

* Added `translate_text` brick for translating text between languages
* Add an `apply` method to make it easier to apply cleaners to elements

## 0.3.1

* Added \_\_init.py\_\_ to `partition`

## 0.3.0

* Implement staging brick for Argilla. Converts lists of `Text` elements to `argilla` dataset classes.
* Removing the local PDF parsing code and any dependencies and tests.
* Reorganizes the staging bricks in the unstructured.partition module
* Allow entities to be passed into the Datasaur staging brick
* Added HTML escapes to the `replace_unicode_quotes` brick
* Fix bad responses in partition_pdf to raise ValueError
* Adds `partition_html` for partitioning HTML documents.

## 0.2.6

* Small change to how \_read is placed within the inheritance structure since it doesn't really apply to pdf
* Add partitioning brick for calling the document image analysis API

## 0.2.5

* Update python requirement to >=3.7

## 0.2.4

* Add alternative way of importing `Final` to support google colab

## 0.2.3

* Add cleaning bricks for removing prefixes and postfixes
* Add cleaning bricks for extracting text before and after a pattern

## 0.2.2

* Add staging brick for Datasaur

## 0.2.1

* Added brick to convert an ISD dictionary to a list of elements
* Update `PDFDocument` to use the `from_file` method
* Added staging brick for CSV format for ISD (Initial Structured Data) format.
* Added staging brick for separating text into attention window size chunks for `transformers`.
* Added staging brick for LabelBox.
* Added ability to upload LabelStudio predictions
* Added utility function for JSONL reading and writing
* Added staging brick for CSV format for Prodigy
* Added staging brick for Prodigy
* Added ability to upload LabelStudio annotations
* Added text_field and id_field to stage_for_label_studio signature

## 0.2.0

* Initial release of unstructured<|MERGE_RESOLUTION|>--- conflicted
+++ resolved
@@ -6,11 +6,8 @@
 
 ### Features
 
-<<<<<<< HEAD
 * Add Elasticsearch connector for ingest cli to pull specific fields from all documents in an index.
-=======
 * Adds Dropbox connector
->>>>>>> bec733cd
 
 ### Fixes
 
