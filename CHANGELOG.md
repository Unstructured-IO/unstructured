<<<<<<< HEAD
## 0.4.12

* Automatically install `nltk` models in the `tokenize` module.
=======
## 0.4.13

* Fixes unstructured-ingest cli.

## 0.4.12

* Adds console_entrypoint for unstructured-ingest, other structure/doc updates related to ingest.
* Add `parser` parameter to `partition_html`.
>>>>>>> 83f04545

## 0.4.11

* Adds `partition_doc` for partitioning Word documents in `.doc` format. Requires `libreoffice`.
* Adds `partition_ppt` for partitioning PowerPoint documents in `.ppt` format. Requires `libreoffice`.

## 0.4.10

* Fixes `ElementMetadata` so that it's JSON serializable when the filename is a `Path` object.

## 0.4.9

* Added ingest modules and s3 connector, sample ingest script
* Default to `url=None` for `partition_pdf` and `partition_image`
* Add ability to skip English specific check by setting the `UNSTRUCTURED_LANGUAGE` env var to `""`.
* Document `Element` objects now track metadata

## 0.4.8

* Modified XML and HTML parsers not to load comments.

## 0.4.7

* Added the ability to pull an HTML document from a url in `partition_html`.
* Added the the ability to get file summary info from lists of filenames and lists
  of file contents.
* Added optional page break to `partition` for `.pptx`, `.pdf`, images, and `.html` files.
* Added `to_dict` method to document elements.
* Include more unicode quotes in `replace_unicode_quotes`.

## 0.4.6

* Loosen the default cap threshold to `0.5`.
* Add a `UNSTRUCTURED_NARRATIVE_TEXT_CAP_THRESHOLD` environment variable for controlling
  the cap ratio threshold.
* Unknown text elements are identified as `Text` for HTML and plain text documents.
* `Body Text` styles no longer default to `NarrativeText` for Word documents. The style information
  is insufficient to determine that the text is narrative.
* Upper cased text is lower cased before checking for verbs. This helps avoid some missed verbs.
* Adds an `Address` element for capturing elements that only contain an address.
* Suppress the `UserWarning` when detectron is called.
* Checks that titles and narrative test have at least one English word.
* Checks that titles and narrative text are at least 50% alpha characters.
* Restricts titles to a maximum word length. Adds a `UNSTRUCTURED_TITLE_MAX_WORD_LENGTH`
  environment variable for controlling the max number of words in a title.
* Updated `partition_pptx` to order the elements on the page

## 0.4.4

* Updated `partition_pdf` and `partition_image` to return `unstructured` `Element` objects
* Fixed the healthcheck url path when partitioning images and PDFs via API
* Adds an optional `coordinates` attribute to document objects
* Adds `FigureCaption` and `CheckBox` document elements
* Added ability to split lists detected in `LayoutElement` objects
* Adds `partition_pptx` for partitioning PowerPoint documents
* LayoutParser models now download from HugginfaceHub instead of DropBox
* Fixed file type detection for XML and HTML files on Amazone Linux

## 0.4.3

* Adds `requests` as a base dependency
* Fix in `exceeds_cap_ratio` so the function doesn't break with empty text
* Fix bug in `_parse_received_data`.
* Update `detect_filetype` to properly handle `.doc`, `.xls`, and `.ppt`.

## 0.4.2

* Added `partition_image` to process documents in an image format.
* Fixed utf-8 encoding error in `partition_email` with attachments for `text/html`

## 0.4.1

* Added support for text files in the `partition` function
* Pinned `opencv-python` for easier installation on Linux

## 0.4.0

* Added generic `partition` brick that detects the file type and routes a file to the appropriate
  partitioning brick.
* Added a file type detection module.
* Updated `partition_html` and `partition_eml` to support file-like objects in 'rb' mode.
* Cleaning brick for removing ordered bullets `clean_ordered_bullets`.
* Extract brick method for ordered bullets `extract_ordered_bullets`.
* Test for `clean_ordered_bullets`.
* Test for `extract_ordered_bullets`.
* Added `partition_docx` for pre-processing Word Documents.
* Added new REGEX patterns to extract email header information
* Added new functions to extract header information `parse_received_data` and `partition_header`
* Added new function to parse plain text files `partition_text`
* Added new cleaners functions `extract_ip_address`, `extract_ip_address_name`, `extract_mapi_id`, `extract_datetimetz`
* Add new `Image` element and function to find embedded images `find_embedded_images`
* Added `get_directory_file_info` for summarizing information about source documents

## 0.3.5

* Add support for local inference
* Add new pattern to recognize plain text dash bullets
* Add test for bullet patterns
* Fix for `partition_html` that allows for processing `div` tags that have both text and child
  elements
* Add ability to extract document metadata from `.docx`, `.xlsx`, and `.jpg` files.
* Helper functions for identifying and extracting phone numbers
* Add new function `extract_attachment_info` that extracts and decodes the attachment
of an email.
* Staging brick to convert a list of `Element`s to a `pandas` dataframe.
* Add plain text functionality to `partition_email`

## 0.3.4

* Python-3.7 compat

## 0.3.3

* Removes BasicConfig from logger configuration
* Adds the `partition_email` partitioning brick
* Adds the `replace_mime_encodings` cleaning bricks
* Small fix to HTML parsing related to processing list items with sub-tags
* Add `EmailElement` data structure to store email documents

## 0.3.2

* Added `translate_text` brick for translating text between languages
* Add an `apply` method to make it easier to apply cleaners to elements

## 0.3.1

* Added \_\_init.py\_\_ to `partition`

## 0.3.0

* Implement staging brick for Argilla. Converts lists of `Text` elements to `argilla` dataset classes.
* Removing the local PDF parsing code and any dependencies and tests.
* Reorganizes the staging bricks in the unstructured.partition module
* Allow entities to be passed into the Datasaur staging brick
* Added HTML escapes to the `replace_unicode_quotes` brick
* Fix bad responses in partition_pdf to raise ValueError
* Adds `partition_html` for partitioning HTML documents.

## 0.2.6

* Small change to how \_read is placed within the inheritance structure since it doesn't really apply to pdf
* Add partitioning brick for calling the document image analysis API

## 0.2.5

* Update python requirement to >=3.7

## 0.2.4

* Add alternative way of importing `Final` to support google colab

## 0.2.3

* Add cleaning bricks for removing prefixes and postfixes
* Add cleaning bricks for extracting text before and after a pattern

## 0.2.2

* Add staging brick for Datasaur

## 0.2.1

* Added brick to convert an ISD dictionary to a list of elements
* Update `PDFDocument` to use the `from_file` method
* Added staging brick for CSV format for ISD (Initial Structured Data) format.
* Added staging brick for separating text into attention window size chunks for `transformers`.
* Added staging brick for LabelBox.
* Added ability to upload LabelStudio predictions
* Added utility function for JSONL reading and writing
* Added staging brick for CSV format for Prodigy
* Added staging brick for Prodigy
* Added ability to upload LabelStudio annotations
* Added text_field and id_field to stage_for_label_studio signature

## 0.2.0

* Initial release of unstructured<|MERGE_RESOLUTION|>--- conflicted
+++ resolved
@@ -1,8 +1,7 @@
-<<<<<<< HEAD
-## 0.4.12
+## 0.4.14
 
 * Automatically install `nltk` models in the `tokenize` module.
-=======
+
 ## 0.4.13
 
 * Fixes unstructured-ingest cli.
@@ -11,7 +10,6 @@
 
 * Adds console_entrypoint for unstructured-ingest, other structure/doc updates related to ingest.
 * Add `parser` parameter to `partition_html`.
->>>>>>> 83f04545
 
 ## 0.4.11
 
