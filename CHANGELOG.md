--- conflicted
+++ resolved
@@ -1,26 +1,18 @@
-<<<<<<< HEAD
-## 0.11.1-dev0
-=======
-## 0.11.1-dev2
->>>>>>> 6c08c136
-
-### Enhancements
-
-### Features
-
-<<<<<<< HEAD
+## 0.11.1-dev3
+
+### Enhancements
+
+### Features
+
 * * **Add Pinecone destination connector.** Problem: After ingesting data from a source, users might want to produce embeddings for their data and write these into a vector DB. Pinecone is an option among these vector databases. Feature: Added Pinecone destination connector to be able to ingest documents from any supported source, embed them and write the embeddings / documents into Pinecone.
 
-### Fixes
-
-* **Process chunking parameter names in ingest correctly** Solves a bug where chunking parameters weren't being processed and used by ingest cli by renaming faulty parameter names and prepends; adds relevant parameters to ingest pinecone test to verify that the parameters are functional.
-=======
 ### Fixes
 
 * **Do not extract text of `<style>` tags in HTML.** `<style>` tags containing CSS in invalid positions previously contributed to element text. Do not consider text node of a `<style>` element as textual content.
 * **Fix DOCX merged table cell repeats cell text.** Only include text for a merged cell, not for each underlying cell spanned by the merge.
 * **Fix tables not extracted from DOCX header/footers.** Headers and footers in DOCX documents skip tables defined in the header and commonly used for layout/alignment purposes. Extract text from tables as a string and include in the `Header` and `Footer` document elements.
->>>>>>> 6c08c136
+* **Process chunking parameter names in ingest correctly** Solves a bug where chunking parameters weren't being processed and used by ingest cli by renaming faulty parameter names and prepends; adds relevant parameters to ingest pinecone test to verify that the parameters are functional.
+
 
 ## 0.11.0
 
