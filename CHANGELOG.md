## 0.8.7

### Enhancements

<<<<<<< HEAD
* Put back useful function `split_by_paragraph`

=======
>>>>>>> e017e99b
### Features

### Fixes

<<<<<<< HEAD
=======
* Fix argument order in NLTK download step
>>>>>>> e017e99b

## 0.8.6

### Enhancements

### Features

### Fixes

* Remove debug print lines and non-functional code

## 0.8.5

### Enhancements

* Add parameter `skip_infer_table_types` to enable (skip) table extraction for other doc types
* Adds optional Unstructured API unit tests in CI
* Tracks last modified date for all document types.

### Features

### Fixes

* NLTK now only gets downloaded if necessary.
* Handling for empty tables in Word Documents and PowerPoints.

## 0.8.4

### Enhancements

* Additional tests and refactor of JSON detection.
* Update functionality to retrieve image metadata from a page for `document_to_element_list`
* Links are now tracked in `partition_html` output.
* Set the file's current position to the beginning after reading the file in `convert_to_bytes`
* Add `min_partition` kwarg to that combines elements below a specified threshold and modifies splitting of strings longer than max partition so words are not split.
* set the file's current position to the beginning after reading the file in `convert_to_bytes`
* Add slide notes to pptx
* Add `--encoding` directive to ingest
* Improve json detection by `detect_filetype`

### Features

* Adds Outlook connector
* Add support for dpi parameter in inference library
* Adds Onedrive connector.
* Add Confluence connector for ingest cli to pull the body text from all documents from all spaces in a confluence domain.

### Fixes

* Fixes issue with email partitioning where From field was being assigned the To field value.
* Use the `image_metadata` property of the `PageLayout` instance to get the page image info in the `document_to_element_list`
* Add functionality to write images to computer storage temporarily instead of keeping them in memory for `ocr_only` strategy
* Add functionality to convert a PDF in small chunks of pages at a time for `ocr_only` strategy
* Adds `.txt`, `.text`, and `.tab` to list of extensions to check if file
  has a `text/plain` MIME type.
* Enables filters to be passed to `partition_doc` so it doesn't error with LibreOffice7.
* Removed old error message that's superseded by `requires_dependencies`.
* Removes using `hi_res` as the default strategy value for `partition_via_api` and `partition_multiple_via_api`

## 0.8.1

### Enhancements

* Add support for Python 3.11

### Features

### Fixes

* Fixed `auto` strategy detected scanned document as having extractable text and using `fast` strategy, resulting in no output.
* Fix list detection in MS Word documents.
* Don't instantiate an element with a coordinate system when there isn't a way to get its location data.

## 0.8.0

### Enhancements

* Allow model used for hi res pdf partition strategy to be chosen when called.
* Updated inference package

### Features

* Add `metadata_filename` parameter across all partition functions

### Fixes

* Update to ensure `convert_to_datafame` grabs all of the metadata fields.
* Adjust encoding recognition threshold value in `detect_file_encoding`
* Fix KeyError when `isd_to_elements` doesn't find a type
* Fix `_output_filename` for local connector, allowing single files to be written correctly to the disk

* Fix for cases where an invalid encoding is extracted from an email header.

### BREAKING CHANGES

* Information about an element's location is no longer returned as top-level attributes of an element. Instead, it is returned in the `coordinates` attribute of the element's metadata.

## 0.7.12

### Enhancements

* Adds `include_metadata` kwarg to `partition_doc`, `partition_docx`, `partition_email`, `partition_epub`, `partition_json`, `partition_msg`, `partition_odt`, `partition_org`, `partition_pdf`, `partition_ppt`, `partition_pptx`, `partition_rst`, and `partition_rtf`
### Features

* Add Elasticsearch connector for ingest cli to pull specific fields from all documents in an index.
* Adds Dropbox connector

### Fixes

* Fix tests that call unstructured-api by passing through an api-key
* Fixed page breaks being given (incorrect) page numbers
* Fix skipping download on ingest when a source document exists locally

## 0.7.11

### Enhancements

* More deterministic element ordering when using `hi_res` PDF parsing strategy (from unstructured-inference bump to 0.5.4)
* Make large model available (from unstructured-inference bump to 0.5.3)
* Combine inferred elements with extracted elements (from unstructured-inference bump to 0.5.2)
* `partition_email` and `partition_msg` will now process attachments if `process_attachments=True`
  and a attachment partitioning functions is passed through with `attachment_partitioner=partition`.

### Features

### Fixes

* Fix tests that call unstructured-api by passing through an api-key
* Fixed page breaks being given (incorrect) page numbers
* Fix skipping download on ingest when a source document exists locally

## 0.7.10

### Enhancements

* Adds a `max_partition` parameter to `partition_text`, `partition_pdf`, `partition_email`,
  `partition_msg` and `partition_xml` that sets a limit for the size of an individual
  document elements. Defaults to `1500` for everything except `partition_xml`, which has
  a default value of `None`.
* DRY connector refactor

### Features

* `hi_res` model for pdfs and images is selectable via environment variable.

### Fixes

* CSV check now ignores escaped commas.
* Fix for filetype exploration util when file content does not have a comma.
* Adds negative lookahead to bullet pattern to avoid detecting plain text line
  breaks like `-------` as list items.
* Fix pre tag parsing for `partition_html`
* Fix lookup error for annotated Arabic and Hebrew encodings

## 0.7.9

### Enhancements

* Improvements to string check for leafs in `partition_xml`.
* Adds --partition-ocr-languages to unstructured-ingest.

### Features

* Adds `partition_org` for processed Org Mode documents.

### Fixes

## 0.7.8

### Enhancements

### Features

* Adds Google Cloud Service connector

### Fixes

* Updates the `parse_email` for `partition_eml` so that `unstructured-api` passes the smoke tests
* `partition_email` now works if there is no message content
* Updates the `"fast"` strategy for `partition_pdf` so that it's able to recursively
* Adds recursive functionality to all fsspec connectors
* Adds generic --recursive ingest flag

## 0.7.7

### Enhancements

* Adds functionality to replace the `MIME` encodings for `eml` files with one of the common encodings if a `unicode` error occurs
* Adds missed file-like object handling in `detect_file_encoding`
* Adds functionality to extract charset info from `eml` files

### Features

* Added coordinate system class to track coordinate types and convert to different coordinate

### Fixes

* Adds an `html_assemble_articles` kwarg to `partition_html` to enable users to capture
  control whether content outside of `<article>` tags is captured when
  `<article>` tags are present.
* Check for the `xml` attribute on `element` before looking for pagebreaks in `partition_docx`.

## 0.7.6

### Enhancements

* Convert fast startegy to ocr_only for images
* Adds support for page numbers in `.docx` and `.doc` when user or renderer
  created page breaks are present.
* Adds retry logic for the unstructured-ingest Biomed connector

### Features

* Provides users with the ability to extract additional metadata via regex.
* Updates `partition_docx` to include headers and footers in the output.
* Create `partition_tsv` and associated tests. Make additional changes to `detect_filetype`.

### Fixes

* Remove fake api key in test `partition_via_api` since we now require valid/empty api keys
* Page number defaults to `None` instead of `1` when page number is not present in the metadata.
  A page number of `None` indicates that page numbers are not being tracked for the document
  or that page numbers do not apply to the element in question..
* Fixes an issue with some pptx files. Assume pptx shapes are found in top left position of slide
  in case the shape.top and shape.left attributes are `None`.

## 0.7.5

### Enhancements

* Adds functionality to sort elements in `partition_pdf` for `fast` strategy
* Adds ingest tests with `--fast` strategy on PDF documents
* Adds --api-key to unstructured-ingest

### Features

* Adds `partition_rst` for processed ReStructured Text documents.

### Fixes

* Adds handling for emails that do not have a datetime to extract.
* Adds pdf2image package as core requirement of unstructured (with no extras)

## 0.7.4

### Enhancements

* Allows passing kwargs to request data field for `partition_via_api` and `partition_multiple_via_api`
* Enable MIME type detection if libmagic is not available
* Adds handling for empty files in `detect_filetype` and `partition`.

### Features

### Fixes

* Reslove `grpcio` import issue on `weaviate.schema.validate_schema` for python 3.9 and 3.10
* Remove building `detectron2` from source in Dockerfile

## 0.7.3

### Enhancements

* Update IngestDoc abstractions and add data source metadata in ElementMetadata

### Features

### Fixes

* Pass `strategy` parameter down from `partition` for `partition_image`
* Filetype detection if a CSV has a `text/plain` MIME type
* `convert_office_doc` no longers prints file conversion info messages to stdout.
* `partition_via_api` reflects the actual filetype for the file processed in the API.

## 0.7.2

### Enhancements

* Adds an optional encoding kwarg to `elements_to_json` and `elements_from_json`
* Bump version of base image to use new stable version of tesseract

### Features

### Fixes

* Update the `read_txt_file` utility function to keep using `spooled_to_bytes_io_if_needed` for xml
* Add functionality to the `read_txt_file` utility function to handle file-like object from URL
* Remove the unused parameter `encoding` from `partition_pdf`
* Change auto.py to have a `None` default for encoding
* Add functionality to try other common encodings for html and xml files if an error related to the encoding is raised and the user has not specified an encoding.
* Adds benchmark test with test docs in example-docs
* Re-enable test_upload_label_studio_data_with_sdk
* File detection now detects code files as plain text
* Adds `tabulate` explicitly to dependencies
* Fixes an issue in `metadata.page_number` of pptx files
* Adds showing help if no parameters passed

## 0.7.1

### Enhancements

### Features

* Add `stage_for_weaviate` to stage `unstructured` outputs for upload to Weaviate, along with
  a helper function for defining a class to use in Weaviate schemas.
* Builds from Unstructured base image, built off of Rocky Linux 8.7, this resolves almost all CVE's in the image.

### Fixes

## 0.7.0

### Enhancements

* Installing `detectron2` from source is no longer required when using the `local-inference` extra.
* Updates `.pptx` parsing to include text in tables.

### Features

### Fixes

* Fixes an issue in `_add_element_metadata` that caused all elements to have `page_number=1`
  in the element metadata.
* Adds `.log` as a file extension for TXT files.
* Adds functionality to try other common encodings for email (`.eml`) files if an error related to the encoding is raised and the user has not specified an encoding.
* Allow passed encoding to be used in the `replace_mime_encodings`
* Fixes page metadata for `partition_html` when `include_metadata=False`
* A `ValueError` now raises if `file_filename` is not specified when you use `partition_via_api`
  with a file-like object.

## 0.6.11

### Enhancements

* Supports epub tests since pandoc is updated in base image

### Features


### Fixes


## 0.6.10

### Enhancements

* XLS support from auto partition

### Features

### Fixes

## 0.6.9

### Enhancements

* fast strategy for pdf now keeps element bounding box data
* setup.py refactor

### Features

### Fixes

* Adds functionality to try other common encodings if an error related to the encoding is raised and the user has not specified an encoding.
* Adds additional MIME types for CSV

## 0.6.8

### Enhancements

### Features

* Add `partition_csv` for CSV files.

### Fixes

## 0.6.7

### Enhancements

* Deprecate `--s3-url` in favor of `--remote-url` in CLI
* Refactor out non-connector-specific config variables
* Add `file_directory` to metadata
* Add `page_name` to metadata. Currently used for the sheet name in XLSX documents.
* Added a `--partition-strategy` parameter to unstructured-ingest so that users can specify
  partition strategy in CLI. For example, `--partition-strategy fast`.
* Added metadata for filetype.
* Add Discord connector to pull messages from a list of channels
* Refactor `unstructured/file-utils/filetype.py` to better utilise hashmap to return mime type.
* Add local declaration of DOCX_MIME_TYPES and XLSX_MIME_TYPES for `test_filetype.py`.

### Features

* Add `partition_xml` for XML files.
* Add `partition_xlsx` for Microsoft Excel documents.

### Fixes

* Supports `hml` filetype for partition as a variation of html filetype.
* Makes `pytesseract` a function level import in `partition_pdf` so you can use the `"fast"`
  or `"hi_res"` strategies if `pytesseract` is not installed. Also adds the
  `required_dependencies` decorator for the `"hi_res"` and `"ocr_only"` strategies.
* Fix to ensure `filename` is tracked in metadata for `docx` tables.

## 0.6.6

### Enhancements

* Adds an `"auto"` strategy that chooses the partitioning strategy based on document
  characteristics and function kwargs. This is the new default strategy for `partition_pdf`
  and `partition_image`. Users can maintain existing behavior by explicitly setting
  `strategy="hi_res"`.
* Added an additional trace logger for NLP debugging.
* Add `get_date` method to `ElementMetadata` for converting the datestring to a `datetime` object.
* Cleanup the `filename` attribute on `ElementMetadata` to remove the full filepath.

### Features

* Added table reading as html with URL parsing to `partition_docx` in docx
* Added metadata field for text_as_html for docx files

### Fixes

* `fileutils/file_type` check json and eml decode ignore error
* `partition_email` was updated to more flexibly handle deviations from the RFC-2822 standard.
  The time in the metadata returns `None` if the time does not match RFC-2822 at all.
* Include all metadata fields when converting to dataframe or CSV

## 0.6.5

### Enhancements

* Added support for SpooledTemporaryFile file argument.

### Features

### Fixes


## 0.6.4

### Enhancements

* Added an "ocr_only" strategy for `partition_pdf`. Refactored the strategy decision
  logic into its own module.

### Features

### Fixes

## 0.6.3

### Enhancements

* Add an "ocr_only" strategy for `partition_image`.

### Features

* Added `partition_multiple_via_api` for partitioning multiple documents in a single REST
  API call.
* Added `stage_for_baseplate` function to prepare outputs for ingestion into Baseplate.
* Added `partition_odt` for processing Open Office documents.

### Fixes

* Updates the grouping logic in the `partition_pdf` fast strategy to group together text
  in the same bounding box.

## 0.6.2

### Enhancements

* Added logic to `partition_pdf` for detecting copy protected PDFs and falling back
  to the hi res strategy when necessary.


### Features

* Add `partition_via_api` for partitioning documents through the hosted API.

### Fixes

* Fix how `exceeds_cap_ratio` handles empty (returns `True` instead of `False`)
* Updates `detect_filetype` to properly detect JSONs when the MIME type is `text/plain`.

## 0.6.1

### Enhancements

* Updated the table extraction parameter name to be more descriptive

### Features

### Fixes

## 0.6.0

### Enhancements

* Adds an `ssl_verify` kwarg to `partition` and `partition_html` to enable turning off
  SSL verification for HTTP requests. SSL verification is on by default.
* Allows users to pass in ocr language to `partition_pdf` and `partition_image` through
  the `ocr_language` kwarg. `ocr_language` corresponds to the code for the language pack
  in Tesseract. You will need to install the relevant Tesseract language pack to use a
  given language.

### Features

* Table extraction is now possible for pdfs from `partition` and `partition_pdf`.
* Adds support for extracting attachments from `.msg` files

### Fixes

* Adds an `ssl_verify` kwarg to `partition` and `partition_html` to enable turning off
  SSL verification for HTTP requests. SSL verification is on by default.

## 0.5.13

### Enhancements

* Allow headers to be passed into `partition` when `url` is used.

### Features

* `bytes_string_to_string` cleaning brick for bytes string output.

### Fixes

* Fixed typo in call to `exactly_one` in `partition_json`
* unstructured-documents encode xml string if document_tree is `None` in `_read_xml`.
* Update to `_read_xml` so that Markdown files with embedded HTML process correctly.
* Fallback to "fast" strategy only emits a warning if the user specifies the "hi_res" strategy.
* unstructured-partition-text_type exceeds_cap_ratio fix returns and how capitalization ratios are calculated
* `partition_pdf` and `partition_text` group broken paragraphs to avoid fragmented `NarrativeText` elements.
* .json files resolved as "application/json" on centos7 (or other installs with older libmagic libs)

## 0.5.12

### Enhancements

* Add OS mimetypes DB to docker image, mainly for unstructured-api compat.
* Use the image registry as a cache when building Docker images.
* Adds the ability for `partition_text` to group together broken paragraphs.
* Added method to utils to allow date time format validation

### Features
* Add Slack connector to pull messages for a specific channel

* Add --partition-by-api parameter to unstructured-ingest
* Added `partition_rtf` for processing rich text files.
* `partition` now accepts a `url` kwarg in addition to `file` and `filename`.

### Fixes

* Allow encoding to be passed into `replace_mime_encodings`.
* unstructured-ingest connector-specific dependencies are imported on demand.
* unstructured-ingest --flatten-metadata supported for local connector.
* unstructured-ingest fix runtime error when using --metadata-include.

## 0.5.11

### Enhancements

### Features

### Fixes

* Guard against null style attribute in docx document elements
* Update HTML encoding to better support foreign language characters

## 0.5.10

### Enhancements

* Updated inference package
* Add sender, recipient, date, and subject to element metadata for emails

### Features

* Added `--download-only` parameter to `unstructured-ingest`

### Fixes

* FileNotFound error when filename is provided but file is not on disk

## 0.5.9

### Enhancements

### Features

### Fixes

* Convert file to str in helper `split_by_paragraph` for `partition_text`

## 0.5.8

### Enhancements

* Update `elements_to_json` to return string when filename is not specified
* `elements_from_json` may take a string instead of a filename with the `text` kwarg
* `detect_filetype` now does a final fallback to file extension.
* Empty tags are now skipped during the depth check for HTML processing.

### Features

* Add local file system to `unstructured-ingest`
* Add `--max-docs` parameter to `unstructured-ingest`
* Added `partition_msg` for processing MSFT Outlook .msg files.

### Fixes

* `convert_file_to_text` now passes through the `source_format` and `target_format` kwargs.
  Previously they were hard coded.
* Partitioning functions that accept a `text` kwarg no longer raise an error if an empty
  string is passed (and empty list of elements is returned instead).
* `partition_json` no longer fails if the input is an empty list.
* Fixed bug in `chunk_by_attention_window` that caused the last word in segments to be cut-off
  in some cases.

### BREAKING CHANGES

* `stage_for_transformers` now returns a list of elements, making it consistent with other
  staging bricks

## 0.5.7

### Enhancements

* Refactored codebase using `exactly_one`
* Adds ability to pass headers when passing a url in partition_html()
* Added optional `content_type` and `file_filename` parameters to `partition()` to bypass file detection

### Features

* Add `--flatten-metadata` parameter to `unstructured-ingest`
* Add `--fields-include` parameter to `unstructured-ingest`

### Fixes

## 0.5.6

### Enhancements

* `contains_english_word()`, used heavily in text processing, is 10x faster.

### Features

* Add `--metadata-include` and `--metadata-exclude` parameters to `unstructured-ingest`
* Add `clean_non_ascii_chars` to remove non-ascii characters from unicode string

### Fixes

* Fix problem with PDF partition (duplicated test)

## 0.5.4

### Enhancements

* Added Biomedical literature connector for ingest cli.
* Add `FsspecConnector` to easily integrate any existing `fsspec` filesystem as a connector.
* Rename `s3_connector.py` to `s3.py` for readability and consistency with the
  rest of the connectors.
* Now `S3Connector` relies on `s3fs` instead of on `boto3`, and it inherits
  from `FsspecConnector`.
* Adds an `UNSTRUCTURED_LANGUAGE_CHECKS` environment variable to control whether or not language
  specific checks like vocabulary and POS tagging are applied. Set to `"true"` for higher
  resolution partitioning and `"false"` for faster processing.
* Improves `detect_filetype` warning to include filename when provided.
* Adds a "fast" strategy for partitioning PDFs with PDFMiner. Also falls back to the "fast"
  strategy if detectron2 is not available.
* Start deprecation life cycle for `unstructured-ingest --s3-url` option, to be deprecated in
  favor of `--remote-url`.

### Features

* Add `AzureBlobStorageConnector` based on its `fsspec` implementation inheriting
from `FsspecConnector`
* Add `partition_epub` for partitioning e-books in EPUB3 format.

### Fixes

* Fixes processing for text files with `message/rfc822` MIME type.
* Open xml files in read-only mode when reading contents to construct an XMLDocument.

## 0.5.3

### Enhancements

* `auto.partition()` can now load Unstructured ISD json documents.
* Simplify partitioning functions.
* Improve logging for ingest CLI.

### Features

* Add `--wikipedia-auto-suggest` argument to the ingest CLI to disable automatic redirection
  to pages with similar names.
* Add setup script for Amazon Linux 2
* Add optional `encoding` argument to the `partition_(text/email/html)` functions.
* Added Google Drive connector for ingest cli.
* Added Gitlab connector for ingest cli.

### Fixes

## 0.5.2

### Enhancements

* Fully move from printing to logging.
* `unstructured-ingest` now uses a default `--download_dir` of `$HOME/.cache/unstructured/ingest`
rather than a "tmp-ingest-" dir in the working directory.

### Features

### Fixes

* `setup_ubuntu.sh` no longer fails in some contexts by interpreting
`DEBIAN_FRONTEND=noninteractive` as a command
* `unstructured-ingest` no longer re-downloads files when --preserve-downloads
is used without --download-dir.
* Fixed an issue that was causing text to be skipped in some HTML documents.

## 0.5.1

### Enhancements

### Features

### Fixes

* Fixes an error causing JavaScript to appear in the output of `partition_html` sometimes.
* Fix several issues with the `requires_dependencies` decorator, including the error message
  and how it was used, which had caused an error for `unstructured-ingest --github-url ...`.

## 0.5.0

### Enhancements

* Add `requires_dependencies` Python decorator to check dependencies are installed before
  instantiating a class or running a function

### Features

* Added Wikipedia connector for ingest cli.

### Fixes

* Fix `process_document` file cleaning on failure
* Fixes an error introduced in the metadata tracking commit that caused `NarrativeText`
  and `FigureCaption` elements to be represented as `Text` in HTML documents.

## 0.4.16

### Enhancements

* Fallback to using file extensions for filetype detection if `libmagic` is not present

### Features

* Added setup script for Ubuntu
* Added GitHub connector for ingest cli.
* Added `partition_md` partitioner.
* Added Reddit connector for ingest cli.

### Fixes

* Initializes connector properly in ingest.main::MainProcess
* Restricts version of unstructured-inference to avoid multithreading issue

## 0.4.15

### Enhancements

* Added `elements_to_json` and `elements_from_json` for easier serialization/deserialization
* `convert_to_dict`, `dict_to_elements` and `convert_to_csv` are now aliases for functions
  that use the ISD terminology.

### Fixes

* Update to ensure all elements are preserved during serialization/deserialization

## 0.4.14

* Automatically install `nltk` models in the `tokenize` module.

## 0.4.13

* Fixes unstructured-ingest cli.

## 0.4.12

* Adds console_entrypoint for unstructured-ingest, other structure/doc updates related to ingest.
* Add `parser` parameter to `partition_html`.

## 0.4.11

* Adds `partition_doc` for partitioning Word documents in `.doc` format. Requires `libreoffice`.
* Adds `partition_ppt` for partitioning PowerPoint documents in `.ppt` format. Requires `libreoffice`.

## 0.4.10

* Fixes `ElementMetadata` so that it's JSON serializable when the filename is a `Path` object.

## 0.4.9

* Added ingest modules and s3 connector, sample ingest script
* Default to `url=None` for `partition_pdf` and `partition_image`
* Add ability to skip English specific check by setting the `UNSTRUCTURED_LANGUAGE` env var to `""`.
* Document `Element` objects now track metadata

## 0.4.8

* Modified XML and HTML parsers not to load comments.

## 0.4.7

* Added the ability to pull an HTML document from a url in `partition_html`.
* Added the the ability to get file summary info from lists of filenames and lists
  of file contents.
* Added optional page break to `partition` for `.pptx`, `.pdf`, images, and `.html` files.
* Added `to_dict` method to document elements.
* Include more unicode quotes in `replace_unicode_quotes`.

## 0.4.6

* Loosen the default cap threshold to `0.5`.
* Add a `UNSTRUCTURED_NARRATIVE_TEXT_CAP_THRESHOLD` environment variable for controlling
  the cap ratio threshold.
* Unknown text elements are identified as `Text` for HTML and plain text documents.
* `Body Text` styles no longer default to `NarrativeText` for Word documents. The style information
  is insufficient to determine that the text is narrative.
* Upper cased text is lower cased before checking for verbs. This helps avoid some missed verbs.
* Adds an `Address` element for capturing elements that only contain an address.
* Suppress the `UserWarning` when detectron is called.
* Checks that titles and narrative test have at least one English word.
* Checks that titles and narrative text are at least 50% alpha characters.
* Restricts titles to a maximum word length. Adds a `UNSTRUCTURED_TITLE_MAX_WORD_LENGTH`
  environment variable for controlling the max number of words in a title.
* Updated `partition_pptx` to order the elements on the page

## 0.4.4

* Updated `partition_pdf` and `partition_image` to return `unstructured` `Element` objects
* Fixed the healthcheck url path when partitioning images and PDFs via API
* Adds an optional `coordinates` attribute to document objects
* Adds `FigureCaption` and `CheckBox` document elements
* Added ability to split lists detected in `LayoutElement` objects
* Adds `partition_pptx` for partitioning PowerPoint documents
* LayoutParser models now download from HugginfaceHub instead of DropBox
* Fixed file type detection for XML and HTML files on Amazone Linux

## 0.4.3

* Adds `requests` as a base dependency
* Fix in `exceeds_cap_ratio` so the function doesn't break with empty text
* Fix bug in `_parse_received_data`.
* Update `detect_filetype` to properly handle `.doc`, `.xls`, and `.ppt`.

## 0.4.2

* Added `partition_image` to process documents in an image format.
* Fixed utf-8 encoding error in `partition_email` with attachments for `text/html`

## 0.4.1

* Added support for text files in the `partition` function
* Pinned `opencv-python` for easier installation on Linux

## 0.4.0

* Added generic `partition` brick that detects the file type and routes a file to the appropriate
  partitioning brick.
* Added a file type detection module.
* Updated `partition_html` and `partition_eml` to support file-like objects in 'rb' mode.
* Cleaning brick for removing ordered bullets `clean_ordered_bullets`.
* Extract brick method for ordered bullets `extract_ordered_bullets`.
* Test for `clean_ordered_bullets`.
* Test for `extract_ordered_bullets`.
* Added `partition_docx` for pre-processing Word Documents.
* Added new REGEX patterns to extract email header information
* Added new functions to extract header information `parse_received_data` and `partition_header`
* Added new function to parse plain text files `partition_text`
* Added new cleaners functions `extract_ip_address`, `extract_ip_address_name`, `extract_mapi_id`, `extract_datetimetz`
* Add new `Image` element and function to find embedded images `find_embedded_images`
* Added `get_directory_file_info` for summarizing information about source documents

## 0.3.5

* Add support for local inference
* Add new pattern to recognize plain text dash bullets
* Add test for bullet patterns
* Fix for `partition_html` that allows for processing `div` tags that have both text and child
  elements
* Add ability to extract document metadata from `.docx`, `.xlsx`, and `.jpg` files.
* Helper functions for identifying and extracting phone numbers
* Add new function `extract_attachment_info` that extracts and decodes the attachment
of an email.
* Staging brick to convert a list of `Element`s to a `pandas` dataframe.
* Add plain text functionality to `partition_email`

## 0.3.4

* Python-3.7 compat

## 0.3.3

* Removes BasicConfig from logger configuration
* Adds the `partition_email` partitioning brick
* Adds the `replace_mime_encodings` cleaning bricks
* Small fix to HTML parsing related to processing list items with sub-tags
* Add `EmailElement` data structure to store email documents

## 0.3.2

* Added `translate_text` brick for translating text between languages
* Add an `apply` method to make it easier to apply cleaners to elements

## 0.3.1

* Added \_\_init.py\_\_ to `partition`

## 0.3.0

* Implement staging brick for Argilla. Converts lists of `Text` elements to `argilla` dataset classes.
* Removing the local PDF parsing code and any dependencies and tests.
* Reorganizes the staging bricks in the unstructured.partition module
* Allow entities to be passed into the Datasaur staging brick
* Added HTML escapes to the `replace_unicode_quotes` brick
* Fix bad responses in partition_pdf to raise ValueError
* Adds `partition_html` for partitioning HTML documents.

## 0.2.6

* Small change to how \_read is placed within the inheritance structure since it doesn't really apply to pdf
* Add partitioning brick for calling the document image analysis API

## 0.2.5

* Update python requirement to >=3.7

## 0.2.4

* Add alternative way of importing `Final` to support google colab

## 0.2.3

* Add cleaning bricks for removing prefixes and postfixes
* Add cleaning bricks for extracting text before and after a pattern

## 0.2.2

* Add staging brick for Datasaur

## 0.2.1

* Added brick to convert an ISD dictionary to a list of elements
* Update `PDFDocument` to use the `from_file` method
* Added staging brick for CSV format for ISD (Initial Structured Data) format.
* Added staging brick for separating text into attention window size chunks for `transformers`.
* Added staging brick for LabelBox.
* Added ability to upload LabelStudio predictions
* Added utility function for JSONL reading and writing
* Added staging brick for CSV format for Prodigy
* Added staging brick for Prodigy
* Added ability to upload LabelStudio annotations
* Added text_field and id_field to stage_for_label_studio signature

## 0.2.0

* Initial release of unstructured<|MERGE_RESOLUTION|>--- conflicted
+++ resolved
@@ -2,19 +2,13 @@
 
 ### Enhancements
 
-<<<<<<< HEAD
 * Put back useful function `split_by_paragraph`
 
-=======
->>>>>>> e017e99b
-### Features
-
-### Fixes
-
-<<<<<<< HEAD
-=======
+### Features
+
+### Fixes
+
 * Fix argument order in NLTK download step
->>>>>>> e017e99b
 
 ## 0.8.6
 
