<<<<<<< HEAD
## 0.15.1-dev1
=======
## 0.15.1-dev2
>>>>>>> 3fe5c094

### Enhancements

### Features

* **Add `max_pages` argument for partitioning, which allows rejecting PDF files that exceed this page number limit, when the `high_res` strategy is chosen.** By default, it will allow parsing PDF files with an unlimited number of pages.

### Fixes

* **Update import of Pinecone exception** Adds compatibility for pinecone-client>=5.0.0
* **File-type detection catches non-existent file-path.** `detect_filetype()` no longer silently falls back to detecting a file-type based on the extension when no file exists at the path provided. Instead `FileNotFoundError` is raised. This provides consistent user notification of a mis-typed path rather than an unpredictable exception from a file-type specific partitioner when the file cannot be opened.
* **EML files specified as a file-path are detected correctly.** Resolved a bug where an EML file submitted to `partition()` as a file-path was identified as TXT and partitioned using `partition_text()`. EML files specified by path are now identified and processed correctly, including processing any attachments.
* **A DOCX, PPTX, or XLSX file specified by path and ambiguously identified as MIME-type "application/octet-stream" is identified correctly.** Resolves a shortcoming where a file specified by path immediately fell back to filename-extension based identification when misidentified as "application/octet-stream", either by asserted content type or a mis-guess by libmagic. An MS Office file misidentified in this way is now correctly identified regardless of its filename and whether it is specified by path or file-like object.
* **Textual content retrieved from a URL with gzip transport compression now partitions correctly.** Resolves a bug where a textual file-type (such as Markdown) retrieved by passing a URL to `partition()` would raise when `gzip` compression was used for transport by the server.

## 0.15.0

### Enhancements

* **Improve text clearing process in email partitioning.** Updated the email partitioner to remove both `=\n` and `=\r\n` characters during the clearing process. Previously, only `=\n` characters were removed.
* **Bump unstructured.paddleocr to 2.8.0.1.**
* **Refine HTML parser to accommodate block element nested in phrasing.** HTML parser no longer raises on a block element (e.g. `<p>`, `<div>`) nested inside a phrasing element (e.g. `<strong>` or `<cite>`). Instead it breaks the phrasing run (and therefore element) at the block-item start and begins a new phrasing run after the block-item. This is consistent with how the browser determines element boundaries in this situation.
* **Install rewritten HTML parser to fix 12 existing bugs and provide headroom for refinement and growth.** A rewritten HTML parser resolves a collection of outstanding bugs with HTML partitioning and provides a firm foundation for further elaborating that important partitioner.
* **CI check for dependency licenses** Adds a CI check to ensure dependencies are appropriately licensed.

### Features

* **Add support for specifying OCR language to `partition_pdf()`.** Extend language specification capability to `PaddleOCR` in addition to `TesseractOCR`. Users can now specify OCR languages for both OCR engines when using `partition_pdf()`.
* **Add AstraDB source connector** Adds support for ingesting documents from AstraDB.

### Fixes

* **Remedy error on Windows when `nltk` binaries are downloaded.** Work around a quirk in the Windows implementation of `tempfile.NamedTemporaryFile` where accessing the temporary file by name raises `PermissionError`.
* **Move Astra embedded_dimension to write config**

## 0.14.10

### Enhancements

* **Update unstructured-client dependency** Change unstructured-client dependency pin back to greater than min version and updated tests that were failing given the update.
* **`.doc` files are now supported in the `arm64` image.**. `libreoffice24` is added to the `arm64` image, meaning `.doc` files are now supported. We have follow on work planned to investigate adding `.ppt` support for `arm64` as well.
* **Add table detection metrics: recall, precision and f1.**
* **Remove unused _with_spans metrics.**

### Features

**Add Object Detection Metrics to CI** Add object detection metrics (average precision, precision, recall and f1-score) implementations.

### Fixes

* **Fix counting false negatives and false positives in table structure evaluation.**
* **Fix Slack CI test** Change channel that Slack test is pointing to because previous test bot expired
* **Remove NLTK download** Removes `nltk.download` in favor of downloading from an S3 bucket we host to mitigate CVE-2024-39705

## 0.14.9

### Enhancements

* **Added visualization and OD model result dump for PDF** In PDF `hi_res` strategy the `analysis` parameter can be used to visualize the result of the OD model and dump the result to a file. Additionally, the visualization of bounding boxes of each layout source is rendered and saved for each page.
* **`partition_docx()` distinguishes "file not found" from "not a ZIP archive" error.** `partition_docx()` now provides different error messages for "file not found" and "file is not a ZIP archive (and therefore not a DOCX file)". This aids diagnosis since these two conditions generally point in different directions as to the cause and fix.

### Features

### Fixes

* **Fix a bug where multiple `soffice` processes could be attempted** Add a wait mechanism in `convert_office_doc` so that the function first checks if another `soffice` is running already: if yes wait till the other process finishes or till the wait timeout before spawning a subprocess to run `soffice`
* **`partition()` now forwards `strategy` arg to `partition_docx()`, `partition_pptx()`, and their brokering partitioners for DOC, ODT, and PPT formats.** A `strategy` argument passed to `partition()` (or the default value "auto" assigned by `partition()`) is now forwarded to `partition_docx()`, `partition_pptx()`, and their brokering partitioners when those filetypes are detected.

## 0.14.8

### Enhancements

* **Move arm64 image to wolfi-base** The `arm64` image now runs on `wolfi-base`. The `arm64` build for `wolfi-base` does not yet include `libreoffce`, and so `arm64` does not currently support processing `.doc`, `.ppt`, or `.xls` file. If you need to process those files on `arm64`, use the legacy `rockylinux` image.

### Features

### Fixes

* **Bump unstructured-inference==0.7.36** Fix `ValueError` when converting cells to html.
* **`partition()` now forwards `strategy` arg to `partition_docx()`, `partition_ppt()`, and `partition_pptx()`.** A `strategy` argument passed to `partition()` (or the default value "auto" assigned by `partition()`) is now forwarded to `partition_docx()`, `partition_ppt()`, and `partition_pptx()` when those filetypes are detected.
* **Fix missing sensitive field markers** for embedders

## 0.14.7

### Enhancements

* **Pull from `wolfi-base` image.** The amd64 image now pulls from the `unstructured` `wolfi-base` image to avoid duplication of dependency setup steps.
* **Fix windows temp file.** Make the creation of a temp file in unstructured/partition/pdf_image/ocr.py windows compatible.

### Features

* **Expose conversion functions for tables** Adds public functions to convert tables from HTML to the Deckerd format and back

* **Adds Kafka Source and Destination** New source and destination connector added to all CLI ingest commands to support reading from and writing to Kafka streams. Also supports Confluent Kafka.

### Fixes

* **Fix an error publishing docker images.** Update user in docker-smoke-test to reflect changes made by the amd64 image pull from the "unstructured" "wolfi-base" image.
* **Fix a IndexError when partitioning a pdf with values for both `extract_image_block_types` and `starting_page_number`.

## 0.14.6

### Enhancements

* **Bump unstructured-inference==0.7.35** Fix syntax for generated HTML tables.

### Features

* **tqdm ingest support** add optional flag to ingest flow to print out progress bar of each step in the process.

### Fixes

* **Remove deprecated `overwrite_schema` kwarg from Delta Table connector.** The `overwrite_schema` kwarg is deprecated in `deltalake>=0.18.0`. `schema_mode=` should be used now instead. `schema_mode="overwrite"` is equivalent to `overwrite_schema=True` and `schema_mode="merge"` is equivalent to `overwrite_schema="False"`. `schema_mode` defaults to `None`. You can also now specify `engine`, which defaults to `"pyarrow"`. You need to specify `enginer="rust"` to use `"schema_mode"`.
* **Fix passing parameters to python-client** - Remove parsing list arguments to strings in passing arguments to python-client in Ingest workflow and `partition_via_api`
* **table metric bug fix** get_element_level_alignment()now will find all the matched indices in predicted table data instead of only returning the first match in the case of multiple matches for the same gt string.
* **fsspec connector path/permissions bug** V2 fsspec connectors were failing when defined relative filepaths had leading slash. This strips that slash to guarantee the relative path never has it.
* **Dropbox connector internal file path bugs** Dropbox source connector currently raises exceptions when indexing files due to two issues: a path formatting idiosyncrasy of the Dropbox library and a divergence in the definition of the Dropbox libraries fs.info method, expecting a 'url' parameter rather than 'path'.
* **update table metric evaluation to handle corrected HTML syntax for tables** This change is connected to the update in [unstructured-inference change](https://github.com/Unstructured-IO/unstructured-inference/pull/355) - fixes transforming HTML table to deckerd and internal cells format.

## 0.14.5

### Enhancements

* **Filtering for tar extraction** Adds tar filtering to the compression module for connectors to avoid decompression malicious content in `.tar.gz` files. This was added to the Python `tarfile` lib in Python 3.12. The change only applies when using Python 3.12 and above.
* **Use `python-oxmsg` for `partition_msg()`.** Outlook MSG emails are now partitioned using the `python-oxmsg` package which resolves some shortcomings of the prior MSG parser.

### Features

### Fixes

* **8-bit string Outlook MSG files are parsed.** `partition_msg()` is now able to parse non-unicode Outlook MSG emails.
* **Attachments to Outlook MSG files are extracted intact.** `partition_msg()` is now able to extract attachments without corruption.

## 0.14.4

### Enhancements

* **Move logger error to debug level when PDFminer fails to extract text** which includes error message for Invalid dictionary construct.
* **Add support for Pinecone serverless** Adds Pinecone serverless to the connector tests. Pinecone
    serverless will work version versions >=0.14.2, but hadn't been tested until now.

### Features

- **Allow configuration of the Google Vision API endpoint** Add an environment variable to select the Google Vision API in the US or the EU.

### Fixes

* **Address the issue of unrecognized tables in `UnstructuredTableTransformerModel`** When a table is not recognized, the `element.metadata.text_as_html` attribute is set to an empty string.
* **Remove root handlers in ingest logger**. Removes root handlers in ingest loggers to ensure secrets aren't accidentally exposed in Colab notebooks.
* **Fix V2 S3 Destination Connector authentication** Fixes bugs with S3 Destination Connector where the connection config was neither registered nor properly deserialized.
* **Clarified dependence on particular version of `python-docx`** Pinned `python-docx` version to ensure a particular method `unstructured` uses is included.
* **Ingest preserves original file extension** Ingest V2 introduced a change that dropped the original extension for upgraded connectors. This reverts that change.

## 0.14.3

### Enhancements

* **Move `category` field from Text class to Element class.**
* **`partition_docx()` now supports pluggable picture sub-partitioners.** A subpartitioner that accepts a DOCX `Paragraph` and generates elements is now supported. This allows adding a custom sub-partitioner that extracts images and applies OCR or summarization for the image.
* **Add VoyageAI embedder** Adds VoyageAI embeddings to support embedding via Voyage AI.

### Features

### Fixes

* **Fix `partition_pdf()` to keep spaces in the text**. The control character `\t` is now replaced with a space instead of being removed when merging inferred elements with embedded elements.
* **Turn off XML resolve entities** Sets `resolve_entities=False` for XML parsing with `lxml`
  to avoid text being dynamically injected into the XML document.
* **Add backward compatibility for the deprecated pdf_infer_table_structure parameter**.
* **Add the missing `form_extraction_skip_tables` argument to the `partition_pdf_or_image` call**.
  to avoid text being dynamically injected into the XML document.
* **Chromadb change from Add to Upsert using element_id to make idempotent**
* **Diable `table_as_cells` output by default** to reduce overhead in partition; now `table_as_cells` is only produced when the env `EXTACT_TABLE_AS_CELLS` is `true`
* **Reduce excessive logging** Change per page ocr info level logging into detail level trace logging
* **Replace try block in `document_to_element_list` for handling HTMLDocument** Use `getattr(element, "type", "")` to get the `type` attribute of an element when it exists. This is more explicit way to handle the special case for HTML documents and prevents other types of attribute error from being silenced by the try block

## 0.14.2

### Enhancements

* **Bump unstructured-inference==0.7.33**.

### Features

* **Add attribution to the `pinecone` connector**.

### Fixes

## 0.14.1

### Enhancements

* **Refactor code related to embedded text extraction**. The embedded text extraction code is moved from `unstructured-inference` to `unstructured`.

### Features

* **Large improvements to the ingest process:**
  * Support for multiprocessing and async, with limits for both.
  * Streamlined to process when mapping CLI invocations to the underlying code
  * More granular steps introduced to give better control over process (i.e. dedicated step to uncompress files already in the local filesystem, new optional staging step before upload)
  * Use the python client when calling the unstructured api for partitioning or chunking
  * Saving the final content is now a dedicated destination connector (local) set as the default if none are provided. Avoids adding new files locally if uploading elsewhere.
  * Leverage last modified date when deciding if new files should be downloaded and reprocessed.
  * Add attribution to the `pinecone` connector
  * **Add support for Python 3.12**. `unstructured` now works with Python 3.12!

### Fixes

## 0.14.0

### BREAKING CHANGES

* **Turn table extraction for PDFs and images off by default**. Reverting the default behavior for table extraction to "off" for PDFs and images. A number of users didn't realize we made the change and were impacted by slower processing times due to the extra model call for table extraction.

### Enhancements

* **Skip unnecessary element sorting in `partition_pdf()`**. Skip element sorting when determining whether embedded text can be extracted.
* **Faster evaluation** Support for concurrent processing of documents during evaluation
* **Add strategy parameter to `partition_docx()`.** Behavior of future enhancements may be sensitive the partitioning strategy. Add this parameter so `partition_docx()` is aware of the requested strategy.
* **Add GLOBAL_WORKING_DIR and GLOBAL_WORKING_PROCESS_DIR** configuration parameteres to control temporary storage.

### Features
* **Add form extraction basics (document elements and placeholder code in partition)**. This is to lay the ground work for the future. Form extraction models are not currently available in the library. An attempt to use this functionality will end in a `NotImplementedError`.

### Fixes

* **Add missing starting_page_num param to partition_image**
* **Make the filename and file params for partition_image and partition_pdf match the other partitioners**
* **Fix include_slide_notes and include_page_breaks params in partition_ppt**
* **Re-apply: skip accuracy calculation feature** Overwritten by mistake
* **Fix type hint for paragraph_grouper param** `paragraph_grouper` can be set to `False`, but the type hint did not not reflect this previously.
* **Remove links param from partition_pdf** `links` is extracted during partitioning and is not needed as a paramter in partition_pdf.
* **Improve CSV delimeter detection.** `partition_csv()` would raise on CSV files with very long lines.
* **Fix disk-space leak in `partition_doc()`.** Remove temporary file created but not removed when `file` argument is passed to `partition_doc()`.
* **Fix possible `SyntaxError` or `SyntaxWarning` on regex patterns.** Change regex patterns to raw strings to avoid these warnings/errors in Python 3.11+.
* **Fix disk-space leak in `partition_odt()`.** Remove temporary file created but not removed when `file` argument is passed to `partition_odt()`.
* **AstraDB: option to prevent indexing metadata**
* **Fix Missing py.typed**

## 0.13.7

### Enhancements

* **Remove `page_number` metadata fields** for HTML partition until we have a better strategy to decide page counting.
* **Extract OCRAgent.get_agent().** Generalize access to the configured OCRAgent instance beyond its use for PDFs.
* **Add calculation of table related metrics which take into account colspans and rowspans**
* **Evaluation: skip accuracy calculation** for files for which output and ground truth sizes differ greatly

### Features

* **add ability to get ratio of `cid` characters in embedded text extracted by `pdfminer`**.

### Fixes

* **`partition_docx()` handles short table rows.** The DOCX format allows a table row to start late and/or end early, meaning cells at the beginning or end of a row can be omitted. While there are legitimate uses for this capability, using it in practice is relatively rare. However, it can happen unintentionally when adjusting cell borders with the mouse. Accommodate this case and generate accurate `.text` and `.metadata.text_as_html` for these tables.
* **Remedy macOS test failure not triggered by CI.** Generalize temp-file detection beyond hard-coded Linux-specific prefix.
* **Remove unnecessary warning log for using default layout model.**
* **Add chunking to partition_tsv** Even though partition_tsv() produces a single Table element, chunking is made available because the Table element is often larger than the desired chunk size and must be divided into smaller chunks.

## 0.13.6

### Enhancements

### Features

### Fixes

- **ValueError: Invalid file (FileType.UNK) when parsing Content-Type header with charset directive** URL response Content-Type headers are now parsed according to RFC 9110.

## 0.13.5

### Enhancements

### Features

### Fixes

* **KeyError raised when updating parent_id** In the past, combining `ListItem` elements could result in reusing the same memory location which then led to unexpected side effects when updating element IDs.
* **Bump unstructured-inference==0.7.29**: table transformer predictions are now removed if confidence is below threshold

## 0.13.4

### Enhancements

* **Unique and deterministic hash IDs for elements** Element IDs produced by any partitioning
  function are now deterministic and unique at the document level by default. Before, hashes were
  based only on text; however, they now also take into account the element's sequence number on a
  page, the page's number in the document, and the document's file name.
* **Enable remote chunking via unstructured-ingest** Chunking using unstructured-ingest was
  previously limited to local chunking using the strategies `basic` and `by_title`. Remote chunking
  options via the API are now accessible.
* **Save table in cells format**. `UnstructuredTableTransformerModel` is able to return predicted table in cells format

### Features

* **Add a `PDF_ANNOTATION_THRESHOLD` environment variable to control the capture of embedded links in `partition_pdf()` for `fast` strategy**.
* **Add integration with the Google Cloud Vision API**. Adds a third OCR provider, alongside Tesseract and Paddle: the Google Cloud Vision API.

### Fixes

* **Remove ElementMetadata.section field.**. This field was unused, not populated by any partitioners.

## 0.13.3

### Enhancements

* **Remove duplicate image elements**. Remove image elements identified by PDFMiner that have similar bounding boxes and the same text.
* **Add support for `start_index` in `html` links extraction**
* **Add `strategy` arg value to `_PptxPartitionerOptions`.** This makes this paritioning option available for sub-partitioners to come that may optionally use inference or other expensive operations to improve the partitioning.
* **Support pluggable sub-partitioner for PPTX Picture shapes.** Use a distinct sub-partitioner for partitioning PPTX Picture (image) shapes and allow the default picture sub-partitioner to be replaced at run-time by one of the user's choosing.
* **Introduce `starting_page_number` parameter to partitioning functions** It applies to those partitioners which support `page_number` in element's metadata: PDF, TIFF, XLSX, DOC, DOCX, PPT, PPTX.
* **Redesign the internal mechanism of assigning element IDs** This allows for further enhancements related to element IDs such as deterministic and document-unique hashes. The way partitioning functions operate hasn't changed, which means `unique_element_ids` continues to be `False` by default, utilizing text hashes.

### Features

### Fixes

* **Add support for extracting text from tag tails in HTML**. This fix adds ability to generate separate elements using tag tails.
* **Add support for extracting text from `<b>` tags in HTML** Now `partition_html()` can extract text from `<b>` tags inside container tags (like `<div>`, `<pre>`).
* **Fix pip-compile make target** Missing base.in dependency missing from requirments make file added

## 0.13.2

### Enhancements

### Features

### Fixes

* **Brings back missing word list files** that caused `partition` failures in 0.13.1.

## 0.13.1

### Enhancements

* **Drop constraint on pydantic, supporting later versions** All dependencies has pydantic pinned at an old version. This explicit pin was removed, allowing the latest version to be pulled in when requirements are compiled.

### Features

* **Add a set of new `ElementType`s to extend future element types**

### Fixes

* **Fix `partition_html()` swallowing some paragraphs**. The `partition_html()` only considers elements with limited depth to avoid becoming the text representation of a giant div. This fix increases the limit value.
* **Fix SFTP** Adds flag options to SFTP connector on whether to use ssh keys / agent, with flag values defaulting to False. This is to prevent looking for ssh files when using username and password. Currently, username and password are required, making that always the case.

## 0.13.0

### Enhancements

* **Add `.metadata.is_continuation` to text-split chunks.** `.metadata.is_continuation=True` is added to second-and-later chunks formed by text-splitting an oversized `Table` element but not to their counterpart `Text` element splits. Add this indicator for `CompositeElement` to allow text-split continuation chunks to be identified for downstream processes that may wish to skip intentionally redundant metadata values in continuation chunks.
* **Add `compound_structure_acc` metric to table eval.** Add a new property to `unstructured.metrics.table_eval.TableEvaluation`: `composite_structure_acc`, which is computed from the element level row and column index and content accuracy scores
* **Add `.metadata.orig_elements` to chunks.** `.metadata.orig_elements: list[Element]` is added to chunks during the chunking process (when requested) to allow access to information from the elements each chunk was formed from. This is useful for example to recover metadata fields that cannot be consolidated to a single value for a chunk, like `page_number`, `coordinates`, and `image_base64`.
* **Add `--include_orig_elements` option to Ingest CLI.** By default, when chunking, the original elements used to form each chunk are added to `chunk.metadata.orig_elements` for each chunk. * The `include_orig_elements` parameter allows the user to turn off this behavior to produce a smaller payload when they don't need this metadata.
* **Add Google VertexAI embedder** Adds VertexAI embeddings to support embedding via Google Vertex AI.

### Features

* **Chunking populates `.metadata.orig_elements` for each chunk.** This behavior allows the text and metadata of the elements combined to make each chunk to be accessed. This can be important for example to recover metadata such as `.coordinates` that cannot be consolidated across elements and so is dropped from chunks. This option is controlled by the `include_orig_elements` parameter to `partition_*()` or to the chunking functions. This option defaults to `True` so original-elements are preserved by default. This behavior is not yet supported via the REST APIs or SDKs but will be in a closely subsequent PR to other `unstructured` repositories. The original elements will also not serialize or deserialize yet; this will also be added in a closely subsequent PR.
* **Add Clarifai destination connector** Adds support for writing partitioned and chunked documents into Clarifai.

### Fixes

* **Fix `clean_pdfminer_inner_elements()` to remove only pdfminer (embedded) elements merged with inferred elements**. Previously, some embedded elements were removed even if they were not merged with inferred elements. Now, only embedded elements that are already merged with inferred elements are removed.
* **Clarify IAM Role Requirement for GCS Platform Connectors**. The GCS Source Connector requires Storage Object Viewer and GCS Destination Connector requires Storage Object Creator IAM roles.
* **Change table extraction defaults** Change table extraction defaults in favor of using `skip_infer_table_types` parameter and reflect these changes in documentation.
* **Fix OneDrive dates with inconsistent formatting** Adds logic to conditionally support dates returned by office365 that may vary in date formatting or may be a datetime rather than a string. See previous fix for SharePoint
* **Adds tracking for AstraDB** Adds tracking info so AstraDB can see what source called their api.
* **Support AWS Bedrock Embeddings in ingest CLI** The configs required to instantiate the bedrock embedding class are now exposed in the api and the version of boto being used meets the minimum requirement to introduce the bedrock runtime required to hit the service.
* **Change MongoDB redacting** Original redact secrets solution is causing issues in platform. This fix uses our standard logging redact solution.

## 0.12.6

### Enhancements

* **Improve ability to capture embedded links in `partition_pdf()` for `fast` strategy** Previously, a threshold value that affects the capture of embedded links was set to a fixed value by default. This allows users to specify the threshold value for better capturing.
* **Refactor `add_chunking_strategy` decorator to dispatch by name.** Add `chunk()` function to be used by the `add_chunking_strategy` decorator to dispatch chunking call based on a chunking-strategy name (that can be dynamic at runtime). This decouples chunking dispatch from only those chunkers known at "compile" time and enables runtime registration of custom chunkers.
* **Redefine `table_level_acc` metric for table evaluation.** `table_level_acc` now is an average of individual predicted table's accuracy. A predicted table's accuracy is defined as the sequence matching ratio between itself and its corresponding ground truth table.

### Features

* **Added Unstructured Platform Documentation** The Unstructured Platform is currently in beta. The documentation provides how-to guides for setting up workflow automation, job scheduling, and configuring source and destination connectors.

### Fixes

* **Partitioning raises on file-like object with `.name` not a local file path.** When partitioning a file using the `file=` argument, and `file` is a file-like object (e.g. io.BytesIO) having a `.name` attribute, and the value of `file.name` is not a valid path to a file present on the local filesystem, `FileNotFoundError` is raised. This prevents use of the `file.name` attribute for downstream purposes to, for example, describe the source of a document retrieved from a network location via HTTP.
* **Fix SharePoint dates with inconsistent formatting** Adds logic to conditionally support dates returned by office365 that may vary in date formatting or may be a datetime rather than a string.
* **Include warnings** about the potential risk of installing a version of `pandoc` which does not support RTF files + instructions that will help resolve that issue.
* **Incorporate the `install-pandoc` Makefile recipe** into relevant stages of CI workflow, ensuring it is a version that supports RTF input files.
* **Fix Google Drive source key** Allow passing string for source connector key.
* **Fix table structure evaluations calculations** Replaced special value `-1.0` with `np.nan` and corrected rows filtering of files metrics basing on that.
* **Fix Sharepoint-with-permissions test** Ignore permissions metadata, update test.
* **Fix table structure evaluations for edge case** Fixes the issue when the prediction does not contain any table - no longer errors in such case.

## 0.12.5

### Enhancements

### Features
* Add `date_from_file_object` parameter to partition. If True and if file is provided via `file` parameter it will cause partition to infer last modified date from `file`'s content. If False, last modified metadata will be `None`.

* **Header and footer detection for fast strategy** `partition_pdf` with `fast` strategy now
  detects elements that are in the top or bottom 5 percent of the page as headers and footers.
* **Add parent_element to overlapping case output** Adds parent_element to the output for `identify_overlapping_or_nesting_case` and `catch_overlapping_and_nested_bboxes` functions.
* **Add table structure evaluation** Adds a new function to evaluate the structure of a table and return a metric that represents the quality of the table structure. This function is used to evaluate the quality of the table structure and the table contents.
* **Add AstraDB destination connector** Adds support for writing embedded documents into an AstraDB vector database.
* **Add OctoAI embedder** Adds support for embeddings via OctoAI.

### Fixes

* **Fix passing list type parameters when calling unstructured API via `partition_via_api()`** Update `partition_via_api()` to convert all list type parameters to JSON formatted strings before calling the unstructured client SDK. This will support image block extraction via `partition_via_api()`.
* **Fix `check_connection` in opensearch, databricks, postgres, azure connectors**
* **Fix don't treat plain text files with double quotes as JSON** If a file can be deserialized as JSON but it deserializes as a string, treat it as plain text even though it's valid JSON.
* **Fix `check_connection` in opensearch, databricks, postgres, azure connectors**
* **Fix cluster of bugs in `partition_xlsx()` that dropped content.** Algorithm for detecting "subtables" within a worksheet dropped table elements for certain patterns of populated cells such as when a trailing single-cell row appeared in a contiguous block of populated cells.
* **Improved documentation**. Fixed broken links and improved readability on `Key Concepts` page.
* **Rename `OpenAiEmbeddingConfig` to `OpenAIEmbeddingConfig`.**
* **Fix partition_json() doesn't chunk.** The `@add_chunking_strategy` decorator was missing from `partition_json()` such that pre-partitioned documents serialized to JSON did not chunk when a chunking-strategy was specified.


## 0.12.4

### Enhancements

* **Apply New Version of `black` formatting** The `black` library recently introduced a new major version that introduces new formatting conventions. This change brings code in the `unstructured` repo into compliance with the new conventions.
* **Move ingest imports to local scopes** Moved ingest dependencies into local scopes to be able to import ingest connector classes without the need of installing imported external dependencies. This allows lightweight use of the classes (not the instances. to use the instances as intended you'll still need the dependencies).
* **Add support for `.p7s` files** `partition_email` can now process `.p7s` files. The signature for the signed message is extracted and added to metadata.
* **Fallback to valid content types for emails** If the user selected content type does not exist on the email message, `partition_email` now falls back to anoter valid content type if it's available.

### Features

* **Add .heic file partitioning** .heic image files were previously unsupported and are now supported though partition_image()
* **Add the ability to specify an alternate OCR** implementation by implementing an `OCRAgent` interface and specify it using `OCR_AGENT` environment variable.
* **Add Vectara destination connector** Adds support for writing partitioned documents into a Vectara index.
* **Add ability to detect text in .docx inline shapes** extensions of docx partition, extracts text from inline shapes and includes them in paragraph's text

### Fixes

* **Fix `partition_pdf()` not working when using chipper model with `file`**
* **Handle common incorrect arguments for `languages` and `ocr_languages`** Users are regularly receiving errors on the API because they are defining `ocr_languages` or `languages` with additional quotationmarks, brackets, and similar mistakes. This update handles common incorrect arguments and raises an appropriate warning.
* **Default `hi_res_model_name` now relies on `unstructured-inference`** When no explicit `hi_res_model_name` is passed into `partition` or `partition_pdf_or_image` the default model is picked by `unstructured-inference`'s settings or os env variable `UNSTRUCTURED_HI_RES_MODEL_NAME`; it now returns the same model name regardless of `infer_table_structure`'s value; this function will be deprecated in the future and the default model name will simply rely on `unstructured-inference` and will not consider os env in a future release.
* **Fix remove Vectara requirements from setup.py - there are no dependencies**
* **Add missing dependency files to package manifest**. Updates the file path for the ingest
  dependencies and adds missing extra dependencies.
* **Fix remove Vectara requirements from setup.py - there are no dependencies **
* **Add title to Vectara upload - was not separated out from initial connector **
* **Fix change OpenSearch port to fix potential conflict with Elasticsearch in ingest test **


## 0.12.3

### Enhancements

* **Driver for MongoDB connector.** Adds a driver with `unstructured` version information to the
  MongoDB connector.

### Features

* **Add Databricks Volumes destination connector** Databricks Volumes connector added to ingest CLI.  Users may now use `unstructured-ingest` to write partitioned data to a Databricks Volumes storage service.

### Fixes

* **Fix support for different Chipper versions and prevent running PDFMiner with Chipper**
* **Treat YAML files as text.** Adds YAML MIME types to the file detection code and treats those
  files as text.
* **Fix FSSpec destination connectors check_connection.** FSSpec destination connectors did not use `check_connection`. There was an error when trying to `ls` destination directory - it may not exist at the moment of connector creation. Now `check_connection` calls `ls` on bucket root and this method is called on `initialize` of destination connector.
* **Fix databricks-volumes extra location.** `setup.py` is currently pointing to the wrong location for the databricks-volumes extra requirements. This results in errors when trying to build the wheel for unstructured. This change updates to point to the correct path.
* **Fix uploading None values to Chroma and Pinecone.** Removes keys with None values with Pinecone and Chroma destinations. Pins Pinecone dependency
* **Update documentation.** (i) best practice for table extration by using 'skip_infer_table_types' param, instead of 'pdf_infer_table_structure', and (ii) fixed CSS, RST issues and typo in the documentation.
* **Fix postgres storage of link_texts.** Formatting of link_texts was breaking metadata storage.

## 0.12.2

### Enhancements

### Features

### Fixes

* **Fix index error in table processing.** Bumps the `unstructured-inference` version to address and
  index error that occurs on some tables in the table transformer object.

## 0.12.1

### Enhancements

* **Allow setting image block crop padding parameter** In certain circumstances, adjusting the image block crop padding can improve image block extraction by preventing extracted image blocks from being clipped.
* **Add suport for bitmap images in `partition_image`** Adds support for `.bmp` files in
  `partition`, `partition_image`, and `detect_filetype`.
* **Keep all image elements when using "hi_res" strategy** Previously, `Image` elements with small chunks of text were ignored unless the image block extraction parameters (`extract_images_in_pdf` or `extract_image_block_types`) were specified. Now, all image elements are kept regardless of whether the image block extraction parameters are specified.
* **Add filetype detection for `.wav` files.** Add filetpye detection for `.wav` files.
* **Add "basic" chunking strategy.** Add baseline chunking strategy that includes all shared chunking behaviors without breaking chunks on section or page boundaries.
* **Add overlap option for chunking.** Add option to overlap chunks. Intra-chunk and inter-chunk overlap are requested separately. Intra-chunk overlap is applied only to the second and later chunks formed by text-splitting an oversized chunk. Inter-chunk overlap may also be specified; this applies overlap between "normal" (not-oversized) chunks.
* **Salesforce connector accepts private key path or value.** Salesforce parameter `private-key-file` has been renamed to `private-key`. Private key can be provided as path to file or file contents.
* **Update documentation**: (i) added verbiage about the free API cap limit, (ii) added deprecation warning on ``Staging`` bricks in favor of ``Destination Connectors``, (iii) added warning and code examples to use the SaaS API Endpoints using CLI-vs-SDKs, (iv) fixed example pages formatting, (v) added deprecation on ``model_name`` in favor of ``hi_res_model_name``, (vi) added ``extract_images_in_pdf`` usage in ``partition_pdf`` section, (vii) reorganize and improve the documentation introduction section, and (viii) added PDF table extraction best practices.
* **Add "basic" chunking to ingest CLI.** Add options to ingest CLI allowing access to the new "basic" chunking strategy and overlap options.
* **Make Elasticsearch Destination connector arguments optional.** Elasticsearch Destination connector write settings are made optional and will rely on default values when not specified.
* **Normalize Salesforce artifact names.** Introduced file naming pattern present in other connectors to Salesforce connector.
* **Install Kapa AI chatbot.** Added Kapa.ai website widget on the documentation.

### Features
* **MongoDB Source Connector.** New source connector added to all CLI ingest commands to support downloading/partitioning files from MongoDB.
* **Add OpenSearch source and destination connectors.** OpenSearch, a fork of Elasticsearch, is a popular storage solution for various functionality such as search, or providing intermediary caches within data pipelines. Feature: Added OpenSearch source connector to support downloading/partitioning files. Added OpenSearch destination connector to be able to ingest documents from any supported source, embed them and write the embeddings / documents into OpenSearch.

### Fixes

* **Fix GCS connector converting JSON to string with single quotes.** FSSpec serialization caused conversion of JSON token to string with single quotes. GCS requires token in form of dict so this format is now assured.
* **Pin version of unstructured-client** Set minimum version of unstructured-client to avoid raising a TypeError when passing `api_key_auth` to `UnstructuredClient`
* **Fix the serialization of the Pinecone destination connector.** Presence of the PineconeIndex object breaks serialization due to TypeError: cannot pickle '_thread.lock' object. This removes that object before serialization.
* **Fix the serialization of the Elasticsearch destination connector.** Presence of the _client object breaks serialization due to TypeError: cannot pickle '_thread.lock' object. This removes that object before serialization.
* **Fix the serialization of the Postgres destination connector.** Presence of the _client object breaks serialization due to TypeError: cannot pickle '_thread.lock' object. This removes that object before serialization.
* **Fix documentation and sample code for Chroma.** Was pointing to wrong examples..
* **Fix flatten_dict to be able to flatten tuples inside dicts** Update flatten_dict function to support flattening tuples inside dicts. This is necessary for objects like Coordinates, when the object is not written to the disk, therefore not being converted to a list before getting flattened (still being a tuple).
* **Fix the serialization of the Chroma destination connector.** Presence of the ChromaCollection object breaks serialization due to TypeError: cannot pickle 'module' object. This removes that object before serialization.
* **Fix fsspec connectors returning version as integer.** Connector data source versions should always be string values, however we were using the integer checksum value for the version for fsspec connectors. This casts that value to a string.

## 0.12.0

### Enhancements

* **Drop support for python3.8** All dependencies are now built off of the minimum version of python being `3.10`

## 0.11.9

### Enhancements

* **Rename kwargs related to extracting image blocks** Rename the kwargs related to extracting image blocks for consistency and API usage.

### Features

* **Add PostgreSQL/SQLite destination connector** PostgreSQL and SQLite connector added to ingest CLI.  Users may now use `unstructured-ingest` to write partitioned data to a PostgreSQL or SQLite database. And write embeddings to PostgreSQL pgvector database.

### Fixes

* **Handle users providing fully spelled out languages** Occasionally some users are defining the `languages` param as a fully spelled out language instead of a language code. This adds a dictionary for common languages so those small mistakes are caught and silently fixed.
* **Fix unequal row-length in HTMLTable.text_as_html.** Fixes to other aspects of partition_html() in v0.11 allowed unequal cell-counts in table rows. Make the cells in each row correspond 1:1 with cells in the original table row. This fix also removes "noise" cells resulting from HTML-formatting whitespace and eliminates the "column-shifting" of cells that previously resulted from noise-cells.
* **Fix MongoDB connector URI password redaction.** MongoDB documentation states that characters `$ : / ? # [ ] @` must be percent encoded. URIs with password containing such special character were not redacted.

## 0.11.8

### Enhancements

* **Add SaaS API User Guide.** This documentation serves as a guide for Unstructured SaaS API users to register, receive an API key and URL, and manage your account and billing information.
* **Add inter-chunk overlap capability.** Implement overlap between chunks. This applies to all chunks prior to any text-splitting of oversized chunks so is a distinct behavior; overlap at text-splits of oversized chunks is independent of inter-chunk overlap (distinct chunk boundaries) and can be requested separately. Note this capability is not yet available from the API but will shortly be made accessible using a new `overlap_all` kwarg on partition functions.

### Features

### Fixes

## 0.11.7

### Enhancements

* **Add intra-chunk overlap capability.** Implement overlap for split-chunks where text-splitting is used to divide an oversized chunk into two or more chunks that fit in the chunking window. Note this capability is not yet available from the API but will shortly be made accessible using a new `overlap` kwarg on partition functions.
* **Update encoders to leverage dataclasses** All encoders now follow a class approach which get annotated with the dataclass decorator. Similar to the connectors, it uses a nested dataclass for the configs required to configure a client as well as a field/property approach to cache the client. This makes sure any variable associated with the class exists as a dataclass field.

### Features

* **Add Qdrant destination connector.** Adds support for writing documents and embeddings into a Qdrant collection.
* **Store base64 encoded image data in metadata fields.** Rather than saving to file, stores base64 encoded data of the image bytes and the mimetype for the image in metadata fields: `image_base64` and `image_mime_type` (if that is what the user specifies by some other param like `pdf_extract_to_payload`). This would allow the API to have parity with the library.

### Fixes

* **Fix table structure metric script** Update the call to table agent to now provide OCR tokens as required
* **Fix element extraction not working when using "auto" strategy for pdf and image** If element extraction is specified, the "auto" strategy falls back to the "hi_res" strategy.
* **Fix a bug passing a custom url to `partition_via_api`** Users that self host the api were not able to pass their custom url to `partition_via_api`.

## 0.11.6

### Enhancements

* **Update the layout analysis script.** The previous script only supported annotating `final` elements. The updated script also supports annotating `inferred` and `extracted` elements.
* **AWS Marketplace API documentation**: Added the user guide, including setting up VPC and CloudFormation, to deploy Unstructured API on AWS platform.
* **Azure Marketplace API documentation**: Improved the user guide to deploy Azure Marketplace API by adding references to Azure documentation.
* **Integration documentation**: Updated URLs for the `staging_for` bricks

### Features

* **Partition emails with base64-encoded text.** Automatically handles and decodes base64 encoded text in emails with content type `text/plain` and `text/html`.
* **Add Chroma destination connector** Chroma database connector added to ingest CLI.  Users may now use `unstructured-ingest` to write partitioned/embedded data to a Chroma vector database.
* **Add Elasticsearch destination connector.** Problem: After ingesting data from a source, users might want to move their data into a destination. Elasticsearch is a popular storage solution for various functionality such as search, or providing intermediary caches within data pipelines. Feature: Added Elasticsearch destination connector to be able to ingest documents from any supported source, embed them and write the embeddings / documents into Elasticsearch.

### Fixes

* **Enable --fields argument omission for elasticsearch connector** Solves two bugs where removing the optional parameter --fields broke the connector due to an integer processing error and using an elasticsearch config for a destination connector resulted in a serialization issue when optional parameter --fields was not provided.
* **Add hi_res_model_name** Adds kwarg to relevant functions and add comments that model_name is to be deprecated.

## 0.11.5

### Enhancements

### Features

### Fixes

* **Fix `partition_pdf()` and `partition_image()` importation issue.** Reorganize `pdf.py` and `image.py` modules to be consistent with other types of document import code.

## 0.11.4

### Enhancements

* **Refactor image extraction code.** The image extraction code is moved from `unstructured-inference` to `unstructured`.
* **Refactor pdfminer code.** The pdfminer code is moved from `unstructured-inference` to `unstructured`.
* **Improve handling of auth data for fsspec connectors.** Leverage an extension of the dataclass paradigm to support a `sensitive` annotation for fields related to auth (i.e. passwords, tokens). Refactor all fsspec connectors to use explicit access configs rather than a generic dictionary.
* **Add glob support for fsspec connectors** Similar to the glob support in the ingest local source connector, similar filters are now enabled on all fsspec based source connectors to limit files being partitioned.
* Define a constant for the splitter "+" used in tesseract ocr languages.

### Features

* **Save tables in PDF's separately as images.** The "table" elements are saved as `table-<pageN>-<tableN>.jpg`. This filename is presented in the `image_path` metadata field for the Table element. The default would be to not do this.
* **Add Weaviate destination connector** Weaviate connector added to ingest CLI.  Users may now use `unstructured-ingest` to write partitioned data from over 20 data sources (so far) to a Weaviate object collection.
* **Sftp Source Connector.** New source connector added to support downloading/partitioning files from Sftp.

### Fixes

* **Fix pdf `hi_res` partitioning failure when pdfminer fails.** Implemented logic to fall back to the "inferred_layout + OCR" if pdfminer fails in the `hi_res` strategy.
* **Fix a bug where image can be scaled too large for tesseract** Adds a limit to prevent auto-scaling an image beyond the maximum size `tesseract` can handle for ocr layout detection
* **Update partition_csv to handle different delimiters** CSV files containing both non-comma delimiters and commas in the data were throwing an error in Pandas. `partition_csv` now identifies the correct delimiter before the file is processed.
* **partition returning cid code in `hi_res`** occasionally pdfminer can fail to decode the text in an pdf file and return cid code as text. Now when this happens the text from OCR is used.

## 0.11.2

### Enhancements

* **Updated Documentation**: (i) Added examples, and (ii) API Documentation, including Usage, SDKs, Azure Marketplace, and parameters and validation errors.

### Features

* * **Add Pinecone destination connector.** Problem: After ingesting data from a source, users might want to produce embeddings for their data and write these into a vector DB. Pinecone is an option among these vector databases. Feature: Added Pinecone destination connector to be able to ingest documents from any supported source, embed them and write the embeddings / documents into Pinecone.

### Fixes

* **Process chunking parameter names in ingest correctly** Solves a bug where chunking parameters weren't being processed and used by ingest cli by renaming faulty parameter names and prepends; adds relevant parameters to ingest pinecone test to verify that the parameters are functional.

## 0.11.1

### Enhancements

* **Use `pikepdf` to repair invalid PDF structure** for PDFminer when we see error `PSSyntaxError` when PDFminer opens the document and creates the PDFminer pages object or processes a single PDF page.
* **Batch Source Connector support** For instances where it is more optimal to read content from a source connector in batches, a new batch ingest doc is added which created multiple ingest docs after reading them in in batches per process.

### Features

* **Staging Brick for Coco Format** Staging brick which converts a list of Elements into Coco Format.
* **Adds HubSpot connector** Adds connector to retrieve call, communications, emails, notes, products and tickets from HubSpot

### Fixes

* **Do not extract text of `<style>` tags in HTML.** `<style>` tags containing CSS in invalid positions previously contributed to element text. Do not consider text node of a `<style>` element as textual content.
* **Fix DOCX merged table cell repeats cell text.** Only include text for a merged cell, not for each underlying cell spanned by the merge.
* **Fix tables not extracted from DOCX header/footers.** Headers and footers in DOCX documents skip tables defined in the header and commonly used for layout/alignment purposes. Extract text from tables as a string and include in the `Header` and `Footer` document elements.
* **Fix output filepath for fsspec-based source connectors.** Previously the base directory was being included in the output filepath unnecessarily.

## 0.11.0

### Enhancements

* **Add a class for the strategy constants.** Add a class `PartitionStrategy` for the strategy constants and use the constants to replace strategy strings.
* **Temporary Support for paddle language parameter.** User can specify default langage code for paddle with ENV `DEFAULT_PADDLE_LANG` before we have the language mapping for paddle.
* **Improve DOCX page-break fidelity.** Improve page-break fidelity such that a paragraph containing a page-break is split into two elements, one containing the text before the page-break and the other the text after. Emit the PageBreak element between these two and assign the correct page-number (n and n+1 respectively) to the two textual elements.

### Features

* **Add ad-hoc fields to `ElementMetadata` instance.** End-users can now add their own metadata fields simply by assigning to an element-metadata attribute-name of their choice, like `element.metadata.coefficient = 0.58`. These fields will round-trip through JSON and can be accessed with dotted notation.
* **MongoDB Destination Connector.** New destination connector added to all CLI ingest commands to support writing partitioned json output to mongodb.

### Fixes

* **Fix `TYPE_TO_TEXT_ELEMENT_MAP`.** Updated `Figure` mapping from `FigureCaption` to `Image`.
* **Handle errors when extracting PDF text** Certain pdfs throw unexpected errors when being opened by `pdfminer`, causing `partition_pdf()` to fail. We expect to be able to partition smoothly using an alternative strategy if text extraction doesn't work.  Added exception handling to handle unexpected errors when extracting pdf text and to help determine pdf strategy.
* **Fix `fast` strategy fall back to `ocr_only`** The `fast` strategy should not fall back to a more expensive strategy.
* **Remove default user ./ssh folder** The default notebook user during image build would create the known_hosts file with incorrect ownership, this is legacy and no longer needed so it was removed.
* **Include `languages` in metadata when partitioning `strategy=hi_res` or `fast`** User defined `languages` was previously used for text detection, but not included in the resulting element metadata for some strategies. `languages` will now be included in the metadata regardless of partition strategy for pdfs and images.
* **Handle a case where Paddle returns a list item in ocr_data as None** In partition, while parsing PaddleOCR data, it was assumed that PaddleOCR does not return None for any list item in ocr_data. Removed the assumption by skipping the text region whenever this happens.
* **Fix some pdfs returning `KeyError: 'N'`** Certain pdfs were throwing this error when being opened by pdfminer. Added a wrapper function for pdfminer that allows these documents to be partitioned.
* **Fix mis-splits on `Table` chunks.** Remedies repeated appearance of full `.text_as_html` on metadata of each `TableChunk` split from a `Table` element too large to fit in the chunking window.
* **Import tables_agent from inference** so that we don't have to initialize a global table agent in unstructured OCR again
* **Fix empty table is identified as bulleted-table.** A table with no text content was mistakenly identified as a bulleted-table and processed by the wrong branch of the initial HTML partitioner.
* **Fix partition_html() emits empty (no text) tables.** A table with cells nested below a `<thead>` or `<tfoot>` element was emitted as a table element having no text and unparseable HTML in `element.metadata.text_as_html`. Do not emit empty tables to the element stream.
* **Fix HTML `element.metadata.text_as_html` contains spurious <br> elements in invalid locations.** The HTML generated for the `text_as_html` metadata for HTML tables contained `<br>` elements invalid locations like between `<table>` and `<tr>`. Change the HTML generator such that these do not appear.
* **Fix HTML table cells enclosed in <thead> and <tfoot> elements are dropped.** HTML table cells nested in a `<thead>` or `<tfoot>` element were not detected and the text in those cells was omitted from the table element text and `.text_as_html`. Detect table rows regardless of the semantic tag they may be nested in.
* **Remove whitespace padding from `.text_as_html`.** `tabulate` inserts padding spaces to achieve visual alignment of columns in HTML tables it generates. Add our own HTML generator to do this simple job and omit that padding as well as newlines ("\n") used for human readability.
* **Fix local connector with absolute input path** When passed an absolute filepath for the input document path, the local connector incorrectly writes the output file to the input file directory. This fixes such that the output in this case is written to `output-dir/input-filename.json`

## 0.10.30

### Enhancements

* **Support nested DOCX tables.** In DOCX, like HTML, a table cell can itself contain a table. In this case, create nested HTML tables to reflect that structure and create a plain-text table with captures all the text in nested tables, formatting it as a reasonable facsimile of a table.
* **Add connection check to ingest connectors** Each source and destination connector now support a `check_connection()` method which makes sure a valid connection can be established with the source/destination given any authentication credentials in a lightweight request.

### Features

* **Add functionality to do a second OCR on cropped table images.** Changes to the values for scaling ENVs affect entire page OCR output(OCR regression) so we now do a second OCR for tables.
* **Adds ability to pass timeout for a request when partitioning via a `url`.** `partition` now accepts a new optional parameter `request_timeout` which if set will prevent any `requests.get` from hanging indefinitely and instead will raise a timeout error. This is useful when partitioning a url that may be slow to respond or may not respond at all.

### Fixes

* **Fix logic that determines pdf auto strategy.** Previously, `_determine_pdf_auto_strategy` returned `hi_res` strategy only if `infer_table_structure` was true. It now returns the `hi_res` strategy if either `infer_table_structure` or `extract_images_in_pdf` is true.
* **Fix invalid coordinates when parsing tesseract ocr data.** Previously, when parsing tesseract ocr data, the ocr data had invalid bboxes if zoom was set to `0`. A logical check is now added to avoid such error.
* **Fix ingest partition parameters not being passed to the api.** When using the --partition-by-api flag via unstructured-ingest, none of the partition arguments are forwarded, meaning that these options are disregarded. With this change, we now pass through all of the relevant partition arguments to the api. This allows a user to specify all of the same partition arguments they would locally and have them respected when specifying --partition-by-api.
* **Support tables in section-less DOCX.** Generalize solution for MS Chat Transcripts exported as DOCX by including tables in the partitioned output when present.
* **Support tables that contain only numbers when partitioning via `ocr_only`** Tables that contain only numbers are returned as floats in a pandas.DataFrame when the image is converted from `.image_to_data()`. An AttributeError was raised downstream when trying to `.strip()` the floats.
* **Improve DOCX page-break detection.** DOCX page breaks are reliably indicated by `w:lastRenderedPageBreak` elements present in the document XML. Page breaks are NOT reliably indicated by "hard" page-breaks inserted by the author and when present are redundant to a `w:lastRenderedPageBreak` element so cause over-counting if used. Use rendered page-breaks only.

## 0.10.29

### Enhancements

* **Adds include_header argument for partition_csv and partition_tsv** Now supports retaining header rows in CSV and TSV documents element partitioning.
* **Add retry logic for all source connectors** All http calls being made by the ingest source connectors have been isolated and wrapped by the `SourceConnectionNetworkError` custom error, which triggers the retry logic, if enabled, in the ingest pipeline.
* **Google Drive source connector supports credentials from memory** Originally, the connector expected a filepath to pull the credentials from when creating the client. This was expanded to support passing that information from memory as a dict if access to the file system might not be available.
* **Add support for generic partition configs in ingest cli** Along with the explicit partition options supported by the cli, an `additional_partition_args` arg was added to allow users to pass in any other arguments that should be added when calling partition(). This helps keep any changes to the input parameters of the partition() exposed in the CLI.
* **Map full output schema for table-based destination connectors** A full schema was introduced to map the type of all output content from the json partition output and mapped to a flattened table structure to leverage table-based destination connectors. The delta table destination connector was updated at the moment to take advantage of this.
* **Incorporate multiple embedding model options into ingest, add diff test embeddings** Problem: Ingest pipeline already supported embedding functionality, however users might want to use different types of embedding providers. Enhancement: Extend ingest pipeline so that users can specify and embed via a particular embedding provider from a range of options. Also adds a diff test to compare output from an embedding module with the expected output

### Features

* **Allow setting table crop parameter** In certain circumstances, adjusting the table crop padding may improve table.

### Fixes

* **Fixes `partition_text` to prevent empty elements** Adds a check to filter out empty bullets.
* **Handle empty string for `ocr_languages` with values for `languages`** Some API users ran into an issue with sending `languages` params because the API defaulted to also using an empty string for `ocr_languages`. This update handles situations where `languages` is defined and `ocr_languages` is an empty string.
* **Fix PDF tried to loop through None** Previously the PDF annotation extraction tried to loop through `annots` that resolved out as None. A logical check added to avoid such error.
* **Ingest session handler not being shared correctly** All ingest docs that leverage the session handler should only need to set it once per process. It was recreating it each time because the right values weren't being set nor available given how dataclasses work in python.
* **Ingest download-only fix.** Previously the download only flag was being checked after the doc factory pipeline step, which occurs before the files are actually downloaded by the source node. This check was moved after the source node to allow for the files to be downloaded first before exiting the pipeline.
* **Fix flaky chunk-metadata.** Prior implementation was sensitive to element order in the section resulting in metadata values sometimes being dropped. Also, not all metadata items can be consolidated across multiple elements (e.g. coordinates) and so are now dropped from consolidated metadata.
* **Fix tesseract error `Estimating resolution as X`** leaded by invalid language parameters input. Proceed with defalut language `eng` when `lang.py` fails to find valid language code for tesseract, so that we don't pass an empty string to tesseract CLI and raise an exception in downstream.

## 0.10.28

### Enhancements

* **Add table structure evaluation helpers** Adds functions to evaluate the similarity between predicted table structure and actual table structure.
* **Use `yolox` by default for table extraction when partitioning pdf/image** `yolox` model provides higher recall of the table regions than the quantized version and it is now the default element detection model when `infer_table_structure=True` for partitioning pdf/image files
* **Remove pdfminer elements from inside tables** Previously, when using `hi_res` some elements where extracted using pdfminer too, so we removed pdfminer from the tables pipeline to avoid duplicated elements.
* **Fsspec downstream connectors** New destination connector added to ingest CLI, users may now use `unstructured-ingest` to write to any of the following:
  * Azure
  * Box
  * Dropbox
  * Google Cloud Service

### Features

* **Update `ocr_only` strategy in `partition_pdf()`** Adds the functionality to get accurate coordinate data when partitioning PDFs and Images with the `ocr_only` strategy.

### Fixes
* **Fixed SharePoint permissions for the fetching to be opt-in** Problem: Sharepoint permissions were trying to be fetched even when no reletad cli params were provided, and this gave an error due to values for those keys not existing. Fix: Updated getting keys to be with .get() method and changed the "skip-check" to check individual cli params rather than checking the existance of a config object.

* **Fixes issue where tables from markdown documents were being treated as text** Problem: Tables from markdown documents were being treated as text, and not being extracted as tables. Solution: Enable the `tables` extension when instantiating the `python-markdown` object. Importance: This will allow users to extract structured data from tables in markdown documents.
* **Fix wrong logger for paddle info** Replace the logger from unstructured-inference with the logger from unstructured for paddle_ocr.py module.
* **Fix ingest pipeline to be able to use chunking and embedding together** Problem: When ingest pipeline was using chunking and embedding together, embedding outputs were empty and the outputs of chunking couldn't be re-read into memory and be forwarded to embeddings. Fix: Added CompositeElement type to TYPE_TO_TEXT_ELEMENT_MAP to be able to process CompositeElements with unstructured.staging.base.isd_to_elements
* **Fix unnecessary mid-text chunk-splitting.** The "pre-chunker" did not consider separator blank-line ("\n\n") length when grouping elements for a single chunk. As a result, sections were frequently over-populated producing a over-sized chunk that required mid-text splitting.
* **Fix frequent dissociation of title from chunk.** The sectioning algorithm included the title of the next section with the prior section whenever it would fit, frequently producing association of a section title with the prior section and dissociating it from its actual section. Fix this by performing combination of whole sections only.
* **Fix PDF attempt to get dict value from string.** Fixes a rare edge case that prevented some PDF's from being partitioned. The `get_uris_from_annots` function tried to access the dictionary value of a string instance variable. Assign `None` to the annotation variable if the instance type is not dictionary to avoid the erroneous attempt.

## 0.10.27

### Enhancements

* **Leverage dict to share content across ingest pipeline** To share the ingest doc content across steps in the ingest pipeline, this was updated to use a multiprocessing-safe dictionary so changes get persisted and each step has the option to modify the ingest docs in place.

### Features

### Fixes

* **Removed `ebooklib` as a dependency** `ebooklib` is licensed under AGPL3, which is incompatible with the Apache 2.0 license. Thus it is being removed.
* **Caching fixes in ingest pipeline** Previously, steps like the source node were not leveraging parameters such as `re_download` to dictate if files should be forced to redownload rather than use what might already exist locally.

## 0.10.26

### Enhancements

* **Add text CCT CI evaluation workflow** Adds cct text extraction evaluation metrics to the current ingest workflow to measure the performance of each file extracted as well as aggregated-level performance.

### Features

* **Functionality to catch and classify overlapping/nested elements** Method to identify overlapping-bboxes cases within detected elements in a document. It returns two values: a boolean defining if there are overlapping elements present, and a list reporting them with relevant metadata. The output includes information about the `overlapping_elements`, `overlapping_case`, `overlapping_percentage`, `largest_ngram_percentage`, `overlap_percentage_total`, `max_area`, `min_area`, and `total_area`.
* **Add Local connector source metadata** python's os module used to pull stats from local file when processing via the local connector and populates fields such as last modified time, created time.

### Fixes

* **Fixes elements partitioned from an image file missing certain metadata** Metadata for image files, like file type, was being handled differently from other file types. This caused a bug where other metadata, like the file name, was being missed. This change brought metadata handling for image files to be more in line with the handling for other file types so that file name and other metadata fields are being captured.
* **Adds `typing-extensions` as an explicit dependency** This package is an implicit dependency, but the module is being imported directly in `unstructured.documents.elements` so the dependency should be explicit in case changes in other dependencies lead to `typing-extensions` being dropped as a dependency.
* **Stop passing `extract_tables` to `unstructured-inference` since it is now supported in `unstructured` instead** Table extraction previously occurred in `unstructured-inference`, but that logic, except for the table model itself, is now a part of the `unstructured` library. Thus the parameter triggering table extraction is no longer passed to the `unstructured-inference` package. Also noted the table output regression for PDF files.
* **Fix a bug in Table partitioning** Previously the `skip_infer_table_types` variable used in `partition` was not being passed down to specific file partitioners. Now you can utilize the `skip_infer_table_types` list variable when calling `partition` to specify the filetypes for which you want to skip table extraction, or the `infer_table_structure` boolean variable on the file specific partitioning function.
* **Fix partition docx without sections** Some docx files, like those from teams output, do not contain sections and it would produce no results because the code assumes all components are in sections. Now if no sections is detected from a document we iterate through the paragraphs and return contents found in the paragraphs.
* **Fix out-of-order sequencing of split chunks.** Fixes behavior where "split" chunks were inserted at the beginning of the chunk sequence. This would produce a chunk sequence like [5a, 5b, 3a, 3b, 1, 2, 4] when sections 3 and 5 exceeded `max_characters`.
* **Deserialization of ingest docs fixed** When ingest docs are being deserialized as part of the ingest pipeline process (cli), there were certain fields that weren't getting persisted (metadata and date processed). The from_dict method was updated to take these into account and a unit test added to check.
* **Map source cli command configs when destination set** Due to how the source connector is dynamically called when the destination connector is set via the CLI, the configs were being set incorrectoy, causing the source connector to break. The configs were fixed and updated to take into account Fsspec-specific connectors.

## 0.10.25

### Enhancements

* **Duplicate CLI param check** Given that many of the options associated with the `Click` based cli ingest commands are added dynamically from a number of configs, a check was incorporated to make sure there were no duplicate entries to prevent new configs from overwriting already added options.
* **Ingest CLI refactor for better code reuse** Much of the ingest cli code can be templated and was a copy-paste across files, adding potential risk. Code was refactored to use a base class which had much of the shared code templated.

### Features

* **Table OCR refactor** support Table OCR with pre-computed OCR data to ensure we only do one OCR for entrie document. User can specify
ocr agent tesseract/paddle in environment variable `OCR_AGENT` for OCRing the entire document.
* **Adds accuracy function** The accuracy scoring was originally an option under `calculate_edit_distance`. For easy function call, it is now a wrapper around the original function that calls edit_distance and return as "score".
* **Adds HuggingFaceEmbeddingEncoder** The HuggingFace Embedding Encoder uses a local embedding model as opposed to using an API.
* **Add AWS bedrock embedding connector** `unstructured.embed.bedrock` now provides a connector to use AWS bedrock's `titan-embed-text` model to generate embeddings for elements. This features requires valid AWS bedrock setup and an internet connectionto run.

### Fixes

* **Import PDFResourceManager more directly** We were importing `PDFResourceManager` from `pdfminer.converter` which was causing an error for some users. We changed to import from the actual location of `PDFResourceManager`, which is `pdfminer.pdfinterp`.
* **Fix language detection of elements with empty strings** This resolves a warning message that was raised by `langdetect` if the language was attempted to be detected on an empty string. Language detection is now skipped for empty strings.
* **Fix chunks breaking on regex-metadata matches.** Fixes "over-chunking" when `regex_metadata` was used, where every element that contained a regex-match would start a new chunk.
* **Fix regex-metadata match offsets not adjusted within chunk.** Fixes incorrect regex-metadata match start/stop offset in chunks where multiple elements are combined.
* **Map source cli command configs when destination set** Due to how the source connector is dynamically called when the destination connector is set via the CLI, the configs were being set incorrectoy, causing the source connector to break. The configs were fixed and updated to take into account Fsspec-specific connectors.
* **Fix metrics folder not discoverable** Fixes issue where unstructured/metrics folder is not discoverable on PyPI by adding an `__init__.py` file under the folder.
* **Fix a bug when `parition_pdf` get `model_name=None`** In API usage the `model_name` value is `None` and the `cast` function in `partition_pdf` would return `None` and lead to attribution error. Now we use `str` function to explicit convert the content to string so it is garanteed to have `starts_with` and other string functions as attributes
* **Fix html partition fail on tables without `tbody` tag** HTML tables may sometimes just contain headers without body (`tbody` tag)

## 0.10.24

### Enhancements

* **Improve natural reading order** Some `OCR` elements with only spaces in the text have full-page width in the bounding box, which causes the `xycut` sorting to not work as expected. Now the logic to parse OCR results removes any elements with only spaces (more than one space).
* **Ingest compression utilities and fsspec connector support** Generic utility code added to handle files that get pulled from a source connector that are either tar or zip compressed and uncompress them locally. This is then processed using a local source connector. Currently this functionality has been incorporated into the fsspec connector and all those inheriting from it (currently: Azure Blob Storage, Google Cloud Storage, S3, Box, and Dropbox).
* **Ingest destination connectors support for writing raw list of elements** Along with the default write method used in the ingest pipeline to write the json content associated with the ingest docs, each destination connector can now also write a raw list of elements to the desired downstream location without having an ingest doc associated with it.

### Features

* **Adds element type percent match function** In order to evaluate the element type extracted, we add a function that calculates the matched percentage between two frequency dictionary.

### Fixes

* **Fix paddle model file not discoverable** Fixes issue where ocr_models/paddle_ocr.py file is not discoverable on PyPI by adding
an `__init__.py` file under the folder.
* **Chipper v2 Fixes** Includes fix for a memory leak and rare last-element bbox fix. (unstructured-inference==0.7.7)
* **Fix image resizing issue** Includes fix related to resizing images in the tables pipeline. (unstructured-inference==0.7.6)

## 0.10.23

### Enhancements

* **Add functionality to limit precision when serializing to json** Precision for `points` is limited to 1 decimal point if coordinates["system"] == "PixelSpace" (otherwise 2 decimal points?). Precision for `detection_class_prob` is limited to 5 decimal points.
* **Fix csv file detection logic when mime-type is text/plain** Previously the logic to detect csv file type was considering only first row's comma count comparing with the header_row comma count and both the rows being same line the result was always true, Now the logic is changed to consider the comma's count for all the lines except first line and compare with header_row comma count.
* **Improved inference speed for Chipper V2** API requests with 'hi_res_model_name=chipper' now have ~2-3x faster responses.

### Features

### Fixes

* **Cleans up temporary files after conversion** Previously a file conversion utility was leaving temporary files behind on the filesystem without removing them when no longer needed. This fix helps prevent an accumulation of temporary files taking up excessive disk space.
* **Fixes `under_non_alpha_ratio` dividing by zero** Although this function guarded against a specific cause of division by zero, there were edge cases slipping through like strings with only whitespace. This update more generally prevents the function from performing a division by zero.
* **Fix languages default** Previously the default language was being set to English when elements didn't have text or if langdetect could not detect the language. It now defaults to None so there is not misleading information about the language detected.
* **Fixes recursion limit error that was being raised when partitioning Excel documents of a certain size** Previously we used a recursive method to find subtables within an excel sheet. However this would run afoul of Python's recursion depth limit when there was a contiguous block of more than 1000 cells within a sheet. This function has been updated to use the NetworkX library which avoids Python recursion issues.

## 0.10.22

### Enhancements

* **bump `unstructured-inference` to `0.7.3`** The updated version of `unstructured-inference` supports a new version of the Chipper model, as well as a cleaner schema for its output classes. Support is included for new inference features such as hierarchy and ordering.
* **Expose skip_infer_table_types in ingest CLI.** For each connector a new `--skip-infer-table-types` parameter was added to map to the `skip_infer_table_types` partition argument. This gives more granular control to unstructured-ingest users, allowing them to specify the file types for which we should attempt table extraction.
* **Add flag to ingest CLI to raise error if any single doc fails in pipeline** Currently if a single doc fails in the pipeline, the whole thing halts due to the error. This flag defaults to log an error but continue with the docs it can.
* **Emit hyperlink metadata for DOCX file-type.** DOCX partitioner now adds `metadata.links`, `metadata.link_texts` and `metadata.link_urls` for elements that contain a hyperlink that points to an external resource. So-called "jump" links pointing to document internal locations (such as those found in a table-of-contents "jumping" to a chapter or section) are excluded.

### Features

* **Add `elements_to_text` as a staging helper function** In order to get a single clean text output from unstructured for metric calculations, automate the process of extracting text from elements using this function.
* **Adds permissions(RBAC) data ingestion functionality for the Sharepoint connector.** Problem: Role based access control is an important component in many data storage systems. Users may need to pass permissions (RBAC) data to downstream systems when ingesting data. Feature: Added permissions data ingestion functionality to the Sharepoint connector.

### Fixes

* **Fixes PDF list parsing creating duplicate list items** Previously a bug in PDF list item parsing caused removal of other elements and duplication of the list item
* **Fixes duplicated elements** Fixes issue where elements are duplicated when embeddings are generated. This will allow users to generate embeddings for their list of Elements without duplicating/breaking the orginal content.
* **Fixes failure when flagging for embeddings through unstructured-ingest** Currently adding the embedding parameter to any connector results in a failure on the copy stage. This is resolves the issue by adding the IngestDoc to the context map in the embedding node's `run` method. This allows users to specify that connectors fetch embeddings without failure.
* **Fix ingest pipeline reformat nodes not discoverable** Fixes issue where  reformat nodes raise ModuleNotFoundError on import. This was due to the directory was missing `__init__.py` in order to make it discoverable.
* **Fix default language in ingest CLI** Previously the default was being set to english which injected potentially incorrect information to downstream language detection libraries. By setting the default to None allows those libraries to better detect what language the text is in the doc being processed.

## 0.10.21

* **Adds Scarf analytics**.

## 0.10.20

### Enhancements

* **Add document level language detection functionality.** Adds the "auto" default for the languages param to all partitioners. The primary language present in the document is detected using the `langdetect` package. Additional param `detect_language_per_element` is also added for partitioners that return multiple elements. Defaults to `False`.
* **Refactor OCR code** The OCR code for entire page is moved from unstructured-inference to unstructured. On top of continuing support for OCR language parameter, we also support two OCR processing modes, "entire_page" or "individual_blocks".
* **Align to top left when shrinking bounding boxes for `xy-cut` sorting:** Update `shrink_bbox()` to keep top left rather than center.
* **Add visualization script to annotate elements** This script is often used to analyze/visualize elements with coordinates (e.g. partition_pdf()).
* **Adds data source properties to the Jira, Github and Gitlab connectors** These properties (date_created, date_modified, version, source_url, record_locator) are written to element metadata during ingest, mapping elements to information about the document source from which they derive. This functionality enables downstream applications to reveal source document applications, e.g. a link to a GDrive doc, Salesforce record, etc.
* **Improve title detection in pptx documents** The default title textboxes on a pptx slide are now categorized as titles.
* **Improve hierarchy detection in pptx documents** List items, and other slide text are properly nested under the slide title. This will enable better chunking of pptx documents.
* **Refactor of the ingest cli workflow** The refactored approach uses a dynamically set pipeline with a snapshot along each step to save progress and accommodate continuation from a snapshot if an error occurs. This also allows the pipeline to dynamically assign any number of steps to modify the partitioned content before it gets written to a destination.
* **Applies `max_characters=<n>` argument to all element types in `add_chunking_strategy` decorator** Previously this argument was only utilized in chunking Table elements and now applies to all partitioned elements if `add_chunking_strategy` decorator is utilized, further preparing the elements for downstream processing.
* **Add common retry strategy utilities for unstructured-ingest** Dynamic retry strategy with exponential backoff added to Notion source connector.
*
### Features

* **Adds `bag_of_words` and `percent_missing_text` functions** In order to count the word frequencies in two input texts and calculate the percentage of text missing relative to the source document.
* **Adds `edit_distance` calculation metrics** In order to benchmark the cleaned, extracted text with unstructured, `edit_distance` (`Levenshtein distance`) is included.
* **Adds detection_origin field to metadata** Problem: Currently isn't an easy way to find out how an element was created. With this change that information is added. Importance: With this information the developers and users are now able to know how an element was created to make decisions on how to use it. In order tu use this feature
setting UNSTRUCTURED_INCLUDE_DEBUG_METADATA=true is needed.
* **Adds a function that calculates frequency of the element type and its depth** To capture the accuracy of element type extraction, this function counts the occurrences of each unique element type with its depth for use in element metrics.

### Fixes

* **Fix zero division error in annotation bbox size** This fixes the bug where we find annotation bboxes realted to an element that need to divide the intersection size between annotation bbox and element bbox by the size of the annotation bbox
* **Fix prevent metadata module from importing dependencies from unnecessary modules** Problem: The `metadata` module had several top level imports that were only used in and applicable to code related to specific document types, while there were many general-purpose functions. As a result, general-purpose functions couldn't be used without unnecessary dependencies being installed. Fix: moved 3rd party dependency top level imports to inside the functions in which they are used and applied a decorator to check that the dependency is installed and emit a helpful error message if not.
* **Fixes category_depth None value for Title elements** Problem: `Title` elements from `chipper` get `category_depth`= None even when `Headline` and/or `Subheadline` elements are present in the same page. Fix: all `Title` elements with `category_depth` = None should be set to have a depth of 0 instead iff there are `Headline` and/or `Subheadline` element-types present. Importance: `Title` elements should be equivalent html `H1` when nested headings are present; otherwise, `category_depth` metadata can result ambiguous within elements in a page.
* **Tweak `xy-cut` ordering output to be more column friendly** This results in the order of elements more closely reflecting natural reading order which benefits downstream applications. While element ordering from `xy-cut` is usually mostly correct when ordering multi-column documents, sometimes elements from a RHS column will appear before elements in a LHS column. Fix: add swapped `xy-cut` ordering by sorting by X coordinate first and then Y coordinate.
* **Fixes badly initialized Formula** Problem: YoloX contain new types of elements, when loading a document that contain formulas a new element of that class
should be generated, however the Formula class inherits from Element instead of Text. After this change the element is correctly created with the correct class
allowing the document to be loaded. Fix: Change parent class for Formula to Text. Importance: Crucial to be able to load documents that contain formulas.
* **Fixes pdf uri error** An error was encountered when URI type of `GoToR` which refers to pdf resources outside of its own was detected since no condition catches such case. The code is fixing the issue by initialize URI before any condition check.


## 0.10.19

### Enhancements

* **Adds XLSX document level language detection** Enhancing on top of language detection functionality in previous release, we now support language detection within `.xlsx` file type at Element level.
* **bump `unstructured-inference` to `0.6.6`** The updated version of `unstructured-inference` makes table extraction in `hi_res` mode configurable to fine tune table extraction performance; it also improves element detection by adding a deduplication post processing step in the `hi_res` partitioning of pdfs and images.
* **Detect text in HTML Heading Tags as Titles** This will increase the accuracy of hierarchies in HTML documents and provide more accurate element categorization. If text is in an HTML heading tag and is not a list item, address, or narrative text, categorize it as a title.
* **Update python-based docs** Refactor docs to use the actual unstructured code rather than using the subprocess library to run the cli command itself.
* **Adds Table support for the `add_chunking_strategy` decorator to partition functions.** In addition to combining elements under Title elements, user's can now specify the `max_characters=<n>` argument to chunk Table elements into TableChunk elements with `text` and `text_as_html` of length <n> characters. This means partitioned Table results are ready for use in downstream applications without any post processing.
* **Expose endpoint url for s3 connectors** By allowing for the endpoint url to be explicitly overwritten, this allows for any non-AWS data providers supporting the s3 protocol to be supported (i.e. minio).

### Features

* **change default `hi_res` model for pdf/image partition to `yolox`** Now partitioning pdf/image using `hi_res` strategy utilizes `yolox_quantized` model isntead of `detectron2_onnx` model. This new default model has better recall for tables and produces more detailed categories for elements.
* **XLSX can now reads subtables within one sheet** Problem: Many .xlsx files are not created to be read as one full table per sheet. There are subtables, text and header along with more informations to extract from each sheet. Feature: This `partition_xlsx` now can reads subtable(s) within one .xlsx sheet, along with extracting other title and narrative texts. Importance: This enhance the power of .xlsx reading to not only one table per sheet, allowing user to capture more data tables from the file, if exists.
* **Update Documentation on Element Types and Metadata**: We have updated the documentation according to the latest element types and metadata. It includes the common and additional metadata provided by the Partitions and Connectors.

### Fixes

* **Fixes partition_pdf is_alnum reference bug** Problem: The `partition_pdf` when attempt to get bounding box from element experienced a reference before assignment error when the first object is not text extractable.  Fix: Switched to a flag when the condition is met. Importance: Crucial to be able to partition with pdf.
* **Fix various cases of HTML text missing after partition**
  Problem: Under certain circumstances, text immediately after some HTML tags will be misssing from partition result.
  Fix: Updated code to deal with these cases.
  Importance: This will ensure the correctness when partitioning HTML and Markdown documents.
* **Fixes chunking when `detection_class_prob` appears in Element metadata** Problem: when `detection_class_prob` appears in Element metadata, Elements will only be combined by chunk_by_title if they have the same `detection_class_prob` value (which is rare). This is unlikely a case we ever need to support and most often results in no chunking. Fix: `detection_class_prob` is included in the chunking list of metadata keys excluded for similarity comparison. Importance: This change allows `chunk_by_title` to operate as intended for documents which include `detection_class_prob` metadata in their Elements.

## 0.10.18

### Enhancements

* **Better detection of natural reading order in images and PDF's** The elements returned by partition better reflect natural reading order in some cases, particularly in complicated multi-column layouts, leading to better chunking and retrieval for downstream applications. Achieved by improving the `xy-cut` sorting to preprocess bboxes, shrinking all bounding boxes by 90% along x and y axes (still centered around the same center point), which allows projection lines to be drawn where not possible before if layout bboxes overlapped.
* **Improves `partition_xml` to be faster and more memory efficient when partitioning large XML files** The new behavior is to partition iteratively to prevent loading the entire XML tree into memory at once in most use cases.
* **Adds data source properties to SharePoint, Outlook, Onedrive, Reddit, Slack, DeltaTable connectors** These properties (date_created, date_modified, version, source_url, record_locator) are written to element metadata during ingest, mapping elements to information about the document source from which they derive. This functionality enables downstream applications to reveal source document applications, e.g. a link to a GDrive doc, Salesforce record, etc.
* **Add functionality to save embedded images in PDF's separately as images** This allows users to save embedded images in PDF's separately as images, given some directory path. The saved image path is written to the metadata for the Image element. Downstream applications may benefit by providing users with image links from relevant "hits."
* **Azure Cognite Search destination connector** New Azure Cognitive Search destination connector added to ingest CLI.  Users may now use `unstructured-ingest` to write partitioned data from over 20 data sources (so far) to an Azure Cognitive Search index.
* **Improves salesforce partitioning** Partitions Salesforce data as xlm instead of text for improved detail and flexibility. Partitions htmlbody instead of textbody for Salesforce emails. Importance: Allows all Salesforce fields to be ingested and gives Salesforce emails more detailed partitioning.
* **Add document level language detection functionality.** Introduces the "auto" default for the languages param, which then detects the languages present in the document using the `langdetect` package. Adds the document languages as ISO 639-3 codes to the element metadata. Implemented only for the partition_text function to start.
* **PPTX partitioner refactored in preparation for enhancement.** Behavior should be unchanged except that shapes enclosed in a group-shape are now included, as many levels deep as required (a group-shape can itself contain a group-shape).
* **Embeddings support for the SharePoint SourceConnector via unstructured-ingest CLI** The SharePoint connector can now optionally create embeddings from the elements it pulls out during partition and upload those embeddings to Azure Cognitive Search index.
* **Improves hierarchy from docx files by leveraging natural hierarchies built into docx documents**  Hierarchy can now be detected from an indentation level for list bullets/numbers and by style name (e.g. Heading 1, List Bullet 2, List Number).
* **Chunking support for the SharePoint SourceConnector via unstructured-ingest CLI** The SharePoint connector can now optionally chunk the elements pulled out during partition via the chunking unstructured brick. This can be used as a stage before creating embeddings.

### Features

* **Adds `links` metadata in `partition_pdf` for `fast` strategy.** Problem: PDF files contain rich information and hyperlink that Unstructured did not captured earlier. Feature: `partition_pdf` now can capture embedded links within the file along with its associated text and page number. Importance: Providing depth in extracted elements give user a better understanding and richer context of documents. This also enables user to map to other elements within the document if the hyperlink is refered internally.
* **Adds the embedding module to be able to embed Elements** Problem: Many NLP applications require the ability to represent parts of documents in a semantic way. Until now, Unstructured did not have text embedding ability within the core library. Feature: This embedding module is able to track embeddings related data with a class, embed a list of elements, and return an updated list of Elements with the *embeddings* property. The module is also able to embed query strings. Importance: Ability to embed documents or parts of documents will enable users to make use of these semantic representations in different NLP applications, such as search, retrieval, and retrieval augmented generation.

### Fixes

* **Fixes a metadata source serialization bug** Problem: In unstructured elements, when loading an elements json file from the disk, the data_source attribute is assumed to be an instance of DataSourceMetadata and the code acts based on that. However the loader did not satisfy the assumption, and loaded it as a dict instead, causing an error. Fix: Added necessary code block to initialize a DataSourceMetadata object, also refactored DataSourceMetadata.from_dict() method to remove redundant code. Importance: Crucial to be able to load elements (which have data_source fields) from json files.
* **Fixes issue where unstructured-inference was not getting updated** Problem: unstructured-inference was not getting upgraded to the version to match unstructured release when doing a pip install.  Solution: using `pip install unstructured[all-docs]` it will now upgrade both unstructured and unstructured-inference. Importance: This will ensure that the inference library is always in sync with the unstructured library, otherwise users will be using outdated libraries which will likely lead to unintended behavior.
* **Fixes SharePoint connector failures if any document has an unsupported filetype** Problem: Currently the entire connector ingest run fails if a single IngestDoc has an unsupported filetype. This is because a ValueError is raised in the IngestDoc's `__post_init__`. Fix: Adds a try/catch when the IngestConnector runs get_ingest_docs such that the error is logged but all processable documents->IngestDocs are still instantiated and returned. Importance: Allows users to ingest SharePoint content even when some files with unsupported filetypes exist there.
* **Fixes Sharepoint connector server_path issue** Problem: Server path for the Sharepoint Ingest Doc was incorrectly formatted, causing issues while fetching pages from the remote source. Fix: changes formatting of remote file path before instantiating SharepointIngestDocs and appends a '/' while fetching pages from the remote source. Importance: Allows users to fetch pages from Sharepoint Sites.
* **Fixes Sphinx errors.** Fixes errors when running Sphinx `make html` and installs library to suppress warnings.
* **Fixes a metadata backwards compatibility error** Problem: When calling `partition_via_api`, the hosted api may return an element schema that's newer than the current `unstructured`. In this case, metadata fields were added which did not exist in the local `ElementMetadata` dataclass, and `__init__()` threw an error. Fix: remove nonexistent fields before instantiating in `ElementMetadata.from_json()`. Importance: Crucial to avoid breaking changes when adding fields.
* **Fixes issue with Discord connector when a channel returns `None`** Problem: Getting the `jump_url` from a nonexistent Discord `channel` fails. Fix: property `jump_url` is now retrieved within the same context as the messages from the channel. Importance: Avoids cascading issues when the connector fails to fetch information about a Discord channel.
* **Fixes occasionally SIGABTR when writing table with `deltalake` on Linux** Problem: occasionally on Linux ingest can throw a `SIGABTR` when writing `deltalake` table even though the table was written correctly. Fix: put the writing function into a `Process` to ensure its execution to the fullest extent before returning to the main process. Importance: Improves stability of connectors using `deltalake`
* **Fixes badly initialized Formula** Problem: YoloX contain new types of elements, when loading a document that contain formulas a new element of that class should be generated, however the Formula class inherits from Element instead of Text. After this change the element is correctly created with the correct class allowing the document to be loaded. Fix: Change parent class for Formula to Text. Importance: Crucial to be able to load documents that contain formulas.

## 0.10.16

### Enhancements

* **Adds data source properties to Airtable, Confluence, Discord, Elasticsearch, Google Drive, and Wikipedia connectors** These properties (date_created, date_modified, version, source_url, record_locator) are written to element metadata during ingest, mapping elements to information about the document source from which they derive. This functionality enables downstream applications to reveal source document applications, e.g. a link to a GDrive doc, Salesforce record, etc.
* **DOCX partitioner refactored in preparation for enhancement.** Behavior should be unchanged except in multi-section documents containing different headers/footers for different sections. These will now emit all distinct headers and footers encountered instead of just those for the last section.
* **Add a function to map between Tesseract and standard language codes.** This allows users to input language information to the `languages` param in any Tesseract-supported langcode or any ISO 639 standard language code.
* **Add document level language detection functionality.** Introduces the "auto" default for the languages param, which then detects the languages present in the document using the `langdetect` package. Implemented only for the partition_text function to start.

### Features

### Fixes

* ***Fixes an issue that caused a partition error for some PDF's.** Fixes GH Issue 1460 by bypassing a coordinate check if an element has invalid coordinates.

## 0.10.15


### Enhancements

* **Support for better element categories from the next-generation image-to-text model ("chipper").** Previously, not all of the classifications from Chipper were being mapped to proper `unstructured` element categories so the consumer of the library would see many `UncategorizedText` elements. This fixes the issue, improving the granularity of the element categories outputs for better downstream processing and chunking. The mapping update is:
  * "Threading": `NarrativeText`
  * "Form": `NarrativeText`
  * "Field-Name": `Title`
  * "Value": `NarrativeText`
  * "Link": `NarrativeText`
  * "Headline": `Title` (with `category_depth=1`)
  * "Subheadline": `Title` (with `category_depth=2`)
  * "Abstract": `NarrativeText`
* **Better ListItem grouping for PDF's (fast strategy).** The `partition_pdf` with `fast` strategy previously broke down some numbered list item lines as separate elements. This enhancement leverages the x,y coordinates and bbox sizes to help decide whether the following chunk of text is a continuation of the immediate previous detected ListItem element or not, and not detect it as its own non-ListItem element.
* **Fall back to text-based classification for uncategorized Layout elements for Images and PDF's**. Improves element classification by running existing text-based rules on previously `UncategorizedText` elements.
* **Adds table partitioning for Partitioning for many doc types including: .html, .epub., .md, .rst, .odt, and .msg.** At the core of this change is the .html partition functionality, which is leveraged by the other effected doc types. This impacts many scenarios where `Table` Elements are now propery extracted.
* **Create and add `add_chunking_strategy` decorator to partition functions.** Previously, users were responsible for their own chunking after partitioning elements, often required for downstream applications. Now, individual elements may be combined into right-sized chunks where min and max character size may be specified if `chunking_strategy=by_title`. Relevant elements are grouped together for better downstream results. This enables users immediately use partitioned results effectively in downstream applications (e.g. RAG architecture apps) without any additional post-processing.
* **Adds `languages` as an input parameter and marks `ocr_languages` kwarg for deprecation in pdf, image, and auto partitioning functions.** Previously, language information was only being used for Tesseract OCR for image-based documents and was in a Tesseract specific string format, but by refactoring into a list of standard language codes independent of Tesseract, the `unstructured` library will better support `languages` for other non-image pipelines and/or support for other OCR engines.
* **Removes `UNSTRUCTURED_LANGUAGE` env var usage and replaces `language` with `languages` as an input parameter to unstructured-partition-text_type functions.** The previous parameter/input setup was not user-friendly or scalable to the variety of elements being processed. By refactoring the inputted language information into a list of standard language codes, we can support future applications of the element language such as detection, metadata, and multi-language elements. Now, to skip English specific checks, set the `languages` parameter to any non-English language(s).
* **Adds `xlsx` and `xls` filetype extensions to the `skip_infer_table_types` default list in `partition`.** By adding these file types to the input parameter these files should not go through table extraction. Users can still specify if they would like to extract tables from these filetypes, but will have to set the `skip_infer_table_types` to exclude the desired filetype extension. This avoids mis-representing complex spreadsheets where there may be multiple sub-tables and other content.
* **Better debug output related to sentence counting internals**. Clarify message when sentence is not counted toward sentence count because there aren't enough words, relevant for developers focused on `unstructured`s NLP internals.
* **Faster ocr_only speed for partitioning PDF and images.** Use `unstructured_pytesseract.run_and_get_multiple_output` function to reduce the number of calls to `tesseract` by half when partitioning pdf or image with `tesseract`
* **Adds data source properties to fsspec connectors** These properties (date_created, date_modified, version, source_url, record_locator) are written to element metadata during ingest, mapping elements to information about the document source from which they derive. This functionality enables downstream applications to reveal source document applications, e.g. a link to a GDrive doc, Salesforce record, etc.
* **Add delta table destination connector** New delta table destination connector added to ingest CLI.  Users may now use `unstructured-ingest` to write partitioned data from over 20 data sources (so far) to a Delta Table.
* **Rename to Source and Destination Connectors in the Documentation.** Maintain naming consistency between Connectors codebase and documentation with the first addition to a destination connector.
* **Non-HTML text files now return unstructured-elements as opposed to HTML-elements.** Previously the text based files that went through `partition_html` would return HTML-elements but now we preserve the format from the input using `source_format` argument in the partition call.
* **Adds `PaddleOCR` as an optional alternative to `Tesseract`** for OCR in processing of PDF or Image files, it is installable via the `makefile` command `install-paddleocr`. For experimental purposes only.
* **Bump unstructured-inference** to 0.5.28. This version bump markedly improves the output of table data, rendered as `metadata.text_as_html` in an element. These changes include:
  * add env variable `ENTIRE_PAGE_OCR` to specify using paddle or tesseract on entire page OCR
  * table structure detection now pads the input image by 25 pixels in all 4 directions to improve its recall (0.5.27)
  * support paddle with both cpu and gpu and assume it is pre-installed (0.5.26)
  * fix a bug where `cells_to_html` doesn't handle cells spanning multiple rows properly (0.5.25)
  * remove `cv2` preprocessing step before OCR step in table transformer (0.5.24)

### Features

* **Adds element metadata via `category_depth` with default value None**.
  * This additional metadata is useful for vectordb/LLM, chunking strategies, and retrieval applications.
* **Adds a naive hierarchy for elements via a `parent_id` on the element's metadata**
  * Users will now have more metadata for implementing vectordb/LLM chunking strategies. For example, text elements could be queried by their preceding title element.
  * Title elements created from HTML headings will properly nest

### Fixes

* **`add_pytesseract_bboxes_to_elements` no longer returns `nan` values**. The function logic is now broken into new methods
  `_get_element_box` and `convert_multiple_coordinates_to_new_system`
* **Selecting a different model wasn't being respected when calling `partition_image`.** Problem: `partition_pdf` allows for passing a `model_name` parameter. Given the similarity between the image and PDF pipelines, the expected behavior is that `partition_image` should support the same parameter, but `partition_image` was unintentionally not passing along its `kwargs`. This was corrected by adding the kwargs to the downstream call.
* **Fixes a chunking issue via dropping the field "coordinates".** Problem: chunk_by_title function was chunking each element to its own individual chunk while it needed to group elements into a fewer number of chunks. We've discovered that this happens due to a metadata matching logic in chunk_by_title function, and discovered that elements with different metadata can't be put into the same chunk. At the same time, any element with "coordinates" essentially had different metadata than other elements, due each element locating in different places and having different coordinates. Fix: That is why we have included the key "coordinates" inside a list of excluded metadata keys, while doing this "metadata_matches" comparision. Importance: This change is crucial to be able to chunk by title for documents which include "coordinates" metadata in their elements.

## 0.10.14

### Enhancements

* Update all connectors to use new downstream architecture
  * New click type added to parse comma-delimited string inputs
  * Some CLI options renamed

### Features

### Fixes

## 0.10.13

### Enhancements

* Updated documentation: Added back support doc types for partitioning, more Python codes in the API page,  RAG definition, and use case.
* Updated Hi-Res Metadata: PDFs and Images using Hi-Res strategy now have layout model class probabilities added ot metadata.
* Updated the `_detect_filetype_from_octet_stream()` function to use libmagic to infer the content type of file when it is not a zip file.
* Tesseract minor version bump to 5.3.2

### Features

* Add Jira Connector to be able to pull issues from a Jira organization
* Add `clean_ligatures` function to expand ligatures in text


### Fixes

* `partition_html` breaks on `<br>` elements.
* Ingest error handling to properly raise errors when wrapped
* GH issue 1361: fixes a sortig error that prevented some PDF's from being parsed
* Bump unstructured-inference
  * Brings back embedded images in PDF's (0.5.23)

## 0.10.12

### Enhancements

* Removed PIL pin as issue has been resolved upstream
* Bump unstructured-inference
  * Support for yolox_quantized layout detection model (0.5.20)
* YoloX element types added


### Features

* Add Salesforce Connector to be able to pull Account, Case, Campaign, EmailMessage, Lead

### Fixes


* Bump unstructured-inference
  * Avoid divide-by-zero errors swith `safe_division` (0.5.21)

## 0.10.11

### Enhancements

* Bump unstructured-inference
  * Combine entire-page OCR output with layout-detected elements, to ensure full coverage of the page (0.5.19)

### Features

* Add in ingest cli s3 writer

### Fixes

* Fix a bug where `xy-cut` sorting attemps to sort elements without valid coordinates; now xy cut sorting only works when **all** elements have valid coordinates

## 0.10.10

### Enhancements

* Adds `text` as an input parameter to `partition_xml`.
* `partition_xml` no longer runs through `partition_text`, avoiding incorrect splitting
  on carriage returns in the XML. Since `partition_xml` no longer calls `partition_text`,
  `min_partition` and `max_partition` are no longer supported in `partition_xml`.
* Bump `unstructured-inference==0.5.18`, change non-default detectron2 classification threshold
* Upgrade base image from rockylinux 8 to rockylinux 9
* Serialize IngestDocs to JSON when passing to subprocesses

### Features

### Fixes

- Fix a bug where mismatched `elements` and `bboxes` are passed into `add_pytesseract_bbox_to_elements`

## 0.10.9

### Enhancements

* Fix `test_json` to handle only non-extra dependencies file types (plain-text)

### Features

* Adds `chunk_by_title` to break a document into sections based on the presence of `Title`
  elements.
* add new extraction function `extract_image_urls_from_html` to extract all img related URL from html text.

### Fixes

* Make cv2 dependency optional
* Edit `add_pytesseract_bbox_to_elements`'s (`ocr_only` strategy) `metadata.coordinates.points` return type to `Tuple` for consistency.
* Re-enable test-ingest-confluence-diff for ingest tests
* Fix syntax for ingest test check number of files
* Fix csv and tsv partitioners loosing the first line of the files when creating elements

## 0.10.8

### Enhancements

* Release docker image that installs Python 3.10 rather than 3.8

### Features

### Fixes

## 0.10.7

### Enhancements

### Features

### Fixes

* Remove overly aggressive ListItem chunking for images and PDF's which typically resulted in inchorent elements.

## 0.10.6

### Enhancements

* Enable `partition_email` and `partition_msg` to detect if an email is PGP encryped. If
  and email is PGP encryped, the functions will return an empy list of elements and
  emit a warning about the encrypted content.
* Add threaded Slack conversations into Slack connector output
* Add functionality to sort elements using `xy-cut` sorting approach in `partition_pdf` for `hi_res` and `fast` strategies
* Bump unstructured-inference
  * Set OMP_THREAD_LIMIT to 1 if not set for better tesseract perf (0.5.17)

### Features

* Extract coordinates from PDFs and images when using OCR only strategy and add to metadata

### Fixes

* Update `partition_html` to respect the order of `<pre>` tags.
* Fix bug in `partition_pdf_or_image` where two partitions were called if `strategy == "ocr_only"`.
* Bump unstructured-inference
  * Fix issue where temporary files were being left behind (0.5.16)
* Adds deprecation warning for the `file_filename` kwarg to `partition`, `partition_via_api`,
  and `partition_multiple_via_api`.
* Fix documentation build workflow by pinning dependencies

## 0.10.5

### Enhancements

* Create new CI Pipelines
  - Checking text, xml, email, and html doc tests against the library installed without extras
  - Checking each library extra against their respective tests
* `partition` raises an error and tells the user to install the appropriate extra if a filetype
  is detected that is missing dependencies.
* Add custom errors to ingest
* Bump `unstructured-ingest==0.5.15`
  - Handle an uncaught TesseractError (0.5.15)
  - Add TIFF test file and TIFF filetype to `test_from_image_file` in `test_layout` (0.5.14)
* Use `entire_page` ocr mode for pdfs and images
* Add notes on extra installs to docs
* Adds ability to reuse connections per process in unstructured-ingest

### Features
* Add delta table connector

### Fixes

## 0.10.4
* Pass ocr_mode in partition_pdf and set the default back to individual pages for now
* Add diagrams and descriptions for ingest design in the ingest README

### Features
* Supports multipage TIFF image partitioning

### Fixes

## 0.10.2

### Enhancements
* Bump unstructured-inference==0.5.13:
  - Fix extracted image elements being included in layout merge, addresses the issue
    where an entire-page image in a PDF was not passed to the layout model when using hi_res.

### Features

### Fixes

## 0.10.1

### Enhancements
* Bump unstructured-inference==0.5.12:
  - fix to avoid trace for certain PDF's (0.5.12)
  - better defaults for DPI for hi_res and  Chipper (0.5.11)
  - implement full-page OCR (0.5.10)

### Features

### Fixes

* Fix dead links in repository README (Quick Start > Install for local development, and Learn more > Batch Processing)
* Update document dependencies to include tesseract-lang for additional language support (required for tests to pass)

## 0.10.0

### Enhancements

* Add `include_header` kwarg to `partition_xlsx` and change default behavior to `True`
* Update the `links` and `emphasized_texts` metadata fields

### Features

### Fixes

## 0.9.3

### Enhancements

* Pinned dependency cleanup.
* Update `partition_csv` to always use `soupparser_fromstring` to parse `html text`
* Update `partition_tsv` to always use `soupparser_fromstring` to parse `html text`
* Add `metadata.section` to capture epub table of contents data
* Add `unique_element_ids` kwarg to partition functions. If `True`, will use a UUID
  for element IDs instead of a SHA-256 hash.
* Update `partition_xlsx` to always use `soupparser_fromstring` to parse `html text`
* Add functionality to switch `html` text parser based on whether the `html` text contains emoji
* Add functionality to check if a string contains any emoji characters
* Add CI tests around Notion

### Features

* Add Airtable Connector to be able to pull views/tables/bases from an Airtable organization

### Fixes

* fix pdf partition of list items being detected as titles in OCR only mode
* make notion module discoverable
* fix emails with `Content-Distribution: inline` and `Content-Distribution: attachment` with no filename
* Fix email attachment filenames which had `=` in the filename itself

## 0.9.2


### Enhancements

* Update table extraction section in API documentation to sync with change in Prod API
* Update Notion connector to extract to html
* Added UUID option for `element_id`
* Bump unstructured-inference==0.5.9:
  - better caching of models
  - another version of detectron2 available, though the default layout model is unchanged
* Added UUID option for element_id
* Added UUID option for element_id
* CI improvements to run ingest tests in parallel

### Features

* Adds Sharepoint connector.

### Fixes

* Bump unstructured-inference==0.5.9:
  - ignores Tesseract errors where no text is extracted for tiles that indeed, have no text

## 0.9.1

### Enhancements

* Adds --partition-pdf-infer-table-structure to unstructured-ingest.
* Enable `partition_html` to skip headers and footers with the `skip_headers_and_footers` flag.
* Update `partition_doc` and `partition_docx` to track emphasized texts in the output
* Adds post processing function `filter_element_types`
* Set the default strategy for partitioning images to `hi_res`
* Add page break parameter section in API documentation to sync with change in Prod API
* Update `partition_html` to track emphasized texts in the output
* Update `XMLDocument._read_xml` to create `<p>` tag element for the text enclosed in the `<pre>` tag
* Add parameter `include_tail_text` to `_construct_text` to enable (skip) tail text inclusion
* Add Notion connector

### Features

### Fixes

* Remove unused `_partition_via_api` function
* Fixed emoji bug in `partition_xlsx`.
* Pass `file_filename` metadata when partitioning file object
* Skip ingest test on missing Slack token
* Add Dropbox variables to CI environments
* Remove default encoding for ingest
* Adds new element type `EmailAddress` for recognising email address in the  text
* Simplifies `min_partition` logic; makes partitions falling below the `min_partition`
  less likely.
* Fix bug where ingest test check for number of files fails in smoke test
* Fix unstructured-ingest entrypoint failure

## 0.9.0

### Enhancements

* Dependencies are now split by document type, creating a slimmer base installation.

## 0.8.8

### Enhancements

### Features

### Fixes

* Rename "date" field to "last_modified"
* Adds Box connector

### Fixes

## 0.8.7

### Enhancements

* Put back useful function `split_by_paragraph`

### Features

### Fixes

* Fix argument order in NLTK download step

## 0.8.6

### Enhancements

### Features

### Fixes

* Remove debug print lines and non-functional code

## 0.8.5

### Enhancements

* Add parameter `skip_infer_table_types` to enable (skip) table extraction for other doc types
* Adds optional Unstructured API unit tests in CI
* Tracks last modified date for all document types.
* Add auto_paragraph_grouper to detect new-line and blank-line new paragraph for .txt files.
* refactor the ingest cli to better support expanding supported connectors

## 0.8.3

### Enhancements

### Features

### Fixes

* NLTK now only gets downloaded if necessary.
* Handling for empty tables in Word Documents and PowerPoints.

## 0.8.4

### Enhancements

* Additional tests and refactor of JSON detection.
* Update functionality to retrieve image metadata from a page for `document_to_element_list`
* Links are now tracked in `partition_html` output.
* Set the file's current position to the beginning after reading the file in `convert_to_bytes`
* Add `min_partition` kwarg to that combines elements below a specified threshold and modifies splitting of strings longer than max partition so words are not split.
* set the file's current position to the beginning after reading the file in `convert_to_bytes`
* Add slide notes to pptx
* Add `--encoding` directive to ingest
* Improve json detection by `detect_filetype`

### Features

* Adds Outlook connector
* Add support for dpi parameter in inference library
* Adds Onedrive connector.
* Add Confluence connector for ingest cli to pull the body text from all documents from all spaces in a confluence domain.

### Fixes

* Fixes issue with email partitioning where From field was being assigned the To field value.
* Use the `image_metadata` property of the `PageLayout` instance to get the page image info in the `document_to_element_list`
* Add functionality to write images to computer storage temporarily instead of keeping them in memory for `ocr_only` strategy
* Add functionality to convert a PDF in small chunks of pages at a time for `ocr_only` strategy
* Adds `.txt`, `.text`, and `.tab` to list of extensions to check if file
  has a `text/plain` MIME type.
* Enables filters to be passed to `partition_doc` so it doesn't error with LibreOffice7.
* Removed old error message that's superseded by `requires_dependencies`.
* Removes using `hi_res` as the default strategy value for `partition_via_api` and `partition_multiple_via_api`

## 0.8.1

### Enhancements

* Add support for Python 3.11

### Features

### Fixes

* Fixed `auto` strategy detected scanned document as having extractable text and using `fast` strategy, resulting in no output.
* Fix list detection in MS Word documents.
* Don't instantiate an element with a coordinate system when there isn't a way to get its location data.

## 0.8.0

### Enhancements

* Allow model used for hi res pdf partition strategy to be chosen when called.
* Updated inference package

### Features

* Add `metadata_filename` parameter across all partition functions

### Fixes

* Update to ensure `convert_to_datafame` grabs all of the metadata fields.
* Adjust encoding recognition threshold value in `detect_file_encoding`
* Fix KeyError when `isd_to_elements` doesn't find a type
* Fix `_output_filename` for local connector, allowing single files to be written correctly to the disk

* Fix for cases where an invalid encoding is extracted from an email header.

### BREAKING CHANGES

* Information about an element's location is no longer returned as top-level attributes of an element. Instead, it is returned in the `coordinates` attribute of the element's metadata.

## 0.7.12

### Enhancements

* Adds `include_metadata` kwarg to `partition_doc`, `partition_docx`, `partition_email`, `partition_epub`, `partition_json`, `partition_msg`, `partition_odt`, `partition_org`, `partition_pdf`, `partition_ppt`, `partition_pptx`, `partition_rst`, and `partition_rtf`
### Features

* Add Elasticsearch connector for ingest cli to pull specific fields from all documents in an index.
* Adds Dropbox connector

### Fixes

* Fix tests that call unstructured-api by passing through an api-key
* Fixed page breaks being given (incorrect) page numbers
* Fix skipping download on ingest when a source document exists locally

## 0.7.11

### Enhancements

* More deterministic element ordering when using `hi_res` PDF parsing strategy (from unstructured-inference bump to 0.5.4)
* Make large model available (from unstructured-inference bump to 0.5.3)
* Combine inferred elements with extracted elements (from unstructured-inference bump to 0.5.2)
* `partition_email` and `partition_msg` will now process attachments if `process_attachments=True`
  and a attachment partitioning functions is passed through with `attachment_partitioner=partition`.

### Features

### Fixes

* Fix tests that call unstructured-api by passing through an api-key
* Fixed page breaks being given (incorrect) page numbers
* Fix skipping download on ingest when a source document exists locally

## 0.7.10

### Enhancements

* Adds a `max_partition` parameter to `partition_text`, `partition_pdf`, `partition_email`,
  `partition_msg` and `partition_xml` that sets a limit for the size of an individual
  document elements. Defaults to `1500` for everything except `partition_xml`, which has
  a default value of `None`.
* DRY connector refactor

### Features

* `hi_res` model for pdfs and images is selectable via environment variable.

### Fixes

* CSV check now ignores escaped commas.
* Fix for filetype exploration util when file content does not have a comma.
* Adds negative lookahead to bullet pattern to avoid detecting plain text line
  breaks like `-------` as list items.
* Fix pre tag parsing for `partition_html`
* Fix lookup error for annotated Arabic and Hebrew encodings

## 0.7.9

### Enhancements

* Improvements to string check for leafs in `partition_xml`.
* Adds --partition-ocr-languages to unstructured-ingest.

### Features

* Adds `partition_org` for processed Org Mode documents.

### Fixes

## 0.7.8

### Enhancements

### Features

* Adds Google Cloud Service connector

### Fixes

* Updates the `parse_email` for `partition_eml` so that `unstructured-api` passes the smoke tests
* `partition_email` now works if there is no message content
* Updates the `"fast"` strategy for `partition_pdf` so that it's able to recursively
* Adds recursive functionality to all fsspec connectors
* Adds generic --recursive ingest flag

## 0.7.7

### Enhancements

* Adds functionality to replace the `MIME` encodings for `eml` files with one of the common encodings if a `unicode` error occurs
* Adds missed file-like object handling in `detect_file_encoding`
* Adds functionality to extract charset info from `eml` files

### Features

* Added coordinate system class to track coordinate types and convert to different coordinate

### Fixes

* Adds an `html_assemble_articles` kwarg to `partition_html` to enable users to capture
  control whether content outside of `<article>` tags is captured when
  `<article>` tags are present.
* Check for the `xml` attribute on `element` before looking for pagebreaks in `partition_docx`.

## 0.7.6

### Enhancements

* Convert fast startegy to ocr_only for images
* Adds support for page numbers in `.docx` and `.doc` when user or renderer
  created page breaks are present.
* Adds retry logic for the unstructured-ingest Biomed connector

### Features

* Provides users with the ability to extract additional metadata via regex.
* Updates `partition_docx` to include headers and footers in the output.
* Create `partition_tsv` and associated tests. Make additional changes to `detect_filetype`.

### Fixes

* Remove fake api key in test `partition_via_api` since we now require valid/empty api keys
* Page number defaults to `None` instead of `1` when page number is not present in the metadata.
  A page number of `None` indicates that page numbers are not being tracked for the document
  or that page numbers do not apply to the element in question..
* Fixes an issue with some pptx files. Assume pptx shapes are found in top left position of slide
  in case the shape.top and shape.left attributes are `None`.

## 0.7.5

### Enhancements

* Adds functionality to sort elements in `partition_pdf` for `fast` strategy
* Adds ingest tests with `--fast` strategy on PDF documents
* Adds --api-key to unstructured-ingest

### Features

* Adds `partition_rst` for processed ReStructured Text documents.

### Fixes

* Adds handling for emails that do not have a datetime to extract.
* Adds pdf2image package as core requirement of unstructured (with no extras)

## 0.7.4

### Enhancements

* Allows passing kwargs to request data field for `partition_via_api` and `partition_multiple_via_api`
* Enable MIME type detection if libmagic is not available
* Adds handling for empty files in `detect_filetype` and `partition`.

### Features

### Fixes

* Reslove `grpcio` import issue on `weaviate.schema.validate_schema` for python 3.9 and 3.10
* Remove building `detectron2` from source in Dockerfile

## 0.7.3

### Enhancements

* Update IngestDoc abstractions and add data source metadata in ElementMetadata

### Features

### Fixes

* Pass `strategy` parameter down from `partition` for `partition_image`
* Filetype detection if a CSV has a `text/plain` MIME type
* `convert_office_doc` no longers prints file conversion info messages to stdout.
* `partition_via_api` reflects the actual filetype for the file processed in the API.

## 0.7.2

### Enhancements

* Adds an optional encoding kwarg to `elements_to_json` and `elements_from_json`
* Bump version of base image to use new stable version of tesseract

### Features

### Fixes

* Update the `read_txt_file` utility function to keep using `spooled_to_bytes_io_if_needed` for xml
* Add functionality to the `read_txt_file` utility function to handle file-like object from URL
* Remove the unused parameter `encoding` from `partition_pdf`
* Change auto.py to have a `None` default for encoding
* Add functionality to try other common encodings for html and xml files if an error related to the encoding is raised and the user has not specified an encoding.
* Adds benchmark test with test docs in example-docs
* Re-enable test_upload_label_studio_data_with_sdk
* File detection now detects code files as plain text
* Adds `tabulate` explicitly to dependencies
* Fixes an issue in `metadata.page_number` of pptx files
* Adds showing help if no parameters passed

## 0.7.1

### Enhancements

### Features

* Add `stage_for_weaviate` to stage `unstructured` outputs for upload to Weaviate, along with
  a helper function for defining a class to use in Weaviate schemas.
* Builds from Unstructured base image, built off of Rocky Linux 8.7, this resolves almost all CVE's in the image.

### Fixes

## 0.7.0

### Enhancements

* Installing `detectron2` from source is no longer required when using the `local-inference` extra.
* Updates `.pptx` parsing to include text in tables.

### Features

### Fixes

* Fixes an issue in `_add_element_metadata` that caused all elements to have `page_number=1`
  in the element metadata.
* Adds `.log` as a file extension for TXT files.
* Adds functionality to try other common encodings for email (`.eml`) files if an error related to the encoding is raised and the user has not specified an encoding.
* Allow passed encoding to be used in the `replace_mime_encodings`
* Fixes page metadata for `partition_html` when `include_metadata=False`
* A `ValueError` now raises if `file_filename` is not specified when you use `partition_via_api`
  with a file-like object.

## 0.6.11

### Enhancements

* Supports epub tests since pandoc is updated in base image

### Features


### Fixes


## 0.6.10

### Enhancements

* XLS support from auto partition

### Features

### Fixes

## 0.6.9

### Enhancements

* fast strategy for pdf now keeps element bounding box data
* setup.py refactor

### Features

### Fixes

* Adds functionality to try other common encodings if an error related to the encoding is raised and the user has not specified an encoding.
* Adds additional MIME types for CSV

## 0.6.8

### Enhancements

### Features

* Add `partition_csv` for CSV files.

### Fixes

## 0.6.7

### Enhancements

* Deprecate `--s3-url` in favor of `--remote-url` in CLI
* Refactor out non-connector-specific config variables
* Add `file_directory` to metadata
* Add `page_name` to metadata. Currently used for the sheet name in XLSX documents.
* Added a `--partition-strategy` parameter to unstructured-ingest so that users can specify
  partition strategy in CLI. For example, `--partition-strategy fast`.
* Added metadata for filetype.
* Add Discord connector to pull messages from a list of channels
* Refactor `unstructured/file-utils/filetype.py` to better utilise hashmap to return mime type.
* Add local declaration of DOCX_MIME_TYPES and XLSX_MIME_TYPES for `test_filetype.py`.

### Features

* Add `partition_xml` for XML files.
* Add `partition_xlsx` for Microsoft Excel documents.

### Fixes

* Supports `hml` filetype for partition as a variation of html filetype.
* Makes `pytesseract` a function level import in `partition_pdf` so you can use the `"fast"`
  or `"hi_res"` strategies if `pytesseract` is not installed. Also adds the
  `required_dependencies` decorator for the `"hi_res"` and `"ocr_only"` strategies.
* Fix to ensure `filename` is tracked in metadata for `docx` tables.

## 0.6.6

### Enhancements

* Adds an `"auto"` strategy that chooses the partitioning strategy based on document
  characteristics and function kwargs. This is the new default strategy for `partition_pdf`
  and `partition_image`. Users can maintain existing behavior by explicitly setting
  `strategy="hi_res"`.
* Added an additional trace logger for NLP debugging.
* Add `get_date` method to `ElementMetadata` for converting the datestring to a `datetime` object.
* Cleanup the `filename` attribute on `ElementMetadata` to remove the full filepath.

### Features

* Added table reading as html with URL parsing to `partition_docx` in docx
* Added metadata field for text_as_html for docx files

### Fixes

* `fileutils/file_type` check json and eml decode ignore error
* `partition_email` was updated to more flexibly handle deviations from the RFC-2822 standard.
  The time in the metadata returns `None` if the time does not match RFC-2822 at all.
* Include all metadata fields when converting to dataframe or CSV

## 0.6.5

### Enhancements

* Added support for SpooledTemporaryFile file argument.

### Features

### Fixes


## 0.6.4

### Enhancements

* Added an "ocr_only" strategy for `partition_pdf`. Refactored the strategy decision
  logic into its own module.

### Features

### Fixes

## 0.6.3

### Enhancements

* Add an "ocr_only" strategy for `partition_image`.

### Features

* Added `partition_multiple_via_api` for partitioning multiple documents in a single REST
  API call.
* Added `stage_for_baseplate` function to prepare outputs for ingestion into Baseplate.
* Added `partition_odt` for processing Open Office documents.

### Fixes

* Updates the grouping logic in the `partition_pdf` fast strategy to group together text
  in the same bounding box.

## 0.6.2

### Enhancements

* Added logic to `partition_pdf` for detecting copy protected PDFs and falling back
  to the hi res strategy when necessary.


### Features

* Add `partition_via_api` for partitioning documents through the hosted API.

### Fixes

* Fix how `exceeds_cap_ratio` handles empty (returns `True` instead of `False`)
* Updates `detect_filetype` to properly detect JSONs when the MIME type is `text/plain`.

## 0.6.1

### Enhancements

* Updated the table extraction parameter name to be more descriptive

### Features

### Fixes

## 0.6.0

### Enhancements

* Adds an `ssl_verify` kwarg to `partition` and `partition_html` to enable turning off
  SSL verification for HTTP requests. SSL verification is on by default.
* Allows users to pass in ocr language to `partition_pdf` and `partition_image` through
  the `ocr_language` kwarg. `ocr_language` corresponds to the code for the language pack
  in Tesseract. You will need to install the relevant Tesseract language pack to use a
  given language.

### Features

* Table extraction is now possible for pdfs from `partition` and `partition_pdf`.
* Adds support for extracting attachments from `.msg` files

### Fixes

* Adds an `ssl_verify` kwarg to `partition` and `partition_html` to enable turning off
  SSL verification for HTTP requests. SSL verification is on by default.

## 0.5.13

### Enhancements

* Allow headers to be passed into `partition` when `url` is used.

### Features

* `bytes_string_to_string` cleaning brick for bytes string output.

### Fixes

* Fixed typo in call to `exactly_one` in `partition_json`
* unstructured-documents encode xml string if document_tree is `None` in `_read_xml`.
* Update to `_read_xml` so that Markdown files with embedded HTML process correctly.
* Fallback to "fast" strategy only emits a warning if the user specifies the "hi_res" strategy.
* unstructured-partition-text_type exceeds_cap_ratio fix returns and how capitalization ratios are calculated
* `partition_pdf` and `partition_text` group broken paragraphs to avoid fragmented `NarrativeText` elements.
* .json files resolved as "application/json" on centos7 (or other installs with older libmagic libs)

## 0.5.12

### Enhancements

* Add OS mimetypes DB to docker image, mainly for unstructured-api compat.
* Use the image registry as a cache when building Docker images.
* Adds the ability for `partition_text` to group together broken paragraphs.
* Added method to utils to allow date time format validation

### Features
* Add Slack connector to pull messages for a specific channel

* Add --partition-by-api parameter to unstructured-ingest
* Added `partition_rtf` for processing rich text files.
* `partition` now accepts a `url` kwarg in addition to `file` and `filename`.

### Fixes

* Allow encoding to be passed into `replace_mime_encodings`.
* unstructured-ingest connector-specific dependencies are imported on demand.
* unstructured-ingest --flatten-metadata supported for local connector.
* unstructured-ingest fix runtime error when using --metadata-include.

## 0.5.11

### Enhancements

### Features

### Fixes

* Guard against null style attribute in docx document elements
* Update HTML encoding to better support foreign language characters

## 0.5.10

### Enhancements

* Updated inference package
* Add sender, recipient, date, and subject to element metadata for emails

### Features

* Added `--download-only` parameter to `unstructured-ingest`

### Fixes

* FileNotFound error when filename is provided but file is not on disk

## 0.5.9

### Enhancements

### Features

### Fixes

* Convert file to str in helper `split_by_paragraph` for `partition_text`

## 0.5.8

### Enhancements

* Update `elements_to_json` to return string when filename is not specified
* `elements_from_json` may take a string instead of a filename with the `text` kwarg
* `detect_filetype` now does a final fallback to file extension.
* Empty tags are now skipped during the depth check for HTML processing.

### Features

* Add local file system to `unstructured-ingest`
* Add `--max-docs` parameter to `unstructured-ingest`
* Added `partition_msg` for processing MSFT Outlook .msg files.

### Fixes

* `convert_file_to_text` now passes through the `source_format` and `target_format` kwargs.
  Previously they were hard coded.
* Partitioning functions that accept a `text` kwarg no longer raise an error if an empty
  string is passed (and empty list of elements is returned instead).
* `partition_json` no longer fails if the input is an empty list.
* Fixed bug in `chunk_by_attention_window` that caused the last word in segments to be cut-off
  in some cases.

### BREAKING CHANGES

* `stage_for_transformers` now returns a list of elements, making it consistent with other
  staging bricks

## 0.5.7

### Enhancements

* Refactored codebase using `exactly_one`
* Adds ability to pass headers when passing a url in partition_html()
* Added optional `content_type` and `file_filename` parameters to `partition()` to bypass file detection

### Features

* Add `--flatten-metadata` parameter to `unstructured-ingest`
* Add `--fields-include` parameter to `unstructured-ingest`

### Fixes

## 0.5.6

### Enhancements

* `contains_english_word()`, used heavily in text processing, is 10x faster.

### Features

* Add `--metadata-include` and `--metadata-exclude` parameters to `unstructured-ingest`
* Add `clean_non_ascii_chars` to remove non-ascii characters from unicode string

### Fixes

* Fix problem with PDF partition (duplicated test)

## 0.5.4

### Enhancements

* Added Biomedical literature connector for ingest cli.
* Add `FsspecConnector` to easily integrate any existing `fsspec` filesystem as a connector.
* Rename `s3_connector.py` to `s3.py` for readability and consistency with the
  rest of the connectors.
* Now `S3Connector` relies on `s3fs` instead of on `boto3`, and it inherits
  from `FsspecConnector`.
* Adds an `UNSTRUCTURED_LANGUAGE_CHECKS` environment variable to control whether or not language
  specific checks like vocabulary and POS tagging are applied. Set to `"true"` for higher
  resolution partitioning and `"false"` for faster processing.
* Improves `detect_filetype` warning to include filename when provided.
* Adds a "fast" strategy for partitioning PDFs with PDFMiner. Also falls back to the "fast"
  strategy if detectron2 is not available.
* Start deprecation life cycle for `unstructured-ingest --s3-url` option, to be deprecated in
  favor of `--remote-url`.

### Features

* Add `AzureBlobStorageConnector` based on its `fsspec` implementation inheriting
from `FsspecConnector`
* Add `partition_epub` for partitioning e-books in EPUB3 format.

### Fixes

* Fixes processing for text files with `message/rfc822` MIME type.
* Open xml files in read-only mode when reading contents to construct an XMLDocument.

## 0.5.3

### Enhancements

* `auto.partition()` can now load Unstructured ISD json documents.
* Simplify partitioning functions.
* Improve logging for ingest CLI.

### Features

* Add `--wikipedia-auto-suggest` argument to the ingest CLI to disable automatic redirection
  to pages with similar names.
* Add setup script for Amazon Linux 2
* Add optional `encoding` argument to the `partition_(text/email/html)` functions.
* Added Google Drive connector for ingest cli.
* Added Gitlab connector for ingest cli.

### Fixes

## 0.5.2

### Enhancements

* Fully move from printing to logging.
* `unstructured-ingest` now uses a default `--download_dir` of `$HOME/.cache/unstructured/ingest`
rather than a "tmp-ingest-" dir in the working directory.

### Features

### Fixes

* `setup_ubuntu.sh` no longer fails in some contexts by interpreting
`DEBIAN_FRONTEND=noninteractive` as a command
* `unstructured-ingest` no longer re-downloads files when --preserve-downloads
is used without --download-dir.
* Fixed an issue that was causing text to be skipped in some HTML documents.

## 0.5.1

### Enhancements

### Features

### Fixes

* Fixes an error causing JavaScript to appear in the output of `partition_html` sometimes.
* Fix several issues with the `requires_dependencies` decorator, including the error message
  and how it was used, which had caused an error for `unstructured-ingest --github-url ...`.

## 0.5.0

### Enhancements

* Add `requires_dependencies` Python decorator to check dependencies are installed before
  instantiating a class or running a function

### Features

* Added Wikipedia connector for ingest cli.

### Fixes

* Fix `process_document` file cleaning on failure
* Fixes an error introduced in the metadata tracking commit that caused `NarrativeText`
  and `FigureCaption` elements to be represented as `Text` in HTML documents.

## 0.4.16

### Enhancements

* Fallback to using file extensions for filetype detection if `libmagic` is not present

### Features

* Added setup script for Ubuntu
* Added GitHub connector for ingest cli.
* Added `partition_md` partitioner.
* Added Reddit connector for ingest cli.

### Fixes

* Initializes connector properly in ingest.main::MainProcess
* Restricts version of unstructured-inference to avoid multithreading issue

## 0.4.15

### Enhancements

* Added `elements_to_json` and `elements_from_json` for easier serialization/deserialization
* `convert_to_dict`, `dict_to_elements` and `convert_to_csv` are now aliases for functions
  that use the ISD terminology.

### Fixes

* Update to ensure all elements are preserved during serialization/deserialization

## 0.4.14

* Automatically install `nltk` models in the `tokenize` module.

## 0.4.13

* Fixes unstructured-ingest cli.

## 0.4.12

* Adds console_entrypoint for unstructured-ingest, other structure/doc updates related to ingest.
* Add `parser` parameter to `partition_html`.

## 0.4.11

* Adds `partition_doc` for partitioning Word documents in `.doc` format. Requires `libreoffice`.
* Adds `partition_ppt` for partitioning PowerPoint documents in `.ppt` format. Requires `libreoffice`.

## 0.4.10

* Fixes `ElementMetadata` so that it's JSON serializable when the filename is a `Path` object.

## 0.4.9

* Added ingest modules and s3 connector, sample ingest script
* Default to `url=None` for `partition_pdf` and `partition_image`
* Add ability to skip English specific check by setting the `UNSTRUCTURED_LANGUAGE` env var to `""`.
* Document `Element` objects now track metadata

## 0.4.8

* Modified XML and HTML parsers not to load comments.

## 0.4.7

* Added the ability to pull an HTML document from a url in `partition_html`.
* Added the the ability to get file summary info from lists of filenames and lists
  of file contents.
* Added optional page break to `partition` for `.pptx`, `.pdf`, images, and `.html` files.
* Added `to_dict` method to document elements.
* Include more unicode quotes in `replace_unicode_quotes`.

## 0.4.6

* Loosen the default cap threshold to `0.5`.
* Add a `UNSTRUCTURED_NARRATIVE_TEXT_CAP_THRESHOLD` environment variable for controlling
  the cap ratio threshold.
* Unknown text elements are identified as `Text` for HTML and plain text documents.
* `Body Text` styles no longer default to `NarrativeText` for Word documents. The style information
  is insufficient to determine that the text is narrative.
* Upper cased text is lower cased before checking for verbs. This helps avoid some missed verbs.
* Adds an `Address` element for capturing elements that only contain an address.
* Suppress the `UserWarning` when detectron is called.
* Checks that titles and narrative test have at least one English word.
* Checks that titles and narrative text are at least 50% alpha characters.
* Restricts titles to a maximum word length. Adds a `UNSTRUCTURED_TITLE_MAX_WORD_LENGTH`
  environment variable for controlling the max number of words in a title.
* Updated `partition_pptx` to order the elements on the page

## 0.4.4

* Updated `partition_pdf` and `partition_image` to return `unstructured` `Element` objects
* Fixed the healthcheck url path when partitioning images and PDFs via API
* Adds an optional `coordinates` attribute to document objects
* Adds `FigureCaption` and `CheckBox` document elements
* Added ability to split lists detected in `LayoutElement` objects
* Adds `partition_pptx` for partitioning PowerPoint documents
* LayoutParser models now download from HugginfaceHub instead of DropBox
* Fixed file type detection for XML and HTML files on Amazone Linux

## 0.4.3

* Adds `requests` as a base dependency
* Fix in `exceeds_cap_ratio` so the function doesn't break with empty text
* Fix bug in `_parse_received_data`.
* Update `detect_filetype` to properly handle `.doc`, `.xls`, and `.ppt`.

## 0.4.2

* Added `partition_image` to process documents in an image format.
* Fixed utf-8 encoding error in `partition_email` with attachments for `text/html`

## 0.4.1

* Added support for text files in the `partition` function
* Pinned `opencv-python` for easier installation on Linux

## 0.4.0

* Added generic `partition` brick that detects the file type and routes a file to the appropriate
  partitioning brick.
* Added a file type detection module.
* Updated `partition_html` and `partition_eml` to support file-like objects in 'rb' mode.
* Cleaning brick for removing ordered bullets `clean_ordered_bullets`.
* Extract brick method for ordered bullets `extract_ordered_bullets`.
* Test for `clean_ordered_bullets`.
* Test for `extract_ordered_bullets`.
* Added `partition_docx` for pre-processing Word Documents.
* Added new REGEX patterns to extract email header information
* Added new functions to extract header information `parse_received_data` and `partition_header`
* Added new function to parse plain text files `partition_text`
* Added new cleaners functions `extract_ip_address`, `extract_ip_address_name`, `extract_mapi_id`, `extract_datetimetz`
* Add new `Image` element and function to find embedded images `find_embedded_images`
* Added `get_directory_file_info` for summarizing information about source documents

## 0.3.5

* Add support for local inference
* Add new pattern to recognize plain text dash bullets
* Add test for bullet patterns
* Fix for `partition_html` that allows for processing `div` tags that have both text and child
  elements
* Add ability to extract document metadata from `.docx`, `.xlsx`, and `.jpg` files.
* Helper functions for identifying and extracting phone numbers
* Add new function `extract_attachment_info` that extracts and decodes the attachment
of an email.
* Staging brick to convert a list of `Element`s to a `pandas` dataframe.
* Add plain text functionality to `partition_email`

## 0.3.4

* Python-3.7 compat

## 0.3.3

* Removes BasicConfig from logger configuration
* Adds the `partition_email` partitioning brick
* Adds the `replace_mime_encodings` cleaning bricks
* Small fix to HTML parsing related to processing list items with sub-tags
* Add `EmailElement` data structure to store email documents

## 0.3.2

* Added `translate_text` brick for translating text between languages
* Add an `apply` method to make it easier to apply cleaners to elements

## 0.3.1

* Added \_\_init.py\_\_ to `partition`

## 0.3.0

* Implement staging brick for Argilla. Converts lists of `Text` elements to `argilla` dataset classes.
* Removing the local PDF parsing code and any dependencies and tests.
* Reorganizes the staging bricks in the unstructured.partition module
* Allow entities to be passed into the Datasaur staging brick
* Added HTML escapes to the `replace_unicode_quotes` brick
* Fix bad responses in partition_pdf to raise ValueError
* Adds `partition_html` for partitioning HTML documents.

## 0.2.6

* Small change to how \_read is placed within the inheritance structure since it doesn't really apply to pdf
* Add partitioning brick for calling the document image analysis API

## 0.2.5

* Update python requirement to >=3.7

## 0.2.4

* Add alternative way of importing `Final` to support google colab

## 0.2.3

* Add cleaning bricks for removing prefixes and postfixes
* Add cleaning bricks for extracting text before and after a pattern

## 0.2.2

* Add staging brick for Datasaur

## 0.2.1

* Added brick to convert an ISD dictionary to a list of elements
* Update `PDFDocument` to use the `from_file` method
* Added staging brick for CSV format for ISD (Initial Structured Data) format.
* Added staging brick for separating text into attention window size chunks for `transformers`.
* Added staging brick for LabelBox.
* Added ability to upload LabelStudio predictions
* Added utility function for JSONL reading and writing
* Added staging brick for CSV format for Prodigy
* Added staging brick for Prodigy
* Added ability to upload LabelStudio annotations
* Added text_field and id_field to stage_for_label_studio signature

## 0.2.0

* Initial release of unstructured<|MERGE_RESOLUTION|>--- conflicted
+++ resolved
@@ -1,8 +1,4 @@
-<<<<<<< HEAD
-## 0.15.1-dev1
-=======
-## 0.15.1-dev2
->>>>>>> 3fe5c094
+## 0.15.1-dev3
 
 ### Enhancements
 
