<<<<<<< HEAD
## 0.11.4-dev3
=======
## 0.11.4-dev10
>>>>>>> 74d089d9

### Enhancements

* **Refactor image extraction code.** The image extraction code is moved from `unstructured-inference` to `unstructured`.
* **Refactor pdfminer code.** The pdfminer code is moved from `unstructured-inference` to `unstructured`.
* **Improve handling of auth data for fsspec connectors.** Leverage an extension of the dataclass paradigm to support a `sensitive` annotation for fields related to auth (i.e. passwords, tokens). Refactor all fsspec connectors to use explicit access configs rather than a generic dictionary.
* **Add glob support for fsspec connectors** Similar to the glob support in the ingest local source connector, similar filters are now enabled on all fsspec based source connectors to limit files being partitioned.
* Define a constant for the splitter "+" used in tesseract ocr languages.

### Features

<<<<<<< HEAD
**PostgreSQL/SQLite destination connector** PostgreSQL and SQLite connector added to ingest CLI.  Users may now use `unstructured-ingest` to write partitioned data to a PostgreSQL or SQLite database. And embeddings to PostgreSQL pgvector database.
=======
* **Save tables in PDF's separately as images.** The "table" elements are saved as `table-<pageN>-<tableN>.jpg`. This filename is presented in the `image_path` metadata field for the Table element. The default would be to not do this.
>>>>>>> 74d089d9
* **Add Weaviate destination connector** Weaviate connector added to ingest CLI.  Users may now use `unstructured-ingest` to write partitioned data from over 20 data sources (so far) to a Weaviate object collection.
* **Sftp Source Connector.** New source connector added to support downloading/partitioning files from Sftp.

### Fixes

* **Fix pdf `hi_res` partitioning failure when pdfminer fails.** Implemented logic to fall back to the "inferred_layout + OCR" if pdfminer fails in the `hi_res` strategy.
* **Fix a bug where image can be scaled too large for tesseract** Adds a limit to prevent auto-scaling an image beyond the maximum size `tesseract` can handle for ocr layout detection

## 0.11.3

### Enhancements

* **Updated Documentation**: (i) Added examples, and (ii) API Documentation, including Usage, SDKs, Azure Marketplace, and parameters and validation errors.

### Features

* * **Add Pinecone destination connector.** Problem: After ingesting data from a source, users might want to produce embeddings for their data and write these into a vector DB. Pinecone is an option among these vector databases. Feature: Added Pinecone destination connector to be able to ingest documents from any supported source, embed them and write the embeddings / documents into Pinecone.

### Fixes

* **Process chunking parameter names in ingest correctly** Solves a bug where chunking parameters weren't being processed and used by ingest cli by renaming faulty parameter names and prepends; adds relevant parameters to ingest pinecone test to verify that the parameters are functional.

## 0.11.1

### Enhancements

* **Use `pikepdf` to repair invalid PDF structure** for PDFminer when we see error `PSSyntaxError` when PDFminer opens the document and creates the PDFminer pages object or processes a single PDF page.
* **Batch Source Connector support** For instances where it is more optimal to read content from a source connector in batches, a new batch ingest doc is added which created multiple ingest docs after reading them in in batches per process.

### Features

* **Staging Brick for Coco Format** Staging brick which converts a list of Elements into Coco Format.
* **Adds HubSpot connector** Adds connector to retrieve call, communications, emails, notes, products and tickets from HubSpot

### Fixes

* **Do not extract text of `<style>` tags in HTML.** `<style>` tags containing CSS in invalid positions previously contributed to element text. Do not consider text node of a `<style>` element as textual content.
* **Fix DOCX merged table cell repeats cell text.** Only include text for a merged cell, not for each underlying cell spanned by the merge.
* **Fix tables not extracted from DOCX header/footers.** Headers and footers in DOCX documents skip tables defined in the header and commonly used for layout/alignment purposes. Extract text from tables as a string and include in the `Header` and `Footer` document elements.
* **Fix output filepath for fsspec-based source connectors.** Previously the base directory was being included in the output filepath unnecessarily.

## 0.11.0

### Enhancements

* **Add a class for the strategy constants.** Add a class `PartitionStrategy` for the strategy constants and use the constants to replace strategy strings.
* **Temporary Support for paddle language parameter.** User can specify default langage code for paddle with ENV `DEFAULT_PADDLE_LANG` before we have the language mapping for paddle.
* **Improve DOCX page-break fidelity.** Improve page-break fidelity such that a paragraph containing a page-break is split into two elements, one containing the text before the page-break and the other the text after. Emit the PageBreak element between these two and assign the correct page-number (n and n+1 respectively) to the two textual elements.

### Features

* **Add ad-hoc fields to `ElementMetadata` instance.** End-users can now add their own metadata fields simply by assigning to an element-metadata attribute-name of their choice, like `element.metadata.coefficient = 0.58`. These fields will round-trip through JSON and can be accessed with dotted notation.
* **MongoDB Destination Connector.** New destination connector added to all CLI ingest commands to support writing partitioned json output to mongodb.

### Fixes

* **Fix `TYPE_TO_TEXT_ELEMENT_MAP`.** Updated `Figure` mapping from `FigureCaption` to `Image`.
* **Handle errors when extracting PDF text** Certain pdfs throw unexpected errors when being opened by `pdfminer`, causing `partition_pdf()` to fail. We expect to be able to partition smoothly using an alternative strategy if text extraction doesn't work.  Added exception handling to handle unexpected errors when extracting pdf text and to help determine pdf strategy.
* **Fix `fast` strategy fall back to `ocr_only`** The `fast` strategy should not fall back to a more expensive strategy.
* **Remove default user ./ssh folder** The default notebook user during image build would create the known_hosts file with incorrect ownership, this is legacy and no longer needed so it was removed.
* **Include `languages` in metadata when partitioning `strategy=hi_res` or `fast`** User defined `languages` was previously used for text detection, but not included in the resulting element metadata for some strategies. `languages` will now be included in the metadata regardless of partition strategy for pdfs and images.
* **Handle a case where Paddle returns a list item in ocr_data as None** In partition, while parsing PaddleOCR data, it was assumed that PaddleOCR does not return None for any list item in ocr_data. Removed the assumption by skipping the text region whenever this happens.
* **Fix some pdfs returning `KeyError: 'N'`** Certain pdfs were throwing this error when being opened by pdfminer. Added a wrapper function for pdfminer that allows these documents to be partitioned.
* **Fix mis-splits on `Table` chunks.** Remedies repeated appearance of full `.text_as_html` on metadata of each `TableChunk` split from a `Table` element too large to fit in the chunking window.
* **Import tables_agent from inference** so that we don't have to initialize a global table agent in unstructured OCR again
* **Fix empty table is identified as bulleted-table.** A table with no text content was mistakenly identified as a bulleted-table and processed by the wrong branch of the initial HTML partitioner.
* **Fix partition_html() emits empty (no text) tables.** A table with cells nested below a `<thead>` or `<tfoot>` element was emitted as a table element having no text and unparseable HTML in `element.metadata.text_as_html`. Do not emit empty tables to the element stream.
* **Fix HTML `element.metadata.text_as_html` contains spurious <br> elements in invalid locations.** The HTML generated for the `text_as_html` metadata for HTML tables contained `<br>` elements invalid locations like between `<table>` and `<tr>`. Change the HTML generator such that these do not appear.
* **Fix HTML table cells enclosed in <thead> and <tfoot> elements are dropped.** HTML table cells nested in a `<thead>` or `<tfoot>` element were not detected and the text in those cells was omitted from the table element text and `.text_as_html`. Detect table rows regardless of the semantic tag they may be nested in.
* **Remove whitespace padding from `.text_as_html`.** `tabulate` inserts padding spaces to achieve visual alignment of columns in HTML tables it generates. Add our own HTML generator to do this simple job and omit that padding as well as newlines ("\n") used for human readability.
* **Fix local connector with absolute input path** When passed an absolute filepath for the input document path, the local connector incorrectly writes the output file to the input file directory. This fixes such that the output in this case is written to `output-dir/input-filename.json`

## 0.10.30

### Enhancements

* **Support nested DOCX tables.** In DOCX, like HTML, a table cell can itself contain a table. In this case, create nested HTML tables to reflect that structure and create a plain-text table with captures all the text in nested tables, formatting it as a reasonable facsimile of a table.
* **Add connection check to ingest connectors** Each source and destination connector now support a `check_connection()` method which makes sure a valid connection can be established with the source/destination given any authentication credentials in a lightweight request.

### Features

* **Add functionality to do a second OCR on cropped table images.** Changes to the values for scaling ENVs affect entire page OCR output(OCR regression) so we now do a second OCR for tables.
* **Adds ability to pass timeout for a request when partitioning via a `url`.** `partition` now accepts a new optional parameter `request_timeout` which if set will prevent any `requests.get` from hanging indefinitely and instead will raise a timeout error. This is useful when partitioning a url that may be slow to respond or may not respond at all.

### Fixes

* **Fix logic that determines pdf auto strategy.** Previously, `_determine_pdf_auto_strategy` returned `hi_res` strategy only if `infer_table_structure` was true. It now returns the `hi_res` strategy if either `infer_table_structure` or `extract_images_in_pdf` is true.
* **Fix invalid coordinates when parsing tesseract ocr data.** Previously, when parsing tesseract ocr data, the ocr data had invalid bboxes if zoom was set to `0`. A logical check is now added to avoid such error.
* **Fix ingest partition parameters not being passed to the api.** When using the --partition-by-api flag via unstructured-ingest, none of the partition arguments are forwarded, meaning that these options are disregarded. With this change, we now pass through all of the relevant partition arguments to the api. This allows a user to specify all of the same partition arguments they would locally and have them respected when specifying --partition-by-api.
* **Support tables in section-less DOCX.** Generalize solution for MS Chat Transcripts exported as DOCX by including tables in the partitioned output when present.
* **Support tables that contain only numbers when partitioning via `ocr_only`** Tables that contain only numbers are returned as floats in a pandas.DataFrame when the image is converted from `.image_to_data()`. An AttributeError was raised downstream when trying to `.strip()` the floats.
* **Improve DOCX page-break detection.** DOCX page breaks are reliably indicated by `w:lastRenderedPageBreak` elements present in the document XML. Page breaks are NOT reliably indicated by "hard" page-breaks inserted by the author and when present are redundant to a `w:lastRenderedPageBreak` element so cause over-counting if used. Use rendered page-breaks only.

## 0.10.29

### Enhancements

* **Adds include_header argument for partition_csv and partition_tsv** Now supports retaining header rows in CSV and TSV documents element partitioning.
* **Add retry logic for all source connectors** All http calls being made by the ingest source connectors have been isolated and wrapped by the `SourceConnectionNetworkError` custom error, which triggers the retry logic, if enabled, in the ingest pipeline.
* **Google Drive source connector supports credentials from memory** Originally, the connector expected a filepath to pull the credentials from when creating the client. This was expanded to support passing that information from memory as a dict if access to the file system might not be available.
* **Add support for generic partition configs in ingest cli** Along with the explicit partition options supported by the cli, an `additional_partition_args` arg was added to allow users to pass in any other arguments that should be added when calling partition(). This helps keep any changes to the input parameters of the partition() exposed in the CLI.
* **Map full output schema for table-based destination connectors** A full schema was introduced to map the type of all output content from the json partition output and mapped to a flattened table structure to leverage table-based destination connectors. The delta table destination connector was updated at the moment to take advantage of this.
* **Incorporate multiple embedding model options into ingest, add diff test embeddings** Problem: Ingest pipeline already supported embedding functionality, however users might want to use different types of embedding providers. Enhancement: Extend ingest pipeline so that users can specify and embed via a particular embedding provider from a range of options. Also adds a diff test to compare output from an embedding module with the expected output

### Features

* **Allow setting table crop parameter** In certain circumstances, adjusting the table crop padding may improve table.

### Fixes

* **Fixes `partition_text` to prevent empty elements** Adds a check to filter out empty bullets.
* **Handle empty string for `ocr_languages` with values for `languages`** Some API users ran into an issue with sending `languages` params because the API defaulted to also using an empty string for `ocr_languages`. This update handles situations where `languages` is defined and `ocr_languages` is an empty string.
* **Fix PDF tried to loop through None** Previously the PDF annotation extraction tried to loop through `annots` that resolved out as None. A logical check added to avoid such error.
* **Ingest session handler not being shared correctly** All ingest docs that leverage the session handler should only need to set it once per process. It was recreating it each time because the right values weren't being set nor available given how dataclasses work in python.
* **Ingest download-only fix.** Previously the download only flag was being checked after the doc factory pipeline step, which occurs before the files are actually downloaded by the source node. This check was moved after the source node to allow for the files to be downloaded first before exiting the pipeline.
* **Fix flaky chunk-metadata.** Prior implementation was sensitive to element order in the section resulting in metadata values sometimes being dropped. Also, not all metadata items can be consolidated across multiple elements (e.g. coordinates) and so are now dropped from consolidated metadata.
* **Fix tesseract error `Estimating resolution as X`** leaded by invalid language parameters input. Proceed with defalut language `eng` when `lang.py` fails to find valid language code for tesseract, so that we don't pass an empty string to tesseract CLI and raise an exception in downstream.

## 0.10.28

### Enhancements

* **Add table structure evaluation helpers** Adds functions to evaluate the similarity between predicted table structure and actual table structure.
* **Use `yolox` by default for table extraction when partitioning pdf/image** `yolox` model provides higher recall of the table regions than the quantized version and it is now the default element detection model when `infer_table_structure=True` for partitioning pdf/image files
* **Remove pdfminer elements from inside tables** Previously, when using `hi_res` some elements where extracted using pdfminer too, so we removed pdfminer from the tables pipeline to avoid duplicated elements.
* **Fsspec downstream connectors** New destination connector added to ingest CLI, users may now use `unstructured-ingest` to write to any of the following:
  * Azure
  * Box
  * Dropbox
  * Google Cloud Service

### Features

* **Update `ocr_only` strategy in `partition_pdf()`** Adds the functionality to get accurate coordinate data when partitioning PDFs and Images with the `ocr_only` strategy.

### Fixes
* **Fixed SharePoint permissions for the fetching to be opt-in** Problem: Sharepoint permissions were trying to be fetched even when no reletad cli params were provided, and this gave an error due to values for those keys not existing. Fix: Updated getting keys to be with .get() method and changed the "skip-check" to check individual cli params rather than checking the existance of a config object.

* **Fixes issue where tables from markdown documents were being treated as text** Problem: Tables from markdown documents were being treated as text, and not being extracted as tables. Solution: Enable the `tables` extension when instantiating the `python-markdown` object. Importance: This will allow users to extract structured data from tables in markdown documents.
* **Fix wrong logger for paddle info** Replace the logger from unstructured-inference with the logger from unstructured for paddle_ocr.py module.
* **Fix ingest pipeline to be able to use chunking and embedding together** Problem: When ingest pipeline was using chunking and embedding together, embedding outputs were empty and the outputs of chunking couldn't be re-read into memory and be forwarded to embeddings. Fix: Added CompositeElement type to TYPE_TO_TEXT_ELEMENT_MAP to be able to process CompositeElements with unstructured.staging.base.isd_to_elements
* **Fix unnecessary mid-text chunk-splitting.** The "pre-chunker" did not consider separator blank-line ("\n\n") length when grouping elements for a single chunk. As a result, sections were frequently over-populated producing a over-sized chunk that required mid-text splitting.
* **Fix frequent dissociation of title from chunk.** The sectioning algorithm included the title of the next section with the prior section whenever it would fit, frequently producing association of a section title with the prior section and dissociating it from its actual section. Fix this by performing combination of whole sections only.
* **Fix PDF attempt to get dict value from string.** Fixes a rare edge case that prevented some PDF's from being partitioned. The `get_uris_from_annots` function tried to access the dictionary value of a string instance variable. Assign `None` to the annotation variable if the instance type is not dictionary to avoid the erroneous attempt.

## 0.10.27

### Enhancements

* **Leverage dict to share content across ingest pipeline** To share the ingest doc content across steps in the ingest pipeline, this was updated to use a multiprocessing-safe dictionary so changes get persisted and each step has the option to modify the ingest docs in place.

### Features

### Fixes

* **Removed `ebooklib` as a dependency** `ebooklib` is licensed under AGPL3, which is incompatible with the Apache 2.0 license. Thus it is being removed.
* **Caching fixes in ingest pipeline** Previously, steps like the source node were not leveraging parameters such as `re_download` to dictate if files should be forced to redownload rather than use what might already exist locally.

## 0.10.26

### Enhancements

* **Add text CCT CI evaluation workflow** Adds cct text extraction evaluation metrics to the current ingest workflow to measure the performance of each file extracted as well as aggregated-level performance.

### Features

* **Functionality to catch and classify overlapping/nested elements** Method to identify overlapping-bboxes cases within detected elements in a document. It returns two values: a boolean defining if there are overlapping elements present, and a list reporting them with relevant metadata. The output includes information about the `overlapping_elements`, `overlapping_case`, `overlapping_percentage`, `largest_ngram_percentage`, `overlap_percentage_total`, `max_area`, `min_area`, and `total_area`.
* **Add Local connector source metadata** python's os module used to pull stats from local file when processing via the local connector and populates fields such as last modified time, created time.

### Fixes

* **Fixes elements partitioned from an image file missing certain metadata** Metadata for image files, like file type, was being handled differently from other file types. This caused a bug where other metadata, like the file name, was being missed. This change brought metadata handling for image files to be more in line with the handling for other file types so that file name and other metadata fields are being captured.
* **Adds `typing-extensions` as an explicit dependency** This package is an implicit dependency, but the module is being imported directly in `unstructured.documents.elements` so the dependency should be explicit in case changes in other dependencies lead to `typing-extensions` being dropped as a dependency.
* **Stop passing `extract_tables` to `unstructured-inference` since it is now supported in `unstructured` instead** Table extraction previously occurred in `unstructured-inference`, but that logic, except for the table model itself, is now a part of the `unstructured` library. Thus the parameter triggering table extraction is no longer passed to the `unstructured-inference` package. Also noted the table output regression for PDF files.
* **Fix a bug in Table partitioning** Previously the `skip_infer_table_types` variable used in `partition` was not being passed down to specific file partitioners. Now you can utilize the `skip_infer_table_types` list variable when calling `partition` to specify the filetypes for which you want to skip table extraction, or the `infer_table_structure` boolean variable on the file specific partitioning function.
* **Fix partition docx without sections** Some docx files, like those from teams output, do not contain sections and it would produce no results because the code assumes all components are in sections. Now if no sections is detected from a document we iterate through the paragraphs and return contents found in the paragraphs.
* **Fix out-of-order sequencing of split chunks.** Fixes behavior where "split" chunks were inserted at the beginning of the chunk sequence. This would produce a chunk sequence like [5a, 5b, 3a, 3b, 1, 2, 4] when sections 3 and 5 exceeded `max_characters`.
* **Deserialization of ingest docs fixed** When ingest docs are being deserialized as part of the ingest pipeline process (cli), there were certain fields that weren't getting persisted (metadata and date processed). The from_dict method was updated to take these into account and a unit test added to check.
* **Map source cli command configs when destination set** Due to how the source connector is dynamically called when the destination connector is set via the CLI, the configs were being set incorrectoy, causing the source connector to break. The configs were fixed and updated to take into account Fsspec-specific connectors.

## 0.10.25

### Enhancements

* **Duplicate CLI param check** Given that many of the options associated with the `Click` based cli ingest commands are added dynamically from a number of configs, a check was incorporated to make sure there were no duplicate entries to prevent new configs from overwriting already added options.
* **Ingest CLI refactor for better code reuse** Much of the ingest cli code can be templated and was a copy-paste across files, adding potential risk. Code was refactored to use a base class which had much of the shared code templated.

### Features

* **Table OCR refactor** support Table OCR with pre-computed OCR data to ensure we only do one OCR for entrie document. User can specify
ocr agent tesseract/paddle in environment variable `OCR_AGENT` for OCRing the entire document.
* **Adds accuracy function** The accuracy scoring was originally an option under `calculate_edit_distance`. For easy function call, it is now a wrapper around the original function that calls edit_distance and return as "score".
* **Adds HuggingFaceEmbeddingEncoder** The HuggingFace Embedding Encoder uses a local embedding model as opposed to using an API.
* **Add AWS bedrock embedding connector** `unstructured.embed.bedrock` now provides a connector to use AWS bedrock's `titan-embed-text` model to generate embeddings for elements. This features requires valid AWS bedrock setup and an internet connectionto run.

### Fixes

* **Import PDFResourceManager more directly** We were importing `PDFResourceManager` from `pdfminer.converter` which was causing an error for some users. We changed to import from the actual location of `PDFResourceManager`, which is `pdfminer.pdfinterp`.
* **Fix language detection of elements with empty strings** This resolves a warning message that was raised by `langdetect` if the language was attempted to be detected on an empty string. Language detection is now skipped for empty strings.
* **Fix chunks breaking on regex-metadata matches.** Fixes "over-chunking" when `regex_metadata` was used, where every element that contained a regex-match would start a new chunk.
* **Fix regex-metadata match offsets not adjusted within chunk.** Fixes incorrect regex-metadata match start/stop offset in chunks where multiple elements are combined.
* **Map source cli command configs when destination set** Due to how the source connector is dynamically called when the destination connector is set via the CLI, the configs were being set incorrectoy, causing the source connector to break. The configs were fixed and updated to take into account Fsspec-specific connectors.
* **Fix metrics folder not discoverable** Fixes issue where unstructured/metrics folder is not discoverable on PyPI by adding an `__init__.py` file under the folder.
* **Fix a bug when `parition_pdf` get `model_name=None`** In API usage the `model_name` value is `None` and the `cast` function in `partition_pdf` would return `None` and lead to attribution error. Now we use `str` function to explicit convert the content to string so it is garanteed to have `starts_with` and other string functions as attributes
* **Fix html partition fail on tables without `tbody` tag** HTML tables may sometimes just contain headers without body (`tbody` tag)

## 0.10.24

### Enhancements

* **Improve natural reading order** Some `OCR` elements with only spaces in the text have full-page width in the bounding box, which causes the `xycut` sorting to not work as expected. Now the logic to parse OCR results removes any elements with only spaces (more than one space).
* **Ingest compression utilities and fsspec connector support** Generic utility code added to handle files that get pulled from a source connector that are either tar or zip compressed and uncompress them locally. This is then processed using a local source connector. Currently this functionality has been incorporated into the fsspec connector and all those inheriting from it (currently: Azure Blob Storage, Google Cloud Storage, S3, Box, and Dropbox).
* **Ingest destination connectors support for writing raw list of elements** Along with the default write method used in the ingest pipeline to write the json content associated with the ingest docs, each destination connector can now also write a raw list of elements to the desired downstream location without having an ingest doc associated with it.

### Features

* **Adds element type percent match function** In order to evaluate the element type extracted, we add a function that calculates the matched percentage between two frequency dictionary.

### Fixes

* **Fix paddle model file not discoverable** Fixes issue where ocr_models/paddle_ocr.py file is not discoverable on PyPI by adding
an `__init__.py` file under the folder.
* **Chipper v2 Fixes** Includes fix for a memory leak and rare last-element bbox fix. (unstructured-inference==0.7.7)
* **Fix image resizing issue** Includes fix related to resizing images in the tables pipeline. (unstructured-inference==0.7.6)

## 0.10.23

### Enhancements

* **Add functionality to limit precision when serializing to json** Precision for `points` is limited to 1 decimal point if coordinates["system"] == "PixelSpace" (otherwise 2 decimal points?). Precision for `detection_class_prob` is limited to 5 decimal points.
* **Fix csv file detection logic when mime-type is text/plain** Previously the logic to detect csv file type was considering only first row's comma count comparing with the header_row comma count and both the rows being same line the result was always true, Now the logic is changed to consider the comma's count for all the lines except first line and compare with header_row comma count.
* **Improved inference speed for Chipper V2** API requests with 'hi_res_model_name=chipper' now have ~2-3x faster responses.

### Features

### Fixes

* **Cleans up temporary files after conversion** Previously a file conversion utility was leaving temporary files behind on the filesystem without removing them when no longer needed. This fix helps prevent an accumulation of temporary files taking up excessive disk space.
* **Fixes `under_non_alpha_ratio` dividing by zero** Although this function guarded against a specific cause of division by zero, there were edge cases slipping through like strings with only whitespace. This update more generally prevents the function from performing a division by zero.
* **Fix languages default** Previously the default language was being set to English when elements didn't have text or if langdetect could not detect the language. It now defaults to None so there is not misleading information about the language detected.
* **Fixes recursion limit error that was being raised when partitioning Excel documents of a certain size** Previously we used a recursive method to find subtables within an excel sheet. However this would run afoul of Python's recursion depth limit when there was a contiguous block of more than 1000 cells within a sheet. This function has been updated to use the NetworkX library which avoids Python recursion issues.

## 0.10.22

### Enhancements

* **bump `unstructured-inference` to `0.7.3`** The updated version of `unstructured-inference` supports a new version of the Chipper model, as well as a cleaner schema for its output classes. Support is included for new inference features such as hierarchy and ordering.
* **Expose skip_infer_table_types in ingest CLI.** For each connector a new `--skip-infer-table-types` parameter was added to map to the `skip_infer_table_types` partition argument. This gives more granular control to unstructured-ingest users, allowing them to specify the file types for which we should attempt table extraction.
* **Add flag to ingest CLI to raise error if any single doc fails in pipeline** Currently if a single doc fails in the pipeline, the whole thing halts due to the error. This flag defaults to log an error but continue with the docs it can.
* **Emit hyperlink metadata for DOCX file-type.** DOCX partitioner now adds `metadata.links`, `metadata.link_texts` and `metadata.link_urls` for elements that contain a hyperlink that points to an external resource. So-called "jump" links pointing to document internal locations (such as those found in a table-of-contents "jumping" to a chapter or section) are excluded.

### Features

* **Add `elements_to_text` as a staging helper function** In order to get a single clean text output from unstructured for metric calculations, automate the process of extracting text from elements using this function.
* **Adds permissions(RBAC) data ingestion functionality for the Sharepoint connector.** Problem: Role based access control is an important component in many data storage systems. Users may need to pass permissions (RBAC) data to downstream systems when ingesting data. Feature: Added permissions data ingestion functionality to the Sharepoint connector.

### Fixes

* **Fixes PDF list parsing creating duplicate list items** Previously a bug in PDF list item parsing caused removal of other elements and duplication of the list item
* **Fixes duplicated elements** Fixes issue where elements are duplicated when embeddings are generated. This will allow users to generate embeddings for their list of Elements without duplicating/breaking the orginal content.
* **Fixes failure when flagging for embeddings through unstructured-ingest** Currently adding the embedding parameter to any connector results in a failure on the copy stage. This is resolves the issue by adding the IngestDoc to the context map in the embedding node's `run` method. This allows users to specify that connectors fetch embeddings without failure.
* **Fix ingest pipeline reformat nodes not discoverable** Fixes issue where  reformat nodes raise ModuleNotFoundError on import. This was due to the directory was missing `__init__.py` in order to make it discoverable.
* **Fix default language in ingest CLI** Previously the default was being set to english which injected potentially incorrect information to downstream language detection libraries. By setting the default to None allows those libraries to better detect what language the text is in the doc being processed.

## 0.10.21

* **Adds Scarf analytics**.

## 0.10.20

### Enhancements

* **Add document level language detection functionality.** Adds the "auto" default for the languages param to all partitioners. The primary language present in the document is detected using the `langdetect` package. Additional param `detect_language_per_element` is also added for partitioners that return multiple elements. Defaults to `False`.
* **Refactor OCR code** The OCR code for entire page is moved from unstructured-inference to unstructured. On top of continuing support for OCR language parameter, we also support two OCR processing modes, "entire_page" or "individual_blocks".
* **Align to top left when shrinking bounding boxes for `xy-cut` sorting:** Update `shrink_bbox()` to keep top left rather than center.
* **Add visualization script to annotate elements** This script is often used to analyze/visualize elements with coordinates (e.g. partition_pdf()).
* **Adds data source properties to the Jira, Github and Gitlab connectors** These properties (date_created, date_modified, version, source_url, record_locator) are written to element metadata during ingest, mapping elements to information about the document source from which they derive. This functionality enables downstream applications to reveal source document applications, e.g. a link to a GDrive doc, Salesforce record, etc.
* **Improve title detection in pptx documents** The default title textboxes on a pptx slide are now categorized as titles.
* **Improve hierarchy detection in pptx documents** List items, and other slide text are properly nested under the slide title. This will enable better chunking of pptx documents.
* **Refactor of the ingest cli workflow** The refactored approach uses a dynamically set pipeline with a snapshot along each step to save progress and accommodate continuation from a snapshot if an error occurs. This also allows the pipeline to dynamically assign any number of steps to modify the partitioned content before it gets written to a destination.
* **Applies `max_characters=<n>` argument to all element types in `add_chunking_strategy` decorator** Previously this argument was only utilized in chunking Table elements and now applies to all partitioned elements if `add_chunking_strategy` decorator is utilized, further preparing the elements for downstream processing.
* **Add common retry strategy utilities for unstructured-ingest** Dynamic retry strategy with exponential backoff added to Notion source connector.
*
### Features

* **Adds `bag_of_words` and `percent_missing_text` functions** In order to count the word frequencies in two input texts and calculate the percentage of text missing relative to the source document.
* **Adds `edit_distance` calculation metrics** In order to benchmark the cleaned, extracted text with unstructured, `edit_distance` (`Levenshtein distance`) is included.
* **Adds detection_origin field to metadata** Problem: Currently isn't an easy way to find out how an element was created. With this change that information is added. Importance: With this information the developers and users are now able to know how an element was created to make decisions on how to use it. In order tu use this feature
setting UNSTRUCTURED_INCLUDE_DEBUG_METADATA=true is needed.
* **Adds a function that calculates frequency of the element type and its depth** To capture the accuracy of element type extraction, this function counts the occurrences of each unique element type with its depth for use in element metrics.

### Fixes

* **Fix zero division error in annotation bbox size** This fixes the bug where we find annotation bboxes realted to an element that need to divide the intersection size between annotation bbox and element bbox by the size of the annotation bbox
* **Fix prevent metadata module from importing dependencies from unnecessary modules** Problem: The `metadata` module had several top level imports that were only used in and applicable to code related to specific document types, while there were many general-purpose functions. As a result, general-purpose functions couldn't be used without unnecessary dependencies being installed. Fix: moved 3rd party dependency top level imports to inside the functions in which they are used and applied a decorator to check that the dependency is installed and emit a helpful error message if not.
* **Fixes category_depth None value for Title elements** Problem: `Title` elements from `chipper` get `category_depth`= None even when `Headline` and/or `Subheadline` elements are present in the same page. Fix: all `Title` elements with `category_depth` = None should be set to have a depth of 0 instead iff there are `Headline` and/or `Subheadline` element-types present. Importance: `Title` elements should be equivalent html `H1` when nested headings are present; otherwise, `category_depth` metadata can result ambiguous within elements in a page.
* **Tweak `xy-cut` ordering output to be more column friendly** This results in the order of elements more closely reflecting natural reading order which benefits downstream applications. While element ordering from `xy-cut` is usually mostly correct when ordering multi-column documents, sometimes elements from a RHS column will appear before elements in a LHS column. Fix: add swapped `xy-cut` ordering by sorting by X coordinate first and then Y coordinate.
* **Fixes badly initialized Formula** Problem: YoloX contain new types of elements, when loading a document that contain formulas a new element of that class
should be generated, however the Formula class inherits from Element instead of Text. After this change the element is correctly created with the correct class
allowing the document to be loaded. Fix: Change parent class for Formula to Text. Importance: Crucial to be able to load documents that contain formulas.
* **Fixes pdf uri error** An error was encountered when URI type of `GoToR` which refers to pdf resources outside of its own was detected since no condition catches such case. The code is fixing the issue by initialize URI before any condition check.


## 0.10.19

### Enhancements

* **Adds XLSX document level language detection** Enhancing on top of language detection functionality in previous release, we now support language detection within `.xlsx` file type at Element level.
* **bump `unstructured-inference` to `0.6.6`** The updated version of `unstructured-inference` makes table extraction in `hi_res` mode configurable to fine tune table extraction performance; it also improves element detection by adding a deduplication post processing step in the `hi_res` partitioning of pdfs and images.
* **Detect text in HTML Heading Tags as Titles** This will increase the accuracy of hierarchies in HTML documents and provide more accurate element categorization. If text is in an HTML heading tag and is not a list item, address, or narrative text, categorize it as a title.
* **Update python-based docs** Refactor docs to use the actual unstructured code rather than using the subprocess library to run the cli command itself.
* **Adds Table support for the `add_chunking_strategy` decorator to partition functions.** In addition to combining elements under Title elements, user's can now specify the `max_characters=<n>` argument to chunk Table elements into TableChunk elements with `text` and `text_as_html` of length <n> characters. This means partitioned Table results are ready for use in downstream applications without any post processing.
* **Expose endpoint url for s3 connectors** By allowing for the endpoint url to be explicitly overwritten, this allows for any non-AWS data providers supporting the s3 protocol to be supported (i.e. minio).

### Features

* **change default `hi_res` model for pdf/image partition to `yolox`** Now partitioning pdf/image using `hi_res` strategy utilizes `yolox_quantized` model isntead of `detectron2_onnx` model. This new default model has better recall for tables and produces more detailed categories for elements.
* **XLSX can now reads subtables within one sheet** Problem: Many .xlsx files are not created to be read as one full table per sheet. There are subtables, text and header along with more informations to extract from each sheet. Feature: This `partition_xlsx` now can reads subtable(s) within one .xlsx sheet, along with extracting other title and narrative texts. Importance: This enhance the power of .xlsx reading to not only one table per sheet, allowing user to capture more data tables from the file, if exists.
* **Update Documentation on Element Types and Metadata**: We have updated the documentation according to the latest element types and metadata. It includes the common and additional metadata provided by the Partitions and Connectors.

### Fixes

* **Fixes partition_pdf is_alnum reference bug** Problem: The `partition_pdf` when attempt to get bounding box from element experienced a reference before assignment error when the first object is not text extractable.  Fix: Switched to a flag when the condition is met. Importance: Crucial to be able to partition with pdf.
* **Fix various cases of HTML text missing after partition**
  Problem: Under certain circumstances, text immediately after some HTML tags will be misssing from partition result.
  Fix: Updated code to deal with these cases.
  Importance: This will ensure the correctness when partitioning HTML and Markdown documents.
* **Fixes chunking when `detection_class_prob` appears in Element metadata** Problem: when `detection_class_prob` appears in Element metadata, Elements will only be combined by chunk_by_title if they have the same `detection_class_prob` value (which is rare). This is unlikely a case we ever need to support and most often results in no chunking. Fix: `detection_class_prob` is included in the chunking list of metadata keys excluded for similarity comparison. Importance: This change allows `chunk_by_title` to operate as intended for documents which include `detection_class_prob` metadata in their Elements.

## 0.10.18

### Enhancements

* **Better detection of natural reading order in images and PDF's** The elements returned by partition better reflect natural reading order in some cases, particularly in complicated multi-column layouts, leading to better chunking and retrieval for downstream applications. Achieved by improving the `xy-cut` sorting to preprocess bboxes, shrinking all bounding boxes by 90% along x and y axes (still centered around the same center point), which allows projection lines to be drawn where not possible before if layout bboxes overlapped.
* **Improves `partition_xml` to be faster and more memory efficient when partitioning large XML files** The new behavior is to partition iteratively to prevent loading the entire XML tree into memory at once in most use cases.
* **Adds data source properties to SharePoint, Outlook, Onedrive, Reddit, Slack, DeltaTable connectors** These properties (date_created, date_modified, version, source_url, record_locator) are written to element metadata during ingest, mapping elements to information about the document source from which they derive. This functionality enables downstream applications to reveal source document applications, e.g. a link to a GDrive doc, Salesforce record, etc.
* **Add functionality to save embedded images in PDF's separately as images** This allows users to save embedded images in PDF's separately as images, given some directory path. The saved image path is written to the metadata for the Image element. Downstream applications may benefit by providing users with image links from relevant "hits."
* **Azure Cognite Search destination connector** New Azure Cognitive Search destination connector added to ingest CLI.  Users may now use `unstructured-ingest` to write partitioned data from over 20 data sources (so far) to an Azure Cognitive Search index.
* **Improves salesforce partitioning** Partitions Salesforce data as xlm instead of text for improved detail and flexibility. Partitions htmlbody instead of textbody for Salesforce emails. Importance: Allows all Salesforce fields to be ingested and gives Salesforce emails more detailed partitioning.
* **Add document level language detection functionality.** Introduces the "auto" default for the languages param, which then detects the languages present in the document using the `langdetect` package. Adds the document languages as ISO 639-3 codes to the element metadata. Implemented only for the partition_text function to start.
* **PPTX partitioner refactored in preparation for enhancement.** Behavior should be unchanged except that shapes enclosed in a group-shape are now included, as many levels deep as required (a group-shape can itself contain a group-shape).
* **Embeddings support for the SharePoint SourceConnector via unstructured-ingest CLI** The SharePoint connector can now optionally create embeddings from the elements it pulls out during partition and upload those embeddings to Azure Cognitive Search index.
* **Improves hierarchy from docx files by leveraging natural hierarchies built into docx documents**  Hierarchy can now be detected from an indentation level for list bullets/numbers and by style name (e.g. Heading 1, List Bullet 2, List Number).
* **Chunking support for the SharePoint SourceConnector via unstructured-ingest CLI** The SharePoint connector can now optionally chunk the elements pulled out during partition via the chunking unstructured brick. This can be used as a stage before creating embeddings.

### Features

* **Adds `links` metadata in `partition_pdf` for `fast` strategy.** Problem: PDF files contain rich information and hyperlink that Unstructured did not captured earlier. Feature: `partition_pdf` now can capture embedded links within the file along with its associated text and page number. Importance: Providing depth in extracted elements give user a better understanding and richer context of documents. This also enables user to map to other elements within the document if the hyperlink is refered internally.
* **Adds the embedding module to be able to embed Elements** Problem: Many NLP applications require the ability to represent parts of documents in a semantic way. Until now, Unstructured did not have text embedding ability within the core library. Feature: This embedding module is able to track embeddings related data with a class, embed a list of elements, and return an updated list of Elements with the *embeddings* property. The module is also able to embed query strings. Importance: Ability to embed documents or parts of documents will enable users to make use of these semantic representations in different NLP applications, such as search, retrieval, and retrieval augmented generation.

### Fixes

* **Fixes a metadata source serialization bug** Problem: In unstructured elements, when loading an elements json file from the disk, the data_source attribute is assumed to be an instance of DataSourceMetadata and the code acts based on that. However the loader did not satisfy the assumption, and loaded it as a dict instead, causing an error. Fix: Added necessary code block to initialize a DataSourceMetadata object, also refactored DataSourceMetadata.from_dict() method to remove redundant code. Importance: Crucial to be able to load elements (which have data_source fields) from json files.
* **Fixes issue where unstructured-inference was not getting updated** Problem: unstructured-inference was not getting upgraded to the version to match unstructured release when doing a pip install.  Solution: using `pip install unstructured[all-docs]` it will now upgrade both unstructured and unstructured-inference. Importance: This will ensure that the inference library is always in sync with the unstructured library, otherwise users will be using outdated libraries which will likely lead to unintended behavior.
* **Fixes SharePoint connector failures if any document has an unsupported filetype** Problem: Currently the entire connector ingest run fails if a single IngestDoc has an unsupported filetype. This is because a ValueError is raised in the IngestDoc's `__post_init__`. Fix: Adds a try/catch when the IngestConnector runs get_ingest_docs such that the error is logged but all processable documents->IngestDocs are still instantiated and returned. Importance: Allows users to ingest SharePoint content even when some files with unsupported filetypes exist there.
* **Fixes Sharepoint connector server_path issue** Problem: Server path for the Sharepoint Ingest Doc was incorrectly formatted, causing issues while fetching pages from the remote source. Fix: changes formatting of remote file path before instantiating SharepointIngestDocs and appends a '/' while fetching pages from the remote source. Importance: Allows users to fetch pages from Sharepoint Sites.
* **Fixes Sphinx errors.** Fixes errors when running Sphinx `make html` and installs library to suppress warnings.
* **Fixes a metadata backwards compatibility error** Problem: When calling `partition_via_api`, the hosted api may return an element schema that's newer than the current `unstructured`. In this case, metadata fields were added which did not exist in the local `ElementMetadata` dataclass, and `__init__()` threw an error. Fix: remove nonexistent fields before instantiating in `ElementMetadata.from_json()`. Importance: Crucial to avoid breaking changes when adding fields.
* **Fixes issue with Discord connector when a channel returns `None`** Problem: Getting the `jump_url` from a nonexistent Discord `channel` fails. Fix: property `jump_url` is now retrieved within the same context as the messages from the channel. Importance: Avoids cascading issues when the connector fails to fetch information about a Discord channel.
* **Fixes occasionally SIGABTR when writing table with `deltalake` on Linux** Problem: occasionally on Linux ingest can throw a `SIGABTR` when writing `deltalake` table even though the table was written correctly. Fix: put the writing function into a `Process` to ensure its execution to the fullest extent before returning to the main process. Importance: Improves stability of connectors using `deltalake`
* **Fixes badly initialized Formula** Problem: YoloX contain new types of elements, when loading a document that contain formulas a new element of that class should be generated, however the Formula class inherits from Element instead of Text. After this change the element is correctly created with the correct class allowing the document to be loaded. Fix: Change parent class for Formula to Text. Importance: Crucial to be able to load documents that contain formulas.

## 0.10.16

### Enhancements

* **Adds data source properties to Airtable, Confluence, Discord, Elasticsearch, Google Drive, and Wikipedia connectors** These properties (date_created, date_modified, version, source_url, record_locator) are written to element metadata during ingest, mapping elements to information about the document source from which they derive. This functionality enables downstream applications to reveal source document applications, e.g. a link to a GDrive doc, Salesforce record, etc.
* **DOCX partitioner refactored in preparation for enhancement.** Behavior should be unchanged except in multi-section documents containing different headers/footers for different sections. These will now emit all distinct headers and footers encountered instead of just those for the last section.
* **Add a function to map between Tesseract and standard language codes.** This allows users to input language information to the `languages` param in any Tesseract-supported langcode or any ISO 639 standard language code.
* **Add document level language detection functionality.** Introduces the "auto" default for the languages param, which then detects the languages present in the document using the `langdetect` package. Implemented only for the partition_text function to start.

### Features

### Fixes

* ***Fixes an issue that caused a partition error for some PDF's.** Fixes GH Issue 1460 by bypassing a coordinate check if an element has invalid coordinates.

## 0.10.15


### Enhancements

* **Support for better element categories from the next-generation image-to-text model ("chipper").** Previously, not all of the classifications from Chipper were being mapped to proper `unstructured` element categories so the consumer of the library would see many `UncategorizedText` elements. This fixes the issue, improving the granularity of the element categories outputs for better downstream processing and chunking. The mapping update is:
  * "Threading": `NarrativeText`
  * "Form": `NarrativeText`
  * "Field-Name": `Title`
  * "Value": `NarrativeText`
  * "Link": `NarrativeText`
  * "Headline": `Title` (with `category_depth=1`)
  * "Subheadline": `Title` (with `category_depth=2`)
  * "Abstract": `NarrativeText`
* **Better ListItem grouping for PDF's (fast strategy).** The `partition_pdf` with `fast` strategy previously broke down some numbered list item lines as separate elements. This enhancement leverages the x,y coordinates and bbox sizes to help decide whether the following chunk of text is a continuation of the immediate previous detected ListItem element or not, and not detect it as its own non-ListItem element.
* **Fall back to text-based classification for uncategorized Layout elements for Images and PDF's**. Improves element classification by running existing text-based rules on previously `UncategorizedText` elements.
* **Adds table partitioning for Partitioning for many doc types including: .html, .epub., .md, .rst, .odt, and .msg.** At the core of this change is the .html partition functionality, which is leveraged by the other effected doc types. This impacts many scenarios where `Table` Elements are now propery extracted.
* **Create and add `add_chunking_strategy` decorator to partition functions.** Previously, users were responsible for their own chunking after partitioning elements, often required for downstream applications. Now, individual elements may be combined into right-sized chunks where min and max character size may be specified if `chunking_strategy=by_title`. Relevant elements are grouped together for better downstream results. This enables users immediately use partitioned results effectively in downstream applications (e.g. RAG architecture apps) without any additional post-processing.
* **Adds `languages` as an input parameter and marks `ocr_languages` kwarg for deprecation in pdf, image, and auto partitioning functions.** Previously, language information was only being used for Tesseract OCR for image-based documents and was in a Tesseract specific string format, but by refactoring into a list of standard language codes independent of Tesseract, the `unstructured` library will better support `languages` for other non-image pipelines and/or support for other OCR engines.
* **Removes `UNSTRUCTURED_LANGUAGE` env var usage and replaces `language` with `languages` as an input parameter to unstructured-partition-text_type functions.** The previous parameter/input setup was not user-friendly or scalable to the variety of elements being processed. By refactoring the inputted language information into a list of standard language codes, we can support future applications of the element language such as detection, metadata, and multi-language elements. Now, to skip English specific checks, set the `languages` parameter to any non-English language(s).
* **Adds `xlsx` and `xls` filetype extensions to the `skip_infer_table_types` default list in `partition`.** By adding these file types to the input parameter these files should not go through table extraction. Users can still specify if they would like to extract tables from these filetypes, but will have to set the `skip_infer_table_types` to exclude the desired filetype extension. This avoids mis-representing complex spreadsheets where there may be multiple sub-tables and other content.
* **Better debug output related to sentence counting internals**. Clarify message when sentence is not counted toward sentence count because there aren't enough words, relevant for developers focused on `unstructured`s NLP internals.
* **Faster ocr_only speed for partitioning PDF and images.** Use `unstructured_pytesseract.run_and_get_multiple_output` function to reduce the number of calls to `tesseract` by half when partitioning pdf or image with `tesseract`
* **Adds data source properties to fsspec connectors** These properties (date_created, date_modified, version, source_url, record_locator) are written to element metadata during ingest, mapping elements to information about the document source from which they derive. This functionality enables downstream applications to reveal source document applications, e.g. a link to a GDrive doc, Salesforce record, etc.
* **Add delta table destination connector** New delta table destination connector added to ingest CLI.  Users may now use `unstructured-ingest` to write partitioned data from over 20 data sources (so far) to a Delta Table.
* **Rename to Source and Destination Connectors in the Documentation.** Maintain naming consistency between Connectors codebase and documentation with the first addition to a destination connector.
* **Non-HTML text files now return unstructured-elements as opposed to HTML-elements.** Previously the text based files that went through `partition_html` would return HTML-elements but now we preserve the format from the input using `source_format` argument in the partition call.
* **Adds `PaddleOCR` as an optional alternative to `Tesseract`** for OCR in processing of PDF or Image files, it is installable via the `makefile` command `install-paddleocr`. For experimental purposes only.
* **Bump unstructured-inference** to 0.5.28. This version bump markedly improves the output of table data, rendered as `metadata.text_as_html` in an element. These changes include:
  * add env variable `ENTIRE_PAGE_OCR` to specify using paddle or tesseract on entire page OCR
  * table structure detection now pads the input image by 25 pixels in all 4 directions to improve its recall (0.5.27)
  * support paddle with both cpu and gpu and assume it is pre-installed (0.5.26)
  * fix a bug where `cells_to_html` doesn't handle cells spanning multiple rows properly (0.5.25)
  * remove `cv2` preprocessing step before OCR step in table transformer (0.5.24)

### Features

* **Adds element metadata via `category_depth` with default value None**.
  * This additional metadata is useful for vectordb/LLM, chunking strategies, and retrieval applications.
* **Adds a naive hierarchy for elements via a `parent_id` on the element's metadata**
  * Users will now have more metadata for implementing vectordb/LLM chunking strategies. For example, text elements could be queried by their preceding title element.
  * Title elements created from HTML headings will properly nest

### Fixes

* **`add_pytesseract_bboxes_to_elements` no longer returns `nan` values**. The function logic is now broken into new methods
  `_get_element_box` and `convert_multiple_coordinates_to_new_system`
* **Selecting a different model wasn't being respected when calling `partition_image`.** Problem: `partition_pdf` allows for passing a `model_name` parameter. Given the similarity between the image and PDF pipelines, the expected behavior is that `partition_image` should support the same parameter, but `partition_image` was unintentionally not passing along its `kwargs`. This was corrected by adding the kwargs to the downstream call.
* **Fixes a chunking issue via dropping the field "coordinates".** Problem: chunk_by_title function was chunking each element to its own individual chunk while it needed to group elements into a fewer number of chunks. We've discovered that this happens due to a metadata matching logic in chunk_by_title function, and discovered that elements with different metadata can't be put into the same chunk. At the same time, any element with "coordinates" essentially had different metadata than other elements, due each element locating in different places and having different coordinates. Fix: That is why we have included the key "coordinates" inside a list of excluded metadata keys, while doing this "metadata_matches" comparision. Importance: This change is crucial to be able to chunk by title for documents which include "coordinates" metadata in their elements.

## 0.10.14

### Enhancements

* Update all connectors to use new downstream architecture
  * New click type added to parse comma-delimited string inputs
  * Some CLI options renamed

### Features

### Fixes

## 0.10.13

### Enhancements

* Updated documentation: Added back support doc types for partitioning, more Python codes in the API page,  RAG definition, and use case.
* Updated Hi-Res Metadata: PDFs and Images using Hi-Res strategy now have layout model class probabilities added ot metadata.
* Updated the `_detect_filetype_from_octet_stream()` function to use libmagic to infer the content type of file when it is not a zip file.
* Tesseract minor version bump to 5.3.2

### Features

* Add Jira Connector to be able to pull issues from a Jira organization
* Add `clean_ligatures` function to expand ligatures in text


### Fixes

* `partition_html` breaks on `<br>` elements.
* Ingest error handling to properly raise errors when wrapped
* GH issue 1361: fixes a sortig error that prevented some PDF's from being parsed
* Bump unstructured-inference
  * Brings back embedded images in PDF's (0.5.23)

## 0.10.12

### Enhancements

* Removed PIL pin as issue has been resolved upstream
* Bump unstructured-inference
  * Support for yolox_quantized layout detection model (0.5.20)
* YoloX element types added


### Features

* Add Salesforce Connector to be able to pull Account, Case, Campaign, EmailMessage, Lead

### Fixes


* Bump unstructured-inference
  * Avoid divide-by-zero errors swith `safe_division` (0.5.21)

## 0.10.11

### Enhancements

* Bump unstructured-inference
  * Combine entire-page OCR output with layout-detected elements, to ensure full coverage of the page (0.5.19)

### Features

* Add in ingest cli s3 writer

### Fixes

* Fix a bug where `xy-cut` sorting attemps to sort elements without valid coordinates; now xy cut sorting only works when **all** elements have valid coordinates

## 0.10.10

### Enhancements

* Adds `text` as an input parameter to `partition_xml`.
* `partition_xml` no longer runs through `partition_text`, avoiding incorrect splitting
  on carriage returns in the XML. Since `partition_xml` no longer calls `partition_text`,
  `min_partition` and `max_partition` are no longer supported in `partition_xml`.
* Bump `unstructured-inference==0.5.18`, change non-default detectron2 classification threshold
* Upgrade base image from rockylinux 8 to rockylinux 9
* Serialize IngestDocs to JSON when passing to subprocesses

### Features

### Fixes

- Fix a bug where mismatched `elements` and `bboxes` are passed into `add_pytesseract_bbox_to_elements`

## 0.10.9

### Enhancements

* Fix `test_json` to handle only non-extra dependencies file types (plain-text)

### Features

* Adds `chunk_by_title` to break a document into sections based on the presence of `Title`
  elements.
* add new extraction function `extract_image_urls_from_html` to extract all img related URL from html text.

### Fixes

* Make cv2 dependency optional
* Edit `add_pytesseract_bbox_to_elements`'s (`ocr_only` strategy) `metadata.coordinates.points` return type to `Tuple` for consistency.
* Re-enable test-ingest-confluence-diff for ingest tests
* Fix syntax for ingest test check number of files
* Fix csv and tsv partitioners loosing the first line of the files when creating elements

## 0.10.8

### Enhancements

* Release docker image that installs Python 3.10 rather than 3.8

### Features

### Fixes

## 0.10.7

### Enhancements

### Features

### Fixes

* Remove overly aggressive ListItem chunking for images and PDF's which typically resulted in inchorent elements.

## 0.10.6

### Enhancements

* Enable `partition_email` and `partition_msg` to detect if an email is PGP encryped. If
  and email is PGP encryped, the functions will return an empy list of elements and
  emit a warning about the encrypted content.
* Add threaded Slack conversations into Slack connector output
* Add functionality to sort elements using `xy-cut` sorting approach in `partition_pdf` for `hi_res` and `fast` strategies
* Bump unstructured-inference
  * Set OMP_THREAD_LIMIT to 1 if not set for better tesseract perf (0.5.17)

### Features

* Extract coordinates from PDFs and images when using OCR only strategy and add to metadata

### Fixes

* Update `partition_html` to respect the order of `<pre>` tags.
* Fix bug in `partition_pdf_or_image` where two partitions were called if `strategy == "ocr_only"`.
* Bump unstructured-inference
  * Fix issue where temporary files were being left behind (0.5.16)
* Adds deprecation warning for the `file_filename` kwarg to `partition`, `partition_via_api`,
  and `partition_multiple_via_api`.
* Fix documentation build workflow by pinning dependencies

## 0.10.5

### Enhancements

* Create new CI Pipelines
  - Checking text, xml, email, and html doc tests against the library installed without extras
  - Checking each library extra against their respective tests
* `partition` raises an error and tells the user to install the appropriate extra if a filetype
  is detected that is missing dependencies.
* Add custom errors to ingest
* Bump `unstructured-ingest==0.5.15`
  - Handle an uncaught TesseractError (0.5.15)
  - Add TIFF test file and TIFF filetype to `test_from_image_file` in `test_layout` (0.5.14)
* Use `entire_page` ocr mode for pdfs and images
* Add notes on extra installs to docs
* Adds ability to reuse connections per process in unstructured-ingest

### Features
* Add delta table connector

### Fixes

## 0.10.4
* Pass ocr_mode in partition_pdf and set the default back to individual pages for now
* Add diagrams and descriptions for ingest design in the ingest README

### Features
* Supports multipage TIFF image partitioning

### Fixes

## 0.10.2

### Enhancements
* Bump unstructured-inference==0.5.13:
  - Fix extracted image elements being included in layout merge, addresses the issue
    where an entire-page image in a PDF was not passed to the layout model when using hi_res.

### Features

### Fixes

## 0.10.1

### Enhancements
* Bump unstructured-inference==0.5.12:
  - fix to avoid trace for certain PDF's (0.5.12)
  - better defaults for DPI for hi_res and  Chipper (0.5.11)
  - implement full-page OCR (0.5.10)

### Features

### Fixes

* Fix dead links in repository README (Quick Start > Install for local development, and Learn more > Batch Processing)
* Update document dependencies to include tesseract-lang for additional language support (required for tests to pass)

## 0.10.0

### Enhancements

* Add `include_header` kwarg to `partition_xlsx` and change default behavior to `True`
* Update the `links` and `emphasized_texts` metadata fields

### Features

### Fixes

## 0.9.3

### Enhancements

* Pinned dependency cleanup.
* Update `partition_csv` to always use `soupparser_fromstring` to parse `html text`
* Update `partition_tsv` to always use `soupparser_fromstring` to parse `html text`
* Add `metadata.section` to capture epub table of contents data
* Add `unique_element_ids` kwarg to partition functions. If `True`, will use a UUID
  for element IDs instead of a SHA-256 hash.
* Update `partition_xlsx` to always use `soupparser_fromstring` to parse `html text`
* Add functionality to switch `html` text parser based on whether the `html` text contains emoji
* Add functionality to check if a string contains any emoji characters
* Add CI tests around Notion

### Features

* Add Airtable Connector to be able to pull views/tables/bases from an Airtable organization

### Fixes

* fix pdf partition of list items being detected as titles in OCR only mode
* make notion module discoverable
* fix emails with `Content-Distribution: inline` and `Content-Distribution: attachment` with no filename
* Fix email attachment filenames which had `=` in the filename itself

## 0.9.2


### Enhancements

* Update table extraction section in API documentation to sync with change in Prod API
* Update Notion connector to extract to html
* Added UUID option for `element_id`
* Bump unstructured-inference==0.5.9:
  - better caching of models
  - another version of detectron2 available, though the default layout model is unchanged
* Added UUID option for element_id
* Added UUID option for element_id
* CI improvements to run ingest tests in parallel

### Features

* Adds Sharepoint connector.

### Fixes

* Bump unstructured-inference==0.5.9:
  - ignores Tesseract errors where no text is extracted for tiles that indeed, have no text

## 0.9.1

### Enhancements

* Adds --partition-pdf-infer-table-structure to unstructured-ingest.
* Enable `partition_html` to skip headers and footers with the `skip_headers_and_footers` flag.
* Update `partition_doc` and `partition_docx` to track emphasized texts in the output
* Adds post processing function `filter_element_types`
* Set the default strategy for partitioning images to `hi_res`
* Add page break parameter section in API documentation to sync with change in Prod API
* Update `partition_html` to track emphasized texts in the output
* Update `XMLDocument._read_xml` to create `<p>` tag element for the text enclosed in the `<pre>` tag
* Add parameter `include_tail_text` to `_construct_text` to enable (skip) tail text inclusion
* Add Notion connector

### Features

### Fixes

* Remove unused `_partition_via_api` function
* Fixed emoji bug in `partition_xlsx`.
* Pass `file_filename` metadata when partitioning file object
* Skip ingest test on missing Slack token
* Add Dropbox variables to CI environments
* Remove default encoding for ingest
* Adds new element type `EmailAddress` for recognising email address in the  text
* Simplifies `min_partition` logic; makes partitions falling below the `min_partition`
  less likely.
* Fix bug where ingest test check for number of files fails in smoke test
* Fix unstructured-ingest entrypoint failure

## 0.9.0

### Enhancements

* Dependencies are now split by document type, creating a slimmer base installation.

## 0.8.8

### Enhancements

### Features

### Fixes

* Rename "date" field to "last_modified"
* Adds Box connector

### Fixes

## 0.8.7

### Enhancements

* Put back useful function `split_by_paragraph`

### Features

### Fixes

* Fix argument order in NLTK download step

## 0.8.6

### Enhancements

### Features

### Fixes

* Remove debug print lines and non-functional code

## 0.8.5

### Enhancements

* Add parameter `skip_infer_table_types` to enable (skip) table extraction for other doc types
* Adds optional Unstructured API unit tests in CI
* Tracks last modified date for all document types.
* Add auto_paragraph_grouper to detect new-line and blank-line new paragraph for .txt files.
* refactor the ingest cli to better support expanding supported connectors

## 0.8.3

### Enhancements

### Features

### Fixes

* NLTK now only gets downloaded if necessary.
* Handling for empty tables in Word Documents and PowerPoints.

## 0.8.4

### Enhancements

* Additional tests and refactor of JSON detection.
* Update functionality to retrieve image metadata from a page for `document_to_element_list`
* Links are now tracked in `partition_html` output.
* Set the file's current position to the beginning after reading the file in `convert_to_bytes`
* Add `min_partition` kwarg to that combines elements below a specified threshold and modifies splitting of strings longer than max partition so words are not split.
* set the file's current position to the beginning after reading the file in `convert_to_bytes`
* Add slide notes to pptx
* Add `--encoding` directive to ingest
* Improve json detection by `detect_filetype`

### Features

* Adds Outlook connector
* Add support for dpi parameter in inference library
* Adds Onedrive connector.
* Add Confluence connector for ingest cli to pull the body text from all documents from all spaces in a confluence domain.

### Fixes

* Fixes issue with email partitioning where From field was being assigned the To field value.
* Use the `image_metadata` property of the `PageLayout` instance to get the page image info in the `document_to_element_list`
* Add functionality to write images to computer storage temporarily instead of keeping them in memory for `ocr_only` strategy
* Add functionality to convert a PDF in small chunks of pages at a time for `ocr_only` strategy
* Adds `.txt`, `.text`, and `.tab` to list of extensions to check if file
  has a `text/plain` MIME type.
* Enables filters to be passed to `partition_doc` so it doesn't error with LibreOffice7.
* Removed old error message that's superseded by `requires_dependencies`.
* Removes using `hi_res` as the default strategy value for `partition_via_api` and `partition_multiple_via_api`

## 0.8.1

### Enhancements

* Add support for Python 3.11

### Features

### Fixes

* Fixed `auto` strategy detected scanned document as having extractable text and using `fast` strategy, resulting in no output.
* Fix list detection in MS Word documents.
* Don't instantiate an element with a coordinate system when there isn't a way to get its location data.

## 0.8.0

### Enhancements

* Allow model used for hi res pdf partition strategy to be chosen when called.
* Updated inference package

### Features

* Add `metadata_filename` parameter across all partition functions

### Fixes

* Update to ensure `convert_to_datafame` grabs all of the metadata fields.
* Adjust encoding recognition threshold value in `detect_file_encoding`
* Fix KeyError when `isd_to_elements` doesn't find a type
* Fix `_output_filename` for local connector, allowing single files to be written correctly to the disk

* Fix for cases where an invalid encoding is extracted from an email header.

### BREAKING CHANGES

* Information about an element's location is no longer returned as top-level attributes of an element. Instead, it is returned in the `coordinates` attribute of the element's metadata.

## 0.7.12

### Enhancements

* Adds `include_metadata` kwarg to `partition_doc`, `partition_docx`, `partition_email`, `partition_epub`, `partition_json`, `partition_msg`, `partition_odt`, `partition_org`, `partition_pdf`, `partition_ppt`, `partition_pptx`, `partition_rst`, and `partition_rtf`
### Features

* Add Elasticsearch connector for ingest cli to pull specific fields from all documents in an index.
* Adds Dropbox connector

### Fixes

* Fix tests that call unstructured-api by passing through an api-key
* Fixed page breaks being given (incorrect) page numbers
* Fix skipping download on ingest when a source document exists locally

## 0.7.11

### Enhancements

* More deterministic element ordering when using `hi_res` PDF parsing strategy (from unstructured-inference bump to 0.5.4)
* Make large model available (from unstructured-inference bump to 0.5.3)
* Combine inferred elements with extracted elements (from unstructured-inference bump to 0.5.2)
* `partition_email` and `partition_msg` will now process attachments if `process_attachments=True`
  and a attachment partitioning functions is passed through with `attachment_partitioner=partition`.

### Features

### Fixes

* Fix tests that call unstructured-api by passing through an api-key
* Fixed page breaks being given (incorrect) page numbers
* Fix skipping download on ingest when a source document exists locally

## 0.7.10

### Enhancements

* Adds a `max_partition` parameter to `partition_text`, `partition_pdf`, `partition_email`,
  `partition_msg` and `partition_xml` that sets a limit for the size of an individual
  document elements. Defaults to `1500` for everything except `partition_xml`, which has
  a default value of `None`.
* DRY connector refactor

### Features

* `hi_res` model for pdfs and images is selectable via environment variable.

### Fixes

* CSV check now ignores escaped commas.
* Fix for filetype exploration util when file content does not have a comma.
* Adds negative lookahead to bullet pattern to avoid detecting plain text line
  breaks like `-------` as list items.
* Fix pre tag parsing for `partition_html`
* Fix lookup error for annotated Arabic and Hebrew encodings

## 0.7.9

### Enhancements

* Improvements to string check for leafs in `partition_xml`.
* Adds --partition-ocr-languages to unstructured-ingest.

### Features

* Adds `partition_org` for processed Org Mode documents.

### Fixes

## 0.7.8

### Enhancements

### Features

* Adds Google Cloud Service connector

### Fixes

* Updates the `parse_email` for `partition_eml` so that `unstructured-api` passes the smoke tests
* `partition_email` now works if there is no message content
* Updates the `"fast"` strategy for `partition_pdf` so that it's able to recursively
* Adds recursive functionality to all fsspec connectors
* Adds generic --recursive ingest flag

## 0.7.7

### Enhancements

* Adds functionality to replace the `MIME` encodings for `eml` files with one of the common encodings if a `unicode` error occurs
* Adds missed file-like object handling in `detect_file_encoding`
* Adds functionality to extract charset info from `eml` files

### Features

* Added coordinate system class to track coordinate types and convert to different coordinate

### Fixes

* Adds an `html_assemble_articles` kwarg to `partition_html` to enable users to capture
  control whether content outside of `<article>` tags is captured when
  `<article>` tags are present.
* Check for the `xml` attribute on `element` before looking for pagebreaks in `partition_docx`.

## 0.7.6

### Enhancements

* Convert fast startegy to ocr_only for images
* Adds support for page numbers in `.docx` and `.doc` when user or renderer
  created page breaks are present.
* Adds retry logic for the unstructured-ingest Biomed connector

### Features

* Provides users with the ability to extract additional metadata via regex.
* Updates `partition_docx` to include headers and footers in the output.
* Create `partition_tsv` and associated tests. Make additional changes to `detect_filetype`.

### Fixes

* Remove fake api key in test `partition_via_api` since we now require valid/empty api keys
* Page number defaults to `None` instead of `1` when page number is not present in the metadata.
  A page number of `None` indicates that page numbers are not being tracked for the document
  or that page numbers do not apply to the element in question..
* Fixes an issue with some pptx files. Assume pptx shapes are found in top left position of slide
  in case the shape.top and shape.left attributes are `None`.

## 0.7.5

### Enhancements

* Adds functionality to sort elements in `partition_pdf` for `fast` strategy
* Adds ingest tests with `--fast` strategy on PDF documents
* Adds --api-key to unstructured-ingest

### Features

* Adds `partition_rst` for processed ReStructured Text documents.

### Fixes

* Adds handling for emails that do not have a datetime to extract.
* Adds pdf2image package as core requirement of unstructured (with no extras)

## 0.7.4

### Enhancements

* Allows passing kwargs to request data field for `partition_via_api` and `partition_multiple_via_api`
* Enable MIME type detection if libmagic is not available
* Adds handling for empty files in `detect_filetype` and `partition`.

### Features

### Fixes

* Reslove `grpcio` import issue on `weaviate.schema.validate_schema` for python 3.9 and 3.10
* Remove building `detectron2` from source in Dockerfile

## 0.7.3

### Enhancements

* Update IngestDoc abstractions and add data source metadata in ElementMetadata

### Features

### Fixes

* Pass `strategy` parameter down from `partition` for `partition_image`
* Filetype detection if a CSV has a `text/plain` MIME type
* `convert_office_doc` no longers prints file conversion info messages to stdout.
* `partition_via_api` reflects the actual filetype for the file processed in the API.

## 0.7.2

### Enhancements

* Adds an optional encoding kwarg to `elements_to_json` and `elements_from_json`
* Bump version of base image to use new stable version of tesseract

### Features

### Fixes

* Update the `read_txt_file` utility function to keep using `spooled_to_bytes_io_if_needed` for xml
* Add functionality to the `read_txt_file` utility function to handle file-like object from URL
* Remove the unused parameter `encoding` from `partition_pdf`
* Change auto.py to have a `None` default for encoding
* Add functionality to try other common encodings for html and xml files if an error related to the encoding is raised and the user has not specified an encoding.
* Adds benchmark test with test docs in example-docs
* Re-enable test_upload_label_studio_data_with_sdk
* File detection now detects code files as plain text
* Adds `tabulate` explicitly to dependencies
* Fixes an issue in `metadata.page_number` of pptx files
* Adds showing help if no parameters passed

## 0.7.1

### Enhancements

### Features

* Add `stage_for_weaviate` to stage `unstructured` outputs for upload to Weaviate, along with
  a helper function for defining a class to use in Weaviate schemas.
* Builds from Unstructured base image, built off of Rocky Linux 8.7, this resolves almost all CVE's in the image.

### Fixes

## 0.7.0

### Enhancements

* Installing `detectron2` from source is no longer required when using the `local-inference` extra.
* Updates `.pptx` parsing to include text in tables.

### Features

### Fixes

* Fixes an issue in `_add_element_metadata` that caused all elements to have `page_number=1`
  in the element metadata.
* Adds `.log` as a file extension for TXT files.
* Adds functionality to try other common encodings for email (`.eml`) files if an error related to the encoding is raised and the user has not specified an encoding.
* Allow passed encoding to be used in the `replace_mime_encodings`
* Fixes page metadata for `partition_html` when `include_metadata=False`
* A `ValueError` now raises if `file_filename` is not specified when you use `partition_via_api`
  with a file-like object.

## 0.6.11

### Enhancements

* Supports epub tests since pandoc is updated in base image

### Features


### Fixes


## 0.6.10

### Enhancements

* XLS support from auto partition

### Features

### Fixes

## 0.6.9

### Enhancements

* fast strategy for pdf now keeps element bounding box data
* setup.py refactor

### Features

### Fixes

* Adds functionality to try other common encodings if an error related to the encoding is raised and the user has not specified an encoding.
* Adds additional MIME types for CSV

## 0.6.8

### Enhancements

### Features

* Add `partition_csv` for CSV files.

### Fixes

## 0.6.7

### Enhancements

* Deprecate `--s3-url` in favor of `--remote-url` in CLI
* Refactor out non-connector-specific config variables
* Add `file_directory` to metadata
* Add `page_name` to metadata. Currently used for the sheet name in XLSX documents.
* Added a `--partition-strategy` parameter to unstructured-ingest so that users can specify
  partition strategy in CLI. For example, `--partition-strategy fast`.
* Added metadata for filetype.
* Add Discord connector to pull messages from a list of channels
* Refactor `unstructured/file-utils/filetype.py` to better utilise hashmap to return mime type.
* Add local declaration of DOCX_MIME_TYPES and XLSX_MIME_TYPES for `test_filetype.py`.

### Features

* Add `partition_xml` for XML files.
* Add `partition_xlsx` for Microsoft Excel documents.

### Fixes

* Supports `hml` filetype for partition as a variation of html filetype.
* Makes `pytesseract` a function level import in `partition_pdf` so you can use the `"fast"`
  or `"hi_res"` strategies if `pytesseract` is not installed. Also adds the
  `required_dependencies` decorator for the `"hi_res"` and `"ocr_only"` strategies.
* Fix to ensure `filename` is tracked in metadata for `docx` tables.

## 0.6.6

### Enhancements

* Adds an `"auto"` strategy that chooses the partitioning strategy based on document
  characteristics and function kwargs. This is the new default strategy for `partition_pdf`
  and `partition_image`. Users can maintain existing behavior by explicitly setting
  `strategy="hi_res"`.
* Added an additional trace logger for NLP debugging.
* Add `get_date` method to `ElementMetadata` for converting the datestring to a `datetime` object.
* Cleanup the `filename` attribute on `ElementMetadata` to remove the full filepath.

### Features

* Added table reading as html with URL parsing to `partition_docx` in docx
* Added metadata field for text_as_html for docx files

### Fixes

* `fileutils/file_type` check json and eml decode ignore error
* `partition_email` was updated to more flexibly handle deviations from the RFC-2822 standard.
  The time in the metadata returns `None` if the time does not match RFC-2822 at all.
* Include all metadata fields when converting to dataframe or CSV

## 0.6.5

### Enhancements

* Added support for SpooledTemporaryFile file argument.

### Features

### Fixes


## 0.6.4

### Enhancements

* Added an "ocr_only" strategy for `partition_pdf`. Refactored the strategy decision
  logic into its own module.

### Features

### Fixes

## 0.6.3

### Enhancements

* Add an "ocr_only" strategy for `partition_image`.

### Features

* Added `partition_multiple_via_api` for partitioning multiple documents in a single REST
  API call.
* Added `stage_for_baseplate` function to prepare outputs for ingestion into Baseplate.
* Added `partition_odt` for processing Open Office documents.

### Fixes

* Updates the grouping logic in the `partition_pdf` fast strategy to group together text
  in the same bounding box.

## 0.6.2

### Enhancements

* Added logic to `partition_pdf` for detecting copy protected PDFs and falling back
  to the hi res strategy when necessary.


### Features

* Add `partition_via_api` for partitioning documents through the hosted API.

### Fixes

* Fix how `exceeds_cap_ratio` handles empty (returns `True` instead of `False`)
* Updates `detect_filetype` to properly detect JSONs when the MIME type is `text/plain`.

## 0.6.1

### Enhancements

* Updated the table extraction parameter name to be more descriptive

### Features

### Fixes

## 0.6.0

### Enhancements

* Adds an `ssl_verify` kwarg to `partition` and `partition_html` to enable turning off
  SSL verification for HTTP requests. SSL verification is on by default.
* Allows users to pass in ocr language to `partition_pdf` and `partition_image` through
  the `ocr_language` kwarg. `ocr_language` corresponds to the code for the language pack
  in Tesseract. You will need to install the relevant Tesseract language pack to use a
  given language.

### Features

* Table extraction is now possible for pdfs from `partition` and `partition_pdf`.
* Adds support for extracting attachments from `.msg` files

### Fixes

* Adds an `ssl_verify` kwarg to `partition` and `partition_html` to enable turning off
  SSL verification for HTTP requests. SSL verification is on by default.

## 0.5.13

### Enhancements

* Allow headers to be passed into `partition` when `url` is used.

### Features

* `bytes_string_to_string` cleaning brick for bytes string output.

### Fixes

* Fixed typo in call to `exactly_one` in `partition_json`
* unstructured-documents encode xml string if document_tree is `None` in `_read_xml`.
* Update to `_read_xml` so that Markdown files with embedded HTML process correctly.
* Fallback to "fast" strategy only emits a warning if the user specifies the "hi_res" strategy.
* unstructured-partition-text_type exceeds_cap_ratio fix returns and how capitalization ratios are calculated
* `partition_pdf` and `partition_text` group broken paragraphs to avoid fragmented `NarrativeText` elements.
* .json files resolved as "application/json" on centos7 (or other installs with older libmagic libs)

## 0.5.12

### Enhancements

* Add OS mimetypes DB to docker image, mainly for unstructured-api compat.
* Use the image registry as a cache when building Docker images.
* Adds the ability for `partition_text` to group together broken paragraphs.
* Added method to utils to allow date time format validation

### Features
* Add Slack connector to pull messages for a specific channel

* Add --partition-by-api parameter to unstructured-ingest
* Added `partition_rtf` for processing rich text files.
* `partition` now accepts a `url` kwarg in addition to `file` and `filename`.

### Fixes

* Allow encoding to be passed into `replace_mime_encodings`.
* unstructured-ingest connector-specific dependencies are imported on demand.
* unstructured-ingest --flatten-metadata supported for local connector.
* unstructured-ingest fix runtime error when using --metadata-include.

## 0.5.11

### Enhancements

### Features

### Fixes

* Guard against null style attribute in docx document elements
* Update HTML encoding to better support foreign language characters

## 0.5.10

### Enhancements

* Updated inference package
* Add sender, recipient, date, and subject to element metadata for emails

### Features

* Added `--download-only` parameter to `unstructured-ingest`

### Fixes

* FileNotFound error when filename is provided but file is not on disk

## 0.5.9

### Enhancements

### Features

### Fixes

* Convert file to str in helper `split_by_paragraph` for `partition_text`

## 0.5.8

### Enhancements

* Update `elements_to_json` to return string when filename is not specified
* `elements_from_json` may take a string instead of a filename with the `text` kwarg
* `detect_filetype` now does a final fallback to file extension.
* Empty tags are now skipped during the depth check for HTML processing.

### Features

* Add local file system to `unstructured-ingest`
* Add `--max-docs` parameter to `unstructured-ingest`
* Added `partition_msg` for processing MSFT Outlook .msg files.

### Fixes

* `convert_file_to_text` now passes through the `source_format` and `target_format` kwargs.
  Previously they were hard coded.
* Partitioning functions that accept a `text` kwarg no longer raise an error if an empty
  string is passed (and empty list of elements is returned instead).
* `partition_json` no longer fails if the input is an empty list.
* Fixed bug in `chunk_by_attention_window` that caused the last word in segments to be cut-off
  in some cases.

### BREAKING CHANGES

* `stage_for_transformers` now returns a list of elements, making it consistent with other
  staging bricks

## 0.5.7

### Enhancements

* Refactored codebase using `exactly_one`
* Adds ability to pass headers when passing a url in partition_html()
* Added optional `content_type` and `file_filename` parameters to `partition()` to bypass file detection

### Features

* Add `--flatten-metadata` parameter to `unstructured-ingest`
* Add `--fields-include` parameter to `unstructured-ingest`

### Fixes

## 0.5.6

### Enhancements

* `contains_english_word()`, used heavily in text processing, is 10x faster.

### Features

* Add `--metadata-include` and `--metadata-exclude` parameters to `unstructured-ingest`
* Add `clean_non_ascii_chars` to remove non-ascii characters from unicode string

### Fixes

* Fix problem with PDF partition (duplicated test)

## 0.5.4

### Enhancements

* Added Biomedical literature connector for ingest cli.
* Add `FsspecConnector` to easily integrate any existing `fsspec` filesystem as a connector.
* Rename `s3_connector.py` to `s3.py` for readability and consistency with the
  rest of the connectors.
* Now `S3Connector` relies on `s3fs` instead of on `boto3`, and it inherits
  from `FsspecConnector`.
* Adds an `UNSTRUCTURED_LANGUAGE_CHECKS` environment variable to control whether or not language
  specific checks like vocabulary and POS tagging are applied. Set to `"true"` for higher
  resolution partitioning and `"false"` for faster processing.
* Improves `detect_filetype` warning to include filename when provided.
* Adds a "fast" strategy for partitioning PDFs with PDFMiner. Also falls back to the "fast"
  strategy if detectron2 is not available.
* Start deprecation life cycle for `unstructured-ingest --s3-url` option, to be deprecated in
  favor of `--remote-url`.

### Features

* Add `AzureBlobStorageConnector` based on its `fsspec` implementation inheriting
from `FsspecConnector`
* Add `partition_epub` for partitioning e-books in EPUB3 format.

### Fixes

* Fixes processing for text files with `message/rfc822` MIME type.
* Open xml files in read-only mode when reading contents to construct an XMLDocument.

## 0.5.3

### Enhancements

* `auto.partition()` can now load Unstructured ISD json documents.
* Simplify partitioning functions.
* Improve logging for ingest CLI.

### Features

* Add `--wikipedia-auto-suggest` argument to the ingest CLI to disable automatic redirection
  to pages with similar names.
* Add setup script for Amazon Linux 2
* Add optional `encoding` argument to the `partition_(text/email/html)` functions.
* Added Google Drive connector for ingest cli.
* Added Gitlab connector for ingest cli.

### Fixes

## 0.5.2

### Enhancements

* Fully move from printing to logging.
* `unstructured-ingest` now uses a default `--download_dir` of `$HOME/.cache/unstructured/ingest`
rather than a "tmp-ingest-" dir in the working directory.

### Features

### Fixes

* `setup_ubuntu.sh` no longer fails in some contexts by interpreting
`DEBIAN_FRONTEND=noninteractive` as a command
* `unstructured-ingest` no longer re-downloads files when --preserve-downloads
is used without --download-dir.
* Fixed an issue that was causing text to be skipped in some HTML documents.

## 0.5.1

### Enhancements

### Features

### Fixes

* Fixes an error causing JavaScript to appear in the output of `partition_html` sometimes.
* Fix several issues with the `requires_dependencies` decorator, including the error message
  and how it was used, which had caused an error for `unstructured-ingest --github-url ...`.

## 0.5.0

### Enhancements

* Add `requires_dependencies` Python decorator to check dependencies are installed before
  instantiating a class or running a function

### Features

* Added Wikipedia connector for ingest cli.

### Fixes

* Fix `process_document` file cleaning on failure
* Fixes an error introduced in the metadata tracking commit that caused `NarrativeText`
  and `FigureCaption` elements to be represented as `Text` in HTML documents.

## 0.4.16

### Enhancements

* Fallback to using file extensions for filetype detection if `libmagic` is not present

### Features

* Added setup script for Ubuntu
* Added GitHub connector for ingest cli.
* Added `partition_md` partitioner.
* Added Reddit connector for ingest cli.

### Fixes

* Initializes connector properly in ingest.main::MainProcess
* Restricts version of unstructured-inference to avoid multithreading issue

## 0.4.15

### Enhancements

* Added `elements_to_json` and `elements_from_json` for easier serialization/deserialization
* `convert_to_dict`, `dict_to_elements` and `convert_to_csv` are now aliases for functions
  that use the ISD terminology.

### Fixes

* Update to ensure all elements are preserved during serialization/deserialization

## 0.4.14

* Automatically install `nltk` models in the `tokenize` module.

## 0.4.13

* Fixes unstructured-ingest cli.

## 0.4.12

* Adds console_entrypoint for unstructured-ingest, other structure/doc updates related to ingest.
* Add `parser` parameter to `partition_html`.

## 0.4.11

* Adds `partition_doc` for partitioning Word documents in `.doc` format. Requires `libreoffice`.
* Adds `partition_ppt` for partitioning PowerPoint documents in `.ppt` format. Requires `libreoffice`.

## 0.4.10

* Fixes `ElementMetadata` so that it's JSON serializable when the filename is a `Path` object.

## 0.4.9

* Added ingest modules and s3 connector, sample ingest script
* Default to `url=None` for `partition_pdf` and `partition_image`
* Add ability to skip English specific check by setting the `UNSTRUCTURED_LANGUAGE` env var to `""`.
* Document `Element` objects now track metadata

## 0.4.8

* Modified XML and HTML parsers not to load comments.

## 0.4.7

* Added the ability to pull an HTML document from a url in `partition_html`.
* Added the the ability to get file summary info from lists of filenames and lists
  of file contents.
* Added optional page break to `partition` for `.pptx`, `.pdf`, images, and `.html` files.
* Added `to_dict` method to document elements.
* Include more unicode quotes in `replace_unicode_quotes`.

## 0.4.6

* Loosen the default cap threshold to `0.5`.
* Add a `UNSTRUCTURED_NARRATIVE_TEXT_CAP_THRESHOLD` environment variable for controlling
  the cap ratio threshold.
* Unknown text elements are identified as `Text` for HTML and plain text documents.
* `Body Text` styles no longer default to `NarrativeText` for Word documents. The style information
  is insufficient to determine that the text is narrative.
* Upper cased text is lower cased before checking for verbs. This helps avoid some missed verbs.
* Adds an `Address` element for capturing elements that only contain an address.
* Suppress the `UserWarning` when detectron is called.
* Checks that titles and narrative test have at least one English word.
* Checks that titles and narrative text are at least 50% alpha characters.
* Restricts titles to a maximum word length. Adds a `UNSTRUCTURED_TITLE_MAX_WORD_LENGTH`
  environment variable for controlling the max number of words in a title.
* Updated `partition_pptx` to order the elements on the page

## 0.4.4

* Updated `partition_pdf` and `partition_image` to return `unstructured` `Element` objects
* Fixed the healthcheck url path when partitioning images and PDFs via API
* Adds an optional `coordinates` attribute to document objects
* Adds `FigureCaption` and `CheckBox` document elements
* Added ability to split lists detected in `LayoutElement` objects
* Adds `partition_pptx` for partitioning PowerPoint documents
* LayoutParser models now download from HugginfaceHub instead of DropBox
* Fixed file type detection for XML and HTML files on Amazone Linux

## 0.4.3

* Adds `requests` as a base dependency
* Fix in `exceeds_cap_ratio` so the function doesn't break with empty text
* Fix bug in `_parse_received_data`.
* Update `detect_filetype` to properly handle `.doc`, `.xls`, and `.ppt`.

## 0.4.2

* Added `partition_image` to process documents in an image format.
* Fixed utf-8 encoding error in `partition_email` with attachments for `text/html`

## 0.4.1

* Added support for text files in the `partition` function
* Pinned `opencv-python` for easier installation on Linux

## 0.4.0

* Added generic `partition` brick that detects the file type and routes a file to the appropriate
  partitioning brick.
* Added a file type detection module.
* Updated `partition_html` and `partition_eml` to support file-like objects in 'rb' mode.
* Cleaning brick for removing ordered bullets `clean_ordered_bullets`.
* Extract brick method for ordered bullets `extract_ordered_bullets`.
* Test for `clean_ordered_bullets`.
* Test for `extract_ordered_bullets`.
* Added `partition_docx` for pre-processing Word Documents.
* Added new REGEX patterns to extract email header information
* Added new functions to extract header information `parse_received_data` and `partition_header`
* Added new function to parse plain text files `partition_text`
* Added new cleaners functions `extract_ip_address`, `extract_ip_address_name`, `extract_mapi_id`, `extract_datetimetz`
* Add new `Image` element and function to find embedded images `find_embedded_images`
* Added `get_directory_file_info` for summarizing information about source documents

## 0.3.5

* Add support for local inference
* Add new pattern to recognize plain text dash bullets
* Add test for bullet patterns
* Fix for `partition_html` that allows for processing `div` tags that have both text and child
  elements
* Add ability to extract document metadata from `.docx`, `.xlsx`, and `.jpg` files.
* Helper functions for identifying and extracting phone numbers
* Add new function `extract_attachment_info` that extracts and decodes the attachment
of an email.
* Staging brick to convert a list of `Element`s to a `pandas` dataframe.
* Add plain text functionality to `partition_email`

## 0.3.4

* Python-3.7 compat

## 0.3.3

* Removes BasicConfig from logger configuration
* Adds the `partition_email` partitioning brick
* Adds the `replace_mime_encodings` cleaning bricks
* Small fix to HTML parsing related to processing list items with sub-tags
* Add `EmailElement` data structure to store email documents

## 0.3.2

* Added `translate_text` brick for translating text between languages
* Add an `apply` method to make it easier to apply cleaners to elements

## 0.3.1

* Added \_\_init.py\_\_ to `partition`

## 0.3.0

* Implement staging brick for Argilla. Converts lists of `Text` elements to `argilla` dataset classes.
* Removing the local PDF parsing code and any dependencies and tests.
* Reorganizes the staging bricks in the unstructured.partition module
* Allow entities to be passed into the Datasaur staging brick
* Added HTML escapes to the `replace_unicode_quotes` brick
* Fix bad responses in partition_pdf to raise ValueError
* Adds `partition_html` for partitioning HTML documents.

## 0.2.6

* Small change to how \_read is placed within the inheritance structure since it doesn't really apply to pdf
* Add partitioning brick for calling the document image analysis API

## 0.2.5

* Update python requirement to >=3.7

## 0.2.4

* Add alternative way of importing `Final` to support google colab

## 0.2.3

* Add cleaning bricks for removing prefixes and postfixes
* Add cleaning bricks for extracting text before and after a pattern

## 0.2.2

* Add staging brick for Datasaur

## 0.2.1

* Added brick to convert an ISD dictionary to a list of elements
* Update `PDFDocument` to use the `from_file` method
* Added staging brick for CSV format for ISD (Initial Structured Data) format.
* Added staging brick for separating text into attention window size chunks for `transformers`.
* Added staging brick for LabelBox.
* Added ability to upload LabelStudio predictions
* Added utility function for JSONL reading and writing
* Added staging brick for CSV format for Prodigy
* Added staging brick for Prodigy
* Added ability to upload LabelStudio annotations
* Added text_field and id_field to stage_for_label_studio signature

## 0.2.0

* Initial release of unstructured<|MERGE_RESOLUTION|>--- conflicted
+++ resolved
@@ -1,8 +1,4 @@
-<<<<<<< HEAD
-## 0.11.4-dev3
-=======
 ## 0.11.4-dev10
->>>>>>> 74d089d9
 
 ### Enhancements
 
@@ -14,11 +10,8 @@
 
 ### Features
 
-<<<<<<< HEAD
+* **Save tables in PDF's separately as images.** The "table" elements are saved as `table-<pageN>-<tableN>.jpg`. This filename is presented in the `image_path` metadata field for the Table element. The default would be to not do this.
 **PostgreSQL/SQLite destination connector** PostgreSQL and SQLite connector added to ingest CLI.  Users may now use `unstructured-ingest` to write partitioned data to a PostgreSQL or SQLite database. And embeddings to PostgreSQL pgvector database.
-=======
-* **Save tables in PDF's separately as images.** The "table" elements are saved as `table-<pageN>-<tableN>.jpg`. This filename is presented in the `image_path` metadata field for the Table element. The default would be to not do this.
->>>>>>> 74d089d9
 * **Add Weaviate destination connector** Weaviate connector added to ingest CLI.  Users may now use `unstructured-ingest` to write partitioned data from over 20 data sources (so far) to a Weaviate object collection.
 * **Sftp Source Connector.** New source connector added to support downloading/partitioning files from Sftp.
 
