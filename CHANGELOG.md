--- conflicted
+++ resolved
@@ -1,3 +1,9 @@
+## 0.10.15-dev0
+
+### Features
+
+* Adds a naive hierarchy for elements via a `parent_id` on the element's metadata
+
 ## 0.10.14
 
 ### Enhancements
@@ -22,11 +28,7 @@
 ### Features
 
 * Add Jira Connector to be able to pull issues from a Jira organization
-<<<<<<< HEAD
-* Adds a naive hierarchy for elements via a `parent_id` on the element's metadata
-=======
 * Add `clean_ligatures` function to expand ligatures in text
->>>>>>> 59e850bb
 
 ### Fixes
 
