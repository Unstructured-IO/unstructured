## 0.10.29-dev3

### Enhancements

<<<<<<< HEAD
* **Add element type CI evaluation workflow** Adds element type frequency evaluation metrics to the current ingest workflow to measure the performance of each file extracted as well as aggregated-level performance.
=======
* **Separate chipper tests** Chipper tests are long-running and require special access, so the tests have been separated into their own file under their own marker, and now have a separate `make` target.
>>>>>>> b08562ba
* **Add include_header argument for partition_csv and partition_tsv** Now supports retaining header rows in CSV and TSV documents element partitioning.
* **Add retry logic for all source connectors** All http calls being made by the ingest source connectors have been isolated and wrapped by the `SourceConnectionNetworkError` custom error, which triggers the retry logic, if enabled, in the ingest pipeline.
* **Google Drive source connector supports credentials from memory** Originally, the connector expected a filepath to pull the credentials from when creating the client. This was expanded to support passing that information from memory as a dict if access to the file system might not be available.

### Features

### Fixes

* **Ingest session handler not being shared correctly** All ingest docs that leverage the session handler should only need to set it once per process. It was recreating it each time because the right values weren't being set nor available given how dataclasses work in python.
* **Ingest download-only fix** Previously the download only flag was being checked after the doc factory pipeline step, which occurs before the files are actually downloaded by the source node. This check was moved after the source node to allow for the files to be downloaded first before exiting the pipeline.

## 0.10.28

### Enhancements

* **Add table structure evaluation helpers** Adds functions to evaluate the similarity between predicted table structure and actual table structure.
* **Use `yolox` by default for table extraction when partitioning pdf/image** `yolox` model provides higher recall of the table regions than the quantized version and it is now the default element detection model when `infer_table_structure=True` for partitioning pdf/image files
* **Remove pdfminer elements from inside tables** Previously, when using `hi_res` some elements where extracted using pdfminer too, so we removed pdfminer from the tables pipeline to avoid duplicated elements.
* **Fsspec downstream connectors** New destination connector added to ingest CLI, users may now use `unstructured-ingest` to write to any of the following:
  * Azure
  * Box
  * Dropbox
  * Google Cloud Service

### Features

* **Update `ocr_only` strategy in `partition_pdf()`** Adds the functionality to get accurate coordinate data when partitioning PDFs and Images with the `ocr_only` strategy.

### Fixes
* **Fixed SharePoint permissions for the fetching to be opt-in** Problem: Sharepoint permissions were trying to be fetched even when no reletad cli params were provided, and this gave an error due to values for those keys not existing. Fix: Updated getting keys to be with .get() method and changed the "skip-check" to check individual cli params rather than checking the existance of a config object.

* **Fixes issue where tables from markdown documents were being treated as text** Problem: Tables from markdown documents were being treated as text, and not being extracted as tables. Solution: Enable the `tables` extension when instantiating the `python-markdown` object. Importance: This will allow users to extract structured data from tables in markdown documents.
* **Fix wrong logger for paddle info** Replace the logger from unstructured-inference with the logger from unstructured for paddle_ocr.py module.
* **Fix ingest pipeline to be able to use chunking and embedding together** Problem: When ingest pipeline was using chunking and embedding together, embedding outputs were empty and the outputs of chunking couldn't be re-read into memory and be forwarded to embeddings. Fix: Added CompositeElement type to TYPE_TO_TEXT_ELEMENT_MAP to be able to process CompositeElements with unstructured.staging.base.isd_to_elements
* **Fix unnecessary mid-text chunk-splitting.** The "pre-chunker" did not consider separator blank-line ("\n\n") length when grouping elements for a single chunk. As a result, sections were frequently over-populated producing a over-sized chunk that required mid-text splitting.
* **Fix frequent dissociation of title from chunk.** The sectioning algorithm included the title of the next section with the prior section whenever it would fit, frequently producing association of a section title with the prior section and dissociating it from its actual section. Fix this by performing combination of whole sections only.
* **Fix PDF attempt to get dict value from string.** Fixes a rare edge case that prevented some PDF's from being partitioned. The `get_uris_from_annots` function tried to access the dictionary value of a string instance variable. Assign `None` to the annotation variable if the instance type is not dictionary to avoid the erroneous attempt.

## 0.10.27

### Enhancements

* **Leverage dict to share content across ingest pipeline** To share the ingest doc content across steps in the ingest pipeline, this was updated to use a multiprocessing-safe dictionary so changes get persisted and each step has the option to modify the ingest docs in place.

### Features

### Fixes

* **Removed `ebooklib` as a dependency** `ebooklib` is licensed under AGPL3, which is incompatible with the Apache 2.0 license. Thus it is being removed.
* **Caching fixes in ingest pipeline** Previously, steps like the source node were not leveraging parameters such as `re_download` to dictate if files should be forced to redownload rather than use what might already exist locally.

## 0.10.26

### Enhancements

* **Add text CCT CI evaluation workflow** Adds cct text extraction evaluation metrics to the current ingest workflow to measure the performance of each file extracted as well as aggregated-level performance.

### Features

* **Functionality to catch and classify overlapping/nested elements** Method to identify overlapping-bboxes cases within detected elements in a document. It returns two values: a boolean defining if there are overlapping elements present, and a list reporting them with relevant metadata. The output includes information about the `overlapping_elements`, `overlapping_case`, `overlapping_percentage`, `largest_ngram_percentage`, `overlap_percentage_total`, `max_area`, `min_area`, and `total_area`.
* **Add Local connector source metadata** python's os module used to pull stats from local file when processing via the local connector and populates fields such as last modified time, created time.

### Fixes

* **Fixes elements partitioned from an image file missing certain metadata** Metadata for image files, like file type, was being handled differently from other file types. This caused a bug where other metadata, like the file name, was being missed. This change brought metadata handling for image files to be more in line with the handling for other file types so that file name and other metadata fields are being captured.
* **Adds `typing-extensions` as an explicit dependency** This package is an implicit dependency, but the module is being imported directly in `unstructured.documents.elements` so the dependency should be explicit in case changes in other dependencies lead to `typing-extensions` being dropped as a dependency.
* **Stop passing `extract_tables` to `unstructured-inference` since it is now supported in `unstructured` instead** Table extraction previously occurred in `unstructured-inference`, but that logic, except for the table model itself, is now a part of the `unstructured` library. Thus the parameter triggering table extraction is no longer passed to the `unstructured-inference` package. Also noted the table output regression for PDF files.
* **Fix a bug in Table partitioning** Previously the `skip_infer_table_types` variable used in `partition` was not being passed down to specific file partitioners. Now you can utilize the `skip_infer_table_types` list variable when calling `partition` to specify the filetypes for which you want to skip table extraction, or the `infer_table_structure` boolean variable on the file specific partitioning function.
* **Fix partition docx without sections** Some docx files, like those from teams output, do not contain sections and it would produce no results because the code assumes all components are in sections. Now if no sections is detected from a document we iterate through the paragraphs and return contents found in the paragraphs.
* **Fix out-of-order sequencing of split chunks.** Fixes behavior where "split" chunks were inserted at the beginning of the chunk sequence. This would produce a chunk sequence like [5a, 5b, 3a, 3b, 1, 2, 4] when sections 3 and 5 exceeded `max_characters`.
* **Deserialization of ingest docs fixed** When ingest docs are being deserialized as part of the ingest pipeline process (cli), there were certain fields that weren't getting persisted (metadata and date processed). The from_dict method was updated to take these into account and a unit test added to check.
* **Map source cli command configs when destination set** Due to how the source connector is dynamically called when the destination connector is set via the CLI, the configs were being set incorrectoy, causing the source connector to break. The configs were fixed and updated to take into account Fsspec-specific connectors.

## 0.10.25

### Enhancements

* **Duplicate CLI param check** Given that many of the options associated with the `Click` based cli ingest commands are added dynamically from a number of configs, a check was incorporated to make sure there were no duplicate entries to prevent new configs from overwriting already added options.
* **Ingest CLI refactor for better code reuse** Much of the ingest cli code can be templated and was a copy-paste across files, adding potential risk. Code was refactored to use a base class which had much of the shared code templated.

### Features

* **Table OCR refactor** support Table OCR with pre-computed OCR data to ensure we only do one OCR for entrie document. User can specify
ocr agent tesseract/paddle in environment variable `OCR_AGENT` for OCRing the entire document.
* **Adds accuracy function** The accuracy scoring was originally an option under `calculate_edit_distance`. For easy function call, it is now a wrapper around the original function that calls edit_distance and return as "score".
* **Adds HuggingFaceEmbeddingEncoder** The HuggingFace Embedding Encoder uses a local embedding model as opposed to using an API.
* **Add AWS bedrock embedding connector** `unstructured.embed.bedrock` now provides a connector to use AWS bedrock's `titan-embed-text` model to generate embeddings for elements. This features requires valid AWS bedrock setup and an internet connectionto run.

### Fixes

* **Import PDFResourceManager more directly** We were importing `PDFResourceManager` from `pdfminer.converter` which was causing an error for some users. We changed to import from the actual location of `PDFResourceManager`, which is `pdfminer.pdfinterp`.
* **Fix language detection of elements with empty strings** This resolves a warning message that was raised by `langdetect` if the language was attempted to be detected on an empty string. Language detection is now skipped for empty strings.
* **Fix chunks breaking on regex-metadata matches.** Fixes "over-chunking" when `regex_metadata` was used, where every element that contained a regex-match would start a new chunk.
* **Fix regex-metadata match offsets not adjusted within chunk.** Fixes incorrect regex-metadata match start/stop offset in chunks where multiple elements are combined.
* **Map source cli command configs when destination set** Due to how the source connector is dynamically called when the destination connector is set via the CLI, the configs were being set incorrectoy, causing the source connector to break. The configs were fixed and updated to take into account Fsspec-specific connectors.
* **Fix metrics folder not discoverable** Fixes issue where unstructured/metrics folder is not discoverable on PyPI by adding an `__init__.py` file under the folder.
* **Fix a bug when `parition_pdf` get `model_name=None`** In API usage the `model_name` value is `None` and the `cast` function in `partition_pdf` would return `None` and lead to attribution error. Now we use `str` function to explicit convert the content to string so it is garanteed to have `starts_with` and other string functions as attributes
* **Fix html partition fail on tables without `tbody` tag** HTML tables may sometimes just contain headers without body (`tbody` tag)

## 0.10.24

### Enhancements

* **Improve natural reading order** Some `OCR` elements with only spaces in the text have full-page width in the bounding box, which causes the `xycut` sorting to not work as expected. Now the logic to parse OCR results removes any elements with only spaces (more than one space).
* **Ingest compression utilities and fsspec connector support** Generic utility code added to handle files that get pulled from a source connector that are either tar or zip compressed and uncompress them locally. This is then processed using a local source connector. Currently this functionality has been incorporated into the fsspec connector and all those inheriting from it (currently: Azure Blob Storage, Google Cloud Storage, S3, Box, and Dropbox).
* **Ingest destination connectors support for writing raw list of elements** Along with the default write method used in the ingest pipeline to write the json content associated with the ingest docs, each destination connector can now also write a raw list of elements to the desired downstream location without having an ingest doc associated with it.

### Features

* **Adds element type percent match function** In order to evaluate the element type extracted, we add a function that calculates the matched percentage between two frequency dictionary.

### Fixes

* **Fix paddle model file not discoverable** Fixes issue where ocr_models/paddle_ocr.py file is not discoverable on PyPI by adding
an `__init__.py` file under the folder.
* **Chipper v2 Fixes** Includes fix for a memory leak and rare last-element bbox fix. (unstructured-inference==0.7.7)
* **Fix image resizing issue** Includes fix related to resizing images in the tables pipeline. (unstructured-inference==0.7.6)

## 0.10.23

### Enhancements

* **Add functionality to limit precision when serializing to json** Precision for `points` is limited to 1 decimal point if coordinates["system"] == "PixelSpace" (otherwise 2 decimal points?). Precision for `detection_class_prob` is limited to 5 decimal points.
* **Fix csv file detection logic when mime-type is text/plain** Previously the logic to detect csv file type was considering only first row's comma count comparing with the header_row comma count and both the rows being same line the result was always true, Now the logic is changed to consider the comma's count for all the lines except first line and compare with header_row comma count.
* **Improved inference speed for Chipper V2** API requests with 'hi_res_model_name=chipper' now have ~2-3x faster responses.

### Features

### Fixes

* **Cleans up temporary files after conversion** Previously a file conversion utility was leaving temporary files behind on the filesystem without removing them when no longer needed. This fix helps prevent an accumulation of temporary files taking up excessive disk space.
* **Fixes `under_non_alpha_ratio` dividing by zero** Although this function guarded against a specific cause of division by zero, there were edge cases slipping through like strings with only whitespace. This update more generally prevents the function from performing a division by zero.
* **Fix languages default** Previously the default language was being set to English when elements didn't have text or if langdetect could not detect the language. It now defaults to None so there is not misleading information about the language detected.
* **Fixes recursion limit error that was being raised when partitioning Excel documents of a certain size** Previously we used a recursive method to find subtables within an excel sheet. However this would run afoul of Python's recursion depth limit when there was a contiguous block of more than 1000 cells within a sheet. This function has been updated to use the NetworkX library which avoids Python recursion issues.

## 0.10.22

### Enhancements

* **bump `unstructured-inference` to `0.7.3`** The updated version of `unstructured-inference` supports a new version of the Chipper model, as well as a cleaner schema for its output classes. Support is included for new inference features such as hierarchy and ordering.
* **Expose skip_infer_table_types in ingest CLI.** For each connector a new `--skip-infer-table-types` parameter was added to map to the `skip_infer_table_types` partition argument. This gives more granular control to unstructured-ingest users, allowing them to specify the file types for which we should attempt table extraction.
* **Add flag to ingest CLI to raise error if any single doc fails in pipeline** Currently if a single doc fails in the pipeline, the whole thing halts due to the error. This flag defaults to log an error but continue with the docs it can.
* **Emit hyperlink metadata for DOCX file-type.** DOCX partitioner now adds `metadata.links`, `metadata.link_texts` and `metadata.link_urls` for elements that contain a hyperlink that points to an external resource. So-called "jump" links pointing to document internal locations (such as those found in a table-of-contents "jumping" to a chapter or section) are excluded.

### Features

* **Add `elements_to_text` as a staging helper function** In order to get a single clean text output from unstructured for metric calculations, automate the process of extracting text from elements using this function.
* **Adds permissions(RBAC) data ingestion functionality for the Sharepoint connector.** Problem: Role based access control is an important component in many data storage systems. Users may need to pass permissions (RBAC) data to downstream systems when ingesting data. Feature: Added permissions data ingestion functionality to the Sharepoint connector.

### Fixes

* **Fixes PDF list parsing creating duplicate list items** Previously a bug in PDF list item parsing caused removal of other elements and duplication of the list item
* **Fixes duplicated elements** Fixes issue where elements are duplicated when embeddings are generated. This will allow users to generate embeddings for their list of Elements without duplicating/breaking the orginal content.
* **Fixes failure when flagging for embeddings through unstructured-ingest** Currently adding the embedding parameter to any connector results in a failure on the copy stage. This is resolves the issue by adding the IngestDoc to the context map in the embedding node's `run` method. This allows users to specify that connectors fetch embeddings without failure.
* **Fix ingest pipeline reformat nodes not discoverable** Fixes issue where  reformat nodes raise ModuleNotFoundError on import. This was due to the directory was missing `__init__.py` in order to make it discoverable.
* **Fix default language in ingest CLI** Previously the default was being set to english which injected potentially incorrect information to downstream language detection libraries. By setting the default to None allows those libraries to better detect what language the text is in the doc being processed.

## 0.10.21

* **Adds Scarf analytics**.

## 0.10.20

### Enhancements

* **Add document level language detection functionality.** Adds the "auto" default for the languages param to all partitioners. The primary language present in the document is detected using the `langdetect` package. Additional param `detect_language_per_element` is also added for partitioners that return multiple elements. Defaults to `False`.
* **Refactor OCR code** The OCR code for entire page is moved from unstructured-inference to unstructured. On top of continuing support for OCR language parameter, we also support two OCR processing modes, "entire_page" or "individual_blocks".
* **Align to top left when shrinking bounding boxes for `xy-cut` sorting:** Update `shrink_bbox()` to keep top left rather than center.
* **Add visualization script to annotate elements** This script is often used to analyze/visualize elements with coordinates (e.g. partition_pdf()).
* **Adds data source properties to the Jira, Github and Gitlab connectors** These properties (date_created, date_modified, version, source_url, record_locator) are written to element metadata during ingest, mapping elements to information about the document source from which they derive. This functionality enables downstream applications to reveal source document applications, e.g. a link to a GDrive doc, Salesforce record, etc.
* **Improve title detection in pptx documents** The default title textboxes on a pptx slide are now categorized as titles.
* **Improve hierarchy detection in pptx documents** List items, and other slide text are properly nested under the slide title. This will enable better chunking of pptx documents.
* **Refactor of the ingest cli workflow** The refactored approach uses a dynamically set pipeline with a snapshot along each step to save progress and accommodate continuation from a snapshot if an error occurs. This also allows the pipeline to dynamically assign any number of steps to modify the partitioned content before it gets written to a destination.
* **Applies `max_characters=<n>` argument to all element types in `add_chunking_strategy` decorator** Previously this argument was only utilized in chunking Table elements and now applies to all partitioned elements if `add_chunking_strategy` decorator is utilized, further preparing the elements for downstream processing.
* **Add common retry strategy utilities for unstructured-ingest** Dynamic retry strategy with exponential backoff added to Notion source connector.
*
### Features

* **Adds `bag_of_words` and `percent_missing_text` functions** In order to count the word frequencies in two input texts and calculate the percentage of text missing relative to the source document.
* **Adds `edit_distance` calculation metrics** In order to benchmark the cleaned, extracted text with unstructured, `edit_distance` (`Levenshtein distance`) is included.
* **Adds detection_origin field to metadata** Problem: Currently isn't an easy way to find out how an element was created. With this change that information is added. Importance: With this information the developers and users are now able to know how an element was created to make decisions on how to use it. In order tu use this feature
setting UNSTRUCTURED_INCLUDE_DEBUG_METADATA=true is needed.
* **Adds a function that calculates frequency of the element type and its depth** To capture the accuracy of element type extraction, this function counts the occurrences of each unique element type with its depth for use in element metrics.

### Fixes

* **Fix zero division error in annotation bbox size** This fixes the bug where we find annotation bboxes realted to an element that need to divide the intersection size between annotation bbox and element bbox by the size of the annotation bbox
* **Fix prevent metadata module from importing dependencies from unnecessary modules** Problem: The `metadata` module had several top level imports that were only used in and applicable to code related to specific document types, while there were many general-purpose functions. As a result, general-purpose functions couldn't be used without unnecessary dependencies being installed. Fix: moved 3rd party dependency top level imports to inside the functions in which they are used and applied a decorator to check that the dependency is installed and emit a helpful error message if not.
* **Fixes category_depth None value for Title elements** Problem: `Title` elements from `chipper` get `category_depth`= None even when `Headline` and/or `Subheadline` elements are present in the same page. Fix: all `Title` elements with `category_depth` = None should be set to have a depth of 0 instead iff there are `Headline` and/or `Subheadline` element-types present. Importance: `Title` elements should be equivalent html `H1` when nested headings are present; otherwise, `category_depth` metadata can result ambiguous within elements in a page.
* **Tweak `xy-cut` ordering output to be more column friendly** This results in the order of elements more closely reflecting natural reading order which benefits downstream applications. While element ordering from `xy-cut` is usually mostly correct when ordering multi-column documents, sometimes elements from a RHS column will appear before elements in a LHS column. Fix: add swapped `xy-cut` ordering by sorting by X coordinate first and then Y coordinate.
* **Fixes badly initialized Formula** Problem: YoloX contain new types of elements, when loading a document that contain formulas a new element of that class
should be generated, however the Formula class inherits from Element instead of Text. After this change the element is correctly created with the correct class
allowing the document to be loaded. Fix: Change parent class for Formula to Text. Importance: Crucial to be able to load documents that contain formulas.
* **Fixes pdf uri error** An error was encountered when URI type of `GoToR` which refers to pdf resources outside of its own was detected since no condition catches such case. The code is fixing the issue by initialize URI before any condition check.


## 0.10.19

### Enhancements

* **Adds XLSX document level language detection** Enhancing on top of language detection functionality in previous release, we now support language detection within `.xlsx` file type at Element level.
* **bump `unstructured-inference` to `0.6.6`** The updated version of `unstructured-inference` makes table extraction in `hi_res` mode configurable to fine tune table extraction performance; it also improves element detection by adding a deduplication post processing step in the `hi_res` partitioning of pdfs and images.
* **Detect text in HTML Heading Tags as Titles** This will increase the accuracy of hierarchies in HTML documents and provide more accurate element categorization. If text is in an HTML heading tag and is not a list item, address, or narrative text, categorize it as a title.
* **Update python-based docs** Refactor docs to use the actual unstructured code rather than using the subprocess library to run the cli command itself.
* **Adds Table support for the `add_chunking_strategy` decorator to partition functions.** In addition to combining elements under Title elements, user's can now specify the `max_characters=<n>` argument to chunk Table elements into TableChunk elements with `text` and `text_as_html` of length <n> characters. This means partitioned Table results are ready for use in downstream applications without any post processing.
* **Expose endpoint url for s3 connectors** By allowing for the endpoint url to be explicitly overwritten, this allows for any non-AWS data providers supporting the s3 protocol to be supported (i.e. minio).

### Features

* **change default `hi_res` model for pdf/image partition to `yolox`** Now partitioning pdf/image using `hi_res` strategy utilizes `yolox_quantized` model isntead of `detectron2_onnx` model. This new default model has better recall for tables and produces more detailed categories for elements.
* **XLSX can now reads subtables within one sheet** Problem: Many .xlsx files are not created to be read as one full table per sheet. There are subtables, text and header along with more informations to extract from each sheet. Feature: This `partition_xlsx` now can reads subtable(s) within one .xlsx sheet, along with extracting other title and narrative texts. Importance: This enhance the power of .xlsx reading to not only one table per sheet, allowing user to capture more data tables from the file, if exists.
* **Update Documentation on Element Types and Metadata**: We have updated the documentation according to the latest element types and metadata. It includes the common and additional metadata provided by the Partitions and Connectors.

### Fixes

* **Fixes partition_pdf is_alnum reference bug** Problem: The `partition_pdf` when attempt to get bounding box from element experienced a reference before assignment error when the first object is not text extractable.  Fix: Switched to a flag when the condition is met. Importance: Crucial to be able to partition with pdf.
* **Fix various cases of HTML text missing after partition**
  Problem: Under certain circumstances, text immediately after some HTML tags will be misssing from partition result.
  Fix: Updated code to deal with these cases.
  Importance: This will ensure the correctness when partitioning HTML and Markdown documents.
* **Fixes chunking when `detection_class_prob` appears in Element metadata** Problem: when `detection_class_prob` appears in Element metadata, Elements will only be combined by chunk_by_title if they have the same `detection_class_prob` value (which is rare). This is unlikely a case we ever need to support and most often results in no chunking. Fix: `detection_class_prob` is included in the chunking list of metadata keys excluded for similarity comparison. Importance: This change allows `chunk_by_title` to operate as intended for documents which include `detection_class_prob` metadata in their Elements.

## 0.10.18

### Enhancements

* **Better detection of natural reading order in images and PDF's** The elements returned by partition better reflect natural reading order in some cases, particularly in complicated multi-column layouts, leading to better chunking and retrieval for downstream applications. Achieved by improving the `xy-cut` sorting to preprocess bboxes, shrinking all bounding boxes by 90% along x and y axes (still centered around the same center point), which allows projection lines to be drawn where not possible before if layout bboxes overlapped.
* **Improves `partition_xml` to be faster and more memory efficient when partitioning large XML files** The new behavior is to partition iteratively to prevent loading the entire XML tree into memory at once in most use cases.
* **Adds data source properties to SharePoint, Outlook, Onedrive, Reddit, Slack, DeltaTable connectors** These properties (date_created, date_modified, version, source_url, record_locator) are written to element metadata during ingest, mapping elements to information about the document source from which they derive. This functionality enables downstream applications to reveal source document applications, e.g. a link to a GDrive doc, Salesforce record, etc.
* **Add functionality to save embedded images in PDF's separately as images** This allows users to save embedded images in PDF's separately as images, given some directory path. The saved image path is written to the metadata for the Image element. Downstream applications may benefit by providing users with image links from relevant "hits."
* **Azure Cognite Search destination connector** New Azure Cognitive Search destination connector added to ingest CLI.  Users may now use `unstructured-ingest` to write partitioned data from over 20 data sources (so far) to an Azure Cognitive Search index.
* **Improves salesforce partitioning** Partitions Salesforce data as xlm instead of text for improved detail and flexibility. Partitions htmlbody instead of textbody for Salesforce emails. Importance: Allows all Salesforce fields to be ingested and gives Salesforce emails more detailed partitioning.
* **Add document level language detection functionality.** Introduces the "auto" default for the languages param, which then detects the languages present in the document using the `langdetect` package. Adds the document languages as ISO 639-3 codes to the element metadata. Implemented only for the partition_text function to start.
* **PPTX partitioner refactored in preparation for enhancement.** Behavior should be unchanged except that shapes enclosed in a group-shape are now included, as many levels deep as required (a group-shape can itself contain a group-shape).
* **Embeddings support for the SharePoint SourceConnector via unstructured-ingest CLI** The SharePoint connector can now optionally create embeddings from the elements it pulls out during partition and upload those embeddings to Azure Cognitive Search index.
* **Improves hierarchy from docx files by leveraging natural hierarchies built into docx documents**  Hierarchy can now be detected from an indentation level for list bullets/numbers and by style name (e.g. Heading 1, List Bullet 2, List Number).
* **Chunking support for the SharePoint SourceConnector via unstructured-ingest CLI** The SharePoint connector can now optionally chunk the elements pulled out during partition via the chunking unstructured brick. This can be used as a stage before creating embeddings.

### Features

* **Adds `links` metadata in `partition_pdf` for `fast` strategy.** Problem: PDF files contain rich information and hyperlink that Unstructured did not captured earlier. Feature: `partition_pdf` now can capture embedded links within the file along with its associated text and page number. Importance: Providing depth in extracted elements give user a better understanding and richer context of documents. This also enables user to map to other elements within the document if the hyperlink is refered internally.
* **Adds the embedding module to be able to embed Elements** Problem: Many NLP applications require the ability to represent parts of documents in a semantic way. Until now, Unstructured did not have text embedding ability within the core library. Feature: This embedding module is able to track embeddings related data with a class, embed a list of elements, and return an updated list of Elements with the *embeddings* property. The module is also able to embed query strings. Importance: Ability to embed documents or parts of documents will enable users to make use of these semantic representations in different NLP applications, such as search, retrieval, and retrieval augmented generation.

### Fixes

* **Fixes a metadata source serialization bug** Problem: In unstructured elements, when loading an elements json file from the disk, the data_source attribute is assumed to be an instance of DataSourceMetadata and the code acts based on that. However the loader did not satisfy the assumption, and loaded it as a dict instead, causing an error. Fix: Added necessary code block to initialize a DataSourceMetadata object, also refactored DataSourceMetadata.from_dict() method to remove redundant code. Importance: Crucial to be able to load elements (which have data_source fields) from json files.
* **Fixes issue where unstructured-inference was not getting updated** Problem: unstructured-inference was not getting upgraded to the version to match unstructured release when doing a pip install.  Solution: using `pip install unstructured[all-docs]` it will now upgrade both unstructured and unstructured-inference. Importance: This will ensure that the inference library is always in sync with the unstructured library, otherwise users will be using outdated libraries which will likely lead to unintended behavior.
* **Fixes SharePoint connector failures if any document has an unsupported filetype** Problem: Currently the entire connector ingest run fails if a single IngestDoc has an unsupported filetype. This is because a ValueError is raised in the IngestDoc's `__post_init__`. Fix: Adds a try/catch when the IngestConnector runs get_ingest_docs such that the error is logged but all processable documents->IngestDocs are still instantiated and returned. Importance: Allows users to ingest SharePoint content even when some files with unsupported filetypes exist there.
* **Fixes Sharepoint connector server_path issue** Problem: Server path for the Sharepoint Ingest Doc was incorrectly formatted, causing issues while fetching pages from the remote source. Fix: changes formatting of remote file path before instantiating SharepointIngestDocs and appends a '/' while fetching pages from the remote source. Importance: Allows users to fetch pages from Sharepoint Sites.
* **Fixes Sphinx errors.** Fixes errors when running Sphinx `make html` and installs library to suppress warnings.
* **Fixes a metadata backwards compatibility error** Problem: When calling `partition_via_api`, the hosted api may return an element schema that's newer than the current `unstructured`. In this case, metadata fields were added which did not exist in the local `ElementMetadata` dataclass, and `__init__()` threw an error. Fix: remove nonexistent fields before instantiating in `ElementMetadata.from_json()`. Importance: Crucial to avoid breaking changes when adding fields.
* **Fixes issue with Discord connector when a channel returns `None`** Problem: Getting the `jump_url` from a nonexistent Discord `channel` fails. Fix: property `jump_url` is now retrieved within the same context as the messages from the channel. Importance: Avoids cascading issues when the connector fails to fetch information about a Discord channel.
* **Fixes occasionally SIGABTR when writing table with `deltalake` on Linux** Problem: occasionally on Linux ingest can throw a `SIGABTR` when writing `deltalake` table even though the table was written correctly. Fix: put the writing function into a `Process` to ensure its execution to the fullest extent before returning to the main process. Importance: Improves stability of connectors using `deltalake`


* **Fix badly initialized Formula** Problem: YoloX contain new types of elements, when loading a document that contain formulas a new element of that class
should be generated, however the Formula class inherits from Element instead of Text. After this change the element is correctly created with the correct class
allowing the document to be loaded. Fix: Change parent class for Formula to Text. Importance: Crucial to be able to load documents that contain formulas.

## 0.10.16

### Enhancements

* **Adds data source properties to Airtable, Confluence, Discord, Elasticsearch, Google Drive, and Wikipedia connectors** These properties (date_created, date_modified, version, source_url, record_locator) are written to element metadata during ingest, mapping elements to information about the document source from which they derive. This functionality enables downstream applications to reveal source document applications, e.g. a link to a GDrive doc, Salesforce record, etc.
* **DOCX partitioner refactored in preparation for enhancement.** Behavior should be unchanged except in multi-section documents containing different headers/footers for different sections. These will now emit all distinct headers and footers encountered instead of just those for the last section.
* **Add a function to map between Tesseract and standard language codes.** This allows users to input language information to the `languages` param in any Tesseract-supported langcode or any ISO 639 standard language code.
* **Add document level language detection functionality.** Introduces the "auto" default for the languages param, which then detects the languages present in the document using the `langdetect` package. Implemented only for the partition_text function to start.

### Features

### Fixes

* ***Fixes an issue that caused a partition error for some PDF's.** Fixes GH Issue 1460 by bypassing a coordinate check if an element has invalid coordinates.

## 0.10.15


### Enhancements

* **Support for better element categories from the next-generation image-to-text model ("chipper").** Previously, not all of the classifications from Chipper were being mapped to proper `unstructured` element categories so the consumer of the library would see many `UncategorizedText` elements. This fixes the issue, improving the granularity of the element categories outputs for better downstream processing and chunking. The mapping update is:
  * "Threading": `NarrativeText`
  * "Form": `NarrativeText`
  * "Field-Name": `Title`
  * "Value": `NarrativeText`
  * "Link": `NarrativeText`
  * "Headline": `Title` (with `category_depth=1`)
  * "Subheadline": `Title` (with `category_depth=2`)
  * "Abstract": `NarrativeText`
* **Better ListItem grouping for PDF's (fast strategy).** The `partition_pdf` with `fast` strategy previously broke down some numbered list item lines as separate elements. This enhancement leverages the x,y coordinates and bbox sizes to help decide whether the following chunk of text is a continuation of the immediate previous detected ListItem element or not, and not detect it as its own non-ListItem element.
* **Fall back to text-based classification for uncategorized Layout elements for Images and PDF's**. Improves element classification by running existing text-based rules on previously `UncategorizedText` elements.
* **Adds table partitioning for Partitioning for many doc types including: .html, .epub., .md, .rst, .odt, and .msg.** At the core of this change is the .html partition functionality, which is leveraged by the other effected doc types. This impacts many scenarios where `Table` Elements are now propery extracted.
* **Create and add `add_chunking_strategy` decorator to partition functions.** Previously, users were responsible for their own chunking after partitioning elements, often required for downstream applications. Now, individual elements may be combined into right-sized chunks where min and max character size may be specified if `chunking_strategy=by_title`. Relevant elements are grouped together for better downstream results. This enables users immediately use partitioned results effectively in downstream applications (e.g. RAG architecture apps) without any additional post-processing.
* **Adds `languages` as an input parameter and marks `ocr_languages` kwarg for deprecation in pdf, image, and auto partitioning functions.** Previously, language information was only being used for Tesseract OCR for image-based documents and was in a Tesseract specific string format, but by refactoring into a list of standard language codes independent of Tesseract, the `unstructured` library will better support `languages` for other non-image pipelines and/or support for other OCR engines.
* **Removes `UNSTRUCTURED_LANGUAGE` env var usage and replaces `language` with `languages` as an input parameter to unstructured-partition-text_type functions.** The previous parameter/input setup was not user-friendly or scalable to the variety of elements being processed. By refactoring the inputted language information into a list of standard language codes, we can support future applications of the element language such as detection, metadata, and multi-language elements. Now, to skip English specific checks, set the `languages` parameter to any non-English language(s).
* **Adds `xlsx` and `xls` filetype extensions to the `skip_infer_table_types` default list in `partition`.** By adding these file types to the input parameter these files should not go through table extraction. Users can still specify if they would like to extract tables from these filetypes, but will have to set the `skip_infer_table_types` to exclude the desired filetype extension. This avoids mis-representing complex spreadsheets where there may be multiple sub-tables and other content.
* **Better debug output related to sentence counting internals**. Clarify message when sentence is not counted toward sentence count because there aren't enough words, relevant for developers focused on `unstructured`s NLP internals.
* **Faster ocr_only speed for partitioning PDF and images.** Use `unstructured_pytesseract.run_and_get_multiple_output` function to reduce the number of calls to `tesseract` by half when partitioning pdf or image with `tesseract`
* **Adds data source properties to fsspec connectors** These properties (date_created, date_modified, version, source_url, record_locator) are written to element metadata during ingest, mapping elements to information about the document source from which they derive. This functionality enables downstream applications to reveal source document applications, e.g. a link to a GDrive doc, Salesforce record, etc.
* **Add delta table destination connector** New delta table destination connector added to ingest CLI.  Users may now use `unstructured-ingest` to write partitioned data from over 20 data sources (so far) to a Delta Table.
* **Rename to Source and Destination Connectors in the Documentation.** Maintain naming consistency between Connectors codebase and documentation with the first addition to a destination connector.
* **Non-HTML text files now return unstructured-elements as opposed to HTML-elements.** Previously the text based files that went through `partition_html` would return HTML-elements but now we preserve the format from the input using `source_format` argument in the partition call.
* **Adds `PaddleOCR` as an optional alternative to `Tesseract`** for OCR in processing of PDF or Image files, it is installable via the `makefile` command `install-paddleocr`. For experimental purposes only.
* **Bump unstructured-inference** to 0.5.28. This version bump markedly improves the output of table data, rendered as `metadata.text_as_html` in an element. These changes include:
  * add env variable `ENTIRE_PAGE_OCR` to specify using paddle or tesseract on entire page OCR
  * table structure detection now pads the input image by 25 pixels in all 4 directions to improve its recall (0.5.27)
  * support paddle with both cpu and gpu and assume it is pre-installed (0.5.26)
  * fix a bug where `cells_to_html` doesn't handle cells spanning multiple rows properly (0.5.25)
  * remove `cv2` preprocessing step before OCR step in table transformer (0.5.24)

### Features

* **Adds element metadata via `category_depth` with default value None**.
  * This additional metadata is useful for vectordb/LLM, chunking strategies, and retrieval applications.
* **Adds a naive hierarchy for elements via a `parent_id` on the element's metadata**
  * Users will now have more metadata for implementing vectordb/LLM chunking strategies. For example, text elements could be queried by their preceding title element.
  * Title elements created from HTML headings will properly nest

### Fixes

* **`add_pytesseract_bboxes_to_elements` no longer returns `nan` values**. The function logic is now broken into new methods
  `_get_element_box` and `convert_multiple_coordinates_to_new_system`
* **Selecting a different model wasn't being respected when calling `partition_image`.** Problem: `partition_pdf` allows for passing a `model_name` parameter. Given the similarity between the image and PDF pipelines, the expected behavior is that `partition_image` should support the same parameter, but `partition_image` was unintentionally not passing along its `kwargs`. This was corrected by adding the kwargs to the downstream call.
* **Fixes a chunking issue via dropping the field "coordinates".** Problem: chunk_by_title function was chunking each element to its own individual chunk while it needed to group elements into a fewer number of chunks. We've discovered that this happens due to a metadata matching logic in chunk_by_title function, and discovered that elements with different metadata can't be put into the same chunk. At the same time, any element with "coordinates" essentially had different metadata than other elements, due each element locating in different places and having different coordinates. Fix: That is why we have included the key "coordinates" inside a list of excluded metadata keys, while doing this "metadata_matches" comparision. Importance: This change is crucial to be able to chunk by title for documents which include "coordinates" metadata in their elements.

## 0.10.14

### Enhancements

* Update all connectors to use new downstream architecture
  * New click type added to parse comma-delimited string inputs
  * Some CLI options renamed

### Features

### Fixes

## 0.10.13

### Enhancements

* Updated documentation: Added back support doc types for partitioning, more Python codes in the API page,  RAG definition, and use case.
* Updated Hi-Res Metadata: PDFs and Images using Hi-Res strategy now have layout model class probabilities added ot metadata.
* Updated the `_detect_filetype_from_octet_stream()` function to use libmagic to infer the content type of file when it is not a zip file.
* Tesseract minor version bump to 5.3.2

### Features

* Add Jira Connector to be able to pull issues from a Jira organization
* Add `clean_ligatures` function to expand ligatures in text


### Fixes

* `partition_html` breaks on `<br>` elements.
* Ingest error handling to properly raise errors when wrapped
* GH issue 1361: fixes a sortig error that prevented some PDF's from being parsed
* Bump unstructured-inference
  * Brings back embedded images in PDF's (0.5.23)

## 0.10.12

### Enhancements

* Removed PIL pin as issue has been resolved upstream
* Bump unstructured-inference
  * Support for yolox_quantized layout detection model (0.5.20)
* YoloX element types added


### Features

* Add Salesforce Connector to be able to pull Account, Case, Campaign, EmailMessage, Lead

### Fixes


* Bump unstructured-inference
  * Avoid divide-by-zero errors swith `safe_division` (0.5.21)

## 0.10.11

### Enhancements

* Bump unstructured-inference
  * Combine entire-page OCR output with layout-detected elements, to ensure full coverage of the page (0.5.19)

### Features

* Add in ingest cli s3 writer

### Fixes

* Fix a bug where `xy-cut` sorting attemps to sort elements without valid coordinates; now xy cut sorting only works when **all** elements have valid coordinates

## 0.10.10

### Enhancements

* Adds `text` as an input parameter to `partition_xml`.
* `partition_xml` no longer runs through `partition_text`, avoiding incorrect splitting
  on carriage returns in the XML. Since `partition_xml` no longer calls `partition_text`,
  `min_partition` and `max_partition` are no longer supported in `partition_xml`.
* Bump `unstructured-inference==0.5.18`, change non-default detectron2 classification threshold
* Upgrade base image from rockylinux 8 to rockylinux 9
* Serialize IngestDocs to JSON when passing to subprocesses

### Features

### Fixes

- Fix a bug where mismatched `elements` and `bboxes` are passed into `add_pytesseract_bbox_to_elements`

## 0.10.9

### Enhancements

* Fix `test_json` to handle only non-extra dependencies file types (plain-text)

### Features

* Adds `chunk_by_title` to break a document into sections based on the presence of `Title`
  elements.
* add new extraction function `extract_image_urls_from_html` to extract all img related URL from html text.

### Fixes

* Make cv2 dependency optional
* Edit `add_pytesseract_bbox_to_elements`'s (`ocr_only` strategy) `metadata.coordinates.points` return type to `Tuple` for consistency.
* Re-enable test-ingest-confluence-diff for ingest tests
* Fix syntax for ingest test check number of files
* Fix csv and tsv partitioners loosing the first line of the files when creating elements

## 0.10.8

### Enhancements

* Release docker image that installs Python 3.10 rather than 3.8

### Features

### Fixes

## 0.10.7

### Enhancements

### Features

### Fixes

* Remove overly aggressive ListItem chunking for images and PDF's which typically resulted in inchorent elements.

## 0.10.6

### Enhancements

* Enable `partition_email` and `partition_msg` to detect if an email is PGP encryped. If
  and email is PGP encryped, the functions will return an empy list of elements and
  emit a warning about the encrypted content.
* Add threaded Slack conversations into Slack connector output
* Add functionality to sort elements using `xy-cut` sorting approach in `partition_pdf` for `hi_res` and `fast` strategies
* Bump unstructured-inference
  * Set OMP_THREAD_LIMIT to 1 if not set for better tesseract perf (0.5.17)

### Features

* Extract coordinates from PDFs and images when using OCR only strategy and add to metadata

### Fixes

* Update `partition_html` to respect the order of `<pre>` tags.
* Fix bug in `partition_pdf_or_image` where two partitions were called if `strategy == "ocr_only"`.
* Bump unstructured-inference
  * Fix issue where temporary files were being left behind (0.5.16)
* Adds deprecation warning for the `file_filename` kwarg to `partition`, `partition_via_api`,
  and `partition_multiple_via_api`.
* Fix documentation build workflow by pinning dependencies

## 0.10.5

### Enhancements

* Create new CI Pipelines
  - Checking text, xml, email, and html doc tests against the library installed without extras
  - Checking each library extra against their respective tests
* `partition` raises an error and tells the user to install the appropriate extra if a filetype
  is detected that is missing dependencies.
* Add custom errors to ingest
* Bump `unstructured-ingest==0.5.15`
  - Handle an uncaught TesseractError (0.5.15)
  - Add TIFF test file and TIFF filetype to `test_from_image_file` in `test_layout` (0.5.14)
* Use `entire_page` ocr mode for pdfs and images
* Add notes on extra installs to docs
* Adds ability to reuse connections per process in unstructured-ingest

### Features
* Add delta table connector

### Fixes

## 0.10.4
* Pass ocr_mode in partition_pdf and set the default back to individual pages for now
* Add diagrams and descriptions for ingest design in the ingest README

### Features
* Supports multipage TIFF image partitioning

### Fixes

## 0.10.2

### Enhancements
* Bump unstructured-inference==0.5.13:
  - Fix extracted image elements being included in layout merge, addresses the issue
    where an entire-page image in a PDF was not passed to the layout model when using hi_res.

### Features

### Fixes

## 0.10.1

### Enhancements
* Bump unstructured-inference==0.5.12:
  - fix to avoid trace for certain PDF's (0.5.12)
  - better defaults for DPI for hi_res and  Chipper (0.5.11)
  - implement full-page OCR (0.5.10)

### Features

### Fixes

* Fix dead links in repository README (Quick Start > Install for local development, and Learn more > Batch Processing)
* Update document dependencies to include tesseract-lang for additional language support (required for tests to pass)

## 0.10.0

### Enhancements

* Add `include_header` kwarg to `partition_xlsx` and change default behavior to `True`
* Update the `links` and `emphasized_texts` metadata fields

### Features

### Fixes

## 0.9.3

### Enhancements

* Pinned dependency cleanup.
* Update `partition_csv` to always use `soupparser_fromstring` to parse `html text`
* Update `partition_tsv` to always use `soupparser_fromstring` to parse `html text`
* Add `metadata.section` to capture epub table of contents data
* Add `unique_element_ids` kwarg to partition functions. If `True`, will use a UUID
  for element IDs instead of a SHA-256 hash.
* Update `partition_xlsx` to always use `soupparser_fromstring` to parse `html text`
* Add functionality to switch `html` text parser based on whether the `html` text contains emoji
* Add functionality to check if a string contains any emoji characters
* Add CI tests around Notion

### Features

* Add Airtable Connector to be able to pull views/tables/bases from an Airtable organization

### Fixes

* fix pdf partition of list items being detected as titles in OCR only mode
* make notion module discoverable
* fix emails with `Content-Distribution: inline` and `Content-Distribution: attachment` with no filename
* Fix email attachment filenames which had `=` in the filename itself

## 0.9.2


### Enhancements

* Update table extraction section in API documentation to sync with change in Prod API
* Update Notion connector to extract to html
* Added UUID option for `element_id`
* Bump unstructured-inference==0.5.9:
  - better caching of models
  - another version of detectron2 available, though the default layout model is unchanged
* Added UUID option for element_id
* Added UUID option for element_id
* CI improvements to run ingest tests in parallel

### Features

* Adds Sharepoint connector.

### Fixes

* Bump unstructured-inference==0.5.9:
  - ignores Tesseract errors where no text is extracted for tiles that indeed, have no text

## 0.9.1

### Enhancements

* Adds --partition-pdf-infer-table-structure to unstructured-ingest.
* Enable `partition_html` to skip headers and footers with the `skip_headers_and_footers` flag.
* Update `partition_doc` and `partition_docx` to track emphasized texts in the output
* Adds post processing function `filter_element_types`
* Set the default strategy for partitioning images to `hi_res`
* Add page break parameter section in API documentation to sync with change in Prod API
* Update `partition_html` to track emphasized texts in the output
* Update `XMLDocument._read_xml` to create `<p>` tag element for the text enclosed in the `<pre>` tag
* Add parameter `include_tail_text` to `_construct_text` to enable (skip) tail text inclusion
* Add Notion connector

### Features

### Fixes

* Remove unused `_partition_via_api` function
* Fixed emoji bug in `partition_xlsx`.
* Pass `file_filename` metadata when partitioning file object
* Skip ingest test on missing Slack token
* Add Dropbox variables to CI environments
* Remove default encoding for ingest
* Adds new element type `EmailAddress` for recognising email address in the  text
* Simplifies `min_partition` logic; makes partitions falling below the `min_partition`
  less likely.
* Fix bug where ingest test check for number of files fails in smoke test
* Fix unstructured-ingest entrypoint failure

## 0.9.0

### Enhancements

* Dependencies are now split by document type, creating a slimmer base installation.

## 0.8.8

### Enhancements

### Features

### Fixes

* Rename "date" field to "last_modified"
* Adds Box connector

### Fixes

## 0.8.7

### Enhancements

* Put back useful function `split_by_paragraph`

### Features

### Fixes

* Fix argument order in NLTK download step

## 0.8.6

### Enhancements

### Features

### Fixes

* Remove debug print lines and non-functional code

## 0.8.5

### Enhancements

* Add parameter `skip_infer_table_types` to enable (skip) table extraction for other doc types
* Adds optional Unstructured API unit tests in CI
* Tracks last modified date for all document types.
* Add auto_paragraph_grouper to detect new-line and blank-line new paragraph for .txt files.
* refactor the ingest cli to better support expanding supported connectors

## 0.8.3

### Enhancements

### Features

### Fixes

* NLTK now only gets downloaded if necessary.
* Handling for empty tables in Word Documents and PowerPoints.

## 0.8.4

### Enhancements

* Additional tests and refactor of JSON detection.
* Update functionality to retrieve image metadata from a page for `document_to_element_list`
* Links are now tracked in `partition_html` output.
* Set the file's current position to the beginning after reading the file in `convert_to_bytes`
* Add `min_partition` kwarg to that combines elements below a specified threshold and modifies splitting of strings longer than max partition so words are not split.
* set the file's current position to the beginning after reading the file in `convert_to_bytes`
* Add slide notes to pptx
* Add `--encoding` directive to ingest
* Improve json detection by `detect_filetype`

### Features

* Adds Outlook connector
* Add support for dpi parameter in inference library
* Adds Onedrive connector.
* Add Confluence connector for ingest cli to pull the body text from all documents from all spaces in a confluence domain.

### Fixes

* Fixes issue with email partitioning where From field was being assigned the To field value.
* Use the `image_metadata` property of the `PageLayout` instance to get the page image info in the `document_to_element_list`
* Add functionality to write images to computer storage temporarily instead of keeping them in memory for `ocr_only` strategy
* Add functionality to convert a PDF in small chunks of pages at a time for `ocr_only` strategy
* Adds `.txt`, `.text`, and `.tab` to list of extensions to check if file
  has a `text/plain` MIME type.
* Enables filters to be passed to `partition_doc` so it doesn't error with LibreOffice7.
* Removed old error message that's superseded by `requires_dependencies`.
* Removes using `hi_res` as the default strategy value for `partition_via_api` and `partition_multiple_via_api`

## 0.8.1

### Enhancements

* Add support for Python 3.11

### Features

### Fixes

* Fixed `auto` strategy detected scanned document as having extractable text and using `fast` strategy, resulting in no output.
* Fix list detection in MS Word documents.
* Don't instantiate an element with a coordinate system when there isn't a way to get its location data.

## 0.8.0

### Enhancements

* Allow model used for hi res pdf partition strategy to be chosen when called.
* Updated inference package

### Features

* Add `metadata_filename` parameter across all partition functions

### Fixes

* Update to ensure `convert_to_datafame` grabs all of the metadata fields.
* Adjust encoding recognition threshold value in `detect_file_encoding`
* Fix KeyError when `isd_to_elements` doesn't find a type
* Fix `_output_filename` for local connector, allowing single files to be written correctly to the disk

* Fix for cases where an invalid encoding is extracted from an email header.

### BREAKING CHANGES

* Information about an element's location is no longer returned as top-level attributes of an element. Instead, it is returned in the `coordinates` attribute of the element's metadata.

## 0.7.12

### Enhancements

* Adds `include_metadata` kwarg to `partition_doc`, `partition_docx`, `partition_email`, `partition_epub`, `partition_json`, `partition_msg`, `partition_odt`, `partition_org`, `partition_pdf`, `partition_ppt`, `partition_pptx`, `partition_rst`, and `partition_rtf`
### Features

* Add Elasticsearch connector for ingest cli to pull specific fields from all documents in an index.
* Adds Dropbox connector

### Fixes

* Fix tests that call unstructured-api by passing through an api-key
* Fixed page breaks being given (incorrect) page numbers
* Fix skipping download on ingest when a source document exists locally

## 0.7.11

### Enhancements

* More deterministic element ordering when using `hi_res` PDF parsing strategy (from unstructured-inference bump to 0.5.4)
* Make large model available (from unstructured-inference bump to 0.5.3)
* Combine inferred elements with extracted elements (from unstructured-inference bump to 0.5.2)
* `partition_email` and `partition_msg` will now process attachments if `process_attachments=True`
  and a attachment partitioning functions is passed through with `attachment_partitioner=partition`.

### Features

### Fixes

* Fix tests that call unstructured-api by passing through an api-key
* Fixed page breaks being given (incorrect) page numbers
* Fix skipping download on ingest when a source document exists locally

## 0.7.10

### Enhancements

* Adds a `max_partition` parameter to `partition_text`, `partition_pdf`, `partition_email`,
  `partition_msg` and `partition_xml` that sets a limit for the size of an individual
  document elements. Defaults to `1500` for everything except `partition_xml`, which has
  a default value of `None`.
* DRY connector refactor

### Features

* `hi_res` model for pdfs and images is selectable via environment variable.

### Fixes

* CSV check now ignores escaped commas.
* Fix for filetype exploration util when file content does not have a comma.
* Adds negative lookahead to bullet pattern to avoid detecting plain text line
  breaks like `-------` as list items.
* Fix pre tag parsing for `partition_html`
* Fix lookup error for annotated Arabic and Hebrew encodings

## 0.7.9

### Enhancements

* Improvements to string check for leafs in `partition_xml`.
* Adds --partition-ocr-languages to unstructured-ingest.

### Features

* Adds `partition_org` for processed Org Mode documents.

### Fixes

## 0.7.8

### Enhancements

### Features

* Adds Google Cloud Service connector

### Fixes

* Updates the `parse_email` for `partition_eml` so that `unstructured-api` passes the smoke tests
* `partition_email` now works if there is no message content
* Updates the `"fast"` strategy for `partition_pdf` so that it's able to recursively
* Adds recursive functionality to all fsspec connectors
* Adds generic --recursive ingest flag

## 0.7.7

### Enhancements

* Adds functionality to replace the `MIME` encodings for `eml` files with one of the common encodings if a `unicode` error occurs
* Adds missed file-like object handling in `detect_file_encoding`
* Adds functionality to extract charset info from `eml` files

### Features

* Added coordinate system class to track coordinate types and convert to different coordinate

### Fixes

* Adds an `html_assemble_articles` kwarg to `partition_html` to enable users to capture
  control whether content outside of `<article>` tags is captured when
  `<article>` tags are present.
* Check for the `xml` attribute on `element` before looking for pagebreaks in `partition_docx`.

## 0.7.6

### Enhancements

* Convert fast startegy to ocr_only for images
* Adds support for page numbers in `.docx` and `.doc` when user or renderer
  created page breaks are present.
* Adds retry logic for the unstructured-ingest Biomed connector

### Features

* Provides users with the ability to extract additional metadata via regex.
* Updates `partition_docx` to include headers and footers in the output.
* Create `partition_tsv` and associated tests. Make additional changes to `detect_filetype`.

### Fixes

* Remove fake api key in test `partition_via_api` since we now require valid/empty api keys
* Page number defaults to `None` instead of `1` when page number is not present in the metadata.
  A page number of `None` indicates that page numbers are not being tracked for the document
  or that page numbers do not apply to the element in question..
* Fixes an issue with some pptx files. Assume pptx shapes are found in top left position of slide
  in case the shape.top and shape.left attributes are `None`.

## 0.7.5

### Enhancements

* Adds functionality to sort elements in `partition_pdf` for `fast` strategy
* Adds ingest tests with `--fast` strategy on PDF documents
* Adds --api-key to unstructured-ingest

### Features

* Adds `partition_rst` for processed ReStructured Text documents.

### Fixes

* Adds handling for emails that do not have a datetime to extract.
* Adds pdf2image package as core requirement of unstructured (with no extras)

## 0.7.4

### Enhancements

* Allows passing kwargs to request data field for `partition_via_api` and `partition_multiple_via_api`
* Enable MIME type detection if libmagic is not available
* Adds handling for empty files in `detect_filetype` and `partition`.

### Features

### Fixes

* Reslove `grpcio` import issue on `weaviate.schema.validate_schema` for python 3.9 and 3.10
* Remove building `detectron2` from source in Dockerfile

## 0.7.3

### Enhancements

* Update IngestDoc abstractions and add data source metadata in ElementMetadata

### Features

### Fixes

* Pass `strategy` parameter down from `partition` for `partition_image`
* Filetype detection if a CSV has a `text/plain` MIME type
* `convert_office_doc` no longers prints file conversion info messages to stdout.
* `partition_via_api` reflects the actual filetype for the file processed in the API.

## 0.7.2

### Enhancements

* Adds an optional encoding kwarg to `elements_to_json` and `elements_from_json`
* Bump version of base image to use new stable version of tesseract

### Features

### Fixes

* Update the `read_txt_file` utility function to keep using `spooled_to_bytes_io_if_needed` for xml
* Add functionality to the `read_txt_file` utility function to handle file-like object from URL
* Remove the unused parameter `encoding` from `partition_pdf`
* Change auto.py to have a `None` default for encoding
* Add functionality to try other common encodings for html and xml files if an error related to the encoding is raised and the user has not specified an encoding.
* Adds benchmark test with test docs in example-docs
* Re-enable test_upload_label_studio_data_with_sdk
* File detection now detects code files as plain text
* Adds `tabulate` explicitly to dependencies
* Fixes an issue in `metadata.page_number` of pptx files
* Adds showing help if no parameters passed

## 0.7.1

### Enhancements

### Features

* Add `stage_for_weaviate` to stage `unstructured` outputs for upload to Weaviate, along with
  a helper function for defining a class to use in Weaviate schemas.
* Builds from Unstructured base image, built off of Rocky Linux 8.7, this resolves almost all CVE's in the image.

### Fixes

## 0.7.0

### Enhancements

* Installing `detectron2` from source is no longer required when using the `local-inference` extra.
* Updates `.pptx` parsing to include text in tables.

### Features

### Fixes

* Fixes an issue in `_add_element_metadata` that caused all elements to have `page_number=1`
  in the element metadata.
* Adds `.log` as a file extension for TXT files.
* Adds functionality to try other common encodings for email (`.eml`) files if an error related to the encoding is raised and the user has not specified an encoding.
* Allow passed encoding to be used in the `replace_mime_encodings`
* Fixes page metadata for `partition_html` when `include_metadata=False`
* A `ValueError` now raises if `file_filename` is not specified when you use `partition_via_api`
  with a file-like object.

## 0.6.11

### Enhancements

* Supports epub tests since pandoc is updated in base image

### Features


### Fixes


## 0.6.10

### Enhancements

* XLS support from auto partition

### Features

### Fixes

## 0.6.9

### Enhancements

* fast strategy for pdf now keeps element bounding box data
* setup.py refactor

### Features

### Fixes

* Adds functionality to try other common encodings if an error related to the encoding is raised and the user has not specified an encoding.
* Adds additional MIME types for CSV

## 0.6.8

### Enhancements

### Features

* Add `partition_csv` for CSV files.

### Fixes

## 0.6.7

### Enhancements

* Deprecate `--s3-url` in favor of `--remote-url` in CLI
* Refactor out non-connector-specific config variables
* Add `file_directory` to metadata
* Add `page_name` to metadata. Currently used for the sheet name in XLSX documents.
* Added a `--partition-strategy` parameter to unstructured-ingest so that users can specify
  partition strategy in CLI. For example, `--partition-strategy fast`.
* Added metadata for filetype.
* Add Discord connector to pull messages from a list of channels
* Refactor `unstructured/file-utils/filetype.py` to better utilise hashmap to return mime type.
* Add local declaration of DOCX_MIME_TYPES and XLSX_MIME_TYPES for `test_filetype.py`.

### Features

* Add `partition_xml` for XML files.
* Add `partition_xlsx` for Microsoft Excel documents.

### Fixes

* Supports `hml` filetype for partition as a variation of html filetype.
* Makes `pytesseract` a function level import in `partition_pdf` so you can use the `"fast"`
  or `"hi_res"` strategies if `pytesseract` is not installed. Also adds the
  `required_dependencies` decorator for the `"hi_res"` and `"ocr_only"` strategies.
* Fix to ensure `filename` is tracked in metadata for `docx` tables.

## 0.6.6

### Enhancements

* Adds an `"auto"` strategy that chooses the partitioning strategy based on document
  characteristics and function kwargs. This is the new default strategy for `partition_pdf`
  and `partition_image`. Users can maintain existing behavior by explicitly setting
  `strategy="hi_res"`.
* Added an additional trace logger for NLP debugging.
* Add `get_date` method to `ElementMetadata` for converting the datestring to a `datetime` object.
* Cleanup the `filename` attribute on `ElementMetadata` to remove the full filepath.

### Features

* Added table reading as html with URL parsing to `partition_docx` in docx
* Added metadata field for text_as_html for docx files

### Fixes

* `fileutils/file_type` check json and eml decode ignore error
* `partition_email` was updated to more flexibly handle deviations from the RFC-2822 standard.
  The time in the metadata returns `None` if the time does not match RFC-2822 at all.
* Include all metadata fields when converting to dataframe or CSV

## 0.6.5

### Enhancements

* Added support for SpooledTemporaryFile file argument.

### Features

### Fixes


## 0.6.4

### Enhancements

* Added an "ocr_only" strategy for `partition_pdf`. Refactored the strategy decision
  logic into its own module.

### Features

### Fixes

## 0.6.3

### Enhancements

* Add an "ocr_only" strategy for `partition_image`.

### Features

* Added `partition_multiple_via_api` for partitioning multiple documents in a single REST
  API call.
* Added `stage_for_baseplate` function to prepare outputs for ingestion into Baseplate.
* Added `partition_odt` for processing Open Office documents.

### Fixes

* Updates the grouping logic in the `partition_pdf` fast strategy to group together text
  in the same bounding box.

## 0.6.2

### Enhancements

* Added logic to `partition_pdf` for detecting copy protected PDFs and falling back
  to the hi res strategy when necessary.


### Features

* Add `partition_via_api` for partitioning documents through the hosted API.

### Fixes

* Fix how `exceeds_cap_ratio` handles empty (returns `True` instead of `False`)
* Updates `detect_filetype` to properly detect JSONs when the MIME type is `text/plain`.

## 0.6.1

### Enhancements

* Updated the table extraction parameter name to be more descriptive

### Features

### Fixes

## 0.6.0

### Enhancements

* Adds an `ssl_verify` kwarg to `partition` and `partition_html` to enable turning off
  SSL verification for HTTP requests. SSL verification is on by default.
* Allows users to pass in ocr language to `partition_pdf` and `partition_image` through
  the `ocr_language` kwarg. `ocr_language` corresponds to the code for the language pack
  in Tesseract. You will need to install the relevant Tesseract language pack to use a
  given language.

### Features

* Table extraction is now possible for pdfs from `partition` and `partition_pdf`.
* Adds support for extracting attachments from `.msg` files

### Fixes

* Adds an `ssl_verify` kwarg to `partition` and `partition_html` to enable turning off
  SSL verification for HTTP requests. SSL verification is on by default.

## 0.5.13

### Enhancements

* Allow headers to be passed into `partition` when `url` is used.

### Features

* `bytes_string_to_string` cleaning brick for bytes string output.

### Fixes

* Fixed typo in call to `exactly_one` in `partition_json`
* unstructured-documents encode xml string if document_tree is `None` in `_read_xml`.
* Update to `_read_xml` so that Markdown files with embedded HTML process correctly.
* Fallback to "fast" strategy only emits a warning if the user specifies the "hi_res" strategy.
* unstructured-partition-text_type exceeds_cap_ratio fix returns and how capitalization ratios are calculated
* `partition_pdf` and `partition_text` group broken paragraphs to avoid fragmented `NarrativeText` elements.
* .json files resolved as "application/json" on centos7 (or other installs with older libmagic libs)

## 0.5.12

### Enhancements

* Add OS mimetypes DB to docker image, mainly for unstructured-api compat.
* Use the image registry as a cache when building Docker images.
* Adds the ability for `partition_text` to group together broken paragraphs.
* Added method to utils to allow date time format validation

### Features
* Add Slack connector to pull messages for a specific channel

* Add --partition-by-api parameter to unstructured-ingest
* Added `partition_rtf` for processing rich text files.
* `partition` now accepts a `url` kwarg in addition to `file` and `filename`.

### Fixes

* Allow encoding to be passed into `replace_mime_encodings`.
* unstructured-ingest connector-specific dependencies are imported on demand.
* unstructured-ingest --flatten-metadata supported for local connector.
* unstructured-ingest fix runtime error when using --metadata-include.

## 0.5.11

### Enhancements

### Features

### Fixes

* Guard against null style attribute in docx document elements
* Update HTML encoding to better support foreign language characters

## 0.5.10

### Enhancements

* Updated inference package
* Add sender, recipient, date, and subject to element metadata for emails

### Features

* Added `--download-only` parameter to `unstructured-ingest`

### Fixes

* FileNotFound error when filename is provided but file is not on disk

## 0.5.9

### Enhancements

### Features

### Fixes

* Convert file to str in helper `split_by_paragraph` for `partition_text`

## 0.5.8

### Enhancements

* Update `elements_to_json` to return string when filename is not specified
* `elements_from_json` may take a string instead of a filename with the `text` kwarg
* `detect_filetype` now does a final fallback to file extension.
* Empty tags are now skipped during the depth check for HTML processing.

### Features

* Add local file system to `unstructured-ingest`
* Add `--max-docs` parameter to `unstructured-ingest`
* Added `partition_msg` for processing MSFT Outlook .msg files.

### Fixes

* `convert_file_to_text` now passes through the `source_format` and `target_format` kwargs.
  Previously they were hard coded.
* Partitioning functions that accept a `text` kwarg no longer raise an error if an empty
  string is passed (and empty list of elements is returned instead).
* `partition_json` no longer fails if the input is an empty list.
* Fixed bug in `chunk_by_attention_window` that caused the last word in segments to be cut-off
  in some cases.

### BREAKING CHANGES

* `stage_for_transformers` now returns a list of elements, making it consistent with other
  staging bricks

## 0.5.7

### Enhancements

* Refactored codebase using `exactly_one`
* Adds ability to pass headers when passing a url in partition_html()
* Added optional `content_type` and `file_filename` parameters to `partition()` to bypass file detection

### Features

* Add `--flatten-metadata` parameter to `unstructured-ingest`
* Add `--fields-include` parameter to `unstructured-ingest`

### Fixes

## 0.5.6

### Enhancements

* `contains_english_word()`, used heavily in text processing, is 10x faster.

### Features

* Add `--metadata-include` and `--metadata-exclude` parameters to `unstructured-ingest`
* Add `clean_non_ascii_chars` to remove non-ascii characters from unicode string

### Fixes

* Fix problem with PDF partition (duplicated test)

## 0.5.4

### Enhancements

* Added Biomedical literature connector for ingest cli.
* Add `FsspecConnector` to easily integrate any existing `fsspec` filesystem as a connector.
* Rename `s3_connector.py` to `s3.py` for readability and consistency with the
  rest of the connectors.
* Now `S3Connector` relies on `s3fs` instead of on `boto3`, and it inherits
  from `FsspecConnector`.
* Adds an `UNSTRUCTURED_LANGUAGE_CHECKS` environment variable to control whether or not language
  specific checks like vocabulary and POS tagging are applied. Set to `"true"` for higher
  resolution partitioning and `"false"` for faster processing.
* Improves `detect_filetype` warning to include filename when provided.
* Adds a "fast" strategy for partitioning PDFs with PDFMiner. Also falls back to the "fast"
  strategy if detectron2 is not available.
* Start deprecation life cycle for `unstructured-ingest --s3-url` option, to be deprecated in
  favor of `--remote-url`.

### Features

* Add `AzureBlobStorageConnector` based on its `fsspec` implementation inheriting
from `FsspecConnector`
* Add `partition_epub` for partitioning e-books in EPUB3 format.

### Fixes

* Fixes processing for text files with `message/rfc822` MIME type.
* Open xml files in read-only mode when reading contents to construct an XMLDocument.

## 0.5.3

### Enhancements

* `auto.partition()` can now load Unstructured ISD json documents.
* Simplify partitioning functions.
* Improve logging for ingest CLI.

### Features

* Add `--wikipedia-auto-suggest` argument to the ingest CLI to disable automatic redirection
  to pages with similar names.
* Add setup script for Amazon Linux 2
* Add optional `encoding` argument to the `partition_(text/email/html)` functions.
* Added Google Drive connector for ingest cli.
* Added Gitlab connector for ingest cli.

### Fixes

## 0.5.2

### Enhancements

* Fully move from printing to logging.
* `unstructured-ingest` now uses a default `--download_dir` of `$HOME/.cache/unstructured/ingest`
rather than a "tmp-ingest-" dir in the working directory.

### Features

### Fixes

* `setup_ubuntu.sh` no longer fails in some contexts by interpreting
`DEBIAN_FRONTEND=noninteractive` as a command
* `unstructured-ingest` no longer re-downloads files when --preserve-downloads
is used without --download-dir.
* Fixed an issue that was causing text to be skipped in some HTML documents.

## 0.5.1

### Enhancements

### Features

### Fixes

* Fixes an error causing JavaScript to appear in the output of `partition_html` sometimes.
* Fix several issues with the `requires_dependencies` decorator, including the error message
  and how it was used, which had caused an error for `unstructured-ingest --github-url ...`.

## 0.5.0

### Enhancements

* Add `requires_dependencies` Python decorator to check dependencies are installed before
  instantiating a class or running a function

### Features

* Added Wikipedia connector for ingest cli.

### Fixes

* Fix `process_document` file cleaning on failure
* Fixes an error introduced in the metadata tracking commit that caused `NarrativeText`
  and `FigureCaption` elements to be represented as `Text` in HTML documents.

## 0.4.16

### Enhancements

* Fallback to using file extensions for filetype detection if `libmagic` is not present

### Features

* Added setup script for Ubuntu
* Added GitHub connector for ingest cli.
* Added `partition_md` partitioner.
* Added Reddit connector for ingest cli.

### Fixes

* Initializes connector properly in ingest.main::MainProcess
* Restricts version of unstructured-inference to avoid multithreading issue

## 0.4.15

### Enhancements

* Added `elements_to_json` and `elements_from_json` for easier serialization/deserialization
* `convert_to_dict`, `dict_to_elements` and `convert_to_csv` are now aliases for functions
  that use the ISD terminology.

### Fixes

* Update to ensure all elements are preserved during serialization/deserialization

## 0.4.14

* Automatically install `nltk` models in the `tokenize` module.

## 0.4.13

* Fixes unstructured-ingest cli.

## 0.4.12

* Adds console_entrypoint for unstructured-ingest, other structure/doc updates related to ingest.
* Add `parser` parameter to `partition_html`.

## 0.4.11

* Adds `partition_doc` for partitioning Word documents in `.doc` format. Requires `libreoffice`.
* Adds `partition_ppt` for partitioning PowerPoint documents in `.ppt` format. Requires `libreoffice`.

## 0.4.10

* Fixes `ElementMetadata` so that it's JSON serializable when the filename is a `Path` object.

## 0.4.9

* Added ingest modules and s3 connector, sample ingest script
* Default to `url=None` for `partition_pdf` and `partition_image`
* Add ability to skip English specific check by setting the `UNSTRUCTURED_LANGUAGE` env var to `""`.
* Document `Element` objects now track metadata

## 0.4.8

* Modified XML and HTML parsers not to load comments.

## 0.4.7

* Added the ability to pull an HTML document from a url in `partition_html`.
* Added the the ability to get file summary info from lists of filenames and lists
  of file contents.
* Added optional page break to `partition` for `.pptx`, `.pdf`, images, and `.html` files.
* Added `to_dict` method to document elements.
* Include more unicode quotes in `replace_unicode_quotes`.

## 0.4.6

* Loosen the default cap threshold to `0.5`.
* Add a `UNSTRUCTURED_NARRATIVE_TEXT_CAP_THRESHOLD` environment variable for controlling
  the cap ratio threshold.
* Unknown text elements are identified as `Text` for HTML and plain text documents.
* `Body Text` styles no longer default to `NarrativeText` for Word documents. The style information
  is insufficient to determine that the text is narrative.
* Upper cased text is lower cased before checking for verbs. This helps avoid some missed verbs.
* Adds an `Address` element for capturing elements that only contain an address.
* Suppress the `UserWarning` when detectron is called.
* Checks that titles and narrative test have at least one English word.
* Checks that titles and narrative text are at least 50% alpha characters.
* Restricts titles to a maximum word length. Adds a `UNSTRUCTURED_TITLE_MAX_WORD_LENGTH`
  environment variable for controlling the max number of words in a title.
* Updated `partition_pptx` to order the elements on the page

## 0.4.4

* Updated `partition_pdf` and `partition_image` to return `unstructured` `Element` objects
* Fixed the healthcheck url path when partitioning images and PDFs via API
* Adds an optional `coordinates` attribute to document objects
* Adds `FigureCaption` and `CheckBox` document elements
* Added ability to split lists detected in `LayoutElement` objects
* Adds `partition_pptx` for partitioning PowerPoint documents
* LayoutParser models now download from HugginfaceHub instead of DropBox
* Fixed file type detection for XML and HTML files on Amazone Linux

## 0.4.3

* Adds `requests` as a base dependency
* Fix in `exceeds_cap_ratio` so the function doesn't break with empty text
* Fix bug in `_parse_received_data`.
* Update `detect_filetype` to properly handle `.doc`, `.xls`, and `.ppt`.

## 0.4.2

* Added `partition_image` to process documents in an image format.
* Fixed utf-8 encoding error in `partition_email` with attachments for `text/html`

## 0.4.1

* Added support for text files in the `partition` function
* Pinned `opencv-python` for easier installation on Linux

## 0.4.0

* Added generic `partition` brick that detects the file type and routes a file to the appropriate
  partitioning brick.
* Added a file type detection module.
* Updated `partition_html` and `partition_eml` to support file-like objects in 'rb' mode.
* Cleaning brick for removing ordered bullets `clean_ordered_bullets`.
* Extract brick method for ordered bullets `extract_ordered_bullets`.
* Test for `clean_ordered_bullets`.
* Test for `extract_ordered_bullets`.
* Added `partition_docx` for pre-processing Word Documents.
* Added new REGEX patterns to extract email header information
* Added new functions to extract header information `parse_received_data` and `partition_header`
* Added new function to parse plain text files `partition_text`
* Added new cleaners functions `extract_ip_address`, `extract_ip_address_name`, `extract_mapi_id`, `extract_datetimetz`
* Add new `Image` element and function to find embedded images `find_embedded_images`
* Added `get_directory_file_info` for summarizing information about source documents

## 0.3.5

* Add support for local inference
* Add new pattern to recognize plain text dash bullets
* Add test for bullet patterns
* Fix for `partition_html` that allows for processing `div` tags that have both text and child
  elements
* Add ability to extract document metadata from `.docx`, `.xlsx`, and `.jpg` files.
* Helper functions for identifying and extracting phone numbers
* Add new function `extract_attachment_info` that extracts and decodes the attachment
of an email.
* Staging brick to convert a list of `Element`s to a `pandas` dataframe.
* Add plain text functionality to `partition_email`

## 0.3.4

* Python-3.7 compat

## 0.3.3

* Removes BasicConfig from logger configuration
* Adds the `partition_email` partitioning brick
* Adds the `replace_mime_encodings` cleaning bricks
* Small fix to HTML parsing related to processing list items with sub-tags
* Add `EmailElement` data structure to store email documents

## 0.3.2

* Added `translate_text` brick for translating text between languages
* Add an `apply` method to make it easier to apply cleaners to elements

## 0.3.1

* Added \_\_init.py\_\_ to `partition`

## 0.3.0

* Implement staging brick for Argilla. Converts lists of `Text` elements to `argilla` dataset classes.
* Removing the local PDF parsing code and any dependencies and tests.
* Reorganizes the staging bricks in the unstructured.partition module
* Allow entities to be passed into the Datasaur staging brick
* Added HTML escapes to the `replace_unicode_quotes` brick
* Fix bad responses in partition_pdf to raise ValueError
* Adds `partition_html` for partitioning HTML documents.

## 0.2.6

* Small change to how \_read is placed within the inheritance structure since it doesn't really apply to pdf
* Add partitioning brick for calling the document image analysis API

## 0.2.5

* Update python requirement to >=3.7

## 0.2.4

* Add alternative way of importing `Final` to support google colab

## 0.2.3

* Add cleaning bricks for removing prefixes and postfixes
* Add cleaning bricks for extracting text before and after a pattern

## 0.2.2

* Add staging brick for Datasaur

## 0.2.1

* Added brick to convert an ISD dictionary to a list of elements
* Update `PDFDocument` to use the `from_file` method
* Added staging brick for CSV format for ISD (Initial Structured Data) format.
* Added staging brick for separating text into attention window size chunks for `transformers`.
* Added staging brick for LabelBox.
* Added ability to upload LabelStudio predictions
* Added utility function for JSONL reading and writing
* Added staging brick for CSV format for Prodigy
* Added staging brick for Prodigy
* Added ability to upload LabelStudio annotations
* Added text_field and id_field to stage_for_label_studio signature

## 0.2.0

* Initial release of unstructured<|MERGE_RESOLUTION|>--- conflicted
+++ resolved
@@ -2,11 +2,8 @@
 
 ### Enhancements
 
-<<<<<<< HEAD
 * **Add element type CI evaluation workflow** Adds element type frequency evaluation metrics to the current ingest workflow to measure the performance of each file extracted as well as aggregated-level performance.
-=======
 * **Separate chipper tests** Chipper tests are long-running and require special access, so the tests have been separated into their own file under their own marker, and now have a separate `make` target.
->>>>>>> b08562ba
 * **Add include_header argument for partition_csv and partition_tsv** Now supports retaining header rows in CSV and TSV documents element partitioning.
 * **Add retry logic for all source connectors** All http calls being made by the ingest source connectors have been isolated and wrapped by the `SourceConnectionNetworkError` custom error, which triggers the retry logic, if enabled, in the ingest pipeline.
 * **Google Drive source connector supports credentials from memory** Originally, the connector expected a filepath to pull the credentials from when creating the client. This was expanded to support passing that information from memory as a dict if access to the file system might not be available.
