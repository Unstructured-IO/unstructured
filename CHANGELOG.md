--- conflicted
+++ resolved
@@ -1,16 +1,14 @@
-## 0.13.2-dev0
-
-### Enhancements
-
-### Features
-
-### Fixes
-
-<<<<<<< HEAD
+## 0.13.2-dev1
+
+### Enhancements
+
+### Features
+
+### Fixes
+
 * **Add support for extracting text from `<b>` tags in HTML** Now `partition_html()` can extract text from `<b>` tags inside container tags (like `<div>`, `<pre>`).
 
-=======
->>>>>>> 57c7c7af
+
 ## 0.13.1
 
 ### Enhancements
