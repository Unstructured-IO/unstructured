--- conflicted
+++ resolved
@@ -2,11 +2,8 @@
 
 ### Enhancements
 
-<<<<<<< HEAD
-* Track emphasized texts in `partition_html` output.
-=======
 * Add page break parameter section in API documentation to sync with change in Prod API
->>>>>>> 499f37f6
+* Track emphasized texts in `partition_html` output
 
 ### Features
 
