--- conflicted
+++ resolved
@@ -1,19 +1,20 @@
-<<<<<<< HEAD
-## 0.16.14-dev0
-=======
+## 0.16.15-dev0
+
+### Enhancements
+
+### Features
+
+### Fixes
+- **Update `unstructured-inference`** to 0.8.3 in requirements which removed `layoutparser` dependency libs
+
 ## 0.16.14
->>>>>>> efd9f648
-
-### Enhancements
-
-### Features
-
-### Fixes
-<<<<<<< HEAD
-- **Update `unstructured-inference`** to 0.8.3 in requirements which removed `layoutparser` dependency libs
-=======
+
+### Enhancements
+
+### Features
+
+### Fixes
 - **Fix an issue with multiple values for `infer_table_structure`** when paritioning email with image attachements the kwarg calls into `partition` to partition the image already contains `infer_table_structure`. Now `partition` function checks if the `kwarg` has `infer_table_structure` already
->>>>>>> efd9f648
 
 ## 0.16.13
 
