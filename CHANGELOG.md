<<<<<<< HEAD
## 0.2.6

* Add partitioning brick for calling the document image analysis API
=======
## 0.2.6-dev0

* Small change to how _read is placed within the inheritance structure since it doesn't really apply to pdf
>>>>>>> 83e7f9d3

## 0.2.5

* Update python requirement to >=3.7

## 0.2.4

* Add alternative way of importing `Final` to support google colab

## 0.2.3

* Add cleaning bricks for removing prefixes and postfixes
* Add cleaning bricks for extracting text before and after a pattern

## 0.2.2

* Add staging brick for Datasaur

## 0.2.1

* Added brick to convert an ISD dictionary to a list of elements
* Update `PDFDocument` to use the `from_file` method
* Added staging brick for CSV format for ISD (Initial Structured Data) format.
* Added staging brick for separating text into attention window size chunks for `transformers`.
* Added staging brick for LabelBox.
* Added ability to upload LabelStudio predictions
* Added utility function for JSONL reading and writing
* Added staging brick for CSV format for Prodigy
* Added staging brick for Prodigy
* Added ability to upload LabelStudio annotations
* Added text_field and id_field to stage_for_label_studio signature

## 0.2.0

* Initial release of unstructured<|MERGE_RESOLUTION|>--- conflicted
+++ resolved
@@ -1,12 +1,10 @@
-<<<<<<< HEAD
-## 0.2.6
+## 0.2.6-dev1
 
 * Add partitioning brick for calling the document image analysis API
-=======
+
 ## 0.2.6-dev0
 
 * Small change to how _read is placed within the inheritance structure since it doesn't really apply to pdf
->>>>>>> 83e7f9d3
 
 ## 0.2.5
 
