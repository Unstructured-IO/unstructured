--- conflicted
+++ resolved
@@ -1,8 +1,4 @@
-<<<<<<< HEAD
-## 0.10.24-dev2
-=======
 ## 0.10.25-dev0
->>>>>>> 775bfb75
 
 ### Enhancements
 
