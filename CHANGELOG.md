--- conflicted
+++ resolved
@@ -1,8 +1,4 @@
-<<<<<<< HEAD
-## 0.11.8-dev0
-=======
-## 0.11.9-dev3
->>>>>>> d6674ba2
+## 0.11.9-dev4
 
 ### Enhancements
 
@@ -10,13 +6,8 @@
 
 ### Features
 
-<<<<<<< HEAD
+* **Add PostgreSQL/SQLite destination connector** PostgreSQL and SQLite connector added to ingest CLI.  Users may now use `unstructured-ingest` to write partitioned data to a PostgreSQL or SQLite database. And write embeddings to PostgreSQL pgvector database.
 * **Add OpenSearch source and destination connectors.** OpenSearch, a fork of Elasticsearch, is a popular storage solution for various functionality such as search, or providing intermediary caches within data pipelines. Feature: Added OpenSearch source connector to support downloading/partitioning files. Added OpenSearch destination connector to be able to ingest documents from any supported source, embed them and write the embeddings / documents into OpenSearch.
-
-### Fixes
-
-=======
-* **Add PostgreSQL/SQLite destination connector** PostgreSQL and SQLite connector added to ingest CLI.  Users may now use `unstructured-ingest` to write partitioned data to a PostgreSQL or SQLite database. And write embeddings to PostgreSQL pgvector database.
 
 ### Fixes
 
@@ -33,7 +24,6 @@
 
 ### Fixes
 
->>>>>>> d6674ba2
 ## 0.11.7
 
 ### Enhancements
