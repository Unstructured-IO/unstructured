<<<<<<< HEAD
## 0.10.1-dev1

### Enhancements

### Features

### Fixes

* remove test modification for potential bug and add docstring
* fix partitioning of and tests for email and msg docs with attachments, add docstring to msg function

## 0.10.0
=======
## 0.10.4
>>>>>>> dd243b4f

### Enhancements
* Adds ability to reuse connections per process in unstructured-ingest
* Pass ocr_mode in partition_pdf and set the default back to individual pages for now

### Features

### Fixes

## 0.10.2

### Enhancements
* Bump unstructured-inference==0.5.13:
  - Fix extracted image elements being included in layout merge, addresses the issue
    where an entire-page image in a PDF was not passed to the layout model when using hi_res.

### Features

### Fixes

## 0.10.1

### Enhancements
* Bump unstructured-inference==0.5.12:
  - fix to avoid trace for certain PDF's (0.5.12)
  - better defaults for DPI for hi_res and  Chipper (0.5.11)
  - implement full-page OCR (0.5.10)

### Features

### Fixes

* Fix dead links in repository README (Quick Start > Install for local development, and Learn more > Batch Processing)
* Update document dependencies to include tesseract-lang for additional language support (required for tests to pass)

## 0.10.0

### Enhancements

* Add `include_header` kwarg to `partition_xlsx` and change default behavior to `True`
* Update the `links` and `emphasized_texts` metadata fields

### Features

### Fixes

## 0.9.3

### Enhancements

* Pinned dependency cleanup.
* Update `partition_csv` to always use `soupparser_fromstring` to parse `html text`
* Update `partition_tsv` to always use `soupparser_fromstring` to parse `html text`
* Add `metadata.section` to capture epub table of contents data
* Add `unique_element_ids` kwarg to partition functions. If `True`, will use a UUID
  for element IDs instead of a SHA-256 hash.
* Update `partition_xlsx` to always use `soupparser_fromstring` to parse `html text`
* Add functionality to switch `html` text parser based on whether the `html` text contains emoji
* Add functionality to check if a string contains any emoji characters

### Features

* Add Airtable Connector to be able to pull views/tables/bases from an Airtable organization

### Fixes

* fix pdf partition of list items being detected as titles in OCR only mode
* make notion module discoverable
* fix emails with `Content-Distribution: inline` and `Content-Distribution: attachment` with no filename
* Fix email attachment filenames which had `=` in the filename itself

## 0.9.2


### Enhancements

* Update table extraction section in API documentation to sync with change in Prod API
* Update Notion connector to extract to html
* Added UUID option for `element_id`
* Bump unstructured-inference==0.5.9:
  - better caching of models
  - another version of detectron2 available, though the default layout model is unchanged
* Added UUID option for element_id

### Features

* Adds Sharepoint connector.

### Fixes

* Bump unstructured-inference==0.5.9:
  - ignores Tesseract errors where no text is extracted for tiles that indeed, have no text

## 0.9.1

### Enhancements

* Adds --partition-pdf-infer-table-structure to unstructured-ingest.
* Enable `partition_html` to skip headers and footers with the `skip_headers_and_footers` flag.
* Update `partition_doc` and `partition_docx` to track emphasized texts in the output
* Adds post processing function `filter_element_types`
* Set the default strategy for partitioning images to `hi_res`
* Add page break parameter section in API documentation to sync with change in Prod API
* Update `partition_html` to track emphasized texts in the output
* Update `XMLDocument._read_xml` to create `<p>` tag element for the text enclosed in the `<pre>` tag
* Add parameter `include_tail_text` to `_construct_text` to enable (skip) tail text inclusion
* Add Notion connector

### Features

### Fixes

* Remove unused `_partition_via_api` function
* Fixed emoji bug in `partition_xlsx`.
* Pass `file_filename` metadata when partitioning file object
* Skip ingest test on missing Slack token
* Add Dropbox variables to CI environments
* Remove default encoding for ingest
* Adds new element type `EmailAddress` for recognising email address in the  text
* Simplifies `min_partition` logic; makes partitions falling below the `min_partition`
  less likely.
* Fix bug where ingest test check for number of files fails in smoke test
* Fix unstructured-ingest entrypoint failure

## 0.9.0

### Enhancements

* Dependencies are now split by document type, creating a slimmer base installation.

## 0.8.8

### Enhancements

### Features

### Fixes

* Rename "date" field to "last_modified"
* Adds Box connector

### Fixes

## 0.8.7

### Enhancements

* Put back useful function `split_by_paragraph`

### Features

### Fixes

* Fix argument order in NLTK download step

## 0.8.6

### Enhancements

### Features

### Fixes

* Remove debug print lines and non-functional code

## 0.8.5

### Enhancements

* Add parameter `skip_infer_table_types` to enable (skip) table extraction for other doc types
* Adds optional Unstructured API unit tests in CI
* Tracks last modified date for all document types.
* Add auto_paragraph_grouper to detect new-line and blank-line new paragraph for .txt files.
* refactor the ingest cli to better support expanding supported connectors

## 0.8.3

### Enhancements

### Features

### Fixes

* NLTK now only gets downloaded if necessary.
* Handling for empty tables in Word Documents and PowerPoints.

## 0.8.4

### Enhancements

* Additional tests and refactor of JSON detection.
* Update functionality to retrieve image metadata from a page for `document_to_element_list`
* Links are now tracked in `partition_html` output.
* Set the file's current position to the beginning after reading the file in `convert_to_bytes`
* Add `min_partition` kwarg to that combines elements below a specified threshold and modifies splitting of strings longer than max partition so words are not split.
* set the file's current position to the beginning after reading the file in `convert_to_bytes`
* Add slide notes to pptx
* Add `--encoding` directive to ingest
* Improve json detection by `detect_filetype`

### Features

* Adds Outlook connector
* Add support for dpi parameter in inference library
* Adds Onedrive connector.
* Add Confluence connector for ingest cli to pull the body text from all documents from all spaces in a confluence domain.

### Fixes

* Fixes issue with email partitioning where From field was being assigned the To field value.
* Use the `image_metadata` property of the `PageLayout` instance to get the page image info in the `document_to_element_list`
* Add functionality to write images to computer storage temporarily instead of keeping them in memory for `ocr_only` strategy
* Add functionality to convert a PDF in small chunks of pages at a time for `ocr_only` strategy
* Adds `.txt`, `.text`, and `.tab` to list of extensions to check if file
  has a `text/plain` MIME type.
* Enables filters to be passed to `partition_doc` so it doesn't error with LibreOffice7.
* Removed old error message that's superseded by `requires_dependencies`.
* Removes using `hi_res` as the default strategy value for `partition_via_api` and `partition_multiple_via_api`

## 0.8.1

### Enhancements

* Add support for Python 3.11

### Features

### Fixes

* Fixed `auto` strategy detected scanned document as having extractable text and using `fast` strategy, resulting in no output.
* Fix list detection in MS Word documents.
* Don't instantiate an element with a coordinate system when there isn't a way to get its location data.

## 0.8.0

### Enhancements

* Allow model used for hi res pdf partition strategy to be chosen when called.
* Updated inference package

### Features

* Add `metadata_filename` parameter across all partition functions

### Fixes

* Update to ensure `convert_to_datafame` grabs all of the metadata fields.
* Adjust encoding recognition threshold value in `detect_file_encoding`
* Fix KeyError when `isd_to_elements` doesn't find a type
* Fix `_output_filename` for local connector, allowing single files to be written correctly to the disk

* Fix for cases where an invalid encoding is extracted from an email header.

### BREAKING CHANGES

* Information about an element's location is no longer returned as top-level attributes of an element. Instead, it is returned in the `coordinates` attribute of the element's metadata.

## 0.7.12

### Enhancements

* Adds `include_metadata` kwarg to `partition_doc`, `partition_docx`, `partition_email`, `partition_epub`, `partition_json`, `partition_msg`, `partition_odt`, `partition_org`, `partition_pdf`, `partition_ppt`, `partition_pptx`, `partition_rst`, and `partition_rtf`
### Features

* Add Elasticsearch connector for ingest cli to pull specific fields from all documents in an index.
* Adds Dropbox connector

### Fixes

* Fix tests that call unstructured-api by passing through an api-key
* Fixed page breaks being given (incorrect) page numbers
* Fix skipping download on ingest when a source document exists locally

## 0.7.11

### Enhancements

* More deterministic element ordering when using `hi_res` PDF parsing strategy (from unstructured-inference bump to 0.5.4)
* Make large model available (from unstructured-inference bump to 0.5.3)
* Combine inferred elements with extracted elements (from unstructured-inference bump to 0.5.2)
* `partition_email` and `partition_msg` will now process attachments if `process_attachments=True`
  and a attachment partitioning functions is passed through with `attachment_partitioner=partition`.

### Features

### Fixes

* Fix tests that call unstructured-api by passing through an api-key
* Fixed page breaks being given (incorrect) page numbers
* Fix skipping download on ingest when a source document exists locally

## 0.7.10

### Enhancements

* Adds a `max_partition` parameter to `partition_text`, `partition_pdf`, `partition_email`,
  `partition_msg` and `partition_xml` that sets a limit for the size of an individual
  document elements. Defaults to `1500` for everything except `partition_xml`, which has
  a default value of `None`.
* DRY connector refactor

### Features

* `hi_res` model for pdfs and images is selectable via environment variable.

### Fixes

* CSV check now ignores escaped commas.
* Fix for filetype exploration util when file content does not have a comma.
* Adds negative lookahead to bullet pattern to avoid detecting plain text line
  breaks like `-------` as list items.
* Fix pre tag parsing for `partition_html`
* Fix lookup error for annotated Arabic and Hebrew encodings

## 0.7.9

### Enhancements

* Improvements to string check for leafs in `partition_xml`.
* Adds --partition-ocr-languages to unstructured-ingest.

### Features

* Adds `partition_org` for processed Org Mode documents.

### Fixes

## 0.7.8

### Enhancements

### Features

* Adds Google Cloud Service connector

### Fixes

* Updates the `parse_email` for `partition_eml` so that `unstructured-api` passes the smoke tests
* `partition_email` now works if there is no message content
* Updates the `"fast"` strategy for `partition_pdf` so that it's able to recursively
* Adds recursive functionality to all fsspec connectors
* Adds generic --recursive ingest flag

## 0.7.7

### Enhancements

* Adds functionality to replace the `MIME` encodings for `eml` files with one of the common encodings if a `unicode` error occurs
* Adds missed file-like object handling in `detect_file_encoding`
* Adds functionality to extract charset info from `eml` files

### Features

* Added coordinate system class to track coordinate types and convert to different coordinate

### Fixes

* Adds an `html_assemble_articles` kwarg to `partition_html` to enable users to capture
  control whether content outside of `<article>` tags is captured when
  `<article>` tags are present.
* Check for the `xml` attribute on `element` before looking for pagebreaks in `partition_docx`.

## 0.7.6

### Enhancements

* Convert fast startegy to ocr_only for images
* Adds support for page numbers in `.docx` and `.doc` when user or renderer
  created page breaks are present.
* Adds retry logic for the unstructured-ingest Biomed connector

### Features

* Provides users with the ability to extract additional metadata via regex.
* Updates `partition_docx` to include headers and footers in the output.
* Create `partition_tsv` and associated tests. Make additional changes to `detect_filetype`.

### Fixes

* Remove fake api key in test `partition_via_api` since we now require valid/empty api keys
* Page number defaults to `None` instead of `1` when page number is not present in the metadata.
  A page number of `None` indicates that page numbers are not being tracked for the document
  or that page numbers do not apply to the element in question..
* Fixes an issue with some pptx files. Assume pptx shapes are found in top left position of slide
  in case the shape.top and shape.left attributes are `None`.

## 0.7.5

### Enhancements

* Adds functionality to sort elements in `partition_pdf` for `fast` strategy
* Adds ingest tests with `--fast` strategy on PDF documents
* Adds --api-key to unstructured-ingest

### Features

* Adds `partition_rst` for processed ReStructured Text documents.

### Fixes

* Adds handling for emails that do not have a datetime to extract.
* Adds pdf2image package as core requirement of unstructured (with no extras)

## 0.7.4

### Enhancements

* Allows passing kwargs to request data field for `partition_via_api` and `partition_multiple_via_api`
* Enable MIME type detection if libmagic is not available
* Adds handling for empty files in `detect_filetype` and `partition`.

### Features

### Fixes

* Reslove `grpcio` import issue on `weaviate.schema.validate_schema` for python 3.9 and 3.10
* Remove building `detectron2` from source in Dockerfile

## 0.7.3

### Enhancements

* Update IngestDoc abstractions and add data source metadata in ElementMetadata

### Features

### Fixes

* Pass `strategy` parameter down from `partition` for `partition_image`
* Filetype detection if a CSV has a `text/plain` MIME type
* `convert_office_doc` no longers prints file conversion info messages to stdout.
* `partition_via_api` reflects the actual filetype for the file processed in the API.

## 0.7.2

### Enhancements

* Adds an optional encoding kwarg to `elements_to_json` and `elements_from_json`
* Bump version of base image to use new stable version of tesseract

### Features

### Fixes

* Update the `read_txt_file` utility function to keep using `spooled_to_bytes_io_if_needed` for xml
* Add functionality to the `read_txt_file` utility function to handle file-like object from URL
* Remove the unused parameter `encoding` from `partition_pdf`
* Change auto.py to have a `None` default for encoding
* Add functionality to try other common encodings for html and xml files if an error related to the encoding is raised and the user has not specified an encoding.
* Adds benchmark test with test docs in example-docs
* Re-enable test_upload_label_studio_data_with_sdk
* File detection now detects code files as plain text
* Adds `tabulate` explicitly to dependencies
* Fixes an issue in `metadata.page_number` of pptx files
* Adds showing help if no parameters passed

## 0.7.1

### Enhancements

### Features

* Add `stage_for_weaviate` to stage `unstructured` outputs for upload to Weaviate, along with
  a helper function for defining a class to use in Weaviate schemas.
* Builds from Unstructured base image, built off of Rocky Linux 8.7, this resolves almost all CVE's in the image.

### Fixes

## 0.7.0

### Enhancements

* Installing `detectron2` from source is no longer required when using the `local-inference` extra.
* Updates `.pptx` parsing to include text in tables.

### Features

### Fixes

* Fixes an issue in `_add_element_metadata` that caused all elements to have `page_number=1`
  in the element metadata.
* Adds `.log` as a file extension for TXT files.
* Adds functionality to try other common encodings for email (`.eml`) files if an error related to the encoding is raised and the user has not specified an encoding.
* Allow passed encoding to be used in the `replace_mime_encodings`
* Fixes page metadata for `partition_html` when `include_metadata=False`
* A `ValueError` now raises if `file_filename` is not specified when you use `partition_via_api`
  with a file-like object.

## 0.6.11

### Enhancements

* Supports epub tests since pandoc is updated in base image

### Features


### Fixes


## 0.6.10

### Enhancements

* XLS support from auto partition

### Features

### Fixes

## 0.6.9

### Enhancements

* fast strategy for pdf now keeps element bounding box data
* setup.py refactor

### Features

### Fixes

* Adds functionality to try other common encodings if an error related to the encoding is raised and the user has not specified an encoding.
* Adds additional MIME types for CSV

## 0.6.8

### Enhancements

### Features

* Add `partition_csv` for CSV files.

### Fixes

## 0.6.7

### Enhancements

* Deprecate `--s3-url` in favor of `--remote-url` in CLI
* Refactor out non-connector-specific config variables
* Add `file_directory` to metadata
* Add `page_name` to metadata. Currently used for the sheet name in XLSX documents.
* Added a `--partition-strategy` parameter to unstructured-ingest so that users can specify
  partition strategy in CLI. For example, `--partition-strategy fast`.
* Added metadata for filetype.
* Add Discord connector to pull messages from a list of channels
* Refactor `unstructured/file-utils/filetype.py` to better utilise hashmap to return mime type.
* Add local declaration of DOCX_MIME_TYPES and XLSX_MIME_TYPES for `test_filetype.py`.

### Features

* Add `partition_xml` for XML files.
* Add `partition_xlsx` for Microsoft Excel documents.

### Fixes

* Supports `hml` filetype for partition as a variation of html filetype.
* Makes `pytesseract` a function level import in `partition_pdf` so you can use the `"fast"`
  or `"hi_res"` strategies if `pytesseract` is not installed. Also adds the
  `required_dependencies` decorator for the `"hi_res"` and `"ocr_only"` strategies.
* Fix to ensure `filename` is tracked in metadata for `docx` tables.

## 0.6.6

### Enhancements

* Adds an `"auto"` strategy that chooses the partitioning strategy based on document
  characteristics and function kwargs. This is the new default strategy for `partition_pdf`
  and `partition_image`. Users can maintain existing behavior by explicitly setting
  `strategy="hi_res"`.
* Added an additional trace logger for NLP debugging.
* Add `get_date` method to `ElementMetadata` for converting the datestring to a `datetime` object.
* Cleanup the `filename` attribute on `ElementMetadata` to remove the full filepath.

### Features

* Added table reading as html with URL parsing to `partition_docx` in docx
* Added metadata field for text_as_html for docx files

### Fixes

* `fileutils/file_type` check json and eml decode ignore error
* `partition_email` was updated to more flexibly handle deviations from the RFC-2822 standard.
  The time in the metadata returns `None` if the time does not match RFC-2822 at all.
* Include all metadata fields when converting to dataframe or CSV

## 0.6.5

### Enhancements

* Added support for SpooledTemporaryFile file argument.

### Features

### Fixes


## 0.6.4

### Enhancements

* Added an "ocr_only" strategy for `partition_pdf`. Refactored the strategy decision
  logic into its own module.

### Features

### Fixes

## 0.6.3

### Enhancements

* Add an "ocr_only" strategy for `partition_image`.

### Features

* Added `partition_multiple_via_api` for partitioning multiple documents in a single REST
  API call.
* Added `stage_for_baseplate` function to prepare outputs for ingestion into Baseplate.
* Added `partition_odt` for processing Open Office documents.

### Fixes

* Updates the grouping logic in the `partition_pdf` fast strategy to group together text
  in the same bounding box.

## 0.6.2

### Enhancements

* Added logic to `partition_pdf` for detecting copy protected PDFs and falling back
  to the hi res strategy when necessary.


### Features

* Add `partition_via_api` for partitioning documents through the hosted API.

### Fixes

* Fix how `exceeds_cap_ratio` handles empty (returns `True` instead of `False`)
* Updates `detect_filetype` to properly detect JSONs when the MIME type is `text/plain`.

## 0.6.1

### Enhancements

* Updated the table extraction parameter name to be more descriptive

### Features

### Fixes

## 0.6.0

### Enhancements

* Adds an `ssl_verify` kwarg to `partition` and `partition_html` to enable turning off
  SSL verification for HTTP requests. SSL verification is on by default.
* Allows users to pass in ocr language to `partition_pdf` and `partition_image` through
  the `ocr_language` kwarg. `ocr_language` corresponds to the code for the language pack
  in Tesseract. You will need to install the relevant Tesseract language pack to use a
  given language.

### Features

* Table extraction is now possible for pdfs from `partition` and `partition_pdf`.
* Adds support for extracting attachments from `.msg` files

### Fixes

* Adds an `ssl_verify` kwarg to `partition` and `partition_html` to enable turning off
  SSL verification for HTTP requests. SSL verification is on by default.

## 0.5.13

### Enhancements

* Allow headers to be passed into `partition` when `url` is used.

### Features

* `bytes_string_to_string` cleaning brick for bytes string output.

### Fixes

* Fixed typo in call to `exactly_one` in `partition_json`
* unstructured-documents encode xml string if document_tree is `None` in `_read_xml`.
* Update to `_read_xml` so that Markdown files with embedded HTML process correctly.
* Fallback to "fast" strategy only emits a warning if the user specifies the "hi_res" strategy.
* unstructured-partition-text_type exceeds_cap_ratio fix returns and how capitalization ratios are calculated
* `partition_pdf` and `partition_text` group broken paragraphs to avoid fragmented `NarrativeText` elements.
* .json files resolved as "application/json" on centos7 (or other installs with older libmagic libs)

## 0.5.12

### Enhancements

* Add OS mimetypes DB to docker image, mainly for unstructured-api compat.
* Use the image registry as a cache when building Docker images.
* Adds the ability for `partition_text` to group together broken paragraphs.
* Added method to utils to allow date time format validation

### Features
* Add Slack connector to pull messages for a specific channel

* Add --partition-by-api parameter to unstructured-ingest
* Added `partition_rtf` for processing rich text files.
* `partition` now accepts a `url` kwarg in addition to `file` and `filename`.

### Fixes

* Allow encoding to be passed into `replace_mime_encodings`.
* unstructured-ingest connector-specific dependencies are imported on demand.
* unstructured-ingest --flatten-metadata supported for local connector.
* unstructured-ingest fix runtime error when using --metadata-include.

## 0.5.11

### Enhancements

### Features

### Fixes

* Guard against null style attribute in docx document elements
* Update HTML encoding to better support foreign language characters

## 0.5.10

### Enhancements

* Updated inference package
* Add sender, recipient, date, and subject to element metadata for emails

### Features

* Added `--download-only` parameter to `unstructured-ingest`

### Fixes

* FileNotFound error when filename is provided but file is not on disk

## 0.5.9

### Enhancements

### Features

### Fixes

* Convert file to str in helper `split_by_paragraph` for `partition_text`

## 0.5.8

### Enhancements

* Update `elements_to_json` to return string when filename is not specified
* `elements_from_json` may take a string instead of a filename with the `text` kwarg
* `detect_filetype` now does a final fallback to file extension.
* Empty tags are now skipped during the depth check for HTML processing.

### Features

* Add local file system to `unstructured-ingest`
* Add `--max-docs` parameter to `unstructured-ingest`
* Added `partition_msg` for processing MSFT Outlook .msg files.

### Fixes

* `convert_file_to_text` now passes through the `source_format` and `target_format` kwargs.
  Previously they were hard coded.
* Partitioning functions that accept a `text` kwarg no longer raise an error if an empty
  string is passed (and empty list of elements is returned instead).
* `partition_json` no longer fails if the input is an empty list.
* Fixed bug in `chunk_by_attention_window` that caused the last word in segments to be cut-off
  in some cases.

### BREAKING CHANGES

* `stage_for_transformers` now returns a list of elements, making it consistent with other
  staging bricks

## 0.5.7

### Enhancements

* Refactored codebase using `exactly_one`
* Adds ability to pass headers when passing a url in partition_html()
* Added optional `content_type` and `file_filename` parameters to `partition()` to bypass file detection

### Features

* Add `--flatten-metadata` parameter to `unstructured-ingest`
* Add `--fields-include` parameter to `unstructured-ingest`

### Fixes

## 0.5.6

### Enhancements

* `contains_english_word()`, used heavily in text processing, is 10x faster.

### Features

* Add `--metadata-include` and `--metadata-exclude` parameters to `unstructured-ingest`
* Add `clean_non_ascii_chars` to remove non-ascii characters from unicode string

### Fixes

* Fix problem with PDF partition (duplicated test)

## 0.5.4

### Enhancements

* Added Biomedical literature connector for ingest cli.
* Add `FsspecConnector` to easily integrate any existing `fsspec` filesystem as a connector.
* Rename `s3_connector.py` to `s3.py` for readability and consistency with the
  rest of the connectors.
* Now `S3Connector` relies on `s3fs` instead of on `boto3`, and it inherits
  from `FsspecConnector`.
* Adds an `UNSTRUCTURED_LANGUAGE_CHECKS` environment variable to control whether or not language
  specific checks like vocabulary and POS tagging are applied. Set to `"true"` for higher
  resolution partitioning and `"false"` for faster processing.
* Improves `detect_filetype` warning to include filename when provided.
* Adds a "fast" strategy for partitioning PDFs with PDFMiner. Also falls back to the "fast"
  strategy if detectron2 is not available.
* Start deprecation life cycle for `unstructured-ingest --s3-url` option, to be deprecated in
  favor of `--remote-url`.

### Features

* Add `AzureBlobStorageConnector` based on its `fsspec` implementation inheriting
from `FsspecConnector`
* Add `partition_epub` for partitioning e-books in EPUB3 format.

### Fixes

* Fixes processing for text files with `message/rfc822` MIME type.
* Open xml files in read-only mode when reading contents to construct an XMLDocument.

## 0.5.3

### Enhancements

* `auto.partition()` can now load Unstructured ISD json documents.
* Simplify partitioning functions.
* Improve logging for ingest CLI.

### Features

* Add `--wikipedia-auto-suggest` argument to the ingest CLI to disable automatic redirection
  to pages with similar names.
* Add setup script for Amazon Linux 2
* Add optional `encoding` argument to the `partition_(text/email/html)` functions.
* Added Google Drive connector for ingest cli.
* Added Gitlab connector for ingest cli.

### Fixes

## 0.5.2

### Enhancements

* Fully move from printing to logging.
* `unstructured-ingest` now uses a default `--download_dir` of `$HOME/.cache/unstructured/ingest`
rather than a "tmp-ingest-" dir in the working directory.

### Features

### Fixes

* `setup_ubuntu.sh` no longer fails in some contexts by interpreting
`DEBIAN_FRONTEND=noninteractive` as a command
* `unstructured-ingest` no longer re-downloads files when --preserve-downloads
is used without --download-dir.
* Fixed an issue that was causing text to be skipped in some HTML documents.

## 0.5.1

### Enhancements

### Features

### Fixes

* Fixes an error causing JavaScript to appear in the output of `partition_html` sometimes.
* Fix several issues with the `requires_dependencies` decorator, including the error message
  and how it was used, which had caused an error for `unstructured-ingest --github-url ...`.

## 0.5.0

### Enhancements

* Add `requires_dependencies` Python decorator to check dependencies are installed before
  instantiating a class or running a function

### Features

* Added Wikipedia connector for ingest cli.

### Fixes

* Fix `process_document` file cleaning on failure
* Fixes an error introduced in the metadata tracking commit that caused `NarrativeText`
  and `FigureCaption` elements to be represented as `Text` in HTML documents.

## 0.4.16

### Enhancements

* Fallback to using file extensions for filetype detection if `libmagic` is not present

### Features

* Added setup script for Ubuntu
* Added GitHub connector for ingest cli.
* Added `partition_md` partitioner.
* Added Reddit connector for ingest cli.

### Fixes

* Initializes connector properly in ingest.main::MainProcess
* Restricts version of unstructured-inference to avoid multithreading issue

## 0.4.15

### Enhancements

* Added `elements_to_json` and `elements_from_json` for easier serialization/deserialization
* `convert_to_dict`, `dict_to_elements` and `convert_to_csv` are now aliases for functions
  that use the ISD terminology.

### Fixes

* Update to ensure all elements are preserved during serialization/deserialization

## 0.4.14

* Automatically install `nltk` models in the `tokenize` module.

## 0.4.13

* Fixes unstructured-ingest cli.

## 0.4.12

* Adds console_entrypoint for unstructured-ingest, other structure/doc updates related to ingest.
* Add `parser` parameter to `partition_html`.

## 0.4.11

* Adds `partition_doc` for partitioning Word documents in `.doc` format. Requires `libreoffice`.
* Adds `partition_ppt` for partitioning PowerPoint documents in `.ppt` format. Requires `libreoffice`.

## 0.4.10

* Fixes `ElementMetadata` so that it's JSON serializable when the filename is a `Path` object.

## 0.4.9

* Added ingest modules and s3 connector, sample ingest script
* Default to `url=None` for `partition_pdf` and `partition_image`
* Add ability to skip English specific check by setting the `UNSTRUCTURED_LANGUAGE` env var to `""`.
* Document `Element` objects now track metadata

## 0.4.8

* Modified XML and HTML parsers not to load comments.

## 0.4.7

* Added the ability to pull an HTML document from a url in `partition_html`.
* Added the the ability to get file summary info from lists of filenames and lists
  of file contents.
* Added optional page break to `partition` for `.pptx`, `.pdf`, images, and `.html` files.
* Added `to_dict` method to document elements.
* Include more unicode quotes in `replace_unicode_quotes`.

## 0.4.6

* Loosen the default cap threshold to `0.5`.
* Add a `UNSTRUCTURED_NARRATIVE_TEXT_CAP_THRESHOLD` environment variable for controlling
  the cap ratio threshold.
* Unknown text elements are identified as `Text` for HTML and plain text documents.
* `Body Text` styles no longer default to `NarrativeText` for Word documents. The style information
  is insufficient to determine that the text is narrative.
* Upper cased text is lower cased before checking for verbs. This helps avoid some missed verbs.
* Adds an `Address` element for capturing elements that only contain an address.
* Suppress the `UserWarning` when detectron is called.
* Checks that titles and narrative test have at least one English word.
* Checks that titles and narrative text are at least 50% alpha characters.
* Restricts titles to a maximum word length. Adds a `UNSTRUCTURED_TITLE_MAX_WORD_LENGTH`
  environment variable for controlling the max number of words in a title.
* Updated `partition_pptx` to order the elements on the page

## 0.4.4

* Updated `partition_pdf` and `partition_image` to return `unstructured` `Element` objects
* Fixed the healthcheck url path when partitioning images and PDFs via API
* Adds an optional `coordinates` attribute to document objects
* Adds `FigureCaption` and `CheckBox` document elements
* Added ability to split lists detected in `LayoutElement` objects
* Adds `partition_pptx` for partitioning PowerPoint documents
* LayoutParser models now download from HugginfaceHub instead of DropBox
* Fixed file type detection for XML and HTML files on Amazone Linux

## 0.4.3

* Adds `requests` as a base dependency
* Fix in `exceeds_cap_ratio` so the function doesn't break with empty text
* Fix bug in `_parse_received_data`.
* Update `detect_filetype` to properly handle `.doc`, `.xls`, and `.ppt`.

## 0.4.2

* Added `partition_image` to process documents in an image format.
* Fixed utf-8 encoding error in `partition_email` with attachments for `text/html`

## 0.4.1

* Added support for text files in the `partition` function
* Pinned `opencv-python` for easier installation on Linux

## 0.4.0

* Added generic `partition` brick that detects the file type and routes a file to the appropriate
  partitioning brick.
* Added a file type detection module.
* Updated `partition_html` and `partition_eml` to support file-like objects in 'rb' mode.
* Cleaning brick for removing ordered bullets `clean_ordered_bullets`.
* Extract brick method for ordered bullets `extract_ordered_bullets`.
* Test for `clean_ordered_bullets`.
* Test for `extract_ordered_bullets`.
* Added `partition_docx` for pre-processing Word Documents.
* Added new REGEX patterns to extract email header information
* Added new functions to extract header information `parse_received_data` and `partition_header`
* Added new function to parse plain text files `partition_text`
* Added new cleaners functions `extract_ip_address`, `extract_ip_address_name`, `extract_mapi_id`, `extract_datetimetz`
* Add new `Image` element and function to find embedded images `find_embedded_images`
* Added `get_directory_file_info` for summarizing information about source documents

## 0.3.5

* Add support for local inference
* Add new pattern to recognize plain text dash bullets
* Add test for bullet patterns
* Fix for `partition_html` that allows for processing `div` tags that have both text and child
  elements
* Add ability to extract document metadata from `.docx`, `.xlsx`, and `.jpg` files.
* Helper functions for identifying and extracting phone numbers
* Add new function `extract_attachment_info` that extracts and decodes the attachment
of an email.
* Staging brick to convert a list of `Element`s to a `pandas` dataframe.
* Add plain text functionality to `partition_email`

## 0.3.4

* Python-3.7 compat

## 0.3.3

* Removes BasicConfig from logger configuration
* Adds the `partition_email` partitioning brick
* Adds the `replace_mime_encodings` cleaning bricks
* Small fix to HTML parsing related to processing list items with sub-tags
* Add `EmailElement` data structure to store email documents

## 0.3.2

* Added `translate_text` brick for translating text between languages
* Add an `apply` method to make it easier to apply cleaners to elements

## 0.3.1

* Added \_\_init.py\_\_ to `partition`

## 0.3.0

* Implement staging brick for Argilla. Converts lists of `Text` elements to `argilla` dataset classes.
* Removing the local PDF parsing code and any dependencies and tests.
* Reorganizes the staging bricks in the unstructured.partition module
* Allow entities to be passed into the Datasaur staging brick
* Added HTML escapes to the `replace_unicode_quotes` brick
* Fix bad responses in partition_pdf to raise ValueError
* Adds `partition_html` for partitioning HTML documents.

## 0.2.6

* Small change to how \_read is placed within the inheritance structure since it doesn't really apply to pdf
* Add partitioning brick for calling the document image analysis API

## 0.2.5

* Update python requirement to >=3.7

## 0.2.4

* Add alternative way of importing `Final` to support google colab

## 0.2.3

* Add cleaning bricks for removing prefixes and postfixes
* Add cleaning bricks for extracting text before and after a pattern

## 0.2.2

* Add staging brick for Datasaur

## 0.2.1

* Added brick to convert an ISD dictionary to a list of elements
* Update `PDFDocument` to use the `from_file` method
* Added staging brick for CSV format for ISD (Initial Structured Data) format.
* Added staging brick for separating text into attention window size chunks for `transformers`.
* Added staging brick for LabelBox.
* Added ability to upload LabelStudio predictions
* Added utility function for JSONL reading and writing
* Added staging brick for CSV format for Prodigy
* Added staging brick for Prodigy
* Added ability to upload LabelStudio annotations
* Added text_field and id_field to stage_for_label_studio signature

## 0.2.0

* Initial release of unstructured<|MERGE_RESOLUTION|>--- conflicted
+++ resolved
@@ -1,7 +1,8 @@
-<<<<<<< HEAD
-## 0.10.1-dev1
-
-### Enhancements
+## 0.10.4-dev1
+
+### Enhancements
+* Adds ability to reuse connections per process in unstructured-ingest
+* Pass ocr_mode in partition_pdf and set the default back to individual pages for now
 
 ### Features
 
@@ -9,19 +10,6 @@
 
 * remove test modification for potential bug and add docstring
 * fix partitioning of and tests for email and msg docs with attachments, add docstring to msg function
-
-## 0.10.0
-=======
-## 0.10.4
->>>>>>> dd243b4f
-
-### Enhancements
-* Adds ability to reuse connections per process in unstructured-ingest
-* Pass ocr_mode in partition_pdf and set the default back to individual pages for now
-
-### Features
-
-### Fixes
 
 ## 0.10.2
 
