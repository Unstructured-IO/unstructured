<<<<<<< HEAD
## 0.10.26-dev3
=======
## 0.10.26-dev4
>>>>>>> 01a0e003

### Enhancements

* **Add CI evaluation workflow** Adds evaluation metrics to the current ingest workflow to measure the performance of each file extracted as well as aggregated-level performance.

### Features

* **Add Local connector source metadata** python's os module used to pull stats from local file when processing via the local connector and populates fields such as last modified time, created time.

### Fixes

<<<<<<< HEAD
* **Adds `typing-extensions` as an explicit dependency** This package is an implicit dependency, but the module is being imported directly in `unstructured.documents.elements` so the dependency should be explicit in case changes in other dependencies lead to `typing-extensions` being dropped as a dependency.
=======
* ** Stop passing `extract_tables` to unstructured-inference ** since it is now supported in unstructured instead. Also noted the table
output regressioin for PDF files.
>>>>>>> 01a0e003
* **Fix a bug on Table partitioning** Previously the `skip_infer_table_types` variable used in partition was not being passed down to specific file partitioners. Now you can utilize the `skip_infer_table_types` list variable in partition to pass the filetype you want to exclude `text_as_html` metadata field for, or the `infer_table_structure` boolean variable on the file specific partitioning function.
* **Fix partition docx without sections** Some docx files, like those from teams output, do not contain sections and it would produce no results because the code assumes all components are in sections. Now if no sections is detected from a document we iterate through the paragraphs and return contents found in the paragraphs.

## 0.10.25

### Enhancements

* **Duplicate CLI param check** Given that many of the options associated with the `Click` based cli ingest commands are added dynamically from a number of configs, a check was incorporated to make sure there were no duplicate entries to prevent new configs from overwriting already added options.
* **Ingest CLI refactor for better code reuse** Much of the ingest cli code can be templated and was a copy-paste across files, adding potential risk. Code was refactored to use a base class which had much of the shared code templated.

### Features

* **Table OCR refactor** support Table OCR with pre-computed OCR data to ensure we only do one OCR for entrie document. User can specify
ocr agent tesseract/paddle in environment variable `OCR_AGENT` for OCRing the entire document.
* **Adds accuracy function** The accuracy scoring was originally an option under `calculate_edit_distance`. For easy function call, it is now a wrapper around the original function that calls edit_distance and return as "score".
* **Adds HuggingFaceEmbeddingEncoder** The HuggingFace Embedding Encoder uses a local embedding model as opposed to using an API.
* **Add AWS bedrock embedding connector** `unstructured.embed.bedrock` now provides a connector to use AWS bedrock's `titan-embed-text` model to generate embeddings for elements. This features requires valid AWS bedrock setup and an internet connectionto run.

### Fixes

* **Import PDFResourceManager more directly** We were importing `PDFResourceManager` from `pdfminer.converter` which was causing an error for some users. We changed to import from the actual location of `PDFResourceManager`, which is `pdfminer.pdfinterp`.
* **Fix language detection of elements with empty strings** This resolves a warning message that was raised by `langdetect` if the language was attempted to be detected on an empty string. Language detection is now skipped for empty strings.
* **Fix chunks breaking on regex-metadata matches.** Fixes "over-chunking" when `regex_metadata` was used, where every element that contained a regex-match would start a new chunk.
* **Fix regex-metadata match offsets not adjusted within chunk.** Fixes incorrect regex-metadata match start/stop offset in chunks where multiple elements are combined.
* **Map source cli command configs when destination set** Due to how the source connector is dynamically called when the destination connector is set via the CLI, the configs were being set incorrectoy, causing the source connector to break. The configs were fixed and updated to take into account Fsspec-specific connectors.
* **Fix metrics folder not discoverable** Fixes issue where unstructured/metrics folder is not discoverable on PyPI by adding an `__init__.py` file under the folder.
* **Fix a bug when `parition_pdf` get `model_name=None`** In API usage the `model_name` value is `None` and the `cast` function in `partition_pdf` would return `None` and lead to attribution error. Now we use `str` function to explicit convert the content to string so it is garanteed to have `starts_with` and other string functions as attributes
* **Fix html partition fail on tables without `tbody` tag** HTML tables may sometimes just contain headers without body (`tbody` tag)
* **Fix out-of-order sequencing of split chunks.** Fixes behavior where "split" chunks were inserted at the beginning of the chunk sequence. This would produce a chunk sequence like [5a, 5b, 3a, 3b, 1, 2, 4] when sections 3 and 5 exceeded `max_characters`.
* **Deserialization of ingest docs fixed** When ingest docs are being deserialized as part of the ingest pipeline process (cli), there were certain fields that weren't getting persisted (metadata and date processed). The from_dict method was updated to take these into account and a unit test added to check.
* **Map source cli command configs when destination set** Due to how the source connector is dynamically called when the destination connector is set via the CLI, the configs were being set incorrectoy, causing the source connector to break. The configs were fixed and updated to take into account Fsspec-specific connectors.
* **Deserialization of ingest docs fixed** When ingest docs are being deserialized as part of the ingest pipeline process (cli), there were certain fields that weren't getting persisted (metadata and date processed). The from_dict method was updated to take these into account and a unit test added to check.

## 0.10.24

### Enhancements

* **Improve natural reading order** Some `OCR` elements with only spaces in the text have full-page width in the bounding box, which causes the `xycut` sorting to not work as expected. Now the logic to parse OCR results removes any elements with only spaces (more than one space).
* **Ingest compression utilities and fsspec connector support** Generic utility code added to handle files that get pulled from a source connector that are either tar or zip compressed and uncompress them locally. This is then processed using a local source connector. Currently this functionality has been incorporated into the fsspec connector and all those inheriting from it (currently: Azure Blob Storage, Google Cloud Storage, S3, Box, and Dropbox).
* **Ingest destination connectors support for writing raw list of elements** Along with the default write method used in the ingest pipeline to write the json content associated with the ingest docs, each destination connector can now also write a raw list of elements to the desired downstream location without having an ingest doc associated with it.

### Features

* **Adds element type percent match function** In order to evaluate the element type extracted, we add a function that calculates the matched percentage between two frequency dictionary.

### Fixes

* **Fix paddle model file not discoverable** Fixes issue where ocr_models/paddle_ocr.py file is not discoverable on PyPI by adding
an `__init__.py` file under the folder.
* **Chipper v2 Fixes** Includes fix for a memory leak and rare last-element bbox fix. (unstructured-inference==0.7.7)
* **Fix image resizing issue** Includes fix related to resizing images in the tables pipeline. (unstructured-inference==0.7.6)

## 0.10.23

### Enhancements

* **Add functionality to limit precision when serializing to json** Precision for `points` is limited to 1 decimal point if coordinates["system"] == "PixelSpace" (otherwise 2 decimal points?). Precision for `detection_class_prob` is limited to 5 decimal points.
* **Fix csv file detection logic when mime-type is text/plain** Previously the logic to detect csv file type was considering only first row's comma count comparing with the header_row comma count and both the rows being same line the result was always true, Now the logic is changed to consider the comma's count for all the lines except first line and compare with header_row comma count.
* **Improved inference speed for Chipper V2** API requests with 'hi_res_model_name=chipper' now have ~2-3x faster responses.

### Features

### Fixes

* **Cleans up temporary files after conversion** Previously a file conversion utility was leaving temporary files behind on the filesystem without removing them when no longer needed. This fix helps prevent an accumulation of temporary files taking up excessive disk space.
* **Fixes `under_non_alpha_ratio` dividing by zero** Although this function guarded against a specific cause of division by zero, there were edge cases slipping through like strings with only whitespace. This update more generally prevents the function from performing a division by zero.
* **Fix languages default** Previously the default language was being set to English when elements didn't have text or if langdetect could not detect the language. It now defaults to None so there is not misleading information about the language detected.
* **Fixes recursion limit error that was being raised when partitioning Excel documents of a certain size** Previously we used a recursive method to find subtables within an excel sheet. However this would run afoul of Python's recursion depth limit when there was a contiguous block of more than 1000 cells within a sheet. This function has been updated to use the NetworkX library which avoids Python recursion issues.

## 0.10.22

### Enhancements

* **bump `unstructured-inference` to `0.7.3`** The updated version of `unstructured-inference` supports a new version of the Chipper model, as well as a cleaner schema for its output classes. Support is included for new inference features such as hierarchy and ordering.
* **Expose skip_infer_table_types in ingest CLI.** For each connector a new `--skip-infer-table-types` parameter was added to map to the `skip_infer_table_types` partition argument. This gives more granular control to unstructured-ingest users, allowing them to specify the file types for which we should attempt table extraction.
* **Add flag to ingest CLI to raise error if any single doc fails in pipeline** Currently if a single doc fails in the pipeline, the whole thing halts due to the error. This flag defaults to log an error but continue with the docs it can.
* **Emit hyperlink metadata for DOCX file-type.** DOCX partitioner now adds `metadata.links`, `metadata.link_texts` and `metadata.link_urls` for elements that contain a hyperlink that points to an external resource. So-called "jump" links pointing to document internal locations (such as those found in a table-of-contents "jumping" to a chapter or section) are excluded.

### Features

* **Add `elements_to_text` as a staging helper function** In order to get a single clean text output from unstructured for metric calculations, automate the process of extracting text from elements using this function.
* **Adds permissions(RBAC) data ingestion functionality for the Sharepoint connector.** Problem: Role based access control is an important component in many data storage systems. Users may need to pass permissions (RBAC) data to downstream systems when ingesting data. Feature: Added permissions data ingestion functionality to the Sharepoint connector.

### Fixes

* **Fixes PDF list parsing creating duplicate list items** Previously a bug in PDF list item parsing caused removal of other elements and duplication of the list item
* **Fixes duplicated elements** Fixes issue where elements are duplicated when embeddings are generated. This will allow users to generate embeddings for their list of Elements without duplicating/breaking the orginal content.
* **Fixes failure when flagging for embeddings through unstructured-ingest** Currently adding the embedding parameter to any connector results in a failure on the copy stage. This is resolves the issue by adding the IngestDoc to the context map in the embedding node's `run` method. This allows users to specify that connectors fetch embeddings without failure.
* **Fix ingest pipeline reformat nodes not discoverable** Fixes issue where  reformat nodes raise ModuleNotFoundError on import. This was due to the directory was missing `__init__.py` in order to make it discoverable.
* **Fix default language in ingest CLI** Previously the default was being set to english which injected potentially incorrect information to downstream language detection libraries. By setting the default to None allows those libraries to better detect what language the text is in the doc being processed.

## 0.10.21

* **Adds Scarf analytics**.

## 0.10.20

### Enhancements

* **Add document level language detection functionality.** Adds the "auto" default for the languages param to all partitioners. The primary language present in the document is detected using the `langdetect` package. Additional param `detect_language_per_element` is also added for partitioners that return multiple elements. Defaults to `False`.
* **Refactor OCR code** The OCR code for entire page is moved from unstructured-inference to unstructured. On top of continuing support for OCR language parameter, we also support two OCR processing modes, "entire_page" or "individual_blocks".
* **Align to top left when shrinking bounding boxes for `xy-cut` sorting:** Update `shrink_bbox()` to keep top left rather than center.
* **Add visualization script to annotate elements** This script is often used to analyze/visualize elements with coordinates (e.g. partition_pdf()).
* **Adds data source properties to the Jira, Github and Gitlab connectors** These properties (date_created, date_modified, version, source_url, record_locator) are written to element metadata during ingest, mapping elements to information about the document source from which they derive. This functionality enables downstream applications to reveal source document applications, e.g. a link to a GDrive doc, Salesforce record, etc.
* **Improve title detection in pptx documents** The default title textboxes on a pptx slide are now categorized as titles.
* **Improve hierarchy detection in pptx documents** List items, and other slide text are properly nested under the slide title. This will enable better chunking of pptx documents.
* **Refactor of the ingest cli workflow** The refactored approach uses a dynamically set pipeline with a snapshot along each step to save progress and accommodate continuation from a snapshot if an error occurs. This also allows the pipeline to dynamically assign any number of steps to modify the partitioned content before it gets written to a destination.
* **Applies `max_characters=<n>` argument to all element types in `add_chunking_strategy` decorator** Previously this argument was only utilized in chunking Table elements and now applies to all partitioned elements if `add_chunking_strategy` decorator is utilized, further preparing the elements for downstream processing.
* **Add common retry strategy utilities for unstructured-ingest** Dynamic retry strategy with exponential backoff added to Notion source connector.
*
### Features

* **Adds `bag_of_words` and `percent_missing_text` functions** In order to count the word frequencies in two input texts and calculate the percentage of text missing relative to the source document.
* **Adds `edit_distance` calculation metrics** In order to benchmark the cleaned, extracted text with unstructured, `edit_distance` (`Levenshtein distance`) is included.
* **Adds detection_origin field to metadata** Problem: Currently isn't an easy way to find out how an element was created. With this change that information is added. Importance: With this information the developers and users are now able to know how an element was created to make decisions on how to use it. In order tu use this feature
setting UNSTRUCTURED_INCLUDE_DEBUG_METADATA=true is needed.
* **Adds a function that calculates frequency of the element type and its depth** To capture the accuracy of element type extraction, this function counts the occurrences of each unique element type with its depth for use in element metrics.

### Fixes

* **Fix zero division error in annotation bbox size** This fixes the bug where we find annotation bboxes realted to an element that need to divide the intersection size between annotation bbox and element bbox by the size of the annotation bbox
* **Fix prevent metadata module from importing dependencies from unnecessary modules** Problem: The `metadata` module had several top level imports that were only used in and applicable to code related to specific document types, while there were many general-purpose functions. As a result, general-purpose functions couldn't be used without unnecessary dependencies being installed. Fix: moved 3rd party dependency top level imports to inside the functions in which they are used and applied a decorator to check that the dependency is installed and emit a helpful error message if not.
* **Fixes category_depth None value for Title elements** Problem: `Title` elements from `chipper` get `category_depth`= None even when `Headline` and/or `Subheadline` elements are present in the same page. Fix: all `Title` elements with `category_depth` = None should be set to have a depth of 0 instead iff there are `Headline` and/or `Subheadline` element-types present. Importance: `Title` elements should be equivalent html `H1` when nested headings are present; otherwise, `category_depth` metadata can result ambiguous within elements in a page.
* **Tweak `xy-cut` ordering output to be more column friendly** This results in the order of elements more closely reflecting natural reading order which benefits downstream applications. While element ordering from `xy-cut` is usually mostly correct when ordering multi-column documents, sometimes elements from a RHS column will appear before elements in a LHS column. Fix: add swapped `xy-cut` ordering by sorting by X coordinate first and then Y coordinate.
* **Fixes badly initialized Formula** Problem: YoloX contain new types of elements, when loading a document that contain formulas a new element of that class
should be generated, however the Formula class inherits from Element instead of Text. After this change the element is correctly created with the correct class
allowing the document to be loaded. Fix: Change parent class for Formula to Text. Importance: Crucial to be able to load documents that contain formulas.
* **Fixes pdf uri error** An error was encountered when URI type of `GoToR` which refers to pdf resources outside of its own was detected since no condition catches such case. The code is fixing the issue by initialize URI before any condition check.


## 0.10.19

### Enhancements

* **Adds XLSX document level language detection** Enhancing on top of language detection functionality in previous release, we now support language detection within `.xlsx` file type at Element level.
* **bump `unstructured-inference` to `0.6.6`** The updated version of `unstructured-inference` makes table extraction in `hi_res` mode configurable to fine tune table extraction performance; it also improves element detection by adding a deduplication post processing step in the `hi_res` partitioning of pdfs and images.
* **Detect text in HTML Heading Tags as Titles** This will increase the accuracy of hierarchies in HTML documents and provide more accurate element categorization. If text is in an HTML heading tag and is not a list item, address, or narrative text, categorize it as a title.
* **Update python-based docs** Refactor docs to use the actual unstructured code rather than using the subprocess library to run the cli command itself.
* **Adds Table support for the `add_chunking_strategy` decorator to partition functions.** In addition to combining elements under Title elements, user's can now specify the `max_characters=<n>` argument to chunk Table elements into TableChunk elements with `text` and `text_as_html` of length <n> characters. This means partitioned Table results are ready for use in downstream applications without any post processing.
* **Expose endpoint url for s3 connectors** By allowing for the endpoint url to be explicitly overwritten, this allows for any non-AWS data providers supporting the s3 protocol to be supported (i.e. minio).

### Features

* **change default `hi_res` model for pdf/image partition to `yolox`** Now partitioning pdf/image using `hi_res` strategy utilizes `yolox_quantized` model isntead of `detectron2_onnx` model. This new default model has better recall for tables and produces more detailed categories for elements.
* **XLSX can now reads subtables within one sheet** Problem: Many .xlsx files are not created to be read as one full table per sheet. There are subtables, text and header along with more informations to extract from each sheet. Feature: This `partition_xlsx` now can reads subtable(s) within one .xlsx sheet, along with extracting other title and narrative texts. Importance: This enhance the power of .xlsx reading to not only one table per sheet, allowing user to capture more data tables from the file, if exists.
* **Update Documentation on Element Types and Metadata**: We have updated the documentation according to the latest element types and metadata. It includes the common and additional metadata provided by the Partitions and Connectors.

### Fixes

* **Fixes partition_pdf is_alnum reference bug** Problem: The `partition_pdf` when attempt to get bounding box from element experienced a reference before assignment error when the first object is not text extractable.  Fix: Switched to a flag when the condition is met. Importance: Crucial to be able to partition with pdf.
* **Fix various cases of HTML text missing after partition**
  Problem: Under certain circumstances, text immediately after some HTML tags will be misssing from partition result.
  Fix: Updated code to deal with these cases.
  Importance: This will ensure the correctness when partitioning HTML and Markdown documents.
* **Fixes chunking when `detection_class_prob` appears in Element metadata** Problem: when `detection_class_prob` appears in Element metadata, Elements will only be combined by chunk_by_title if they have the same `detection_class_prob` value (which is rare). This is unlikely a case we ever need to support and most often results in no chunking. Fix: `detection_class_prob` is included in the chunking list of metadata keys excluded for similarity comparison. Importance: This change allows `chunk_by_title` to operate as intended for documents which include `detection_class_prob` metadata in their Elements.

## 0.10.18

### Enhancements

* **Better detection of natural reading order in images and PDF's** The elements returned by partition better reflect natural reading order in some cases, particularly in complicated multi-column layouts, leading to better chunking and retrieval for downstream applications. Achieved by improving the `xy-cut` sorting to preprocess bboxes, shrinking all bounding boxes by 90% along x and y axes (still centered around the same center point), which allows projection lines to be drawn where not possible before if layout bboxes overlapped.
* **Improves `partition_xml` to be faster and more memory efficient when partitioning large XML files** The new behavior is to partition iteratively to prevent loading the entire XML tree into memory at once in most use cases.
* **Adds data source properties to SharePoint, Outlook, Onedrive, Reddit, Slack, DeltaTable connectors** These properties (date_created, date_modified, version, source_url, record_locator) are written to element metadata during ingest, mapping elements to information about the document source from which they derive. This functionality enables downstream applications to reveal source document applications, e.g. a link to a GDrive doc, Salesforce record, etc.
* **Add functionality to save embedded images in PDF's separately as images** This allows users to save embedded images in PDF's separately as images, given some directory path. The saved image path is written to the metadata for the Image element. Downstream applications may benefit by providing users with image links from relevant "hits."
* **Azure Cognite Search destination connector** New Azure Cognitive Search destination connector added to ingest CLI.  Users may now use `unstructured-ingest` to write partitioned data from over 20 data sources (so far) to an Azure Cognitive Search index.
* **Improves salesforce partitioning** Partitions Salesforce data as xlm instead of text for improved detail and flexibility. Partitions htmlbody instead of textbody for Salesforce emails. Importance: Allows all Salesforce fields to be ingested and gives Salesforce emails more detailed partitioning.
* **Add document level language detection functionality.** Introduces the "auto" default for the languages param, which then detects the languages present in the document using the `langdetect` package. Adds the document languages as ISO 639-3 codes to the element metadata. Implemented only for the partition_text function to start.
* **PPTX partitioner refactored in preparation for enhancement.** Behavior should be unchanged except that shapes enclosed in a group-shape are now included, as many levels deep as required (a group-shape can itself contain a group-shape).
* **Embeddings support for the SharePoint SourceConnector via unstructured-ingest CLI** The SharePoint connector can now optionally create embeddings from the elements it pulls out during partition and upload those embeddings to Azure Cognitive Search index.
* **Improves hierarchy from docx files by leveraging natural hierarchies built into docx documents**  Hierarchy can now be detected from an indentation level for list bullets/numbers and by style name (e.g. Heading 1, List Bullet 2, List Number).
* **Chunking support for the SharePoint SourceConnector via unstructured-ingest CLI** The SharePoint connector can now optionally chunk the elements pulled out during partition via the chunking unstructured brick. This can be used as a stage before creating embeddings.

### Features

* **Adds `links` metadata in `partition_pdf` for `fast` strategy.** Problem: PDF files contain rich information and hyperlink that Unstructured did not captured earlier. Feature: `partition_pdf` now can capture embedded links within the file along with its associated text and page number. Importance: Providing depth in extracted elements give user a better understanding and richer context of documents. This also enables user to map to other elements within the document if the hyperlink is refered internally.
* **Adds the embedding module to be able to embed Elements** Problem: Many NLP applications require the ability to represent parts of documents in a semantic way. Until now, Unstructured did not have text embedding ability within the core library. Feature: This embedding module is able to track embeddings related data with a class, embed a list of elements, and return an updated list of Elements with the *embeddings* property. The module is also able to embed query strings. Importance: Ability to embed documents or parts of documents will enable users to make use of these semantic representations in different NLP applications, such as search, retrieval, and retrieval augmented generation.

### Fixes

* **Fixes a metadata source serialization bug** Problem: In unstructured elements, when loading an elements json file from the disk, the data_source attribute is assumed to be an instance of DataSourceMetadata and the code acts based on that. However the loader did not satisfy the assumption, and loaded it as a dict instead, causing an error. Fix: Added necessary code block to initialize a DataSourceMetadata object, also refactored DataSourceMetadata.from_dict() method to remove redundant code. Importance: Crucial to be able to load elements (which have data_source fields) from json files.
* **Fixes issue where unstructured-inference was not getting updated** Problem: unstructured-inference was not getting upgraded to the version to match unstructured release when doing a pip install.  Solution: using `pip install unstructured[all-docs]` it will now upgrade both unstructured and unstructured-inference. Importance: This will ensure that the inference library is always in sync with the unstructured library, otherwise users will be using outdated libraries which will likely lead to unintended behavior.
* **Fixes SharePoint connector failures if any document has an unsupported filetype** Problem: Currently the entire connector ingest run fails if a single IngestDoc has an unsupported filetype. This is because a ValueError is raised in the IngestDoc's `__post_init__`. Fix: Adds a try/catch when the IngestConnector runs get_ingest_docs such that the error is logged but all processable documents->IngestDocs are still instantiated and returned. Importance: Allows users to ingest SharePoint content even when some files with unsupported filetypes exist there.
* **Fixes Sharepoint connector server_path issue** Problem: Server path for the Sharepoint Ingest Doc was incorrectly formatted, causing issues while fetching pages from the remote source. Fix: changes formatting of remote file path before instantiating SharepointIngestDocs and appends a '/' while fetching pages from the remote source. Importance: Allows users to fetch pages from Sharepoint Sites.
* **Fixes Sphinx errors.** Fixes errors when running Sphinx `make html` and installs library to suppress warnings.
* **Fixes a metadata backwards compatibility error** Problem: When calling `partition_via_api`, the hosted api may return an element schema that's newer than the current `unstructured`. In this case, metadata fields were added which did not exist in the local `ElementMetadata` dataclass, and `__init__()` threw an error. Fix: remove nonexistent fields before instantiating in `ElementMetadata.from_json()`. Importance: Crucial to avoid breaking changes when adding fields.
* **Fixes issue with Discord connector when a channel returns `None`** Problem: Getting the `jump_url` from a nonexistent Discord `channel` fails. Fix: property `jump_url` is now retrieved within the same context as the messages from the channel. Importance: Avoids cascading issues when the connector fails to fetch information about a Discord channel.
* **Fixes occasionally SIGABTR when writing table with `deltalake` on Linux** Problem: occasionally on Linux ingest can throw a `SIGABTR` when writing `deltalake` table even though the table was written correctly. Fix: put the writing function into a `Process` to ensure its execution to the fullest extent before returning to the main process. Importance: Improves stability of connectors using `deltalake`


* **Fix badly initialized Formula** Problem: YoloX contain new types of elements, when loading a document that contain formulas a new element of that class
should be generated, however the Formula class inherits from Element instead of Text. After this change the element is correctly created with the correct class
allowing the document to be loaded. Fix: Change parent class for Formula to Text. Importance: Crucial to be able to load documents that contain formulas.

## 0.10.16

### Enhancements

* **Adds data source properties to Airtable, Confluence, Discord, Elasticsearch, Google Drive, and Wikipedia connectors** These properties (date_created, date_modified, version, source_url, record_locator) are written to element metadata during ingest, mapping elements to information about the document source from which they derive. This functionality enables downstream applications to reveal source document applications, e.g. a link to a GDrive doc, Salesforce record, etc.
* **DOCX partitioner refactored in preparation for enhancement.** Behavior should be unchanged except in multi-section documents containing different headers/footers for different sections. These will now emit all distinct headers and footers encountered instead of just those for the last section.
* **Add a function to map between Tesseract and standard language codes.** This allows users to input language information to the `languages` param in any Tesseract-supported langcode or any ISO 639 standard language code.
* **Add document level language detection functionality.** Introduces the "auto" default for the languages param, which then detects the languages present in the document using the `langdetect` package. Implemented only for the partition_text function to start.

### Features

### Fixes

* ***Fixes an issue that caused a partition error for some PDF's.** Fixes GH Issue 1460 by bypassing a coordinate check if an element has invalid coordinates.

## 0.10.15


### Enhancements

* **Support for better element categories from the next-generation image-to-text model ("chipper").** Previously, not all of the classifications from Chipper were being mapped to proper `unstructured` element categories so the consumer of the library would see many `UncategorizedText` elements. This fixes the issue, improving the granularity of the element categories outputs for better downstream processing and chunking. The mapping update is:
  * "Threading": `NarrativeText`
  * "Form": `NarrativeText`
  * "Field-Name": `Title`
  * "Value": `NarrativeText`
  * "Link": `NarrativeText`
  * "Headline": `Title` (with `category_depth=1`)
  * "Subheadline": `Title` (with `category_depth=2`)
  * "Abstract": `NarrativeText`
* **Better ListItem grouping for PDF's (fast strategy).** The `partition_pdf` with `fast` strategy previously broke down some numbered list item lines as separate elements. This enhancement leverages the x,y coordinates and bbox sizes to help decide whether the following chunk of text is a continuation of the immediate previous detected ListItem element or not, and not detect it as its own non-ListItem element.
* **Fall back to text-based classification for uncategorized Layout elements for Images and PDF's**. Improves element classification by running existing text-based rules on previously `UncategorizedText` elements.
* **Adds table partitioning for Partitioning for many doc types including: .html, .epub., .md, .rst, .odt, and .msg.** At the core of this change is the .html partition functionality, which is leveraged by the other effected doc types. This impacts many scenarios where `Table` Elements are now propery extracted.
* **Create and add `add_chunking_strategy` decorator to partition functions.** Previously, users were responsible for their own chunking after partitioning elements, often required for downstream applications. Now, individual elements may be combined into right-sized chunks where min and max character size may be specified if `chunking_strategy=by_title`. Relevant elements are grouped together for better downstream results. This enables users immediately use partitioned results effectively in downstream applications (e.g. RAG architecture apps) without any additional post-processing.
* **Adds `languages` as an input parameter and marks `ocr_languages` kwarg for deprecation in pdf, image, and auto partitioning functions.** Previously, language information was only being used for Tesseract OCR for image-based documents and was in a Tesseract specific string format, but by refactoring into a list of standard language codes independent of Tesseract, the `unstructured` library will better support `languages` for other non-image pipelines and/or support for other OCR engines.
* **Removes `UNSTRUCTURED_LANGUAGE` env var usage and replaces `language` with `languages` as an input parameter to unstructured-partition-text_type functions.** The previous parameter/input setup was not user-friendly or scalable to the variety of elements being processed. By refactoring the inputted language information into a list of standard language codes, we can support future applications of the element language such as detection, metadata, and multi-language elements. Now, to skip English specific checks, set the `languages` parameter to any non-English language(s).
* **Adds `xlsx` and `xls` filetype extensions to the `skip_infer_table_types` default list in `partition`.** By adding these file types to the input parameter these files should not go through table extraction. Users can still specify if they would like to extract tables from these filetypes, but will have to set the `skip_infer_table_types` to exclude the desired filetype extension. This avoids mis-representing complex spreadsheets where there may be multiple sub-tables and other content.
* **Better debug output related to sentence counting internals**. Clarify message when sentence is not counted toward sentence count because there aren't enough words, relevant for developers focused on `unstructured`s NLP internals.
* **Faster ocr_only speed for partitioning PDF and images.** Use `unstructured_pytesseract.run_and_get_multiple_output` function to reduce the number of calls to `tesseract` by half when partitioning pdf or image with `tesseract`
* **Adds data source properties to fsspec connectors** These properties (date_created, date_modified, version, source_url, record_locator) are written to element metadata during ingest, mapping elements to information about the document source from which they derive. This functionality enables downstream applications to reveal source document applications, e.g. a link to a GDrive doc, Salesforce record, etc.
* **Add delta table destination connector** New delta table destination connector added to ingest CLI.  Users may now use `unstructured-ingest` to write partitioned data from over 20 data sources (so far) to a Delta Table.
* **Rename to Source and Destination Connectors in the Documentation.** Maintain naming consistency between Connectors codebase and documentation with the first addition to a destination connector.
* **Non-HTML text files now return unstructured-elements as opposed to HTML-elements.** Previously the text based files that went through `partition_html` would return HTML-elements but now we preserve the format from the input using `source_format` argument in the partition call.
* **Adds `PaddleOCR` as an optional alternative to `Tesseract`** for OCR in processing of PDF or Image files, it is installable via the `makefile` command `install-paddleocr`. For experimental purposes only.
* **Bump unstructured-inference** to 0.5.28. This version bump markedly improves the output of table data, rendered as `metadata.text_as_html` in an element. These changes include:
  * add env variable `ENTIRE_PAGE_OCR` to specify using paddle or tesseract on entire page OCR
  * table structure detection now pads the input image by 25 pixels in all 4 directions to improve its recall (0.5.27)
  * support paddle with both cpu and gpu and assume it is pre-installed (0.5.26)
  * fix a bug where `cells_to_html` doesn't handle cells spanning multiple rows properly (0.5.25)
  * remove `cv2` preprocessing step before OCR step in table transformer (0.5.24)

### Features

* **Adds element metadata via `category_depth` with default value None**.
  * This additional metadata is useful for vectordb/LLM, chunking strategies, and retrieval applications.
* **Adds a naive hierarchy for elements via a `parent_id` on the element's metadata**
  * Users will now have more metadata for implementing vectordb/LLM chunking strategies. For example, text elements could be queried by their preceding title element.
  * Title elements created from HTML headings will properly nest

### Fixes

* **`add_pytesseract_bboxes_to_elements` no longer returns `nan` values**. The function logic is now broken into new methods
  `_get_element_box` and `convert_multiple_coordinates_to_new_system`
* **Selecting a different model wasn't being respected when calling `partition_image`.** Problem: `partition_pdf` allows for passing a `model_name` parameter. Given the similarity between the image and PDF pipelines, the expected behavior is that `partition_image` should support the same parameter, but `partition_image` was unintentionally not passing along its `kwargs`. This was corrected by adding the kwargs to the downstream call.
* **Fixes a chunking issue via dropping the field "coordinates".** Problem: chunk_by_title function was chunking each element to its own individual chunk while it needed to group elements into a fewer number of chunks. We've discovered that this happens due to a metadata matching logic in chunk_by_title function, and discovered that elements with different metadata can't be put into the same chunk. At the same time, any element with "coordinates" essentially had different metadata than other elements, due each element locating in different places and having different coordinates. Fix: That is why we have included the key "coordinates" inside a list of excluded metadata keys, while doing this "metadata_matches" comparision. Importance: This change is crucial to be able to chunk by title for documents which include "coordinates" metadata in their elements.

## 0.10.14

### Enhancements

* Update all connectors to use new downstream architecture
  * New click type added to parse comma-delimited string inputs
  * Some CLI options renamed

### Features

### Fixes

## 0.10.13

### Enhancements

* Updated documentation: Added back support doc types for partitioning, more Python codes in the API page,  RAG definition, and use case.
* Updated Hi-Res Metadata: PDFs and Images using Hi-Res strategy now have layout model class probabilities added ot metadata.
* Updated the `_detect_filetype_from_octet_stream()` function to use libmagic to infer the content type of file when it is not a zip file.
* Tesseract minor version bump to 5.3.2

### Features

* Add Jira Connector to be able to pull issues from a Jira organization
* Add `clean_ligatures` function to expand ligatures in text


### Fixes

* `partition_html` breaks on `<br>` elements.
* Ingest error handling to properly raise errors when wrapped
* GH issue 1361: fixes a sortig error that prevented some PDF's from being parsed
* Bump unstructured-inference
  * Brings back embedded images in PDF's (0.5.23)

## 0.10.12

### Enhancements

* Removed PIL pin as issue has been resolved upstream
* Bump unstructured-inference
  * Support for yolox_quantized layout detection model (0.5.20)
* YoloX element types added


### Features

* Add Salesforce Connector to be able to pull Account, Case, Campaign, EmailMessage, Lead

### Fixes


* Bump unstructured-inference
  * Avoid divide-by-zero errors swith `safe_division` (0.5.21)

## 0.10.11

### Enhancements

* Bump unstructured-inference
  * Combine entire-page OCR output with layout-detected elements, to ensure full coverage of the page (0.5.19)

### Features

* Add in ingest cli s3 writer

### Fixes

* Fix a bug where `xy-cut` sorting attemps to sort elements without valid coordinates; now xy cut sorting only works when **all** elements have valid coordinates

## 0.10.10

### Enhancements

* Adds `text` as an input parameter to `partition_xml`.
* `partition_xml` no longer runs through `partition_text`, avoiding incorrect splitting
  on carriage returns in the XML. Since `partition_xml` no longer calls `partition_text`,
  `min_partition` and `max_partition` are no longer supported in `partition_xml`.
* Bump `unstructured-inference==0.5.18`, change non-default detectron2 classification threshold
* Upgrade base image from rockylinux 8 to rockylinux 9
* Serialize IngestDocs to JSON when passing to subprocesses

### Features

### Fixes

- Fix a bug where mismatched `elements` and `bboxes` are passed into `add_pytesseract_bbox_to_elements`

## 0.10.9

### Enhancements

* Fix `test_json` to handle only non-extra dependencies file types (plain-text)

### Features

* Adds `chunk_by_title` to break a document into sections based on the presence of `Title`
  elements.
* add new extraction function `extract_image_urls_from_html` to extract all img related URL from html text.

### Fixes

* Make cv2 dependency optional
* Edit `add_pytesseract_bbox_to_elements`'s (`ocr_only` strategy) `metadata.coordinates.points` return type to `Tuple` for consistency.
* Re-enable test-ingest-confluence-diff for ingest tests
* Fix syntax for ingest test check number of files
* Fix csv and tsv partitioners loosing the first line of the files when creating elements

## 0.10.8

### Enhancements

* Release docker image that installs Python 3.10 rather than 3.8

### Features

### Fixes

## 0.10.7

### Enhancements

### Features

### Fixes

* Remove overly aggressive ListItem chunking for images and PDF's which typically resulted in inchorent elements.

## 0.10.6

### Enhancements

* Enable `partition_email` and `partition_msg` to detect if an email is PGP encryped. If
  and email is PGP encryped, the functions will return an empy list of elements and
  emit a warning about the encrypted content.
* Add threaded Slack conversations into Slack connector output
* Add functionality to sort elements using `xy-cut` sorting approach in `partition_pdf` for `hi_res` and `fast` strategies
* Bump unstructured-inference
  * Set OMP_THREAD_LIMIT to 1 if not set for better tesseract perf (0.5.17)

### Features

* Extract coordinates from PDFs and images when using OCR only strategy and add to metadata

### Fixes

* Update `partition_html` to respect the order of `<pre>` tags.
* Fix bug in `partition_pdf_or_image` where two partitions were called if `strategy == "ocr_only"`.
* Bump unstructured-inference
  * Fix issue where temporary files were being left behind (0.5.16)
* Adds deprecation warning for the `file_filename` kwarg to `partition`, `partition_via_api`,
  and `partition_multiple_via_api`.
* Fix documentation build workflow by pinning dependencies

## 0.10.5

### Enhancements

* Create new CI Pipelines
  - Checking text, xml, email, and html doc tests against the library installed without extras
  - Checking each library extra against their respective tests
* `partition` raises an error and tells the user to install the appropriate extra if a filetype
  is detected that is missing dependencies.
* Add custom errors to ingest
* Bump `unstructured-ingest==0.5.15`
  - Handle an uncaught TesseractError (0.5.15)
  - Add TIFF test file and TIFF filetype to `test_from_image_file` in `test_layout` (0.5.14)
* Use `entire_page` ocr mode for pdfs and images
* Add notes on extra installs to docs
* Adds ability to reuse connections per process in unstructured-ingest

### Features
* Add delta table connector

### Fixes

## 0.10.4
* Pass ocr_mode in partition_pdf and set the default back to individual pages for now
* Add diagrams and descriptions for ingest design in the ingest README

### Features
* Supports multipage TIFF image partitioning

### Fixes

## 0.10.2

### Enhancements
* Bump unstructured-inference==0.5.13:
  - Fix extracted image elements being included in layout merge, addresses the issue
    where an entire-page image in a PDF was not passed to the layout model when using hi_res.

### Features

### Fixes

## 0.10.1

### Enhancements
* Bump unstructured-inference==0.5.12:
  - fix to avoid trace for certain PDF's (0.5.12)
  - better defaults for DPI for hi_res and  Chipper (0.5.11)
  - implement full-page OCR (0.5.10)

### Features

### Fixes

* Fix dead links in repository README (Quick Start > Install for local development, and Learn more > Batch Processing)
* Update document dependencies to include tesseract-lang for additional language support (required for tests to pass)

## 0.10.0

### Enhancements

* Add `include_header` kwarg to `partition_xlsx` and change default behavior to `True`
* Update the `links` and `emphasized_texts` metadata fields

### Features

### Fixes

## 0.9.3

### Enhancements

* Pinned dependency cleanup.
* Update `partition_csv` to always use `soupparser_fromstring` to parse `html text`
* Update `partition_tsv` to always use `soupparser_fromstring` to parse `html text`
* Add `metadata.section` to capture epub table of contents data
* Add `unique_element_ids` kwarg to partition functions. If `True`, will use a UUID
  for element IDs instead of a SHA-256 hash.
* Update `partition_xlsx` to always use `soupparser_fromstring` to parse `html text`
* Add functionality to switch `html` text parser based on whether the `html` text contains emoji
* Add functionality to check if a string contains any emoji characters
* Add CI tests around Notion

### Features

* Add Airtable Connector to be able to pull views/tables/bases from an Airtable organization

### Fixes

* fix pdf partition of list items being detected as titles in OCR only mode
* make notion module discoverable
* fix emails with `Content-Distribution: inline` and `Content-Distribution: attachment` with no filename
* Fix email attachment filenames which had `=` in the filename itself

## 0.9.2


### Enhancements

* Update table extraction section in API documentation to sync with change in Prod API
* Update Notion connector to extract to html
* Added UUID option for `element_id`
* Bump unstructured-inference==0.5.9:
  - better caching of models
  - another version of detectron2 available, though the default layout model is unchanged
* Added UUID option for element_id
* Added UUID option for element_id
* CI improvements to run ingest tests in parallel

### Features

* Adds Sharepoint connector.

### Fixes

* Bump unstructured-inference==0.5.9:
  - ignores Tesseract errors where no text is extracted for tiles that indeed, have no text

## 0.9.1

### Enhancements

* Adds --partition-pdf-infer-table-structure to unstructured-ingest.
* Enable `partition_html` to skip headers and footers with the `skip_headers_and_footers` flag.
* Update `partition_doc` and `partition_docx` to track emphasized texts in the output
* Adds post processing function `filter_element_types`
* Set the default strategy for partitioning images to `hi_res`
* Add page break parameter section in API documentation to sync with change in Prod API
* Update `partition_html` to track emphasized texts in the output
* Update `XMLDocument._read_xml` to create `<p>` tag element for the text enclosed in the `<pre>` tag
* Add parameter `include_tail_text` to `_construct_text` to enable (skip) tail text inclusion
* Add Notion connector

### Features

### Fixes

* Remove unused `_partition_via_api` function
* Fixed emoji bug in `partition_xlsx`.
* Pass `file_filename` metadata when partitioning file object
* Skip ingest test on missing Slack token
* Add Dropbox variables to CI environments
* Remove default encoding for ingest
* Adds new element type `EmailAddress` for recognising email address in the  text
* Simplifies `min_partition` logic; makes partitions falling below the `min_partition`
  less likely.
* Fix bug where ingest test check for number of files fails in smoke test
* Fix unstructured-ingest entrypoint failure

## 0.9.0

### Enhancements

* Dependencies are now split by document type, creating a slimmer base installation.

## 0.8.8

### Enhancements

### Features

### Fixes

* Rename "date" field to "last_modified"
* Adds Box connector

### Fixes

## 0.8.7

### Enhancements

* Put back useful function `split_by_paragraph`

### Features

### Fixes

* Fix argument order in NLTK download step

## 0.8.6

### Enhancements

### Features

### Fixes

* Remove debug print lines and non-functional code

## 0.8.5

### Enhancements

* Add parameter `skip_infer_table_types` to enable (skip) table extraction for other doc types
* Adds optional Unstructured API unit tests in CI
* Tracks last modified date for all document types.
* Add auto_paragraph_grouper to detect new-line and blank-line new paragraph for .txt files.
* refactor the ingest cli to better support expanding supported connectors

## 0.8.3

### Enhancements

### Features

### Fixes

* NLTK now only gets downloaded if necessary.
* Handling for empty tables in Word Documents and PowerPoints.

## 0.8.4

### Enhancements

* Additional tests and refactor of JSON detection.
* Update functionality to retrieve image metadata from a page for `document_to_element_list`
* Links are now tracked in `partition_html` output.
* Set the file's current position to the beginning after reading the file in `convert_to_bytes`
* Add `min_partition` kwarg to that combines elements below a specified threshold and modifies splitting of strings longer than max partition so words are not split.
* set the file's current position to the beginning after reading the file in `convert_to_bytes`
* Add slide notes to pptx
* Add `--encoding` directive to ingest
* Improve json detection by `detect_filetype`

### Features

* Adds Outlook connector
* Add support for dpi parameter in inference library
* Adds Onedrive connector.
* Add Confluence connector for ingest cli to pull the body text from all documents from all spaces in a confluence domain.

### Fixes

* Fixes issue with email partitioning where From field was being assigned the To field value.
* Use the `image_metadata` property of the `PageLayout` instance to get the page image info in the `document_to_element_list`
* Add functionality to write images to computer storage temporarily instead of keeping them in memory for `ocr_only` strategy
* Add functionality to convert a PDF in small chunks of pages at a time for `ocr_only` strategy
* Adds `.txt`, `.text`, and `.tab` to list of extensions to check if file
  has a `text/plain` MIME type.
* Enables filters to be passed to `partition_doc` so it doesn't error with LibreOffice7.
* Removed old error message that's superseded by `requires_dependencies`.
* Removes using `hi_res` as the default strategy value for `partition_via_api` and `partition_multiple_via_api`

## 0.8.1

### Enhancements

* Add support for Python 3.11

### Features

### Fixes

* Fixed `auto` strategy detected scanned document as having extractable text and using `fast` strategy, resulting in no output.
* Fix list detection in MS Word documents.
* Don't instantiate an element with a coordinate system when there isn't a way to get its location data.

## 0.8.0

### Enhancements

* Allow model used for hi res pdf partition strategy to be chosen when called.
* Updated inference package

### Features

* Add `metadata_filename` parameter across all partition functions

### Fixes

* Update to ensure `convert_to_datafame` grabs all of the metadata fields.
* Adjust encoding recognition threshold value in `detect_file_encoding`
* Fix KeyError when `isd_to_elements` doesn't find a type
* Fix `_output_filename` for local connector, allowing single files to be written correctly to the disk

* Fix for cases where an invalid encoding is extracted from an email header.

### BREAKING CHANGES

* Information about an element's location is no longer returned as top-level attributes of an element. Instead, it is returned in the `coordinates` attribute of the element's metadata.

## 0.7.12

### Enhancements

* Adds `include_metadata` kwarg to `partition_doc`, `partition_docx`, `partition_email`, `partition_epub`, `partition_json`, `partition_msg`, `partition_odt`, `partition_org`, `partition_pdf`, `partition_ppt`, `partition_pptx`, `partition_rst`, and `partition_rtf`
### Features

* Add Elasticsearch connector for ingest cli to pull specific fields from all documents in an index.
* Adds Dropbox connector

### Fixes

* Fix tests that call unstructured-api by passing through an api-key
* Fixed page breaks being given (incorrect) page numbers
* Fix skipping download on ingest when a source document exists locally

## 0.7.11

### Enhancements

* More deterministic element ordering when using `hi_res` PDF parsing strategy (from unstructured-inference bump to 0.5.4)
* Make large model available (from unstructured-inference bump to 0.5.3)
* Combine inferred elements with extracted elements (from unstructured-inference bump to 0.5.2)
* `partition_email` and `partition_msg` will now process attachments if `process_attachments=True`
  and a attachment partitioning functions is passed through with `attachment_partitioner=partition`.

### Features

### Fixes

* Fix tests that call unstructured-api by passing through an api-key
* Fixed page breaks being given (incorrect) page numbers
* Fix skipping download on ingest when a source document exists locally

## 0.7.10

### Enhancements

* Adds a `max_partition` parameter to `partition_text`, `partition_pdf`, `partition_email`,
  `partition_msg` and `partition_xml` that sets a limit for the size of an individual
  document elements. Defaults to `1500` for everything except `partition_xml`, which has
  a default value of `None`.
* DRY connector refactor

### Features

* `hi_res` model for pdfs and images is selectable via environment variable.

### Fixes

* CSV check now ignores escaped commas.
* Fix for filetype exploration util when file content does not have a comma.
* Adds negative lookahead to bullet pattern to avoid detecting plain text line
  breaks like `-------` as list items.
* Fix pre tag parsing for `partition_html`
* Fix lookup error for annotated Arabic and Hebrew encodings

## 0.7.9

### Enhancements

* Improvements to string check for leafs in `partition_xml`.
* Adds --partition-ocr-languages to unstructured-ingest.

### Features

* Adds `partition_org` for processed Org Mode documents.

### Fixes

## 0.7.8

### Enhancements

### Features

* Adds Google Cloud Service connector

### Fixes

* Updates the `parse_email` for `partition_eml` so that `unstructured-api` passes the smoke tests
* `partition_email` now works if there is no message content
* Updates the `"fast"` strategy for `partition_pdf` so that it's able to recursively
* Adds recursive functionality to all fsspec connectors
* Adds generic --recursive ingest flag

## 0.7.7

### Enhancements

* Adds functionality to replace the `MIME` encodings for `eml` files with one of the common encodings if a `unicode` error occurs
* Adds missed file-like object handling in `detect_file_encoding`
* Adds functionality to extract charset info from `eml` files

### Features

* Added coordinate system class to track coordinate types and convert to different coordinate

### Fixes

* Adds an `html_assemble_articles` kwarg to `partition_html` to enable users to capture
  control whether content outside of `<article>` tags is captured when
  `<article>` tags are present.
* Check for the `xml` attribute on `element` before looking for pagebreaks in `partition_docx`.

## 0.7.6

### Enhancements

* Convert fast startegy to ocr_only for images
* Adds support for page numbers in `.docx` and `.doc` when user or renderer
  created page breaks are present.
* Adds retry logic for the unstructured-ingest Biomed connector

### Features

* Provides users with the ability to extract additional metadata via regex.
* Updates `partition_docx` to include headers and footers in the output.
* Create `partition_tsv` and associated tests. Make additional changes to `detect_filetype`.

### Fixes

* Remove fake api key in test `partition_via_api` since we now require valid/empty api keys
* Page number defaults to `None` instead of `1` when page number is not present in the metadata.
  A page number of `None` indicates that page numbers are not being tracked for the document
  or that page numbers do not apply to the element in question..
* Fixes an issue with some pptx files. Assume pptx shapes are found in top left position of slide
  in case the shape.top and shape.left attributes are `None`.

## 0.7.5

### Enhancements

* Adds functionality to sort elements in `partition_pdf` for `fast` strategy
* Adds ingest tests with `--fast` strategy on PDF documents
* Adds --api-key to unstructured-ingest

### Features

* Adds `partition_rst` for processed ReStructured Text documents.

### Fixes

* Adds handling for emails that do not have a datetime to extract.
* Adds pdf2image package as core requirement of unstructured (with no extras)

## 0.7.4

### Enhancements

* Allows passing kwargs to request data field for `partition_via_api` and `partition_multiple_via_api`
* Enable MIME type detection if libmagic is not available
* Adds handling for empty files in `detect_filetype` and `partition`.

### Features

### Fixes

* Reslove `grpcio` import issue on `weaviate.schema.validate_schema` for python 3.9 and 3.10
* Remove building `detectron2` from source in Dockerfile

## 0.7.3

### Enhancements

* Update IngestDoc abstractions and add data source metadata in ElementMetadata

### Features

### Fixes

* Pass `strategy` parameter down from `partition` for `partition_image`
* Filetype detection if a CSV has a `text/plain` MIME type
* `convert_office_doc` no longers prints file conversion info messages to stdout.
* `partition_via_api` reflects the actual filetype for the file processed in the API.

## 0.7.2

### Enhancements

* Adds an optional encoding kwarg to `elements_to_json` and `elements_from_json`
* Bump version of base image to use new stable version of tesseract

### Features

### Fixes

* Update the `read_txt_file` utility function to keep using `spooled_to_bytes_io_if_needed` for xml
* Add functionality to the `read_txt_file` utility function to handle file-like object from URL
* Remove the unused parameter `encoding` from `partition_pdf`
* Change auto.py to have a `None` default for encoding
* Add functionality to try other common encodings for html and xml files if an error related to the encoding is raised and the user has not specified an encoding.
* Adds benchmark test with test docs in example-docs
* Re-enable test_upload_label_studio_data_with_sdk
* File detection now detects code files as plain text
* Adds `tabulate` explicitly to dependencies
* Fixes an issue in `metadata.page_number` of pptx files
* Adds showing help if no parameters passed

## 0.7.1

### Enhancements

### Features

* Add `stage_for_weaviate` to stage `unstructured` outputs for upload to Weaviate, along with
  a helper function for defining a class to use in Weaviate schemas.
* Builds from Unstructured base image, built off of Rocky Linux 8.7, this resolves almost all CVE's in the image.

### Fixes

## 0.7.0

### Enhancements

* Installing `detectron2` from source is no longer required when using the `local-inference` extra.
* Updates `.pptx` parsing to include text in tables.

### Features

### Fixes

* Fixes an issue in `_add_element_metadata` that caused all elements to have `page_number=1`
  in the element metadata.
* Adds `.log` as a file extension for TXT files.
* Adds functionality to try other common encodings for email (`.eml`) files if an error related to the encoding is raised and the user has not specified an encoding.
* Allow passed encoding to be used in the `replace_mime_encodings`
* Fixes page metadata for `partition_html` when `include_metadata=False`
* A `ValueError` now raises if `file_filename` is not specified when you use `partition_via_api`
  with a file-like object.

## 0.6.11

### Enhancements

* Supports epub tests since pandoc is updated in base image

### Features


### Fixes


## 0.6.10

### Enhancements

* XLS support from auto partition

### Features

### Fixes

## 0.6.9

### Enhancements

* fast strategy for pdf now keeps element bounding box data
* setup.py refactor

### Features

### Fixes

* Adds functionality to try other common encodings if an error related to the encoding is raised and the user has not specified an encoding.
* Adds additional MIME types for CSV

## 0.6.8

### Enhancements

### Features

* Add `partition_csv` for CSV files.

### Fixes

## 0.6.7

### Enhancements

* Deprecate `--s3-url` in favor of `--remote-url` in CLI
* Refactor out non-connector-specific config variables
* Add `file_directory` to metadata
* Add `page_name` to metadata. Currently used for the sheet name in XLSX documents.
* Added a `--partition-strategy` parameter to unstructured-ingest so that users can specify
  partition strategy in CLI. For example, `--partition-strategy fast`.
* Added metadata for filetype.
* Add Discord connector to pull messages from a list of channels
* Refactor `unstructured/file-utils/filetype.py` to better utilise hashmap to return mime type.
* Add local declaration of DOCX_MIME_TYPES and XLSX_MIME_TYPES for `test_filetype.py`.

### Features

* Add `partition_xml` for XML files.
* Add `partition_xlsx` for Microsoft Excel documents.

### Fixes

* Supports `hml` filetype for partition as a variation of html filetype.
* Makes `pytesseract` a function level import in `partition_pdf` so you can use the `"fast"`
  or `"hi_res"` strategies if `pytesseract` is not installed. Also adds the
  `required_dependencies` decorator for the `"hi_res"` and `"ocr_only"` strategies.
* Fix to ensure `filename` is tracked in metadata for `docx` tables.

## 0.6.6

### Enhancements

* Adds an `"auto"` strategy that chooses the partitioning strategy based on document
  characteristics and function kwargs. This is the new default strategy for `partition_pdf`
  and `partition_image`. Users can maintain existing behavior by explicitly setting
  `strategy="hi_res"`.
* Added an additional trace logger for NLP debugging.
* Add `get_date` method to `ElementMetadata` for converting the datestring to a `datetime` object.
* Cleanup the `filename` attribute on `ElementMetadata` to remove the full filepath.

### Features

* Added table reading as html with URL parsing to `partition_docx` in docx
* Added metadata field for text_as_html for docx files

### Fixes

* `fileutils/file_type` check json and eml decode ignore error
* `partition_email` was updated to more flexibly handle deviations from the RFC-2822 standard.
  The time in the metadata returns `None` if the time does not match RFC-2822 at all.
* Include all metadata fields when converting to dataframe or CSV

## 0.6.5

### Enhancements

* Added support for SpooledTemporaryFile file argument.

### Features

### Fixes


## 0.6.4

### Enhancements

* Added an "ocr_only" strategy for `partition_pdf`. Refactored the strategy decision
  logic into its own module.

### Features

### Fixes

## 0.6.3

### Enhancements

* Add an "ocr_only" strategy for `partition_image`.

### Features

* Added `partition_multiple_via_api` for partitioning multiple documents in a single REST
  API call.
* Added `stage_for_baseplate` function to prepare outputs for ingestion into Baseplate.
* Added `partition_odt` for processing Open Office documents.

### Fixes

* Updates the grouping logic in the `partition_pdf` fast strategy to group together text
  in the same bounding box.

## 0.6.2

### Enhancements

* Added logic to `partition_pdf` for detecting copy protected PDFs and falling back
  to the hi res strategy when necessary.


### Features

* Add `partition_via_api` for partitioning documents through the hosted API.

### Fixes

* Fix how `exceeds_cap_ratio` handles empty (returns `True` instead of `False`)
* Updates `detect_filetype` to properly detect JSONs when the MIME type is `text/plain`.

## 0.6.1

### Enhancements

* Updated the table extraction parameter name to be more descriptive

### Features

### Fixes

## 0.6.0

### Enhancements

* Adds an `ssl_verify` kwarg to `partition` and `partition_html` to enable turning off
  SSL verification for HTTP requests. SSL verification is on by default.
* Allows users to pass in ocr language to `partition_pdf` and `partition_image` through
  the `ocr_language` kwarg. `ocr_language` corresponds to the code for the language pack
  in Tesseract. You will need to install the relevant Tesseract language pack to use a
  given language.

### Features

* Table extraction is now possible for pdfs from `partition` and `partition_pdf`.
* Adds support for extracting attachments from `.msg` files

### Fixes

* Adds an `ssl_verify` kwarg to `partition` and `partition_html` to enable turning off
  SSL verification for HTTP requests. SSL verification is on by default.

## 0.5.13

### Enhancements

* Allow headers to be passed into `partition` when `url` is used.

### Features

* `bytes_string_to_string` cleaning brick for bytes string output.

### Fixes

* Fixed typo in call to `exactly_one` in `partition_json`
* unstructured-documents encode xml string if document_tree is `None` in `_read_xml`.
* Update to `_read_xml` so that Markdown files with embedded HTML process correctly.
* Fallback to "fast" strategy only emits a warning if the user specifies the "hi_res" strategy.
* unstructured-partition-text_type exceeds_cap_ratio fix returns and how capitalization ratios are calculated
* `partition_pdf` and `partition_text` group broken paragraphs to avoid fragmented `NarrativeText` elements.
* .json files resolved as "application/json" on centos7 (or other installs with older libmagic libs)

## 0.5.12

### Enhancements

* Add OS mimetypes DB to docker image, mainly for unstructured-api compat.
* Use the image registry as a cache when building Docker images.
* Adds the ability for `partition_text` to group together broken paragraphs.
* Added method to utils to allow date time format validation

### Features
* Add Slack connector to pull messages for a specific channel

* Add --partition-by-api parameter to unstructured-ingest
* Added `partition_rtf` for processing rich text files.
* `partition` now accepts a `url` kwarg in addition to `file` and `filename`.

### Fixes

* Allow encoding to be passed into `replace_mime_encodings`.
* unstructured-ingest connector-specific dependencies are imported on demand.
* unstructured-ingest --flatten-metadata supported for local connector.
* unstructured-ingest fix runtime error when using --metadata-include.

## 0.5.11

### Enhancements

### Features

### Fixes

* Guard against null style attribute in docx document elements
* Update HTML encoding to better support foreign language characters

## 0.5.10

### Enhancements

* Updated inference package
* Add sender, recipient, date, and subject to element metadata for emails

### Features

* Added `--download-only` parameter to `unstructured-ingest`

### Fixes

* FileNotFound error when filename is provided but file is not on disk

## 0.5.9

### Enhancements

### Features

### Fixes

* Convert file to str in helper `split_by_paragraph` for `partition_text`

## 0.5.8

### Enhancements

* Update `elements_to_json` to return string when filename is not specified
* `elements_from_json` may take a string instead of a filename with the `text` kwarg
* `detect_filetype` now does a final fallback to file extension.
* Empty tags are now skipped during the depth check for HTML processing.

### Features

* Add local file system to `unstructured-ingest`
* Add `--max-docs` parameter to `unstructured-ingest`
* Added `partition_msg` for processing MSFT Outlook .msg files.

### Fixes

* `convert_file_to_text` now passes through the `source_format` and `target_format` kwargs.
  Previously they were hard coded.
* Partitioning functions that accept a `text` kwarg no longer raise an error if an empty
  string is passed (and empty list of elements is returned instead).
* `partition_json` no longer fails if the input is an empty list.
* Fixed bug in `chunk_by_attention_window` that caused the last word in segments to be cut-off
  in some cases.

### BREAKING CHANGES

* `stage_for_transformers` now returns a list of elements, making it consistent with other
  staging bricks

## 0.5.7

### Enhancements

* Refactored codebase using `exactly_one`
* Adds ability to pass headers when passing a url in partition_html()
* Added optional `content_type` and `file_filename` parameters to `partition()` to bypass file detection

### Features

* Add `--flatten-metadata` parameter to `unstructured-ingest`
* Add `--fields-include` parameter to `unstructured-ingest`

### Fixes

## 0.5.6

### Enhancements

* `contains_english_word()`, used heavily in text processing, is 10x faster.

### Features

* Add `--metadata-include` and `--metadata-exclude` parameters to `unstructured-ingest`
* Add `clean_non_ascii_chars` to remove non-ascii characters from unicode string

### Fixes

* Fix problem with PDF partition (duplicated test)

## 0.5.4

### Enhancements

* Added Biomedical literature connector for ingest cli.
* Add `FsspecConnector` to easily integrate any existing `fsspec` filesystem as a connector.
* Rename `s3_connector.py` to `s3.py` for readability and consistency with the
  rest of the connectors.
* Now `S3Connector` relies on `s3fs` instead of on `boto3`, and it inherits
  from `FsspecConnector`.
* Adds an `UNSTRUCTURED_LANGUAGE_CHECKS` environment variable to control whether or not language
  specific checks like vocabulary and POS tagging are applied. Set to `"true"` for higher
  resolution partitioning and `"false"` for faster processing.
* Improves `detect_filetype` warning to include filename when provided.
* Adds a "fast" strategy for partitioning PDFs with PDFMiner. Also falls back to the "fast"
  strategy if detectron2 is not available.
* Start deprecation life cycle for `unstructured-ingest --s3-url` option, to be deprecated in
  favor of `--remote-url`.

### Features

* Add `AzureBlobStorageConnector` based on its `fsspec` implementation inheriting
from `FsspecConnector`
* Add `partition_epub` for partitioning e-books in EPUB3 format.

### Fixes

* Fixes processing for text files with `message/rfc822` MIME type.
* Open xml files in read-only mode when reading contents to construct an XMLDocument.

## 0.5.3

### Enhancements

* `auto.partition()` can now load Unstructured ISD json documents.
* Simplify partitioning functions.
* Improve logging for ingest CLI.

### Features

* Add `--wikipedia-auto-suggest` argument to the ingest CLI to disable automatic redirection
  to pages with similar names.
* Add setup script for Amazon Linux 2
* Add optional `encoding` argument to the `partition_(text/email/html)` functions.
* Added Google Drive connector for ingest cli.
* Added Gitlab connector for ingest cli.

### Fixes

## 0.5.2

### Enhancements

* Fully move from printing to logging.
* `unstructured-ingest` now uses a default `--download_dir` of `$HOME/.cache/unstructured/ingest`
rather than a "tmp-ingest-" dir in the working directory.

### Features

### Fixes

* `setup_ubuntu.sh` no longer fails in some contexts by interpreting
`DEBIAN_FRONTEND=noninteractive` as a command
* `unstructured-ingest` no longer re-downloads files when --preserve-downloads
is used without --download-dir.
* Fixed an issue that was causing text to be skipped in some HTML documents.

## 0.5.1

### Enhancements

### Features

### Fixes

* Fixes an error causing JavaScript to appear in the output of `partition_html` sometimes.
* Fix several issues with the `requires_dependencies` decorator, including the error message
  and how it was used, which had caused an error for `unstructured-ingest --github-url ...`.

## 0.5.0

### Enhancements

* Add `requires_dependencies` Python decorator to check dependencies are installed before
  instantiating a class or running a function

### Features

* Added Wikipedia connector for ingest cli.

### Fixes

* Fix `process_document` file cleaning on failure
* Fixes an error introduced in the metadata tracking commit that caused `NarrativeText`
  and `FigureCaption` elements to be represented as `Text` in HTML documents.

## 0.4.16

### Enhancements

* Fallback to using file extensions for filetype detection if `libmagic` is not present

### Features

* Added setup script for Ubuntu
* Added GitHub connector for ingest cli.
* Added `partition_md` partitioner.
* Added Reddit connector for ingest cli.

### Fixes

* Initializes connector properly in ingest.main::MainProcess
* Restricts version of unstructured-inference to avoid multithreading issue

## 0.4.15

### Enhancements

* Added `elements_to_json` and `elements_from_json` for easier serialization/deserialization
* `convert_to_dict`, `dict_to_elements` and `convert_to_csv` are now aliases for functions
  that use the ISD terminology.

### Fixes

* Update to ensure all elements are preserved during serialization/deserialization

## 0.4.14

* Automatically install `nltk` models in the `tokenize` module.

## 0.4.13

* Fixes unstructured-ingest cli.

## 0.4.12

* Adds console_entrypoint for unstructured-ingest, other structure/doc updates related to ingest.
* Add `parser` parameter to `partition_html`.

## 0.4.11

* Adds `partition_doc` for partitioning Word documents in `.doc` format. Requires `libreoffice`.
* Adds `partition_ppt` for partitioning PowerPoint documents in `.ppt` format. Requires `libreoffice`.

## 0.4.10

* Fixes `ElementMetadata` so that it's JSON serializable when the filename is a `Path` object.

## 0.4.9

* Added ingest modules and s3 connector, sample ingest script
* Default to `url=None` for `partition_pdf` and `partition_image`
* Add ability to skip English specific check by setting the `UNSTRUCTURED_LANGUAGE` env var to `""`.
* Document `Element` objects now track metadata

## 0.4.8

* Modified XML and HTML parsers not to load comments.

## 0.4.7

* Added the ability to pull an HTML document from a url in `partition_html`.
* Added the the ability to get file summary info from lists of filenames and lists
  of file contents.
* Added optional page break to `partition` for `.pptx`, `.pdf`, images, and `.html` files.
* Added `to_dict` method to document elements.
* Include more unicode quotes in `replace_unicode_quotes`.

## 0.4.6

* Loosen the default cap threshold to `0.5`.
* Add a `UNSTRUCTURED_NARRATIVE_TEXT_CAP_THRESHOLD` environment variable for controlling
  the cap ratio threshold.
* Unknown text elements are identified as `Text` for HTML and plain text documents.
* `Body Text` styles no longer default to `NarrativeText` for Word documents. The style information
  is insufficient to determine that the text is narrative.
* Upper cased text is lower cased before checking for verbs. This helps avoid some missed verbs.
* Adds an `Address` element for capturing elements that only contain an address.
* Suppress the `UserWarning` when detectron is called.
* Checks that titles and narrative test have at least one English word.
* Checks that titles and narrative text are at least 50% alpha characters.
* Restricts titles to a maximum word length. Adds a `UNSTRUCTURED_TITLE_MAX_WORD_LENGTH`
  environment variable for controlling the max number of words in a title.
* Updated `partition_pptx` to order the elements on the page

## 0.4.4

* Updated `partition_pdf` and `partition_image` to return `unstructured` `Element` objects
* Fixed the healthcheck url path when partitioning images and PDFs via API
* Adds an optional `coordinates` attribute to document objects
* Adds `FigureCaption` and `CheckBox` document elements
* Added ability to split lists detected in `LayoutElement` objects
* Adds `partition_pptx` for partitioning PowerPoint documents
* LayoutParser models now download from HugginfaceHub instead of DropBox
* Fixed file type detection for XML and HTML files on Amazone Linux

## 0.4.3

* Adds `requests` as a base dependency
* Fix in `exceeds_cap_ratio` so the function doesn't break with empty text
* Fix bug in `_parse_received_data`.
* Update `detect_filetype` to properly handle `.doc`, `.xls`, and `.ppt`.

## 0.4.2

* Added `partition_image` to process documents in an image format.
* Fixed utf-8 encoding error in `partition_email` with attachments for `text/html`

## 0.4.1

* Added support for text files in the `partition` function
* Pinned `opencv-python` for easier installation on Linux

## 0.4.0

* Added generic `partition` brick that detects the file type and routes a file to the appropriate
  partitioning brick.
* Added a file type detection module.
* Updated `partition_html` and `partition_eml` to support file-like objects in 'rb' mode.
* Cleaning brick for removing ordered bullets `clean_ordered_bullets`.
* Extract brick method for ordered bullets `extract_ordered_bullets`.
* Test for `clean_ordered_bullets`.
* Test for `extract_ordered_bullets`.
* Added `partition_docx` for pre-processing Word Documents.
* Added new REGEX patterns to extract email header information
* Added new functions to extract header information `parse_received_data` and `partition_header`
* Added new function to parse plain text files `partition_text`
* Added new cleaners functions `extract_ip_address`, `extract_ip_address_name`, `extract_mapi_id`, `extract_datetimetz`
* Add new `Image` element and function to find embedded images `find_embedded_images`
* Added `get_directory_file_info` for summarizing information about source documents

## 0.3.5

* Add support for local inference
* Add new pattern to recognize plain text dash bullets
* Add test for bullet patterns
* Fix for `partition_html` that allows for processing `div` tags that have both text and child
  elements
* Add ability to extract document metadata from `.docx`, `.xlsx`, and `.jpg` files.
* Helper functions for identifying and extracting phone numbers
* Add new function `extract_attachment_info` that extracts and decodes the attachment
of an email.
* Staging brick to convert a list of `Element`s to a `pandas` dataframe.
* Add plain text functionality to `partition_email`

## 0.3.4

* Python-3.7 compat

## 0.3.3

* Removes BasicConfig from logger configuration
* Adds the `partition_email` partitioning brick
* Adds the `replace_mime_encodings` cleaning bricks
* Small fix to HTML parsing related to processing list items with sub-tags
* Add `EmailElement` data structure to store email documents

## 0.3.2

* Added `translate_text` brick for translating text between languages
* Add an `apply` method to make it easier to apply cleaners to elements

## 0.3.1

* Added \_\_init.py\_\_ to `partition`

## 0.3.0

* Implement staging brick for Argilla. Converts lists of `Text` elements to `argilla` dataset classes.
* Removing the local PDF parsing code and any dependencies and tests.
* Reorganizes the staging bricks in the unstructured.partition module
* Allow entities to be passed into the Datasaur staging brick
* Added HTML escapes to the `replace_unicode_quotes` brick
* Fix bad responses in partition_pdf to raise ValueError
* Adds `partition_html` for partitioning HTML documents.

## 0.2.6

* Small change to how \_read is placed within the inheritance structure since it doesn't really apply to pdf
* Add partitioning brick for calling the document image analysis API

## 0.2.5

* Update python requirement to >=3.7

## 0.2.4

* Add alternative way of importing `Final` to support google colab

## 0.2.3

* Add cleaning bricks for removing prefixes and postfixes
* Add cleaning bricks for extracting text before and after a pattern

## 0.2.2

* Add staging brick for Datasaur

## 0.2.1

* Added brick to convert an ISD dictionary to a list of elements
* Update `PDFDocument` to use the `from_file` method
* Added staging brick for CSV format for ISD (Initial Structured Data) format.
* Added staging brick for separating text into attention window size chunks for `transformers`.
* Added staging brick for LabelBox.
* Added ability to upload LabelStudio predictions
* Added utility function for JSONL reading and writing
* Added staging brick for CSV format for Prodigy
* Added staging brick for Prodigy
* Added ability to upload LabelStudio annotations
* Added text_field and id_field to stage_for_label_studio signature

## 0.2.0

* Initial release of unstructured<|MERGE_RESOLUTION|>--- conflicted
+++ resolved
@@ -1,8 +1,4 @@
-<<<<<<< HEAD
-## 0.10.26-dev3
-=======
-## 0.10.26-dev4
->>>>>>> 01a0e003
+## 0.10.26-dev5
 
 ### Enhancements
 
@@ -14,12 +10,9 @@
 
 ### Fixes
 
-<<<<<<< HEAD
 * **Adds `typing-extensions` as an explicit dependency** This package is an implicit dependency, but the module is being imported directly in `unstructured.documents.elements` so the dependency should be explicit in case changes in other dependencies lead to `typing-extensions` being dropped as a dependency.
-=======
 * ** Stop passing `extract_tables` to unstructured-inference ** since it is now supported in unstructured instead. Also noted the table
 output regressioin for PDF files.
->>>>>>> 01a0e003
 * **Fix a bug on Table partitioning** Previously the `skip_infer_table_types` variable used in partition was not being passed down to specific file partitioners. Now you can utilize the `skip_infer_table_types` list variable in partition to pass the filetype you want to exclude `text_as_html` metadata field for, or the `infer_table_structure` boolean variable on the file specific partitioning function.
 * **Fix partition docx without sections** Some docx files, like those from teams output, do not contain sections and it would produce no results because the code assumes all components are in sections. Now if no sections is detected from a document we iterate through the paragraphs and return contents found in the paragraphs.
 
