## 0.4.7-dev2

* Added the ability to pull an HTML document from a url in `partition_html`.
<<<<<<< HEAD
* Added the the ability to get file summary info from lists of filenames and lists
  of file contents.
=======
* Added optional page break to `partition` for `.pptx`, `.pdf`, images, and `.html` files.
>>>>>>> 15b0dffd

## 0.4.6

* Loosen the default cap threshold to `0.5`.
* Add a `UNSTRUCTURED_NARRATIVE_TEXT_CAP_THRESHOLD` environment variable for controlling
  the cap ratio threshold.
* Unknown text elements are identified as `Text` for HTML and plain text documents.
* `Body Text` styles no longer default to `NarrativeText` for Word documents. The style information
  is insufficient to determine that the text is narrative.
* Upper cased text is lower cased before checking for verbs. This helps avoid some missed verbs.
* Adds an `Address` element for capturing elements that only contain an address.
* Suppress the `UserWarning` when detectron is called.
* Checks that titles and narrative test have at least one English word.
* Checks that titles and narrative text are at least 50% alpha characters.
* Restricts titles to a maximum word length. Adds a `UNSTRUCTURED_TITLE_MAX_WORD_LENGTH`
  environment variable for controlling the max number of words in a title.
* Updated `partition_pptx` to order the elements on the page

## 0.4.4

* Updated `partition_pdf` and `partition_image` to return `unstructured` `Element` objects
* Fixed the healthcheck url path when partitioning images and PDFs via API
* Adds an optional `coordinates` attribute to document objects
* Adds `FigureCaption` and `CheckBox` document elements
* Added ability to split lists detected in `LayoutElement` objects
* Adds `partition_pptx` for partitioning PowerPoint documents
* LayoutParser models now download from HugginfaceHub instead of DropBox
* Fixed file type detection for XML and HTML files on Amazone Linux

## 0.4.3

* Adds `requests` as a base dependency
* Fix in `exceeds_cap_ratio` so the function doesn't break with empty text
* Fix bug in `_parse_received_data`.
* Update `detect_filetype` to properly handle `.doc`, `.xls`, and `.ppt`.

## 0.4.2

* Added `partition_image` to process documents in an image format.
* Fixed utf-8 encoding error in `partition_email` with attachments for `text/html`

## 0.4.1

* Added support for text files in the `partition` function
* Pinned `opencv-python` for easier installation on Linux

## 0.4.0

* Added generic `partition` brick that detects the file type and routes a file to the appropriate
  partitioning brick.
* Added a file type detection module.
* Updated `partition_html` and `partition_eml` to support file-like objects in 'rb' mode.
* Cleaning brick for removing ordered bullets `clean_ordered_bullets`.
* Extract brick method for ordered bullets `extract_ordered_bullets`.
* Test for `clean_ordered_bullets`.
* Test for `extract_ordered_bullets`.
* Added `partition_docx` for pre-processing Word Documents.
* Added new REGEX patterns to extract email header information
* Added new functions to extract header information `parse_received_data` and `partition_header`
* Added new function to parse plain text files `partition_text`
* Added new cleaners functions `extract_ip_address`, `extract_ip_address_name`, `extract_mapi_id`, `extract_datetimetz`
* Add new `Image` element and function to find embedded images `find_embedded_images`
* Added `get_directory_file_info` for summarizing information about source documents

## 0.3.5

* Add support for local inference
* Add new pattern to recognize plain text dash bullets
* Add test for bullet patterns
* Fix for `partition_html` that allows for processing `div` tags that have both text and child
  elements
* Add ability to extract document metadata from `.docx`, `.xlsx`, and `.jpg` files.
* Helper functions for identifying and extracting phone numbers
* Add new function `extract_attachment_info` that extracts and decodes the attachment
of an email.
* Staging brick to convert a list of `Element`s to a `pandas` dataframe.
* Add plain text functionality to `partition_email`

## 0.3.4

* Python-3.7 compat

## 0.3.3

* Removes BasicConfig from logger configuration
* Adds the `partition_email` partitioning brick
* Adds the `replace_mime_encodings` cleaning bricks
* Small fix to HTML parsing related to processing list items with sub-tags
* Add `EmailElement` data structure to store email documents

## 0.3.2

* Added `translate_text` brick for translating text between languages
* Add an `apply` method to make it easier to apply cleaners to elements

## 0.3.1

* Added \_\_init.py\_\_ to `partition`

## 0.3.0

* Implement staging brick for Argilla. Converts lists of `Text` elements to `argilla` dataset classes.
* Removing the local PDF parsing code and any dependencies and tests.
* Reorganizes the staging bricks in the unstructured.partition module
* Allow entities to be passed into the Datasaur staging brick
* Added HTML escapes to the `replace_unicode_quotes` brick
* Fix bad responses in partition_pdf to raise ValueError
* Adds `partition_html` for partitioning HTML documents.

## 0.2.6

* Small change to how \_read is placed within the inheritance structure since it doesn't really apply to pdf
* Add partitioning brick for calling the document image analysis API

## 0.2.5

* Update python requirement to >=3.7

## 0.2.4

* Add alternative way of importing `Final` to support google colab

## 0.2.3

* Add cleaning bricks for removing prefixes and postfixes
* Add cleaning bricks for extracting text before and after a pattern

## 0.2.2

* Add staging brick for Datasaur

## 0.2.1

* Added brick to convert an ISD dictionary to a list of elements
* Update `PDFDocument` to use the `from_file` method
* Added staging brick for CSV format for ISD (Initial Structured Data) format.
* Added staging brick for separating text into attention window size chunks for `transformers`.
* Added staging brick for LabelBox.
* Added ability to upload LabelStudio predictions
* Added utility function for JSONL reading and writing
* Added staging brick for CSV format for Prodigy
* Added staging brick for Prodigy
* Added ability to upload LabelStudio annotations
* Added text_field and id_field to stage_for_label_studio signature

## 0.2.0

* Initial release of unstructured<|MERGE_RESOLUTION|>--- conflicted
+++ resolved
@@ -1,12 +1,9 @@
 ## 0.4.7-dev2
 
 * Added the ability to pull an HTML document from a url in `partition_html`.
-<<<<<<< HEAD
 * Added the the ability to get file summary info from lists of filenames and lists
   of file contents.
-=======
 * Added optional page break to `partition` for `.pptx`, `.pdf`, images, and `.html` files.
->>>>>>> 15b0dffd
 
 ## 0.4.6
 
