--- conflicted
+++ resolved
@@ -1,25 +1,15 @@
-<<<<<<< HEAD
-## 0.10.31-dev0
-
-### Enhancements
-
-### Features
-
+## 0.10.31-dev3
+
+### Enhancements
+* **Temporary Support for paddle language parameter** User can specify default langage code for paddle with ENV `DEFAULT_PADDLE_LANG` before we have the language mapping for paddle.
+
+### Features
 * **Add Pinecone destination connector.** Problem: After ingesting data from a source, users might want to produce embeddings for their data and write these into a vector DB. Pinecone is an option among these vector databases. Feature: Added Pinecone destination connector to be able to ingest documents from any supported source, embed them and write the embeddings / documents into Pinecone.
-
-### Fixes
-=======
-## 0.10.31-dev2
-
-### Enhancements
-* **Temporary Support for paddle language parameter** User can specify default langage code for paddle with ENV `DEFAULT_PADDLE_LANG` before we have the language mapping for paddle.
-
-### Features
 
 ### Fixes
 * **Remove default user ./ssh folder** The default notebook user during image build would create the known_hosts file with incorrect ownership, this is legacy and no longer needed so it was removed.
 * **Include `languages` in metadata when partitioning strategy='hi_res' or 'fast'** User defined `languages` was previously used for text detection, but not included in the resulting element metadata for some strategies. `languages` will now be included in the metadata regardless of partition strategy for pdfs and images.
->>>>>>> 6c9990b0
+* **Process chunking parameters in ingest** Solves a bug where chunking parameters weren't being processed and used by ingest cli; adds relevant parameters to ingest pinecone test to verify that the parameters are functional.
 
 ## 0.10.30
 
