<<<<<<< HEAD
## 0.13.7-dev8
=======
## 0.13.7-dev9
>>>>>>> ef47d530

### Enhancements

* **Remove `page_number` metadata fields** for HTML partition until we have a better strategy to decide page counting.
* **Extract OCRAgent.get_agent().** Generalize access to the configured OCRAgent instance beyond its use for PDFs.
<<<<<<< HEAD
* **Faster evaluation** Support for concurrent processing of documents during evaluation
=======
* **Add calculation of table related metrics which take into account colspans and rowspans**
>>>>>>> ef47d530

### Features

* **add ability to get ratio of `cid` characters in embedded text extracted by `pdfminer`**.

### Fixes

* **`partition_docx()` handles short table rows.** The DOCX format allows a table row to start late and/or end early, meaning cells at the beginning or end of a row can be omitted. While there are legitimate uses for this capability, using it in practice is relatively rare. However, it can happen unintentionally when adjusting cell borders with the mouse. Accommodate this case and generate accurate `.text` and `.metadata.text_as_html` for these tables.
* **Remedy macOS test failure not triggered by CI.** Generalize temp-file detection beyond hard-coded Linux-specific prefix.
* **Remove unnecessary warning log for using default layout model.**
* **Add chunking to partition_tsv** Even though partition_tsv() produces a single Table element, chunking is made available because the Table element is often larger than the desired chunk size and must be divided into smaller chunks.

## 0.13.6

### Enhancements

### Features

### Fixes

- **ValueError: Invalid file (FileType.UNK) when parsing Content-Type header with charset directive** URL response Content-Type headers are now parsed according to RFC 9110.

## 0.13.5

### Enhancements

### Features

### Fixes

* **KeyError raised when updating parent_id** In the past, combining `ListItem` elements could result in reusing the same memory location which then led to unexpected side effects when updating element IDs.
* **Bump unstructured-inference==0.7.29**: table transformer predictions are now removed if confidence is below threshold

## 0.13.4

### Enhancements

* **Unique and deterministic hash IDs for elements** Element IDs produced by any partitioning
  function are now deterministic and unique at the document level by default. Before, hashes were
  based only on text; however, they now also take into account the element's sequence number on a
  page, the page's number in the document, and the document's file name.
* **Enable remote chunking via unstructured-ingest** Chunking using unstructured-ingest was
  previously limited to local chunking using the strategies `basic` and `by_title`. Remote chunking
  options via the API are now accessible.
* **Save table in cells format**. `UnstructuredTableTransformerModel` is able to return predicted table in cells format

### Features

* **Add a `PDF_ANNOTATION_THRESHOLD` environment variable to control the capture of embedded links in `partition_pdf()` for `fast` strategy**.
* **Add integration with the Google Cloud Vision API**. Adds a third OCR provider, alongside Tesseract and Paddle: the Google Cloud Vision API.

### Fixes

* **Remove ElementMetadata.section field.**. This field was unused, not populated by any partitioners.

## 0.13.3

### Enhancements

* **Remove duplicate image elements**. Remove image elements identified by PDFMiner that have similar bounding boxes and the same text.
* **Add support for `start_index` in `html` links extraction**
* **Add `strategy` arg value to `_PptxPartitionerOptions`.** This makes this paritioning option available for sub-partitioners to come that may optionally use inference or other expensive operations to improve the partitioning.
* **Support pluggable sub-partitioner for PPTX Picture shapes.** Use a distinct sub-partitioner for partitioning PPTX Picture (image) shapes and allow the default picture sub-partitioner to be replaced at run-time by one of the user's choosing.
* **Introduce `starting_page_number` parameter to partitioning functions** It applies to those partitioners which support `page_number` in element's metadata: PDF, TIFF, XLSX, DOC, DOCX, PPT, PPTX.
* **Redesign the internal mechanism of assigning element IDs** This allows for further enhancements related to element IDs such as deterministic and document-unique hashes. The way partitioning functions operate hasn't changed, which means `unique_element_ids` continues to be `False` by default, utilizing text hashes.

### Features

### Fixes

* **Add support for extracting text from tag tails in HTML**. This fix adds ability to generate separate elements using tag tails.
* **Add support for extracting text from `<b>` tags in HTML** Now `partition_html()` can extract text from `<b>` tags inside container tags (like `<div>`, `<pre>`).
* **Fix pip-compile make target** Missing base.in dependency missing from requirments make file added

## 0.13.2

### Enhancements

### Features

### Fixes

* **Brings back missing word list files** that caused `partition` failures in 0.13.1.

## 0.13.1

### Enhancements

* **Drop constraint on pydantic, supporting later versions** All dependencies has pydantic pinned at an old version. This explicit pin was removed, allowing the latest version to be pulled in when requirements are compiled.

### Features

* **Add a set of new `ElementType`s to extend future element types**

### Fixes

* **Fix `partition_html()` swallowing some paragraphs**. The `partition_html()` only considers elements with limited depth to avoid becoming the text representation of a giant div. This fix increases the limit value.
* **Fix SFTP** Adds flag options to SFTP connector on whether to use ssh keys / agent, with flag values defaulting to False. This is to prevent looking for ssh files when using username and password. Currently, username and password are required, making that always the case.

## 0.13.0

### Enhancements

* **Add `.metadata.is_continuation` to text-split chunks.** `.metadata.is_continuation=True` is added to second-and-later chunks formed by text-splitting an oversized `Table` element but not to their counterpart `Text` element splits. Add this indicator for `CompositeElement` to allow text-split continuation chunks to be identified for downstream processes that may wish to skip intentionally redundant metadata values in continuation chunks.
* **Add `compound_structure_acc` metric to table eval.** Add a new property to `unstructured.metrics.table_eval.TableEvaluation`: `composite_structure_acc`, which is computed from the element level row and column index and content accuracy scores
* **Add `.metadata.orig_elements` to chunks.** `.metadata.orig_elements: list[Element]` is added to chunks during the chunking process (when requested) to allow access to information from the elements each chunk was formed from. This is useful for example to recover metadata fields that cannot be consolidated to a single value for a chunk, like `page_number`, `coordinates`, and `image_base64`.
* **Add `--include_orig_elements` option to Ingest CLI.** By default, when chunking, the original elements used to form each chunk are added to `chunk.metadata.orig_elements` for each chunk. * The `include_orig_elements` parameter allows the user to turn off this behavior to produce a smaller payload when they don't need this metadata.
* **Add Google VertexAI embedder** Adds VertexAI embeddings to support embedding via Google Vertex AI.

### Features

* **Chunking populates `.metadata.orig_elements` for each chunk.** This behavior allows the text and metadata of the elements combined to make each chunk to be accessed. This can be important for example to recover metadata such as `.coordinates` that cannot be consolidated across elements and so is dropped from chunks. This option is controlled by the `include_orig_elements` parameter to `partition_*()` or to the chunking functions. This option defaults to `True` so original-elements are preserved by default. This behavior is not yet supported via the REST APIs or SDKs but will be in a closely subsequent PR to other `unstructured` repositories. The original elements will also not serialize or deserialize yet; this will also be added in a closely subsequent PR.
* **Add Clarifai destination connector** Adds support for writing partitioned and chunked documents into Clarifai.

### Fixes

* **Fix `clean_pdfminer_inner_elements()` to remove only pdfminer (embedded) elements merged with inferred elements**. Previously, some embedded elements were removed even if they were not merged with inferred elements. Now, only embedded elements that are already merged with inferred elements are removed.
* **Clarify IAM Role Requirement for GCS Platform Connectors**. The GCS Source Connector requires Storage Object Viewer and GCS Destination Connector requires Storage Object Creator IAM roles.
* **Change table extraction defaults** Change table extraction defaults in favor of using `skip_infer_table_types` parameter and reflect these changes in documentation.
* **Fix OneDrive dates with inconsistent formatting** Adds logic to conditionally support dates returned by office365 that may vary in date formatting or may be a datetime rather than a string. See previous fix for SharePoint
* **Adds tracking for AstraDB** Adds tracking info so AstraDB can see what source called their api.
* **Support AWS Bedrock Embeddings in ingest CLI** The configs required to instantiate the bedrock embedding class are now exposed in the api and the version of boto being used meets the minimum requirement to introduce the bedrock runtime required to hit the service.
* **Change MongoDB redacting** Original redact secrets solution is causing issues in platform. This fix uses our standard logging redact solution.

## 0.12.6

### Enhancements

* **Improve ability to capture embedded links in `partition_pdf()` for `fast` strategy** Previously, a threshold value that affects the capture of embedded links was set to a fixed value by default. This allows users to specify the threshold value for better capturing.
* **Refactor `add_chunking_strategy` decorator to dispatch by name.** Add `chunk()` function to be used by the `add_chunking_strategy` decorator to dispatch chunking call based on a chunking-strategy name (that can be dynamic at runtime). This decouples chunking dispatch from only those chunkers known at "compile" time and enables runtime registration of custom chunkers.
* **Redefine `table_level_acc` metric for table evaluation.** `table_level_acc` now is an average of individual predicted table's accuracy. A predicted table's accuracy is defined as the sequence matching ratio between itself and its corresponding ground truth table.

### Features

* **Added Unstructured Platform Documentation** The Unstructured Platform is currently in beta. The documentation provides how-to guides for setting up workflow automation, job scheduling, and configuring source and destination connectors.

### Fixes

* **Partitioning raises on file-like object with `.name` not a local file path.** When partitioning a file using the `file=` argument, and `file` is a file-like object (e.g. io.BytesIO) having a `.name` attribute, and the value of `file.name` is not a valid path to a file present on the local filesystem, `FileNotFoundError` is raised. This prevents use of the `file.name` attribute for downstream purposes to, for example, describe the source of a document retrieved from a network location via HTTP.
* **Fix SharePoint dates with inconsistent formatting** Adds logic to conditionally support dates returned by office365 that may vary in date formatting or may be a datetime rather than a string.
* **Include warnings** about the potential risk of installing a version of `pandoc` which does not support RTF files + instructions that will help resolve that issue.
* **Incorporate the `install-pandoc` Makefile recipe** into relevant stages of CI workflow, ensuring it is a version that supports RTF input files.
* **Fix Google Drive source key** Allow passing string for source connector key.
* **Fix table structure evaluations calculations** Replaced special value `-1.0` with `np.nan` and corrected rows filtering of files metrics basing on that.
* **Fix Sharepoint-with-permissions test** Ignore permissions metadata, update test.
* **Fix table structure evaluations for edge case** Fixes the issue when the prediction does not contain any table - no longer errors in such case.

## 0.12.5

### Enhancements

### Features
* Add `date_from_file_object` parameter to partition. If True and if file is provided via `file` parameter it will cause partition to infer last modified date from `file`'s content. If False, last modified metadata will be `None`.

* **Header and footer detection for fast strategy** `partition_pdf` with `fast` strategy now
  detects elements that are in the top or bottom 5 percent of the page as headers and footers.
* **Add parent_element to overlapping case output** Adds parent_element to the output for `identify_overlapping_or_nesting_case` and `catch_overlapping_and_nested_bboxes` functions.
* **Add table structure evaluation** Adds a new function to evaluate the structure of a table and return a metric that represents the quality of the table structure. This function is used to evaluate the quality of the table structure and the table contents.
* **Add AstraDB destination connector** Adds support for writing embedded documents into an AstraDB vector database.
* **Add OctoAI embedder** Adds support for embeddings via OctoAI.

### Fixes

* **Fix passing list type parameters when calling unstructured API via `partition_via_api()`** Update `partition_via_api()` to convert all list type parameters to JSON formatted strings before calling the unstructured client SDK. This will support image block extraction via `partition_via_api()`.
* **Fix `check_connection` in opensearch, databricks, postgres, azure connectors**
* **Fix don't treat plain text files with double quotes as JSON** If a file can be deserialized as JSON but it deserializes as a string, treat it as plain text even though it's valid JSON.
* **Fix `check_connection` in opensearch, databricks, postgres, azure connectors**
* **Fix cluster of bugs in `partition_xlsx()` that dropped content.** Algorithm for detecting "subtables" within a worksheet dropped table elements for certain patterns of populated cells such as when a trailing single-cell row appeared in a contiguous block of populated cells.
* **Improved documentation**. Fixed broken links and improved readability on `Key Concepts` page.
* **Rename `OpenAiEmbeddingConfig` to `OpenAIEmbeddingConfig`.**
* **Fix partition_json() doesn't chunk.** The `@add_chunking_strategy` decorator was missing from `partition_json()` such that pre-partitioned documents serialized to JSON did not chunk when a chunking-strategy was specified.


## 0.12.4

### Enhancements

* **Apply New Version of `black` formatting** The `black` library recently introduced a new major version that introduces new formatting conventions. This change brings code in the `unstructured` repo into compliance with the new conventions.
* **Move ingest imports to local scopes** Moved ingest dependencies into local scopes to be able to import ingest connector classes without the need of installing imported external dependencies. This allows lightweight use of the classes (not the instances. to use the instances as intended you'll still need the dependencies).
* **Add support for `.p7s` files** `partition_email` can now process `.p7s` files. The signature for the signed message is extracted and added to metadata.
* **Fallback to valid content types for emails** If the user selected content type does not exist on the email message, `partition_email` now falls back to anoter valid content type if it's available.

### Features

* **Add .heic file partitioning** .heic image files were previously unsupported and are now supported though partition_image()
* **Add the ability to specify an alternate OCR** implementation by implementing an `OCRAgent` interface and specify it using `OCR_AGENT` environment variable.
* **Add Vectara destination connector** Adds support for writing partitioned documents into a Vectara index.
* **Add ability to detect text in .docx inline shapes** extensions of docx partition, extracts text from inline shapes and includes them in paragraph's text

### Fixes

* **Fix `partition_pdf()` not working when using chipper model with `file`**
* **Handle common incorrect arguments for `languages` and `ocr_languages`** Users are regularly receiving errors on the API because they are defining `ocr_languages` or `languages` with additional quotationmarks, brackets, and similar mistakes. This update handles common incorrect arguments and raises an appropriate warning.
* **Default `hi_res_model_name` now relies on `unstructured-inference`** When no explicit `hi_res_model_name` is passed into `partition` or `partition_pdf_or_image` the default model is picked by `unstructured-inference`'s settings or os env variable `UNSTRUCTURED_HI_RES_MODEL_NAME`; it now returns the same model name regardless of `infer_table_structure`'s value; this function will be deprecated in the future and the default model name will simply rely on `unstructured-inference` and will not consider os env in a future release.
* **Fix remove Vectara requirements from setup.py - there are no dependencies**
* **Add missing dependency files to package manifest**. Updates the file path for the ingest
  dependencies and adds missing extra dependencies.
* **Fix remove Vectara requirements from setup.py - there are no dependencies **
* **Add title to Vectara upload - was not separated out from initial connector **
* **Fix change OpenSearch port to fix potential conflict with Elasticsearch in ingest test **


## 0.12.3

### Enhancements

* **Driver for MongoDB connector.** Adds a driver with `unstructured` version information to the
  MongoDB connector.

### Features

* **Add Databricks Volumes destination connector** Databricks Volumes connector added to ingest CLI.  Users may now use `unstructured-ingest` to write partitioned data to a Databricks Volumes storage service.

### Fixes

* **Fix support for different Chipper versions and prevent running PDFMiner with Chipper**
* **Treat YAML files as text.** Adds YAML MIME types to the file detection code and treats those
  files as text.
* **Fix FSSpec destination connectors check_connection.** FSSpec destination connectors did not use `check_connection`. There was an error when trying to `ls` destination directory - it may not exist at the moment of connector creation. Now `check_connection` calls `ls` on bucket root and this method is called on `initialize` of destination connector.
* **Fix databricks-volumes extra location.** `setup.py` is currently pointing to the wrong location for the databricks-volumes extra requirements. This results in errors when trying to build the wheel for unstructured. This change updates to point to the correct path.
* **Fix uploading None values to Chroma and Pinecone.** Removes keys with None values with Pinecone and Chroma destinations. Pins Pinecone dependency
* **Update documentation.** (i) best practice for table extration by using 'skip_infer_table_types' param, instead of 'pdf_infer_table_structure', and (ii) fixed CSS, RST issues and typo in the documentation.
* **Fix postgres storage of link_texts.** Formatting of link_texts was breaking metadata storage.

## 0.12.2

### Enhancements

### Features

### Fixes

* **Fix index error in table processing.** Bumps the `unstructured-inference` version to address and
  index error that occurs on some tables in the table transformer object.

## 0.12.1

### Enhancements

* **Allow setting image block crop padding parameter** In certain circumstances, adjusting the image block crop padding can improve image block extraction by preventing extracted image blocks from being clipped.
* **Add suport for bitmap images in `partition_image`** Adds support for `.bmp` files in
  `partition`, `partition_image`, and `detect_filetype`.
* **Keep all image elements when using "hi_res" strategy** Previously, `Image` elements with small chunks of text were ignored unless the image block extraction parameters (`extract_images_in_pdf` or `extract_image_block_types`) were specified. Now, all image elements are kept regardless of whether the image block extraction parameters are specified.
* **Add filetype detection for `.wav` files.** Add filetpye detection for `.wav` files.
* **Add "basic" chunking strategy.** Add baseline chunking strategy that includes all shared chunking behaviors without breaking chunks on section or page boundaries.
* **Add overlap option for chunking.** Add option to overlap chunks. Intra-chunk and inter-chunk overlap are requested separately. Intra-chunk overlap is applied only to the second and later chunks formed by text-splitting an oversized chunk. Inter-chunk overlap may also be specified; this applies overlap between "normal" (not-oversized) chunks.
* **Salesforce connector accepts private key path or value.** Salesforce parameter `private-key-file` has been renamed to `private-key`. Private key can be provided as path to file or file contents.
* **Update documentation**: (i) added verbiage about the free API cap limit, (ii) added deprecation warning on ``Staging`` bricks in favor of ``Destination Connectors``, (iii) added warning and code examples to use the SaaS API Endpoints using CLI-vs-SDKs, (iv) fixed example pages formatting, (v) added deprecation on ``model_name`` in favor of ``hi_res_model_name``, (vi) added ``extract_images_in_pdf`` usage in ``partition_pdf`` section, (vii) reorganize and improve the documentation introduction section, and (viii) added PDF table extraction best practices.
* **Add "basic" chunking to ingest CLI.** Add options to ingest CLI allowing access to the new "basic" chunking strategy and overlap options.
* **Make Elasticsearch Destination connector arguments optional.** Elasticsearch Destination connector write settings are made optional and will rely on default values when not specified.
* **Normalize Salesforce artifact names.** Introduced file naming pattern present in other connectors to Salesforce connector.
* **Install Kapa AI chatbot.** Added Kapa.ai website widget on the documentation.

### Features
* **MongoDB Source Connector.** New source connector added to all CLI ingest commands to support downloading/partitioning files from MongoDB.
* **Add OpenSearch source and destination connectors.** OpenSearch, a fork of Elasticsearch, is a popular storage solution for various functionality such as search, or providing intermediary caches within data pipelines. Feature: Added OpenSearch source connector to support downloading/partitioning files. Added OpenSearch destination connector to be able to ingest documents from any supported source, embed them and write the embeddings / documents into OpenSearch.

### Fixes

* **Fix GCS connector converting JSON to string with single quotes.** FSSpec serialization caused conversion of JSON token to string with single quotes. GCS requires token in form of dict so this format is now assured.
* **Pin version of unstructured-client** Set minimum version of unstructured-client to avoid raising a TypeError when passing `api_key_auth` to `UnstructuredClient`
* **Fix the serialization of the Pinecone destination connector.** Presence of the PineconeIndex object breaks serialization due to TypeError: cannot pickle '_thread.lock' object. This removes that object before serialization.
* **Fix the serialization of the Elasticsearch destination connector.** Presence of the _client object breaks serialization due to TypeError: cannot pickle '_thread.lock' object. This removes that object before serialization.
* **Fix the serialization of the Postgres destination connector.** Presence of the _client object breaks serialization due to TypeError: cannot pickle '_thread.lock' object. This removes that object before serialization.
* **Fix documentation and sample code for Chroma.** Was pointing to wrong examples..
* **Fix flatten_dict to be able to flatten tuples inside dicts** Update flatten_dict function to support flattening tuples inside dicts. This is necessary for objects like Coordinates, when the object is not written to the disk, therefore not being converted to a list before getting flattened (still being a tuple).
* **Fix the serialization of the Chroma destination connector.** Presence of the ChromaCollection object breaks serialization due to TypeError: cannot pickle 'module' object. This removes that object before serialization.
* **Fix fsspec connectors returning version as integer.** Connector data source versions should always be string values, however we were using the integer checksum value for the version for fsspec connectors. This casts that value to a string.

## 0.12.0

### Enhancements

* **Drop support for python3.8** All dependencies are now built off of the minimum version of python being `3.10`

## 0.11.9

### Enhancements

* **Rename kwargs related to extracting image blocks** Rename the kwargs related to extracting image blocks for consistency and API usage.

### Features

* **Add PostgreSQL/SQLite destination connector** PostgreSQL and SQLite connector added to ingest CLI.  Users may now use `unstructured-ingest` to write partitioned data to a PostgreSQL or SQLite database. And write embeddings to PostgreSQL pgvector database.

### Fixes

* **Handle users providing fully spelled out languages** Occasionally some users are defining the `languages` param as a fully spelled out language instead of a language code. This adds a dictionary for common languages so those small mistakes are caught and silently fixed.
* **Fix unequal row-length in HTMLTable.text_as_html.** Fixes to other aspects of partition_html() in v0.11 allowed unequal cell-counts in table rows. Make the cells in each row correspond 1:1 with cells in the original table row. This fix also removes "noise" cells resulting from HTML-formatting whitespace and eliminates the "column-shifting" of cells that previously resulted from noise-cells.
* **Fix MongoDB connector URI password redaction.** MongoDB documentation states that characters `$ : / ? # [ ] @` must be percent encoded. URIs with password containing such special character were not redacted.

## 0.11.8

### Enhancements

* **Add SaaS API User Guide.** This documentation serves as a guide for Unstructured SaaS API users to register, receive an API key and URL, and manage your account and billing information.
* **Add inter-chunk overlap capability.** Implement overlap between chunks. This applies to all chunks prior to any text-splitting of oversized chunks so is a distinct behavior; overlap at text-splits of oversized chunks is independent of inter-chunk overlap (distinct chunk boundaries) and can be requested separately. Note this capability is not yet available from the API but will shortly be made accessible using a new `overlap_all` kwarg on partition functions.

### Features

### Fixes

## 0.11.7

### Enhancements

* **Add intra-chunk overlap capability.** Implement overlap for split-chunks where text-splitting is used to divide an oversized chunk into two or more chunks that fit in the chunking window. Note this capability is not yet available from the API but will shortly be made accessible using a new `overlap` kwarg on partition functions.
* **Update encoders to leverage dataclasses** All encoders now follow a class approach which get annotated with the dataclass decorator. Similar to the connectors, it uses a nested dataclass for the configs required to configure a client as well as a field/property approach to cache the client. This makes sure any variable associated with the class exists as a dataclass field.

### Features

* **Add Qdrant destination connector.** Adds support for writing documents and embeddings into a Qdrant collection.
* **Store base64 encoded image data in metadata fields.** Rather than saving to file, stores base64 encoded data of the image bytes and the mimetype for the image in metadata fields: `image_base64` and `image_mime_type` (if that is what the user specifies by some other param like `pdf_extract_to_payload`). This would allow the API to have parity with the library.

### Fixes

* **Fix table structure metric script** Update the call to table agent to now provide OCR tokens as required
* **Fix element extraction not working when using "auto" strategy for pdf and image** If element extraction is specified, the "auto" strategy falls back to the "hi_res" strategy.
* **Fix a bug passing a custom url to `partition_via_api`** Users that self host the api were not able to pass their custom url to `partition_via_api`.

## 0.11.6

### Enhancements

* **Update the layout analysis script.** The previous script only supported annotating `final` elements. The updated script also supports annotating `inferred` and `extracted` elements.
* **AWS Marketplace API documentation**: Added the user guide, including setting up VPC and CloudFormation, to deploy Unstructured API on AWS platform.
* **Azure Marketplace API documentation**: Improved the user guide to deploy Azure Marketplace API by adding references to Azure documentation.
* **Integration documentation**: Updated URLs for the `staging_for` bricks

### Features

* **Partition emails with base64-encoded text.** Automatically handles and decodes base64 encoded text in emails with content type `text/plain` and `text/html`.
* **Add Chroma destination connector** Chroma database connector added to ingest CLI.  Users may now use `unstructured-ingest` to write partitioned/embedded data to a Chroma vector database.
* **Add Elasticsearch destination connector.** Problem: After ingesting data from a source, users might want to move their data into a destination. Elasticsearch is a popular storage solution for various functionality such as search, or providing intermediary caches within data pipelines. Feature: Added Elasticsearch destination connector to be able to ingest documents from any supported source, embed them and write the embeddings / documents into Elasticsearch.

### Fixes

* **Enable --fields argument omission for elasticsearch connector** Solves two bugs where removing the optional parameter --fields broke the connector due to an integer processing error and using an elasticsearch config for a destination connector resulted in a serialization issue when optional parameter --fields was not provided.
* **Add hi_res_model_name** Adds kwarg to relevant functions and add comments that model_name is to be deprecated.

## 0.11.5

### Enhancements

### Features

### Fixes

* **Fix `partition_pdf()` and `partition_image()` importation issue.** Reorganize `pdf.py` and `image.py` modules to be consistent with other types of document import code.

## 0.11.4

### Enhancements

* **Refactor image extraction code.** The image extraction code is moved from `unstructured-inference` to `unstructured`.
* **Refactor pdfminer code.** The pdfminer code is moved from `unstructured-inference` to `unstructured`.
* **Improve handling of auth data for fsspec connectors.** Leverage an extension of the dataclass paradigm to support a `sensitive` annotation for fields related to auth (i.e. passwords, tokens). Refactor all fsspec connectors to use explicit access configs rather than a generic dictionary.
* **Add glob support for fsspec connectors** Similar to the glob support in the ingest local source connector, similar filters are now enabled on all fsspec based source connectors to limit files being partitioned.
* Define a constant for the splitter "+" used in tesseract ocr languages.

### Features

* **Save tables in PDF's separately as images.** The "table" elements are saved as `table-<pageN>-<tableN>.jpg`. This filename is presented in the `image_path` metadata field for the Table element. The default would be to not do this.
* **Add Weaviate destination connector** Weaviate connector added to ingest CLI.  Users may now use `unstructured-ingest` to write partitioned data from over 20 data sources (so far) to a Weaviate object collection.
* **Sftp Source Connector.** New source connector added to support downloading/partitioning files from Sftp.

### Fixes

* **Fix pdf `hi_res` partitioning failure when pdfminer fails.** Implemented logic to fall back to the "inferred_layout + OCR" if pdfminer fails in the `hi_res` strategy.
* **Fix a bug where image can be scaled too large for tesseract** Adds a limit to prevent auto-scaling an image beyond the maximum size `tesseract` can handle for ocr layout detection
* **Update partition_csv to handle different delimiters** CSV files containing both non-comma delimiters and commas in the data were throwing an error in Pandas. `partition_csv` now identifies the correct delimiter before the file is processed.
* **partition returning cid code in `hi_res`** occasionally pdfminer can fail to decode the text in an pdf file and return cid code as text. Now when this happens the text from OCR is used.

## 0.11.2

### Enhancements

* **Updated Documentation**: (i) Added examples, and (ii) API Documentation, including Usage, SDKs, Azure Marketplace, and parameters and validation errors.

### Features

* * **Add Pinecone destination connector.** Problem: After ingesting data from a source, users might want to produce embeddings for their data and write these into a vector DB. Pinecone is an option among these vector databases. Feature: Added Pinecone destination connector to be able to ingest documents from any supported source, embed them and write the embeddings / documents into Pinecone.

### Fixes

* **Process chunking parameter names in ingest correctly** Solves a bug where chunking parameters weren't being processed and used by ingest cli by renaming faulty parameter names and prepends; adds relevant parameters to ingest pinecone test to verify that the parameters are functional.

## 0.11.1

### Enhancements

* **Use `pikepdf` to repair invalid PDF structure** for PDFminer when we see error `PSSyntaxError` when PDFminer opens the document and creates the PDFminer pages object or processes a single PDF page.
* **Batch Source Connector support** For instances where it is more optimal to read content from a source connector in batches, a new batch ingest doc is added which created multiple ingest docs after reading them in in batches per process.

### Features

* **Staging Brick for Coco Format** Staging brick which converts a list of Elements into Coco Format.
* **Adds HubSpot connector** Adds connector to retrieve call, communications, emails, notes, products and tickets from HubSpot

### Fixes

* **Do not extract text of `<style>` tags in HTML.** `<style>` tags containing CSS in invalid positions previously contributed to element text. Do not consider text node of a `<style>` element as textual content.
* **Fix DOCX merged table cell repeats cell text.** Only include text for a merged cell, not for each underlying cell spanned by the merge.
* **Fix tables not extracted from DOCX header/footers.** Headers and footers in DOCX documents skip tables defined in the header and commonly used for layout/alignment purposes. Extract text from tables as a string and include in the `Header` and `Footer` document elements.
* **Fix output filepath for fsspec-based source connectors.** Previously the base directory was being included in the output filepath unnecessarily.

## 0.11.0

### Enhancements

* **Add a class for the strategy constants.** Add a class `PartitionStrategy` for the strategy constants and use the constants to replace strategy strings.
* **Temporary Support for paddle language parameter.** User can specify default langage code for paddle with ENV `DEFAULT_PADDLE_LANG` before we have the language mapping for paddle.
* **Improve DOCX page-break fidelity.** Improve page-break fidelity such that a paragraph containing a page-break is split into two elements, one containing the text before the page-break and the other the text after. Emit the PageBreak element between these two and assign the correct page-number (n and n+1 respectively) to the two textual elements.

### Features

* **Add ad-hoc fields to `ElementMetadata` instance.** End-users can now add their own metadata fields simply by assigning to an element-metadata attribute-name of their choice, like `element.metadata.coefficient = 0.58`. These fields will round-trip through JSON and can be accessed with dotted notation.
* **MongoDB Destination Connector.** New destination connector added to all CLI ingest commands to support writing partitioned json output to mongodb.

### Fixes

* **Fix `TYPE_TO_TEXT_ELEMENT_MAP`.** Updated `Figure` mapping from `FigureCaption` to `Image`.
* **Handle errors when extracting PDF text** Certain pdfs throw unexpected errors when being opened by `pdfminer`, causing `partition_pdf()` to fail. We expect to be able to partition smoothly using an alternative strategy if text extraction doesn't work.  Added exception handling to handle unexpected errors when extracting pdf text and to help determine pdf strategy.
* **Fix `fast` strategy fall back to `ocr_only`** The `fast` strategy should not fall back to a more expensive strategy.
* **Remove default user ./ssh folder** The default notebook user during image build would create the known_hosts file with incorrect ownership, this is legacy and no longer needed so it was removed.
* **Include `languages` in metadata when partitioning `strategy=hi_res` or `fast`** User defined `languages` was previously used for text detection, but not included in the resulting element metadata for some strategies. `languages` will now be included in the metadata regardless of partition strategy for pdfs and images.
* **Handle a case where Paddle returns a list item in ocr_data as None** In partition, while parsing PaddleOCR data, it was assumed that PaddleOCR does not return None for any list item in ocr_data. Removed the assumption by skipping the text region whenever this happens.
* **Fix some pdfs returning `KeyError: 'N'`** Certain pdfs were throwing this error when being opened by pdfminer. Added a wrapper function for pdfminer that allows these documents to be partitioned.
* **Fix mis-splits on `Table` chunks.** Remedies repeated appearance of full `.text_as_html` on metadata of each `TableChunk` split from a `Table` element too large to fit in the chunking window.
* **Import tables_agent from inference** so that we don't have to initialize a global table agent in unstructured OCR again
* **Fix empty table is identified as bulleted-table.** A table with no text content was mistakenly identified as a bulleted-table and processed by the wrong branch of the initial HTML partitioner.
* **Fix partition_html() emits empty (no text) tables.** A table with cells nested below a `<thead>` or `<tfoot>` element was emitted as a table element having no text and unparseable HTML in `element.metadata.text_as_html`. Do not emit empty tables to the element stream.
* **Fix HTML `element.metadata.text_as_html` contains spurious <br> elements in invalid locations.** The HTML generated for the `text_as_html` metadata for HTML tables contained `<br>` elements invalid locations like between `<table>` and `<tr>`. Change the HTML generator such that these do not appear.
* **Fix HTML table cells enclosed in <thead> and <tfoot> elements are dropped.** HTML table cells nested in a `<thead>` or `<tfoot>` element were not detected and the text in those cells was omitted from the table element text and `.text_as_html`. Detect table rows regardless of the semantic tag they may be nested in.
* **Remove whitespace padding from `.text_as_html`.** `tabulate` inserts padding spaces to achieve visual alignment of columns in HTML tables it generates. Add our own HTML generator to do this simple job and omit that padding as well as newlines ("\n") used for human readability.
* **Fix local connector with absolute input path** When passed an absolute filepath for the input document path, the local connector incorrectly writes the output file to the input file directory. This fixes such that the output in this case is written to `output-dir/input-filename.json`

## 0.10.30

### Enhancements

* **Support nested DOCX tables.** In DOCX, like HTML, a table cell can itself contain a table. In this case, create nested HTML tables to reflect that structure and create a plain-text table with captures all the text in nested tables, formatting it as a reasonable facsimile of a table.
* **Add connection check to ingest connectors** Each source and destination connector now support a `check_connection()` method which makes sure a valid connection can be established with the source/destination given any authentication credentials in a lightweight request.

### Features

* **Add functionality to do a second OCR on cropped table images.** Changes to the values for scaling ENVs affect entire page OCR output(OCR regression) so we now do a second OCR for tables.
* **Adds ability to pass timeout for a request when partitioning via a `url`.** `partition` now accepts a new optional parameter `request_timeout` which if set will prevent any `requests.get` from hanging indefinitely and instead will raise a timeout error. This is useful when partitioning a url that may be slow to respond or may not respond at all.

### Fixes

* **Fix logic that determines pdf auto strategy.** Previously, `_determine_pdf_auto_strategy` returned `hi_res` strategy only if `infer_table_structure` was true. It now returns the `hi_res` strategy if either `infer_table_structure` or `extract_images_in_pdf` is true.
* **Fix invalid coordinates when parsing tesseract ocr data.** Previously, when parsing tesseract ocr data, the ocr data had invalid bboxes if zoom was set to `0`. A logical check is now added to avoid such error.
* **Fix ingest partition parameters not being passed to the api.** When using the --partition-by-api flag via unstructured-ingest, none of the partition arguments are forwarded, meaning that these options are disregarded. With this change, we now pass through all of the relevant partition arguments to the api. This allows a user to specify all of the same partition arguments they would locally and have them respected when specifying --partition-by-api.
* **Support tables in section-less DOCX.** Generalize solution for MS Chat Transcripts exported as DOCX by including tables in the partitioned output when present.
* **Support tables that contain only numbers when partitioning via `ocr_only`** Tables that contain only numbers are returned as floats in a pandas.DataFrame when the image is converted from `.image_to_data()`. An AttributeError was raised downstream when trying to `.strip()` the floats.
* **Improve DOCX page-break detection.** DOCX page breaks are reliably indicated by `w:lastRenderedPageBreak` elements present in the document XML. Page breaks are NOT reliably indicated by "hard" page-breaks inserted by the author and when present are redundant to a `w:lastRenderedPageBreak` element so cause over-counting if used. Use rendered page-breaks only.

## 0.10.29

### Enhancements

* **Adds include_header argument for partition_csv and partition_tsv** Now supports retaining header rows in CSV and TSV documents element partitioning.
* **Add retry logic for all source connectors** All http calls being made by the ingest source connectors have been isolated and wrapped by the `SourceConnectionNetworkError` custom error, which triggers the retry logic, if enabled, in the ingest pipeline.
* **Google Drive source connector supports credentials from memory** Originally, the connector expected a filepath to pull the credentials from when creating the client. This was expanded to support passing that information from memory as a dict if access to the file system might not be available.
* **Add support for generic partition configs in ingest cli** Along with the explicit partition options supported by the cli, an `additional_partition_args` arg was added to allow users to pass in any other arguments that should be added when calling partition(). This helps keep any changes to the input parameters of the partition() exposed in the CLI.
* **Map full output schema for table-based destination connectors** A full schema was introduced to map the type of all output content from the json partition output and mapped to a flattened table structure to leverage table-based destination connectors. The delta table destination connector was updated at the moment to take advantage of this.
* **Incorporate multiple embedding model options into ingest, add diff test embeddings** Problem: Ingest pipeline already supported embedding functionality, however users might want to use different types of embedding providers. Enhancement: Extend ingest pipeline so that users can specify and embed via a particular embedding provider from a range of options. Also adds a diff test to compare output from an embedding module with the expected output

### Features

* **Allow setting table crop parameter** In certain circumstances, adjusting the table crop padding may improve table.

### Fixes

* **Fixes `partition_text` to prevent empty elements** Adds a check to filter out empty bullets.
* **Handle empty string for `ocr_languages` with values for `languages`** Some API users ran into an issue with sending `languages` params because the API defaulted to also using an empty string for `ocr_languages`. This update handles situations where `languages` is defined and `ocr_languages` is an empty string.
* **Fix PDF tried to loop through None** Previously the PDF annotation extraction tried to loop through `annots` that resolved out as None. A logical check added to avoid such error.
* **Ingest session handler not being shared correctly** All ingest docs that leverage the session handler should only need to set it once per process. It was recreating it each time because the right values weren't being set nor available given how dataclasses work in python.
* **Ingest download-only fix.** Previously the download only flag was being checked after the doc factory pipeline step, which occurs before the files are actually downloaded by the source node. This check was moved after the source node to allow for the files to be downloaded first before exiting the pipeline.
* **Fix flaky chunk-metadata.** Prior implementation was sensitive to element order in the section resulting in metadata values sometimes being dropped. Also, not all metadata items can be consolidated across multiple elements (e.g. coordinates) and so are now dropped from consolidated metadata.
* **Fix tesseract error `Estimating resolution as X`** leaded by invalid language parameters input. Proceed with defalut language `eng` when `lang.py` fails to find valid language code for tesseract, so that we don't pass an empty string to tesseract CLI and raise an exception in downstream.

## 0.10.28

### Enhancements

* **Add table structure evaluation helpers** Adds functions to evaluate the similarity between predicted table structure and actual table structure.
* **Use `yolox` by default for table extraction when partitioning pdf/image** `yolox` model provides higher recall of the table regions than the quantized version and it is now the default element detection model when `infer_table_structure=True` for partitioning pdf/image files
* **Remove pdfminer elements from inside tables** Previously, when using `hi_res` some elements where extracted using pdfminer too, so we removed pdfminer from the tables pipeline to avoid duplicated elements.
* **Fsspec downstream connectors** New destination connector added to ingest CLI, users may now use `unstructured-ingest` to write to any of the following:
  * Azure
  * Box
  * Dropbox
  * Google Cloud Service

### Features

* **Update `ocr_only` strategy in `partition_pdf()`** Adds the functionality to get accurate coordinate data when partitioning PDFs and Images with the `ocr_only` strategy.

### Fixes
* **Fixed SharePoint permissions for the fetching to be opt-in** Problem: Sharepoint permissions were trying to be fetched even when no reletad cli params were provided, and this gave an error due to values for those keys not existing. Fix: Updated getting keys to be with .get() method and changed the "skip-check" to check individual cli params rather than checking the existance of a config object.

* **Fixes issue where tables from markdown documents were being treated as text** Problem: Tables from markdown documents were being treated as text, and not being extracted as tables. Solution: Enable the `tables` extension when instantiating the `python-markdown` object. Importance: This will allow users to extract structured data from tables in markdown documents.
* **Fix wrong logger for paddle info** Replace the logger from unstructured-inference with the logger from unstructured for paddle_ocr.py module.
* **Fix ingest pipeline to be able to use chunking and embedding together** Problem: When ingest pipeline was using chunking and embedding together, embedding outputs were empty and the outputs of chunking couldn't be re-read into memory and be forwarded to embeddings. Fix: Added CompositeElement type to TYPE_TO_TEXT_ELEMENT_MAP to be able to process CompositeElements with unstructured.staging.base.isd_to_elements
* **Fix unnecessary mid-text chunk-splitting.** The "pre-chunker" did not consider separator blank-line ("\n\n") length when grouping elements for a single chunk. As a result, sections were frequently over-populated producing a over-sized chunk that required mid-text splitting.
* **Fix frequent dissociation of title from chunk.** The sectioning algorithm included the title of the next section with the prior section whenever it would fit, frequently producing association of a section title with the prior section and dissociating it from its actual section. Fix this by performing combination of whole sections only.
* **Fix PDF attempt to get dict value from string.** Fixes a rare edge case that prevented some PDF's from being partitioned. The `get_uris_from_annots` function tried to access the dictionary value of a string instance variable. Assign `None` to the annotation variable if the instance type is not dictionary to avoid the erroneous attempt.

## 0.10.27

### Enhancements

* **Leverage dict to share content across ingest pipeline** To share the ingest doc content across steps in the ingest pipeline, this was updated to use a multiprocessing-safe dictionary so changes get persisted and each step has the option to modify the ingest docs in place.

### Features

### Fixes

* **Removed `ebooklib` as a dependency** `ebooklib` is licensed under AGPL3, which is incompatible with the Apache 2.0 license. Thus it is being removed.
* **Caching fixes in ingest pipeline** Previously, steps like the source node were not leveraging parameters such as `re_download` to dictate if files should be forced to redownload rather than use what might already exist locally.

## 0.10.26

### Enhancements

* **Add text CCT CI evaluation workflow** Adds cct text extraction evaluation metrics to the current ingest workflow to measure the performance of each file extracted as well as aggregated-level performance.

### Features

* **Functionality to catch and classify overlapping/nested elements** Method to identify overlapping-bboxes cases within detected elements in a document. It returns two values: a boolean defining if there are overlapping elements present, and a list reporting them with relevant metadata. The output includes information about the `overlapping_elements`, `overlapping_case`, `overlapping_percentage`, `largest_ngram_percentage`, `overlap_percentage_total`, `max_area`, `min_area`, and `total_area`.
* **Add Local connector source metadata** python's os module used to pull stats from local file when processing via the local connector and populates fields such as last modified time, created time.

### Fixes

* **Fixes elements partitioned from an image file missing certain metadata** Metadata for image files, like file type, was being handled differently from other file types. This caused a bug where other metadata, like the file name, was being missed. This change brought metadata handling for image files to be more in line with the handling for other file types so that file name and other metadata fields are being captured.
* **Adds `typing-extensions` as an explicit dependency** This package is an implicit dependency, but the module is being imported directly in `unstructured.documents.elements` so the dependency should be explicit in case changes in other dependencies lead to `typing-extensions` being dropped as a dependency.
* **Stop passing `extract_tables` to `unstructured-inference` since it is now supported in `unstructured` instead** Table extraction previously occurred in `unstructured-inference`, but that logic, except for the table model itself, is now a part of the `unstructured` library. Thus the parameter triggering table extraction is no longer passed to the `unstructured-inference` package. Also noted the table output regression for PDF files.
* **Fix a bug in Table partitioning** Previously the `skip_infer_table_types` variable used in `partition` was not being passed down to specific file partitioners. Now you can utilize the `skip_infer_table_types` list variable when calling `partition` to specify the filetypes for which you want to skip table extraction, or the `infer_table_structure` boolean variable on the file specific partitioning function.
* **Fix partition docx without sections** Some docx files, like those from teams output, do not contain sections and it would produce no results because the code assumes all components are in sections. Now if no sections is detected from a document we iterate through the paragraphs and return contents found in the paragraphs.
* **Fix out-of-order sequencing of split chunks.** Fixes behavior where "split" chunks were inserted at the beginning of the chunk sequence. This would produce a chunk sequence like [5a, 5b, 3a, 3b, 1, 2, 4] when sections 3 and 5 exceeded `max_characters`.
* **Deserialization of ingest docs fixed** When ingest docs are being deserialized as part of the ingest pipeline process (cli), there were certain fields that weren't getting persisted (metadata and date processed). The from_dict method was updated to take these into account and a unit test added to check.
* **Map source cli command configs when destination set** Due to how the source connector is dynamically called when the destination connector is set via the CLI, the configs were being set incorrectoy, causing the source connector to break. The configs were fixed and updated to take into account Fsspec-specific connectors.

## 0.10.25

### Enhancements

* **Duplicate CLI param check** Given that many of the options associated with the `Click` based cli ingest commands are added dynamically from a number of configs, a check was incorporated to make sure there were no duplicate entries to prevent new configs from overwriting already added options.
* **Ingest CLI refactor for better code reuse** Much of the ingest cli code can be templated and was a copy-paste across files, adding potential risk. Code was refactored to use a base class which had much of the shared code templated.

### Features

* **Table OCR refactor** support Table OCR with pre-computed OCR data to ensure we only do one OCR for entrie document. User can specify
ocr agent tesseract/paddle in environment variable `OCR_AGENT` for OCRing the entire document.
* **Adds accuracy function** The accuracy scoring was originally an option under `calculate_edit_distance`. For easy function call, it is now a wrapper around the original function that calls edit_distance and return as "score".
* **Adds HuggingFaceEmbeddingEncoder** The HuggingFace Embedding Encoder uses a local embedding model as opposed to using an API.
* **Add AWS bedrock embedding connector** `unstructured.embed.bedrock` now provides a connector to use AWS bedrock's `titan-embed-text` model to generate embeddings for elements. This features requires valid AWS bedrock setup and an internet connectionto run.

### Fixes

* **Import PDFResourceManager more directly** We were importing `PDFResourceManager` from `pdfminer.converter` which was causing an error for some users. We changed to import from the actual location of `PDFResourceManager`, which is `pdfminer.pdfinterp`.
* **Fix language detection of elements with empty strings** This resolves a warning message that was raised by `langdetect` if the language was attempted to be detected on an empty string. Language detection is now skipped for empty strings.
* **Fix chunks breaking on regex-metadata matches.** Fixes "over-chunking" when `regex_metadata` was used, where every element that contained a regex-match would start a new chunk.
* **Fix regex-metadata match offsets not adjusted within chunk.** Fixes incorrect regex-metadata match start/stop offset in chunks where multiple elements are combined.
* **Map source cli command configs when destination set** Due to how the source connector is dynamically called when the destination connector is set via the CLI, the configs were being set incorrectoy, causing the source connector to break. The configs were fixed and updated to take into account Fsspec-specific connectors.
* **Fix metrics folder not discoverable** Fixes issue where unstructured/metrics folder is not discoverable on PyPI by adding an `__init__.py` file under the folder.
* **Fix a bug when `parition_pdf` get `model_name=None`** In API usage the `model_name` value is `None` and the `cast` function in `partition_pdf` would return `None` and lead to attribution error. Now we use `str` function to explicit convert the content to string so it is garanteed to have `starts_with` and other string functions as attributes
* **Fix html partition fail on tables without `tbody` tag** HTML tables may sometimes just contain headers without body (`tbody` tag)

## 0.10.24

### Enhancements

* **Improve natural reading order** Some `OCR` elements with only spaces in the text have full-page width in the bounding box, which causes the `xycut` sorting to not work as expected. Now the logic to parse OCR results removes any elements with only spaces (more than one space).
* **Ingest compression utilities and fsspec connector support** Generic utility code added to handle files that get pulled from a source connector that are either tar or zip compressed and uncompress them locally. This is then processed using a local source connector. Currently this functionality has been incorporated into the fsspec connector and all those inheriting from it (currently: Azure Blob Storage, Google Cloud Storage, S3, Box, and Dropbox).
* **Ingest destination connectors support for writing raw list of elements** Along with the default write method used in the ingest pipeline to write the json content associated with the ingest docs, each destination connector can now also write a raw list of elements to the desired downstream location without having an ingest doc associated with it.

### Features

* **Adds element type percent match function** In order to evaluate the element type extracted, we add a function that calculates the matched percentage between two frequency dictionary.

### Fixes

* **Fix paddle model file not discoverable** Fixes issue where ocr_models/paddle_ocr.py file is not discoverable on PyPI by adding
an `__init__.py` file under the folder.
* **Chipper v2 Fixes** Includes fix for a memory leak and rare last-element bbox fix. (unstructured-inference==0.7.7)
* **Fix image resizing issue** Includes fix related to resizing images in the tables pipeline. (unstructured-inference==0.7.6)

## 0.10.23

### Enhancements

* **Add functionality to limit precision when serializing to json** Precision for `points` is limited to 1 decimal point if coordinates["system"] == "PixelSpace" (otherwise 2 decimal points?). Precision for `detection_class_prob` is limited to 5 decimal points.
* **Fix csv file detection logic when mime-type is text/plain** Previously the logic to detect csv file type was considering only first row's comma count comparing with the header_row comma count and both the rows being same line the result was always true, Now the logic is changed to consider the comma's count for all the lines except first line and compare with header_row comma count.
* **Improved inference speed for Chipper V2** API requests with 'hi_res_model_name=chipper' now have ~2-3x faster responses.

### Features

### Fixes

* **Cleans up temporary files after conversion** Previously a file conversion utility was leaving temporary files behind on the filesystem without removing them when no longer needed. This fix helps prevent an accumulation of temporary files taking up excessive disk space.
* **Fixes `under_non_alpha_ratio` dividing by zero** Although this function guarded against a specific cause of division by zero, there were edge cases slipping through like strings with only whitespace. This update more generally prevents the function from performing a division by zero.
* **Fix languages default** Previously the default language was being set to English when elements didn't have text or if langdetect could not detect the language. It now defaults to None so there is not misleading information about the language detected.
* **Fixes recursion limit error that was being raised when partitioning Excel documents of a certain size** Previously we used a recursive method to find subtables within an excel sheet. However this would run afoul of Python's recursion depth limit when there was a contiguous block of more than 1000 cells within a sheet. This function has been updated to use the NetworkX library which avoids Python recursion issues.

## 0.10.22

### Enhancements

* **bump `unstructured-inference` to `0.7.3`** The updated version of `unstructured-inference` supports a new version of the Chipper model, as well as a cleaner schema for its output classes. Support is included for new inference features such as hierarchy and ordering.
* **Expose skip_infer_table_types in ingest CLI.** For each connector a new `--skip-infer-table-types` parameter was added to map to the `skip_infer_table_types` partition argument. This gives more granular control to unstructured-ingest users, allowing them to specify the file types for which we should attempt table extraction.
* **Add flag to ingest CLI to raise error if any single doc fails in pipeline** Currently if a single doc fails in the pipeline, the whole thing halts due to the error. This flag defaults to log an error but continue with the docs it can.
* **Emit hyperlink metadata for DOCX file-type.** DOCX partitioner now adds `metadata.links`, `metadata.link_texts` and `metadata.link_urls` for elements that contain a hyperlink that points to an external resource. So-called "jump" links pointing to document internal locations (such as those found in a table-of-contents "jumping" to a chapter or section) are excluded.

### Features

* **Add `elements_to_text` as a staging helper function** In order to get a single clean text output from unstructured for metric calculations, automate the process of extracting text from elements using this function.
* **Adds permissions(RBAC) data ingestion functionality for the Sharepoint connector.** Problem: Role based access control is an important component in many data storage systems. Users may need to pass permissions (RBAC) data to downstream systems when ingesting data. Feature: Added permissions data ingestion functionality to the Sharepoint connector.

### Fixes

* **Fixes PDF list parsing creating duplicate list items** Previously a bug in PDF list item parsing caused removal of other elements and duplication of the list item
* **Fixes duplicated elements** Fixes issue where elements are duplicated when embeddings are generated. This will allow users to generate embeddings for their list of Elements without duplicating/breaking the orginal content.
* **Fixes failure when flagging for embeddings through unstructured-ingest** Currently adding the embedding parameter to any connector results in a failure on the copy stage. This is resolves the issue by adding the IngestDoc to the context map in the embedding node's `run` method. This allows users to specify that connectors fetch embeddings without failure.
* **Fix ingest pipeline reformat nodes not discoverable** Fixes issue where  reformat nodes raise ModuleNotFoundError on import. This was due to the directory was missing `__init__.py` in order to make it discoverable.
* **Fix default language in ingest CLI** Previously the default was being set to english which injected potentially incorrect information to downstream language detection libraries. By setting the default to None allows those libraries to better detect what language the text is in the doc being processed.

## 0.10.21

* **Adds Scarf analytics**.

## 0.10.20

### Enhancements

* **Add document level language detection functionality.** Adds the "auto" default for the languages param to all partitioners. The primary language present in the document is detected using the `langdetect` package. Additional param `detect_language_per_element` is also added for partitioners that return multiple elements. Defaults to `False`.
* **Refactor OCR code** The OCR code for entire page is moved from unstructured-inference to unstructured. On top of continuing support for OCR language parameter, we also support two OCR processing modes, "entire_page" or "individual_blocks".
* **Align to top left when shrinking bounding boxes for `xy-cut` sorting:** Update `shrink_bbox()` to keep top left rather than center.
* **Add visualization script to annotate elements** This script is often used to analyze/visualize elements with coordinates (e.g. partition_pdf()).
* **Adds data source properties to the Jira, Github and Gitlab connectors** These properties (date_created, date_modified, version, source_url, record_locator) are written to element metadata during ingest, mapping elements to information about the document source from which they derive. This functionality enables downstream applications to reveal source document applications, e.g. a link to a GDrive doc, Salesforce record, etc.
* **Improve title detection in pptx documents** The default title textboxes on a pptx slide are now categorized as titles.
* **Improve hierarchy detection in pptx documents** List items, and other slide text are properly nested under the slide title. This will enable better chunking of pptx documents.
* **Refactor of the ingest cli workflow** The refactored approach uses a dynamically set pipeline with a snapshot along each step to save progress and accommodate continuation from a snapshot if an error occurs. This also allows the pipeline to dynamically assign any number of steps to modify the partitioned content before it gets written to a destination.
* **Applies `max_characters=<n>` argument to all element types in `add_chunking_strategy` decorator** Previously this argument was only utilized in chunking Table elements and now applies to all partitioned elements if `add_chunking_strategy` decorator is utilized, further preparing the elements for downstream processing.
* **Add common retry strategy utilities for unstructured-ingest** Dynamic retry strategy with exponential backoff added to Notion source connector.
*
### Features

* **Adds `bag_of_words` and `percent_missing_text` functions** In order to count the word frequencies in two input texts and calculate the percentage of text missing relative to the source document.
* **Adds `edit_distance` calculation metrics** In order to benchmark the cleaned, extracted text with unstructured, `edit_distance` (`Levenshtein distance`) is included.
* **Adds detection_origin field to metadata** Problem: Currently isn't an easy way to find out how an element was created. With this change that information is added. Importance: With this information the developers and users are now able to know how an element was created to make decisions on how to use it. In order tu use this feature
setting UNSTRUCTURED_INCLUDE_DEBUG_METADATA=true is needed.
* **Adds a function that calculates frequency of the element type and its depth** To capture the accuracy of element type extraction, this function counts the occurrences of each unique element type with its depth for use in element metrics.

### Fixes

* **Fix zero division error in annotation bbox size** This fixes the bug where we find annotation bboxes realted to an element that need to divide the intersection size between annotation bbox and element bbox by the size of the annotation bbox
* **Fix prevent metadata module from importing dependencies from unnecessary modules** Problem: The `metadata` module had several top level imports that were only used in and applicable to code related to specific document types, while there were many general-purpose functions. As a result, general-purpose functions couldn't be used without unnecessary dependencies being installed. Fix: moved 3rd party dependency top level imports to inside the functions in which they are used and applied a decorator to check that the dependency is installed and emit a helpful error message if not.
* **Fixes category_depth None value for Title elements** Problem: `Title` elements from `chipper` get `category_depth`= None even when `Headline` and/or `Subheadline` elements are present in the same page. Fix: all `Title` elements with `category_depth` = None should be set to have a depth of 0 instead iff there are `Headline` and/or `Subheadline` element-types present. Importance: `Title` elements should be equivalent html `H1` when nested headings are present; otherwise, `category_depth` metadata can result ambiguous within elements in a page.
* **Tweak `xy-cut` ordering output to be more column friendly** This results in the order of elements more closely reflecting natural reading order which benefits downstream applications. While element ordering from `xy-cut` is usually mostly correct when ordering multi-column documents, sometimes elements from a RHS column will appear before elements in a LHS column. Fix: add swapped `xy-cut` ordering by sorting by X coordinate first and then Y coordinate.
* **Fixes badly initialized Formula** Problem: YoloX contain new types of elements, when loading a document that contain formulas a new element of that class
should be generated, however the Formula class inherits from Element instead of Text. After this change the element is correctly created with the correct class
allowing the document to be loaded. Fix: Change parent class for Formula to Text. Importance: Crucial to be able to load documents that contain formulas.
* **Fixes pdf uri error** An error was encountered when URI type of `GoToR` which refers to pdf resources outside of its own was detected since no condition catches such case. The code is fixing the issue by initialize URI before any condition check.


## 0.10.19

### Enhancements

* **Adds XLSX document level language detection** Enhancing on top of language detection functionality in previous release, we now support language detection within `.xlsx` file type at Element level.
* **bump `unstructured-inference` to `0.6.6`** The updated version of `unstructured-inference` makes table extraction in `hi_res` mode configurable to fine tune table extraction performance; it also improves element detection by adding a deduplication post processing step in the `hi_res` partitioning of pdfs and images.
* **Detect text in HTML Heading Tags as Titles** This will increase the accuracy of hierarchies in HTML documents and provide more accurate element categorization. If text is in an HTML heading tag and is not a list item, address, or narrative text, categorize it as a title.
* **Update python-based docs** Refactor docs to use the actual unstructured code rather than using the subprocess library to run the cli command itself.
* **Adds Table support for the `add_chunking_strategy` decorator to partition functions.** In addition to combining elements under Title elements, user's can now specify the `max_characters=<n>` argument to chunk Table elements into TableChunk elements with `text` and `text_as_html` of length <n> characters. This means partitioned Table results are ready for use in downstream applications without any post processing.
* **Expose endpoint url for s3 connectors** By allowing for the endpoint url to be explicitly overwritten, this allows for any non-AWS data providers supporting the s3 protocol to be supported (i.e. minio).

### Features

* **change default `hi_res` model for pdf/image partition to `yolox`** Now partitioning pdf/image using `hi_res` strategy utilizes `yolox_quantized` model isntead of `detectron2_onnx` model. This new default model has better recall for tables and produces more detailed categories for elements.
* **XLSX can now reads subtables within one sheet** Problem: Many .xlsx files are not created to be read as one full table per sheet. There are subtables, text and header along with more informations to extract from each sheet. Feature: This `partition_xlsx` now can reads subtable(s) within one .xlsx sheet, along with extracting other title and narrative texts. Importance: This enhance the power of .xlsx reading to not only one table per sheet, allowing user to capture more data tables from the file, if exists.
* **Update Documentation on Element Types and Metadata**: We have updated the documentation according to the latest element types and metadata. It includes the common and additional metadata provided by the Partitions and Connectors.

### Fixes

* **Fixes partition_pdf is_alnum reference bug** Problem: The `partition_pdf` when attempt to get bounding box from element experienced a reference before assignment error when the first object is not text extractable.  Fix: Switched to a flag when the condition is met. Importance: Crucial to be able to partition with pdf.
* **Fix various cases of HTML text missing after partition**
  Problem: Under certain circumstances, text immediately after some HTML tags will be misssing from partition result.
  Fix: Updated code to deal with these cases.
  Importance: This will ensure the correctness when partitioning HTML and Markdown documents.
* **Fixes chunking when `detection_class_prob` appears in Element metadata** Problem: when `detection_class_prob` appears in Element metadata, Elements will only be combined by chunk_by_title if they have the same `detection_class_prob` value (which is rare). This is unlikely a case we ever need to support and most often results in no chunking. Fix: `detection_class_prob` is included in the chunking list of metadata keys excluded for similarity comparison. Importance: This change allows `chunk_by_title` to operate as intended for documents which include `detection_class_prob` metadata in their Elements.

## 0.10.18

### Enhancements

* **Better detection of natural reading order in images and PDF's** The elements returned by partition better reflect natural reading order in some cases, particularly in complicated multi-column layouts, leading to better chunking and retrieval for downstream applications. Achieved by improving the `xy-cut` sorting to preprocess bboxes, shrinking all bounding boxes by 90% along x and y axes (still centered around the same center point), which allows projection lines to be drawn where not possible before if layout bboxes overlapped.
* **Improves `partition_xml` to be faster and more memory efficient when partitioning large XML files** The new behavior is to partition iteratively to prevent loading the entire XML tree into memory at once in most use cases.
* **Adds data source properties to SharePoint, Outlook, Onedrive, Reddit, Slack, DeltaTable connectors** These properties (date_created, date_modified, version, source_url, record_locator) are written to element metadata during ingest, mapping elements to information about the document source from which they derive. This functionality enables downstream applications to reveal source document applications, e.g. a link to a GDrive doc, Salesforce record, etc.
* **Add functionality to save embedded images in PDF's separately as images** This allows users to save embedded images in PDF's separately as images, given some directory path. The saved image path is written to the metadata for the Image element. Downstream applications may benefit by providing users with image links from relevant "hits."
* **Azure Cognite Search destination connector** New Azure Cognitive Search destination connector added to ingest CLI.  Users may now use `unstructured-ingest` to write partitioned data from over 20 data sources (so far) to an Azure Cognitive Search index.
* **Improves salesforce partitioning** Partitions Salesforce data as xlm instead of text for improved detail and flexibility. Partitions htmlbody instead of textbody for Salesforce emails. Importance: Allows all Salesforce fields to be ingested and gives Salesforce emails more detailed partitioning.
* **Add document level language detection functionality.** Introduces the "auto" default for the languages param, which then detects the languages present in the document using the `langdetect` package. Adds the document languages as ISO 639-3 codes to the element metadata. Implemented only for the partition_text function to start.
* **PPTX partitioner refactored in preparation for enhancement.** Behavior should be unchanged except that shapes enclosed in a group-shape are now included, as many levels deep as required (a group-shape can itself contain a group-shape).
* **Embeddings support for the SharePoint SourceConnector via unstructured-ingest CLI** The SharePoint connector can now optionally create embeddings from the elements it pulls out during partition and upload those embeddings to Azure Cognitive Search index.
* **Improves hierarchy from docx files by leveraging natural hierarchies built into docx documents**  Hierarchy can now be detected from an indentation level for list bullets/numbers and by style name (e.g. Heading 1, List Bullet 2, List Number).
* **Chunking support for the SharePoint SourceConnector via unstructured-ingest CLI** The SharePoint connector can now optionally chunk the elements pulled out during partition via the chunking unstructured brick. This can be used as a stage before creating embeddings.

### Features

* **Adds `links` metadata in `partition_pdf` for `fast` strategy.** Problem: PDF files contain rich information and hyperlink that Unstructured did not captured earlier. Feature: `partition_pdf` now can capture embedded links within the file along with its associated text and page number. Importance: Providing depth in extracted elements give user a better understanding and richer context of documents. This also enables user to map to other elements within the document if the hyperlink is refered internally.
* **Adds the embedding module to be able to embed Elements** Problem: Many NLP applications require the ability to represent parts of documents in a semantic way. Until now, Unstructured did not have text embedding ability within the core library. Feature: This embedding module is able to track embeddings related data with a class, embed a list of elements, and return an updated list of Elements with the *embeddings* property. The module is also able to embed query strings. Importance: Ability to embed documents or parts of documents will enable users to make use of these semantic representations in different NLP applications, such as search, retrieval, and retrieval augmented generation.

### Fixes

* **Fixes a metadata source serialization bug** Problem: In unstructured elements, when loading an elements json file from the disk, the data_source attribute is assumed to be an instance of DataSourceMetadata and the code acts based on that. However the loader did not satisfy the assumption, and loaded it as a dict instead, causing an error. Fix: Added necessary code block to initialize a DataSourceMetadata object, also refactored DataSourceMetadata.from_dict() method to remove redundant code. Importance: Crucial to be able to load elements (which have data_source fields) from json files.
* **Fixes issue where unstructured-inference was not getting updated** Problem: unstructured-inference was not getting upgraded to the version to match unstructured release when doing a pip install.  Solution: using `pip install unstructured[all-docs]` it will now upgrade both unstructured and unstructured-inference. Importance: This will ensure that the inference library is always in sync with the unstructured library, otherwise users will be using outdated libraries which will likely lead to unintended behavior.
* **Fixes SharePoint connector failures if any document has an unsupported filetype** Problem: Currently the entire connector ingest run fails if a single IngestDoc has an unsupported filetype. This is because a ValueError is raised in the IngestDoc's `__post_init__`. Fix: Adds a try/catch when the IngestConnector runs get_ingest_docs such that the error is logged but all processable documents->IngestDocs are still instantiated and returned. Importance: Allows users to ingest SharePoint content even when some files with unsupported filetypes exist there.
* **Fixes Sharepoint connector server_path issue** Problem: Server path for the Sharepoint Ingest Doc was incorrectly formatted, causing issues while fetching pages from the remote source. Fix: changes formatting of remote file path before instantiating SharepointIngestDocs and appends a '/' while fetching pages from the remote source. Importance: Allows users to fetch pages from Sharepoint Sites.
* **Fixes Sphinx errors.** Fixes errors when running Sphinx `make html` and installs library to suppress warnings.
* **Fixes a metadata backwards compatibility error** Problem: When calling `partition_via_api`, the hosted api may return an element schema that's newer than the current `unstructured`. In this case, metadata fields were added which did not exist in the local `ElementMetadata` dataclass, and `__init__()` threw an error. Fix: remove nonexistent fields before instantiating in `ElementMetadata.from_json()`. Importance: Crucial to avoid breaking changes when adding fields.
* **Fixes issue with Discord connector when a channel returns `None`** Problem: Getting the `jump_url` from a nonexistent Discord `channel` fails. Fix: property `jump_url` is now retrieved within the same context as the messages from the channel. Importance: Avoids cascading issues when the connector fails to fetch information about a Discord channel.
* **Fixes occasionally SIGABTR when writing table with `deltalake` on Linux** Problem: occasionally on Linux ingest can throw a `SIGABTR` when writing `deltalake` table even though the table was written correctly. Fix: put the writing function into a `Process` to ensure its execution to the fullest extent before returning to the main process. Importance: Improves stability of connectors using `deltalake`
* **Fixes badly initialized Formula** Problem: YoloX contain new types of elements, when loading a document that contain formulas a new element of that class should be generated, however the Formula class inherits from Element instead of Text. After this change the element is correctly created with the correct class allowing the document to be loaded. Fix: Change parent class for Formula to Text. Importance: Crucial to be able to load documents that contain formulas.

## 0.10.16

### Enhancements

* **Adds data source properties to Airtable, Confluence, Discord, Elasticsearch, Google Drive, and Wikipedia connectors** These properties (date_created, date_modified, version, source_url, record_locator) are written to element metadata during ingest, mapping elements to information about the document source from which they derive. This functionality enables downstream applications to reveal source document applications, e.g. a link to a GDrive doc, Salesforce record, etc.
* **DOCX partitioner refactored in preparation for enhancement.** Behavior should be unchanged except in multi-section documents containing different headers/footers for different sections. These will now emit all distinct headers and footers encountered instead of just those for the last section.
* **Add a function to map between Tesseract and standard language codes.** This allows users to input language information to the `languages` param in any Tesseract-supported langcode or any ISO 639 standard language code.
* **Add document level language detection functionality.** Introduces the "auto" default for the languages param, which then detects the languages present in the document using the `langdetect` package. Implemented only for the partition_text function to start.

### Features

### Fixes

* ***Fixes an issue that caused a partition error for some PDF's.** Fixes GH Issue 1460 by bypassing a coordinate check if an element has invalid coordinates.

## 0.10.15


### Enhancements

* **Support for better element categories from the next-generation image-to-text model ("chipper").** Previously, not all of the classifications from Chipper were being mapped to proper `unstructured` element categories so the consumer of the library would see many `UncategorizedText` elements. This fixes the issue, improving the granularity of the element categories outputs for better downstream processing and chunking. The mapping update is:
  * "Threading": `NarrativeText`
  * "Form": `NarrativeText`
  * "Field-Name": `Title`
  * "Value": `NarrativeText`
  * "Link": `NarrativeText`
  * "Headline": `Title` (with `category_depth=1`)
  * "Subheadline": `Title` (with `category_depth=2`)
  * "Abstract": `NarrativeText`
* **Better ListItem grouping for PDF's (fast strategy).** The `partition_pdf` with `fast` strategy previously broke down some numbered list item lines as separate elements. This enhancement leverages the x,y coordinates and bbox sizes to help decide whether the following chunk of text is a continuation of the immediate previous detected ListItem element or not, and not detect it as its own non-ListItem element.
* **Fall back to text-based classification for uncategorized Layout elements for Images and PDF's**. Improves element classification by running existing text-based rules on previously `UncategorizedText` elements.
* **Adds table partitioning for Partitioning for many doc types including: .html, .epub., .md, .rst, .odt, and .msg.** At the core of this change is the .html partition functionality, which is leveraged by the other effected doc types. This impacts many scenarios where `Table` Elements are now propery extracted.
* **Create and add `add_chunking_strategy` decorator to partition functions.** Previously, users were responsible for their own chunking after partitioning elements, often required for downstream applications. Now, individual elements may be combined into right-sized chunks where min and max character size may be specified if `chunking_strategy=by_title`. Relevant elements are grouped together for better downstream results. This enables users immediately use partitioned results effectively in downstream applications (e.g. RAG architecture apps) without any additional post-processing.
* **Adds `languages` as an input parameter and marks `ocr_languages` kwarg for deprecation in pdf, image, and auto partitioning functions.** Previously, language information was only being used for Tesseract OCR for image-based documents and was in a Tesseract specific string format, but by refactoring into a list of standard language codes independent of Tesseract, the `unstructured` library will better support `languages` for other non-image pipelines and/or support for other OCR engines.
* **Removes `UNSTRUCTURED_LANGUAGE` env var usage and replaces `language` with `languages` as an input parameter to unstructured-partition-text_type functions.** The previous parameter/input setup was not user-friendly or scalable to the variety of elements being processed. By refactoring the inputted language information into a list of standard language codes, we can support future applications of the element language such as detection, metadata, and multi-language elements. Now, to skip English specific checks, set the `languages` parameter to any non-English language(s).
* **Adds `xlsx` and `xls` filetype extensions to the `skip_infer_table_types` default list in `partition`.** By adding these file types to the input parameter these files should not go through table extraction. Users can still specify if they would like to extract tables from these filetypes, but will have to set the `skip_infer_table_types` to exclude the desired filetype extension. This avoids mis-representing complex spreadsheets where there may be multiple sub-tables and other content.
* **Better debug output related to sentence counting internals**. Clarify message when sentence is not counted toward sentence count because there aren't enough words, relevant for developers focused on `unstructured`s NLP internals.
* **Faster ocr_only speed for partitioning PDF and images.** Use `unstructured_pytesseract.run_and_get_multiple_output` function to reduce the number of calls to `tesseract` by half when partitioning pdf or image with `tesseract`
* **Adds data source properties to fsspec connectors** These properties (date_created, date_modified, version, source_url, record_locator) are written to element metadata during ingest, mapping elements to information about the document source from which they derive. This functionality enables downstream applications to reveal source document applications, e.g. a link to a GDrive doc, Salesforce record, etc.
* **Add delta table destination connector** New delta table destination connector added to ingest CLI.  Users may now use `unstructured-ingest` to write partitioned data from over 20 data sources (so far) to a Delta Table.
* **Rename to Source and Destination Connectors in the Documentation.** Maintain naming consistency between Connectors codebase and documentation with the first addition to a destination connector.
* **Non-HTML text files now return unstructured-elements as opposed to HTML-elements.** Previously the text based files that went through `partition_html` would return HTML-elements but now we preserve the format from the input using `source_format` argument in the partition call.
* **Adds `PaddleOCR` as an optional alternative to `Tesseract`** for OCR in processing of PDF or Image files, it is installable via the `makefile` command `install-paddleocr`. For experimental purposes only.
* **Bump unstructured-inference** to 0.5.28. This version bump markedly improves the output of table data, rendered as `metadata.text_as_html` in an element. These changes include:
  * add env variable `ENTIRE_PAGE_OCR` to specify using paddle or tesseract on entire page OCR
  * table structure detection now pads the input image by 25 pixels in all 4 directions to improve its recall (0.5.27)
  * support paddle with both cpu and gpu and assume it is pre-installed (0.5.26)
  * fix a bug where `cells_to_html` doesn't handle cells spanning multiple rows properly (0.5.25)
  * remove `cv2` preprocessing step before OCR step in table transformer (0.5.24)

### Features

* **Adds element metadata via `category_depth` with default value None**.
  * This additional metadata is useful for vectordb/LLM, chunking strategies, and retrieval applications.
* **Adds a naive hierarchy for elements via a `parent_id` on the element's metadata**
  * Users will now have more metadata for implementing vectordb/LLM chunking strategies. For example, text elements could be queried by their preceding title element.
  * Title elements created from HTML headings will properly nest

### Fixes

* **`add_pytesseract_bboxes_to_elements` no longer returns `nan` values**. The function logic is now broken into new methods
  `_get_element_box` and `convert_multiple_coordinates_to_new_system`
* **Selecting a different model wasn't being respected when calling `partition_image`.** Problem: `partition_pdf` allows for passing a `model_name` parameter. Given the similarity between the image and PDF pipelines, the expected behavior is that `partition_image` should support the same parameter, but `partition_image` was unintentionally not passing along its `kwargs`. This was corrected by adding the kwargs to the downstream call.
* **Fixes a chunking issue via dropping the field "coordinates".** Problem: chunk_by_title function was chunking each element to its own individual chunk while it needed to group elements into a fewer number of chunks. We've discovered that this happens due to a metadata matching logic in chunk_by_title function, and discovered that elements with different metadata can't be put into the same chunk. At the same time, any element with "coordinates" essentially had different metadata than other elements, due each element locating in different places and having different coordinates. Fix: That is why we have included the key "coordinates" inside a list of excluded metadata keys, while doing this "metadata_matches" comparision. Importance: This change is crucial to be able to chunk by title for documents which include "coordinates" metadata in their elements.

## 0.10.14

### Enhancements

* Update all connectors to use new downstream architecture
  * New click type added to parse comma-delimited string inputs
  * Some CLI options renamed

### Features

### Fixes

## 0.10.13

### Enhancements

* Updated documentation: Added back support doc types for partitioning, more Python codes in the API page,  RAG definition, and use case.
* Updated Hi-Res Metadata: PDFs and Images using Hi-Res strategy now have layout model class probabilities added ot metadata.
* Updated the `_detect_filetype_from_octet_stream()` function to use libmagic to infer the content type of file when it is not a zip file.
* Tesseract minor version bump to 5.3.2

### Features

* Add Jira Connector to be able to pull issues from a Jira organization
* Add `clean_ligatures` function to expand ligatures in text


### Fixes

* `partition_html` breaks on `<br>` elements.
* Ingest error handling to properly raise errors when wrapped
* GH issue 1361: fixes a sortig error that prevented some PDF's from being parsed
* Bump unstructured-inference
  * Brings back embedded images in PDF's (0.5.23)

## 0.10.12

### Enhancements

* Removed PIL pin as issue has been resolved upstream
* Bump unstructured-inference
  * Support for yolox_quantized layout detection model (0.5.20)
* YoloX element types added


### Features

* Add Salesforce Connector to be able to pull Account, Case, Campaign, EmailMessage, Lead

### Fixes


* Bump unstructured-inference
  * Avoid divide-by-zero errors swith `safe_division` (0.5.21)

## 0.10.11

### Enhancements

* Bump unstructured-inference
  * Combine entire-page OCR output with layout-detected elements, to ensure full coverage of the page (0.5.19)

### Features

* Add in ingest cli s3 writer

### Fixes

* Fix a bug where `xy-cut` sorting attemps to sort elements without valid coordinates; now xy cut sorting only works when **all** elements have valid coordinates

## 0.10.10

### Enhancements

* Adds `text` as an input parameter to `partition_xml`.
* `partition_xml` no longer runs through `partition_text`, avoiding incorrect splitting
  on carriage returns in the XML. Since `partition_xml` no longer calls `partition_text`,
  `min_partition` and `max_partition` are no longer supported in `partition_xml`.
* Bump `unstructured-inference==0.5.18`, change non-default detectron2 classification threshold
* Upgrade base image from rockylinux 8 to rockylinux 9
* Serialize IngestDocs to JSON when passing to subprocesses

### Features

### Fixes

- Fix a bug where mismatched `elements` and `bboxes` are passed into `add_pytesseract_bbox_to_elements`

## 0.10.9

### Enhancements

* Fix `test_json` to handle only non-extra dependencies file types (plain-text)

### Features

* Adds `chunk_by_title` to break a document into sections based on the presence of `Title`
  elements.
* add new extraction function `extract_image_urls_from_html` to extract all img related URL from html text.

### Fixes

* Make cv2 dependency optional
* Edit `add_pytesseract_bbox_to_elements`'s (`ocr_only` strategy) `metadata.coordinates.points` return type to `Tuple` for consistency.
* Re-enable test-ingest-confluence-diff for ingest tests
* Fix syntax for ingest test check number of files
* Fix csv and tsv partitioners loosing the first line of the files when creating elements

## 0.10.8

### Enhancements

* Release docker image that installs Python 3.10 rather than 3.8

### Features

### Fixes

## 0.10.7

### Enhancements

### Features

### Fixes

* Remove overly aggressive ListItem chunking for images and PDF's which typically resulted in inchorent elements.

## 0.10.6

### Enhancements

* Enable `partition_email` and `partition_msg` to detect if an email is PGP encryped. If
  and email is PGP encryped, the functions will return an empy list of elements and
  emit a warning about the encrypted content.
* Add threaded Slack conversations into Slack connector output
* Add functionality to sort elements using `xy-cut` sorting approach in `partition_pdf` for `hi_res` and `fast` strategies
* Bump unstructured-inference
  * Set OMP_THREAD_LIMIT to 1 if not set for better tesseract perf (0.5.17)

### Features

* Extract coordinates from PDFs and images when using OCR only strategy and add to metadata

### Fixes

* Update `partition_html` to respect the order of `<pre>` tags.
* Fix bug in `partition_pdf_or_image` where two partitions were called if `strategy == "ocr_only"`.
* Bump unstructured-inference
  * Fix issue where temporary files were being left behind (0.5.16)
* Adds deprecation warning for the `file_filename` kwarg to `partition`, `partition_via_api`,
  and `partition_multiple_via_api`.
* Fix documentation build workflow by pinning dependencies

## 0.10.5

### Enhancements

* Create new CI Pipelines
  - Checking text, xml, email, and html doc tests against the library installed without extras
  - Checking each library extra against their respective tests
* `partition` raises an error and tells the user to install the appropriate extra if a filetype
  is detected that is missing dependencies.
* Add custom errors to ingest
* Bump `unstructured-ingest==0.5.15`
  - Handle an uncaught TesseractError (0.5.15)
  - Add TIFF test file and TIFF filetype to `test_from_image_file` in `test_layout` (0.5.14)
* Use `entire_page` ocr mode for pdfs and images
* Add notes on extra installs to docs
* Adds ability to reuse connections per process in unstructured-ingest

### Features
* Add delta table connector

### Fixes

## 0.10.4
* Pass ocr_mode in partition_pdf and set the default back to individual pages for now
* Add diagrams and descriptions for ingest design in the ingest README

### Features
* Supports multipage TIFF image partitioning

### Fixes

## 0.10.2

### Enhancements
* Bump unstructured-inference==0.5.13:
  - Fix extracted image elements being included in layout merge, addresses the issue
    where an entire-page image in a PDF was not passed to the layout model when using hi_res.

### Features

### Fixes

## 0.10.1

### Enhancements
* Bump unstructured-inference==0.5.12:
  - fix to avoid trace for certain PDF's (0.5.12)
  - better defaults for DPI for hi_res and  Chipper (0.5.11)
  - implement full-page OCR (0.5.10)

### Features

### Fixes

* Fix dead links in repository README (Quick Start > Install for local development, and Learn more > Batch Processing)
* Update document dependencies to include tesseract-lang for additional language support (required for tests to pass)

## 0.10.0

### Enhancements

* Add `include_header` kwarg to `partition_xlsx` and change default behavior to `True`
* Update the `links` and `emphasized_texts` metadata fields

### Features

### Fixes

## 0.9.3

### Enhancements

* Pinned dependency cleanup.
* Update `partition_csv` to always use `soupparser_fromstring` to parse `html text`
* Update `partition_tsv` to always use `soupparser_fromstring` to parse `html text`
* Add `metadata.section` to capture epub table of contents data
* Add `unique_element_ids` kwarg to partition functions. If `True`, will use a UUID
  for element IDs instead of a SHA-256 hash.
* Update `partition_xlsx` to always use `soupparser_fromstring` to parse `html text`
* Add functionality to switch `html` text parser based on whether the `html` text contains emoji
* Add functionality to check if a string contains any emoji characters
* Add CI tests around Notion

### Features

* Add Airtable Connector to be able to pull views/tables/bases from an Airtable organization

### Fixes

* fix pdf partition of list items being detected as titles in OCR only mode
* make notion module discoverable
* fix emails with `Content-Distribution: inline` and `Content-Distribution: attachment` with no filename
* Fix email attachment filenames which had `=` in the filename itself

## 0.9.2


### Enhancements

* Update table extraction section in API documentation to sync with change in Prod API
* Update Notion connector to extract to html
* Added UUID option for `element_id`
* Bump unstructured-inference==0.5.9:
  - better caching of models
  - another version of detectron2 available, though the default layout model is unchanged
* Added UUID option for element_id
* Added UUID option for element_id
* CI improvements to run ingest tests in parallel

### Features

* Adds Sharepoint connector.

### Fixes

* Bump unstructured-inference==0.5.9:
  - ignores Tesseract errors where no text is extracted for tiles that indeed, have no text

## 0.9.1

### Enhancements

* Adds --partition-pdf-infer-table-structure to unstructured-ingest.
* Enable `partition_html` to skip headers and footers with the `skip_headers_and_footers` flag.
* Update `partition_doc` and `partition_docx` to track emphasized texts in the output
* Adds post processing function `filter_element_types`
* Set the default strategy for partitioning images to `hi_res`
* Add page break parameter section in API documentation to sync with change in Prod API
* Update `partition_html` to track emphasized texts in the output
* Update `XMLDocument._read_xml` to create `<p>` tag element for the text enclosed in the `<pre>` tag
* Add parameter `include_tail_text` to `_construct_text` to enable (skip) tail text inclusion
* Add Notion connector

### Features

### Fixes

* Remove unused `_partition_via_api` function
* Fixed emoji bug in `partition_xlsx`.
* Pass `file_filename` metadata when partitioning file object
* Skip ingest test on missing Slack token
* Add Dropbox variables to CI environments
* Remove default encoding for ingest
* Adds new element type `EmailAddress` for recognising email address in the  text
* Simplifies `min_partition` logic; makes partitions falling below the `min_partition`
  less likely.
* Fix bug where ingest test check for number of files fails in smoke test
* Fix unstructured-ingest entrypoint failure

## 0.9.0

### Enhancements

* Dependencies are now split by document type, creating a slimmer base installation.

## 0.8.8

### Enhancements

### Features

### Fixes

* Rename "date" field to "last_modified"
* Adds Box connector

### Fixes

## 0.8.7

### Enhancements

* Put back useful function `split_by_paragraph`

### Features

### Fixes

* Fix argument order in NLTK download step

## 0.8.6

### Enhancements

### Features

### Fixes

* Remove debug print lines and non-functional code

## 0.8.5

### Enhancements

* Add parameter `skip_infer_table_types` to enable (skip) table extraction for other doc types
* Adds optional Unstructured API unit tests in CI
* Tracks last modified date for all document types.
* Add auto_paragraph_grouper to detect new-line and blank-line new paragraph for .txt files.
* refactor the ingest cli to better support expanding supported connectors

## 0.8.3

### Enhancements

### Features

### Fixes

* NLTK now only gets downloaded if necessary.
* Handling for empty tables in Word Documents and PowerPoints.

## 0.8.4

### Enhancements

* Additional tests and refactor of JSON detection.
* Update functionality to retrieve image metadata from a page for `document_to_element_list`
* Links are now tracked in `partition_html` output.
* Set the file's current position to the beginning after reading the file in `convert_to_bytes`
* Add `min_partition` kwarg to that combines elements below a specified threshold and modifies splitting of strings longer than max partition so words are not split.
* set the file's current position to the beginning after reading the file in `convert_to_bytes`
* Add slide notes to pptx
* Add `--encoding` directive to ingest
* Improve json detection by `detect_filetype`

### Features

* Adds Outlook connector
* Add support for dpi parameter in inference library
* Adds Onedrive connector.
* Add Confluence connector for ingest cli to pull the body text from all documents from all spaces in a confluence domain.

### Fixes

* Fixes issue with email partitioning where From field was being assigned the To field value.
* Use the `image_metadata` property of the `PageLayout` instance to get the page image info in the `document_to_element_list`
* Add functionality to write images to computer storage temporarily instead of keeping them in memory for `ocr_only` strategy
* Add functionality to convert a PDF in small chunks of pages at a time for `ocr_only` strategy
* Adds `.txt`, `.text`, and `.tab` to list of extensions to check if file
  has a `text/plain` MIME type.
* Enables filters to be passed to `partition_doc` so it doesn't error with LibreOffice7.
* Removed old error message that's superseded by `requires_dependencies`.
* Removes using `hi_res` as the default strategy value for `partition_via_api` and `partition_multiple_via_api`

## 0.8.1

### Enhancements

* Add support for Python 3.11

### Features

### Fixes

* Fixed `auto` strategy detected scanned document as having extractable text and using `fast` strategy, resulting in no output.
* Fix list detection in MS Word documents.
* Don't instantiate an element with a coordinate system when there isn't a way to get its location data.

## 0.8.0

### Enhancements

* Allow model used for hi res pdf partition strategy to be chosen when called.
* Updated inference package

### Features

* Add `metadata_filename` parameter across all partition functions

### Fixes

* Update to ensure `convert_to_datafame` grabs all of the metadata fields.
* Adjust encoding recognition threshold value in `detect_file_encoding`
* Fix KeyError when `isd_to_elements` doesn't find a type
* Fix `_output_filename` for local connector, allowing single files to be written correctly to the disk

* Fix for cases where an invalid encoding is extracted from an email header.

### BREAKING CHANGES

* Information about an element's location is no longer returned as top-level attributes of an element. Instead, it is returned in the `coordinates` attribute of the element's metadata.

## 0.7.12

### Enhancements

* Adds `include_metadata` kwarg to `partition_doc`, `partition_docx`, `partition_email`, `partition_epub`, `partition_json`, `partition_msg`, `partition_odt`, `partition_org`, `partition_pdf`, `partition_ppt`, `partition_pptx`, `partition_rst`, and `partition_rtf`
### Features

* Add Elasticsearch connector for ingest cli to pull specific fields from all documents in an index.
* Adds Dropbox connector

### Fixes

* Fix tests that call unstructured-api by passing through an api-key
* Fixed page breaks being given (incorrect) page numbers
* Fix skipping download on ingest when a source document exists locally

## 0.7.11

### Enhancements

* More deterministic element ordering when using `hi_res` PDF parsing strategy (from unstructured-inference bump to 0.5.4)
* Make large model available (from unstructured-inference bump to 0.5.3)
* Combine inferred elements with extracted elements (from unstructured-inference bump to 0.5.2)
* `partition_email` and `partition_msg` will now process attachments if `process_attachments=True`
  and a attachment partitioning functions is passed through with `attachment_partitioner=partition`.

### Features

### Fixes

* Fix tests that call unstructured-api by passing through an api-key
* Fixed page breaks being given (incorrect) page numbers
* Fix skipping download on ingest when a source document exists locally

## 0.7.10

### Enhancements

* Adds a `max_partition` parameter to `partition_text`, `partition_pdf`, `partition_email`,
  `partition_msg` and `partition_xml` that sets a limit for the size of an individual
  document elements. Defaults to `1500` for everything except `partition_xml`, which has
  a default value of `None`.
* DRY connector refactor

### Features

* `hi_res` model for pdfs and images is selectable via environment variable.

### Fixes

* CSV check now ignores escaped commas.
* Fix for filetype exploration util when file content does not have a comma.
* Adds negative lookahead to bullet pattern to avoid detecting plain text line
  breaks like `-------` as list items.
* Fix pre tag parsing for `partition_html`
* Fix lookup error for annotated Arabic and Hebrew encodings

## 0.7.9

### Enhancements

* Improvements to string check for leafs in `partition_xml`.
* Adds --partition-ocr-languages to unstructured-ingest.

### Features

* Adds `partition_org` for processed Org Mode documents.

### Fixes

## 0.7.8

### Enhancements

### Features

* Adds Google Cloud Service connector

### Fixes

* Updates the `parse_email` for `partition_eml` so that `unstructured-api` passes the smoke tests
* `partition_email` now works if there is no message content
* Updates the `"fast"` strategy for `partition_pdf` so that it's able to recursively
* Adds recursive functionality to all fsspec connectors
* Adds generic --recursive ingest flag

## 0.7.7

### Enhancements

* Adds functionality to replace the `MIME` encodings for `eml` files with one of the common encodings if a `unicode` error occurs
* Adds missed file-like object handling in `detect_file_encoding`
* Adds functionality to extract charset info from `eml` files

### Features

* Added coordinate system class to track coordinate types and convert to different coordinate

### Fixes

* Adds an `html_assemble_articles` kwarg to `partition_html` to enable users to capture
  control whether content outside of `<article>` tags is captured when
  `<article>` tags are present.
* Check for the `xml` attribute on `element` before looking for pagebreaks in `partition_docx`.

## 0.7.6

### Enhancements

* Convert fast startegy to ocr_only for images
* Adds support for page numbers in `.docx` and `.doc` when user or renderer
  created page breaks are present.
* Adds retry logic for the unstructured-ingest Biomed connector

### Features

* Provides users with the ability to extract additional metadata via regex.
* Updates `partition_docx` to include headers and footers in the output.
* Create `partition_tsv` and associated tests. Make additional changes to `detect_filetype`.

### Fixes

* Remove fake api key in test `partition_via_api` since we now require valid/empty api keys
* Page number defaults to `None` instead of `1` when page number is not present in the metadata.
  A page number of `None` indicates that page numbers are not being tracked for the document
  or that page numbers do not apply to the element in question..
* Fixes an issue with some pptx files. Assume pptx shapes are found in top left position of slide
  in case the shape.top and shape.left attributes are `None`.

## 0.7.5

### Enhancements

* Adds functionality to sort elements in `partition_pdf` for `fast` strategy
* Adds ingest tests with `--fast` strategy on PDF documents
* Adds --api-key to unstructured-ingest

### Features

* Adds `partition_rst` for processed ReStructured Text documents.

### Fixes

* Adds handling for emails that do not have a datetime to extract.
* Adds pdf2image package as core requirement of unstructured (with no extras)

## 0.7.4

### Enhancements

* Allows passing kwargs to request data field for `partition_via_api` and `partition_multiple_via_api`
* Enable MIME type detection if libmagic is not available
* Adds handling for empty files in `detect_filetype` and `partition`.

### Features

### Fixes

* Reslove `grpcio` import issue on `weaviate.schema.validate_schema` for python 3.9 and 3.10
* Remove building `detectron2` from source in Dockerfile

## 0.7.3

### Enhancements

* Update IngestDoc abstractions and add data source metadata in ElementMetadata

### Features

### Fixes

* Pass `strategy` parameter down from `partition` for `partition_image`
* Filetype detection if a CSV has a `text/plain` MIME type
* `convert_office_doc` no longers prints file conversion info messages to stdout.
* `partition_via_api` reflects the actual filetype for the file processed in the API.

## 0.7.2

### Enhancements

* Adds an optional encoding kwarg to `elements_to_json` and `elements_from_json`
* Bump version of base image to use new stable version of tesseract

### Features

### Fixes

* Update the `read_txt_file` utility function to keep using `spooled_to_bytes_io_if_needed` for xml
* Add functionality to the `read_txt_file` utility function to handle file-like object from URL
* Remove the unused parameter `encoding` from `partition_pdf`
* Change auto.py to have a `None` default for encoding
* Add functionality to try other common encodings for html and xml files if an error related to the encoding is raised and the user has not specified an encoding.
* Adds benchmark test with test docs in example-docs
* Re-enable test_upload_label_studio_data_with_sdk
* File detection now detects code files as plain text
* Adds `tabulate` explicitly to dependencies
* Fixes an issue in `metadata.page_number` of pptx files
* Adds showing help if no parameters passed

## 0.7.1

### Enhancements

### Features

* Add `stage_for_weaviate` to stage `unstructured` outputs for upload to Weaviate, along with
  a helper function for defining a class to use in Weaviate schemas.
* Builds from Unstructured base image, built off of Rocky Linux 8.7, this resolves almost all CVE's in the image.

### Fixes

## 0.7.0

### Enhancements

* Installing `detectron2` from source is no longer required when using the `local-inference` extra.
* Updates `.pptx` parsing to include text in tables.

### Features

### Fixes

* Fixes an issue in `_add_element_metadata` that caused all elements to have `page_number=1`
  in the element metadata.
* Adds `.log` as a file extension for TXT files.
* Adds functionality to try other common encodings for email (`.eml`) files if an error related to the encoding is raised and the user has not specified an encoding.
* Allow passed encoding to be used in the `replace_mime_encodings`
* Fixes page metadata for `partition_html` when `include_metadata=False`
* A `ValueError` now raises if `file_filename` is not specified when you use `partition_via_api`
  with a file-like object.

## 0.6.11

### Enhancements

* Supports epub tests since pandoc is updated in base image

### Features


### Fixes


## 0.6.10

### Enhancements

* XLS support from auto partition

### Features

### Fixes

## 0.6.9

### Enhancements

* fast strategy for pdf now keeps element bounding box data
* setup.py refactor

### Features

### Fixes

* Adds functionality to try other common encodings if an error related to the encoding is raised and the user has not specified an encoding.
* Adds additional MIME types for CSV

## 0.6.8

### Enhancements

### Features

* Add `partition_csv` for CSV files.

### Fixes

## 0.6.7

### Enhancements

* Deprecate `--s3-url` in favor of `--remote-url` in CLI
* Refactor out non-connector-specific config variables
* Add `file_directory` to metadata
* Add `page_name` to metadata. Currently used for the sheet name in XLSX documents.
* Added a `--partition-strategy` parameter to unstructured-ingest so that users can specify
  partition strategy in CLI. For example, `--partition-strategy fast`.
* Added metadata for filetype.
* Add Discord connector to pull messages from a list of channels
* Refactor `unstructured/file-utils/filetype.py` to better utilise hashmap to return mime type.
* Add local declaration of DOCX_MIME_TYPES and XLSX_MIME_TYPES for `test_filetype.py`.

### Features

* Add `partition_xml` for XML files.
* Add `partition_xlsx` for Microsoft Excel documents.

### Fixes

* Supports `hml` filetype for partition as a variation of html filetype.
* Makes `pytesseract` a function level import in `partition_pdf` so you can use the `"fast"`
  or `"hi_res"` strategies if `pytesseract` is not installed. Also adds the
  `required_dependencies` decorator for the `"hi_res"` and `"ocr_only"` strategies.
* Fix to ensure `filename` is tracked in metadata for `docx` tables.

## 0.6.6

### Enhancements

* Adds an `"auto"` strategy that chooses the partitioning strategy based on document
  characteristics and function kwargs. This is the new default strategy for `partition_pdf`
  and `partition_image`. Users can maintain existing behavior by explicitly setting
  `strategy="hi_res"`.
* Added an additional trace logger for NLP debugging.
* Add `get_date` method to `ElementMetadata` for converting the datestring to a `datetime` object.
* Cleanup the `filename` attribute on `ElementMetadata` to remove the full filepath.

### Features

* Added table reading as html with URL parsing to `partition_docx` in docx
* Added metadata field for text_as_html for docx files

### Fixes

* `fileutils/file_type` check json and eml decode ignore error
* `partition_email` was updated to more flexibly handle deviations from the RFC-2822 standard.
  The time in the metadata returns `None` if the time does not match RFC-2822 at all.
* Include all metadata fields when converting to dataframe or CSV

## 0.6.5

### Enhancements

* Added support for SpooledTemporaryFile file argument.

### Features

### Fixes


## 0.6.4

### Enhancements

* Added an "ocr_only" strategy for `partition_pdf`. Refactored the strategy decision
  logic into its own module.

### Features

### Fixes

## 0.6.3

### Enhancements

* Add an "ocr_only" strategy for `partition_image`.

### Features

* Added `partition_multiple_via_api` for partitioning multiple documents in a single REST
  API call.
* Added `stage_for_baseplate` function to prepare outputs for ingestion into Baseplate.
* Added `partition_odt` for processing Open Office documents.

### Fixes

* Updates the grouping logic in the `partition_pdf` fast strategy to group together text
  in the same bounding box.

## 0.6.2

### Enhancements

* Added logic to `partition_pdf` for detecting copy protected PDFs and falling back
  to the hi res strategy when necessary.


### Features

* Add `partition_via_api` for partitioning documents through the hosted API.

### Fixes

* Fix how `exceeds_cap_ratio` handles empty (returns `True` instead of `False`)
* Updates `detect_filetype` to properly detect JSONs when the MIME type is `text/plain`.

## 0.6.1

### Enhancements

* Updated the table extraction parameter name to be more descriptive

### Features

### Fixes

## 0.6.0

### Enhancements

* Adds an `ssl_verify` kwarg to `partition` and `partition_html` to enable turning off
  SSL verification for HTTP requests. SSL verification is on by default.
* Allows users to pass in ocr language to `partition_pdf` and `partition_image` through
  the `ocr_language` kwarg. `ocr_language` corresponds to the code for the language pack
  in Tesseract. You will need to install the relevant Tesseract language pack to use a
  given language.

### Features

* Table extraction is now possible for pdfs from `partition` and `partition_pdf`.
* Adds support for extracting attachments from `.msg` files

### Fixes

* Adds an `ssl_verify` kwarg to `partition` and `partition_html` to enable turning off
  SSL verification for HTTP requests. SSL verification is on by default.

## 0.5.13

### Enhancements

* Allow headers to be passed into `partition` when `url` is used.

### Features

* `bytes_string_to_string` cleaning brick for bytes string output.

### Fixes

* Fixed typo in call to `exactly_one` in `partition_json`
* unstructured-documents encode xml string if document_tree is `None` in `_read_xml`.
* Update to `_read_xml` so that Markdown files with embedded HTML process correctly.
* Fallback to "fast" strategy only emits a warning if the user specifies the "hi_res" strategy.
* unstructured-partition-text_type exceeds_cap_ratio fix returns and how capitalization ratios are calculated
* `partition_pdf` and `partition_text` group broken paragraphs to avoid fragmented `NarrativeText` elements.
* .json files resolved as "application/json" on centos7 (or other installs with older libmagic libs)

## 0.5.12

### Enhancements

* Add OS mimetypes DB to docker image, mainly for unstructured-api compat.
* Use the image registry as a cache when building Docker images.
* Adds the ability for `partition_text` to group together broken paragraphs.
* Added method to utils to allow date time format validation

### Features
* Add Slack connector to pull messages for a specific channel

* Add --partition-by-api parameter to unstructured-ingest
* Added `partition_rtf` for processing rich text files.
* `partition` now accepts a `url` kwarg in addition to `file` and `filename`.

### Fixes

* Allow encoding to be passed into `replace_mime_encodings`.
* unstructured-ingest connector-specific dependencies are imported on demand.
* unstructured-ingest --flatten-metadata supported for local connector.
* unstructured-ingest fix runtime error when using --metadata-include.

## 0.5.11

### Enhancements

### Features

### Fixes

* Guard against null style attribute in docx document elements
* Update HTML encoding to better support foreign language characters

## 0.5.10

### Enhancements

* Updated inference package
* Add sender, recipient, date, and subject to element metadata for emails

### Features

* Added `--download-only` parameter to `unstructured-ingest`

### Fixes

* FileNotFound error when filename is provided but file is not on disk

## 0.5.9

### Enhancements

### Features

### Fixes

* Convert file to str in helper `split_by_paragraph` for `partition_text`

## 0.5.8

### Enhancements

* Update `elements_to_json` to return string when filename is not specified
* `elements_from_json` may take a string instead of a filename with the `text` kwarg
* `detect_filetype` now does a final fallback to file extension.
* Empty tags are now skipped during the depth check for HTML processing.

### Features

* Add local file system to `unstructured-ingest`
* Add `--max-docs` parameter to `unstructured-ingest`
* Added `partition_msg` for processing MSFT Outlook .msg files.

### Fixes

* `convert_file_to_text` now passes through the `source_format` and `target_format` kwargs.
  Previously they were hard coded.
* Partitioning functions that accept a `text` kwarg no longer raise an error if an empty
  string is passed (and empty list of elements is returned instead).
* `partition_json` no longer fails if the input is an empty list.
* Fixed bug in `chunk_by_attention_window` that caused the last word in segments to be cut-off
  in some cases.

### BREAKING CHANGES

* `stage_for_transformers` now returns a list of elements, making it consistent with other
  staging bricks

## 0.5.7

### Enhancements

* Refactored codebase using `exactly_one`
* Adds ability to pass headers when passing a url in partition_html()
* Added optional `content_type` and `file_filename` parameters to `partition()` to bypass file detection

### Features

* Add `--flatten-metadata` parameter to `unstructured-ingest`
* Add `--fields-include` parameter to `unstructured-ingest`

### Fixes

## 0.5.6

### Enhancements

* `contains_english_word()`, used heavily in text processing, is 10x faster.

### Features

* Add `--metadata-include` and `--metadata-exclude` parameters to `unstructured-ingest`
* Add `clean_non_ascii_chars` to remove non-ascii characters from unicode string

### Fixes

* Fix problem with PDF partition (duplicated test)

## 0.5.4

### Enhancements

* Added Biomedical literature connector for ingest cli.
* Add `FsspecConnector` to easily integrate any existing `fsspec` filesystem as a connector.
* Rename `s3_connector.py` to `s3.py` for readability and consistency with the
  rest of the connectors.
* Now `S3Connector` relies on `s3fs` instead of on `boto3`, and it inherits
  from `FsspecConnector`.
* Adds an `UNSTRUCTURED_LANGUAGE_CHECKS` environment variable to control whether or not language
  specific checks like vocabulary and POS tagging are applied. Set to `"true"` for higher
  resolution partitioning and `"false"` for faster processing.
* Improves `detect_filetype` warning to include filename when provided.
* Adds a "fast" strategy for partitioning PDFs with PDFMiner. Also falls back to the "fast"
  strategy if detectron2 is not available.
* Start deprecation life cycle for `unstructured-ingest --s3-url` option, to be deprecated in
  favor of `--remote-url`.

### Features

* Add `AzureBlobStorageConnector` based on its `fsspec` implementation inheriting
from `FsspecConnector`
* Add `partition_epub` for partitioning e-books in EPUB3 format.

### Fixes

* Fixes processing for text files with `message/rfc822` MIME type.
* Open xml files in read-only mode when reading contents to construct an XMLDocument.

## 0.5.3

### Enhancements

* `auto.partition()` can now load Unstructured ISD json documents.
* Simplify partitioning functions.
* Improve logging for ingest CLI.

### Features

* Add `--wikipedia-auto-suggest` argument to the ingest CLI to disable automatic redirection
  to pages with similar names.
* Add setup script for Amazon Linux 2
* Add optional `encoding` argument to the `partition_(text/email/html)` functions.
* Added Google Drive connector for ingest cli.
* Added Gitlab connector for ingest cli.

### Fixes

## 0.5.2

### Enhancements

* Fully move from printing to logging.
* `unstructured-ingest` now uses a default `--download_dir` of `$HOME/.cache/unstructured/ingest`
rather than a "tmp-ingest-" dir in the working directory.

### Features

### Fixes

* `setup_ubuntu.sh` no longer fails in some contexts by interpreting
`DEBIAN_FRONTEND=noninteractive` as a command
* `unstructured-ingest` no longer re-downloads files when --preserve-downloads
is used without --download-dir.
* Fixed an issue that was causing text to be skipped in some HTML documents.

## 0.5.1

### Enhancements

### Features

### Fixes

* Fixes an error causing JavaScript to appear in the output of `partition_html` sometimes.
* Fix several issues with the `requires_dependencies` decorator, including the error message
  and how it was used, which had caused an error for `unstructured-ingest --github-url ...`.

## 0.5.0

### Enhancements

* Add `requires_dependencies` Python decorator to check dependencies are installed before
  instantiating a class or running a function

### Features

* Added Wikipedia connector for ingest cli.

### Fixes

* Fix `process_document` file cleaning on failure
* Fixes an error introduced in the metadata tracking commit that caused `NarrativeText`
  and `FigureCaption` elements to be represented as `Text` in HTML documents.

## 0.4.16

### Enhancements

* Fallback to using file extensions for filetype detection if `libmagic` is not present

### Features

* Added setup script for Ubuntu
* Added GitHub connector for ingest cli.
* Added `partition_md` partitioner.
* Added Reddit connector for ingest cli.

### Fixes

* Initializes connector properly in ingest.main::MainProcess
* Restricts version of unstructured-inference to avoid multithreading issue

## 0.4.15

### Enhancements

* Added `elements_to_json` and `elements_from_json` for easier serialization/deserialization
* `convert_to_dict`, `dict_to_elements` and `convert_to_csv` are now aliases for functions
  that use the ISD terminology.

### Fixes

* Update to ensure all elements are preserved during serialization/deserialization

## 0.4.14

* Automatically install `nltk` models in the `tokenize` module.

## 0.4.13

* Fixes unstructured-ingest cli.

## 0.4.12

* Adds console_entrypoint for unstructured-ingest, other structure/doc updates related to ingest.
* Add `parser` parameter to `partition_html`.

## 0.4.11

* Adds `partition_doc` for partitioning Word documents in `.doc` format. Requires `libreoffice`.
* Adds `partition_ppt` for partitioning PowerPoint documents in `.ppt` format. Requires `libreoffice`.

## 0.4.10

* Fixes `ElementMetadata` so that it's JSON serializable when the filename is a `Path` object.

## 0.4.9

* Added ingest modules and s3 connector, sample ingest script
* Default to `url=None` for `partition_pdf` and `partition_image`
* Add ability to skip English specific check by setting the `UNSTRUCTURED_LANGUAGE` env var to `""`.
* Document `Element` objects now track metadata

## 0.4.8

* Modified XML and HTML parsers not to load comments.

## 0.4.7

* Added the ability to pull an HTML document from a url in `partition_html`.
* Added the the ability to get file summary info from lists of filenames and lists
  of file contents.
* Added optional page break to `partition` for `.pptx`, `.pdf`, images, and `.html` files.
* Added `to_dict` method to document elements.
* Include more unicode quotes in `replace_unicode_quotes`.

## 0.4.6

* Loosen the default cap threshold to `0.5`.
* Add a `UNSTRUCTURED_NARRATIVE_TEXT_CAP_THRESHOLD` environment variable for controlling
  the cap ratio threshold.
* Unknown text elements are identified as `Text` for HTML and plain text documents.
* `Body Text` styles no longer default to `NarrativeText` for Word documents. The style information
  is insufficient to determine that the text is narrative.
* Upper cased text is lower cased before checking for verbs. This helps avoid some missed verbs.
* Adds an `Address` element for capturing elements that only contain an address.
* Suppress the `UserWarning` when detectron is called.
* Checks that titles and narrative test have at least one English word.
* Checks that titles and narrative text are at least 50% alpha characters.
* Restricts titles to a maximum word length. Adds a `UNSTRUCTURED_TITLE_MAX_WORD_LENGTH`
  environment variable for controlling the max number of words in a title.
* Updated `partition_pptx` to order the elements on the page

## 0.4.4

* Updated `partition_pdf` and `partition_image` to return `unstructured` `Element` objects
* Fixed the healthcheck url path when partitioning images and PDFs via API
* Adds an optional `coordinates` attribute to document objects
* Adds `FigureCaption` and `CheckBox` document elements
* Added ability to split lists detected in `LayoutElement` objects
* Adds `partition_pptx` for partitioning PowerPoint documents
* LayoutParser models now download from HugginfaceHub instead of DropBox
* Fixed file type detection for XML and HTML files on Amazone Linux

## 0.4.3

* Adds `requests` as a base dependency
* Fix in `exceeds_cap_ratio` so the function doesn't break with empty text
* Fix bug in `_parse_received_data`.
* Update `detect_filetype` to properly handle `.doc`, `.xls`, and `.ppt`.

## 0.4.2

* Added `partition_image` to process documents in an image format.
* Fixed utf-8 encoding error in `partition_email` with attachments for `text/html`

## 0.4.1

* Added support for text files in the `partition` function
* Pinned `opencv-python` for easier installation on Linux

## 0.4.0

* Added generic `partition` brick that detects the file type and routes a file to the appropriate
  partitioning brick.
* Added a file type detection module.
* Updated `partition_html` and `partition_eml` to support file-like objects in 'rb' mode.
* Cleaning brick for removing ordered bullets `clean_ordered_bullets`.
* Extract brick method for ordered bullets `extract_ordered_bullets`.
* Test for `clean_ordered_bullets`.
* Test for `extract_ordered_bullets`.
* Added `partition_docx` for pre-processing Word Documents.
* Added new REGEX patterns to extract email header information
* Added new functions to extract header information `parse_received_data` and `partition_header`
* Added new function to parse plain text files `partition_text`
* Added new cleaners functions `extract_ip_address`, `extract_ip_address_name`, `extract_mapi_id`, `extract_datetimetz`
* Add new `Image` element and function to find embedded images `find_embedded_images`
* Added `get_directory_file_info` for summarizing information about source documents

## 0.3.5

* Add support for local inference
* Add new pattern to recognize plain text dash bullets
* Add test for bullet patterns
* Fix for `partition_html` that allows for processing `div` tags that have both text and child
  elements
* Add ability to extract document metadata from `.docx`, `.xlsx`, and `.jpg` files.
* Helper functions for identifying and extracting phone numbers
* Add new function `extract_attachment_info` that extracts and decodes the attachment
of an email.
* Staging brick to convert a list of `Element`s to a `pandas` dataframe.
* Add plain text functionality to `partition_email`

## 0.3.4

* Python-3.7 compat

## 0.3.3

* Removes BasicConfig from logger configuration
* Adds the `partition_email` partitioning brick
* Adds the `replace_mime_encodings` cleaning bricks
* Small fix to HTML parsing related to processing list items with sub-tags
* Add `EmailElement` data structure to store email documents

## 0.3.2

* Added `translate_text` brick for translating text between languages
* Add an `apply` method to make it easier to apply cleaners to elements

## 0.3.1

* Added \_\_init.py\_\_ to `partition`

## 0.3.0

* Implement staging brick for Argilla. Converts lists of `Text` elements to `argilla` dataset classes.
* Removing the local PDF parsing code and any dependencies and tests.
* Reorganizes the staging bricks in the unstructured.partition module
* Allow entities to be passed into the Datasaur staging brick
* Added HTML escapes to the `replace_unicode_quotes` brick
* Fix bad responses in partition_pdf to raise ValueError
* Adds `partition_html` for partitioning HTML documents.

## 0.2.6

* Small change to how \_read is placed within the inheritance structure since it doesn't really apply to pdf
* Add partitioning brick for calling the document image analysis API

## 0.2.5

* Update python requirement to >=3.7

## 0.2.4

* Add alternative way of importing `Final` to support google colab

## 0.2.3

* Add cleaning bricks for removing prefixes and postfixes
* Add cleaning bricks for extracting text before and after a pattern

## 0.2.2

* Add staging brick for Datasaur

## 0.2.1

* Added brick to convert an ISD dictionary to a list of elements
* Update `PDFDocument` to use the `from_file` method
* Added staging brick for CSV format for ISD (Initial Structured Data) format.
* Added staging brick for separating text into attention window size chunks for `transformers`.
* Added staging brick for LabelBox.
* Added ability to upload LabelStudio predictions
* Added utility function for JSONL reading and writing
* Added staging brick for CSV format for Prodigy
* Added staging brick for Prodigy
* Added ability to upload LabelStudio annotations
* Added text_field and id_field to stage_for_label_studio signature

## 0.2.0

* Initial release of unstructured<|MERGE_RESOLUTION|>--- conflicted
+++ resolved
@@ -1,18 +1,11 @@
-<<<<<<< HEAD
-## 0.13.7-dev8
-=======
-## 0.13.7-dev9
->>>>>>> ef47d530
+## 0.13.7-dev10
 
 ### Enhancements
 
 * **Remove `page_number` metadata fields** for HTML partition until we have a better strategy to decide page counting.
 * **Extract OCRAgent.get_agent().** Generalize access to the configured OCRAgent instance beyond its use for PDFs.
-<<<<<<< HEAD
 * **Faster evaluation** Support for concurrent processing of documents during evaluation
-=======
 * **Add calculation of table related metrics which take into account colspans and rowspans**
->>>>>>> ef47d530
 
 ### Features
 
