--- conflicted
+++ resolved
@@ -10,12 +10,9 @@
 ### Fixes
 
 * **Import PDFResourceManager more directly** We were importing `PDFResourceManager` from `pdfminer.converter` which was causing an error for some users. We changed to import from the actual location of `PDFResourceManager`, which is `pdfminer.pdfinterp`.
-<<<<<<< HEAD
 * **Fix language detection of elements with empty strings** This resolves a warning message that was raised by `langdetect` if the language was attempted to be detected on an empty string. Language detection is now skipped for empty strings.
-=======
 * **Fix chunks breaking on regex-metadata matches.** Fixes "over-chunking" when `regex_metadata` was used, where every element that contained a regex-match would start a new chunk.
 * **Fix regex-metadata match offsets not adjusted within chunk.** Fixes incorrect regex-metadata match start/stop offset in chunks where multiple elements are combined.
->>>>>>> d9c25163
 
 ## 0.10.24
 
