--- conflicted
+++ resolved
@@ -1,8 +1,4 @@
-<<<<<<< HEAD
-## 0.5.8-dev5
-=======
-## 0.5.8-dev6
->>>>>>> 32c79cae
+## 0.5.8-dev7
 
 ### Enhancements
 
