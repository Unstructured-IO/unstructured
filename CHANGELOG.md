--- conflicted
+++ resolved
@@ -1,8 +1,4 @@
-<<<<<<< HEAD
 ## 0.5.13-dev4
-=======
-## 0.5.13-dev1
->>>>>>> b628fa80
 
 ### Enhancements
 
