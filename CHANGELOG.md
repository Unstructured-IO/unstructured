<<<<<<< HEAD
## 0.15.1-dev6
=======
## 0.15.1-dev7
>>>>>>> 8fd216cc

### Enhancements

### Features

<<<<<<< HEAD
* **Update partition_eml and partition_msg to capture cc, bcc, and message_id fields** Cc, bcc, and message_id information is captured in element medatada for both msg and email partitioning and `Recipient` elements are generated for cc and bcc when `include_headers=True` for email partitioning.
=======
* **Mark ingest as deprecated** Begin sunset of ingest code in this repo as it's been moved to a dedicated repo.

* **Add `pdf_hi_res_max_pages` argument for partitioning, which allows rejecting PDF files that exceed this page number limit, when the `high_res` strategy is chosen.** By default, it will allow parsing PDF files with an unlimited number of pages.
>>>>>>> 8fd216cc

### Fixes

* **Update `HuggingFaceEmbeddingEncoder` to use `HuggingFaceEmbeddings` from `langchain_huggingface` package instead of the deprecated version from `langchain-community`.** This resolves the deprecation warning and ensures compatibility with future versions of langchain.
* **Update `OpenAIEmbeddingEncoder` to use `OpenAIEmbeddings` from `langchain-openai` package instead of the deprecated version from `langchain-community`.** This resolves the deprecation warning and ensures compatibility with future versions of langchain.
* **Update import of Pinecone exception** Adds compatibility for pinecone-client>=5.0.0
* **File-type detection catches non-existent file-path.** `detect_filetype()` no longer silently falls back to detecting a file-type based on the extension when no file exists at the path provided. Instead `FileNotFoundError` is raised. This provides consistent user notification of a mis-typed path rather than an unpredictable exception from a file-type specific partitioner when the file cannot be opened.
* **EML files specified as a file-path are detected correctly.** Resolved a bug where an EML file submitted to `partition()` as a file-path was identified as TXT and partitioned using `partition_text()`. EML files specified by path are now identified and processed correctly, including processing any attachments.
* **A DOCX, PPTX, or XLSX file specified by path and ambiguously identified as MIME-type "application/octet-stream" is identified correctly.** Resolves a shortcoming where a file specified by path immediately fell back to filename-extension based identification when misidentified as "application/octet-stream", either by asserted content type or a mis-guess by libmagic. An MS Office file misidentified in this way is now correctly identified regardless of its filename and whether it is specified by path or file-like object.
* **Textual content retrieved from a URL with gzip transport compression now partitions correctly.** Resolves a bug where a textual file-type (such as Markdown) retrieved by passing a URL to `partition()` would raise when `gzip` compression was used for transport by the server.
* **A DOCX, PPTX, or XLSX content-type asserted on partition is confirmed or fixed.** Resolves a bug where calling `partition()` with a swapped MS-Office `content_type` would cause the file-type to be misidentified. A DOCX, PPTX, or XLSX MIME-type received by `partition()` is now checked for accuracy and corrected if the file is for a different MS-Office 2007+ type.
* **DOC, PPT, XLS, and MSG files are now auto-detected correctly.** Resolves a bug where DOC, PPT, and XLS files were auto-detected as MSG files under certain circumstances.

## 0.15.0

### Enhancements

* **Improve text clearing process in email partitioning.** Updated the email partitioner to remove both `=\n` and `=\r\n` characters during the clearing process. Previously, only `=\n` characters were removed.
* **Bump unstructured.paddleocr to 2.8.0.1.**
* **Refine HTML parser to accommodate block element nested in phrasing.** HTML parser no longer raises on a block element (e.g. `<p>`, `<div>`) nested inside a phrasing element (e.g. `<strong>` or `<cite>`). Instead it breaks the phrasing run (and therefore element) at the block-item start and begins a new phrasing run after the block-item. This is consistent with how the browser determines element boundaries in this situation.
* **Install rewritten HTML parser to fix 12 existing bugs and provide headroom for refinement and growth.** A rewritten HTML parser resolves a collection of outstanding bugs with HTML partitioning and provides a firm foundation for further elaborating that important partitioner.
* **CI check for dependency licenses** Adds a CI check to ensure dependencies are appropriately licensed.

### Features

* **Add support for specifying OCR language to `partition_pdf()`.** Extend language specification capability to `PaddleOCR` in addition to `TesseractOCR`. Users can now specify OCR languages for both OCR engines when using `partition_pdf()`.
* **Add AstraDB source connector** Adds support for ingesting documents from AstraDB.

### Fixes

* **Remedy error on Windows when `nltk` binaries are downloaded.** Work around a quirk in the Windows implementation of `tempfile.NamedTemporaryFile` where accessing the temporary file by name raises `PermissionError`.
* **Move Astra embedded_dimension to write config**

## 0.14.10

### Enhancements

* **Update unstructured-client dependency** Change unstructured-client dependency pin back to greater than min version and updated tests that were failing given the update.
* **`.doc` files are now supported in the `arm64` image.**. `libreoffice24` is added to the `arm64` image, meaning `.doc` files are now supported. We have follow on work planned to investigate adding `.ppt` support for `arm64` as well.
* **Add table detection metrics: recall, precision and f1.**
* **Remove unused _with_spans metrics.**

### Features

**Add Object Detection Metrics to CI** Add object detection metrics (average precision, precision, recall and f1-score) implementations.

### Fixes

* **Fix counting false negatives and false positives in table structure evaluation.**
* **Fix Slack CI test** Change channel that Slack test is pointing to because previous test bot expired
* **Remove NLTK download** Removes `nltk.download` in favor of downloading from an S3 bucket we host to mitigate CVE-2024-39705

## 0.14.9

### Enhancements

* **Added visualization and OD model result dump for PDF** In PDF `hi_res` strategy the `analysis` parameter can be used to visualize the result of the OD model and dump the result to a file. Additionally, the visualization of bounding boxes of each layout source is rendered and saved for each page.
* **`partition_docx()` distinguishes "file not found" from "not a ZIP archive" error.** `partition_docx()` now provides different error messages for "file not found" and "file is not a ZIP archive (and therefore not a DOCX file)". This aids diagnosis since these two conditions generally point in different directions as to the cause and fix.

### Features

### Fixes

* **Fix a bug where multiple `soffice` processes could be attempted** Add a wait mechanism in `convert_office_doc` so that the function first checks if another `soffice` is running already: if yes wait till the other process finishes or till the wait timeout before spawning a subprocess to run `soffice`
* **`partition()` now forwards `strategy` arg to `partition_docx()`, `partition_pptx()`, and their brokering partitioners for DOC, ODT, and PPT formats.** A `strategy` argument passed to `partition()` (or the default value "auto" assigned by `partition()`) is now forwarded to `partition_docx()`, `partition_pptx()`, and their brokering partitioners when those filetypes are detected.

## 0.14.8

### Enhancements

* **Move arm64 image to wolfi-base** The `arm64` image now runs on `wolfi-base`. The `arm64` build for `wolfi-base` does not yet include `libreoffce`, and so `arm64` does not currently support processing `.doc`, `.ppt`, or `.xls` file. If you need to process those files on `arm64`, use the legacy `rockylinux` image.

### Features

### Fixes

* **Bump unstructured-inference==0.7.36** Fix `ValueError` when converting cells to html.
* **`partition()` now forwards `strategy` arg to `partition_docx()`, `partition_ppt()`, and `partition_pptx()`.** A `strategy` argument passed to `partition()` (or the default value "auto" assigned by `partition()`) is now forwarded to `partition_docx()`, `partition_ppt()`, and `partition_pptx()` when those filetypes are detected.
* **Fix missing sensitive field markers** for embedders

## 0.14.7

### Enhancements

* **Pull from `wolfi-base` image.** The amd64 image now pulls from the `unstructured` `wolfi-base` image to avoid duplication of dependency setup steps.
* **Fix windows temp file.** Make the creation of a temp file in unstructured/partition/pdf_image/ocr.py windows compatible.

### Features

* **Expose conversion functions for tables** Adds public functions to convert tables from HTML to the Deckerd format and back

* **Adds Kafka Source and Destination** New source and destination connector added to all CLI ingest commands to support reading from and writing to Kafka streams. Also supports Confluent Kafka.

### Fixes

* **Fix an error publishing docker images.** Update user in docker-smoke-test to reflect changes made by the amd64 image pull from the "unstructured" "wolfi-base" image.
* **Fix a IndexError when partitioning a pdf with values for both `extract_image_block_types` and `starting_page_number`.

## 0.14.6

### Enhancements

* **Bump unstructured-inference==0.7.35** Fix syntax for generated HTML tables.

### Features

* **tqdm ingest support** add optional flag to ingest flow to print out progress bar of each step in the process.

### Fixes

* **Remove deprecated `overwrite_schema` kwarg from Delta Table connector.** The `overwrite_schema` kwarg is deprecated in `deltalake>=0.18.0`. `schema_mode=` should be used now instead. `schema_mode="overwrite"` is equivalent to `overwrite_schema=True` and `schema_mode="merge"` is equivalent to `overwrite_schema="False"`. `schema_mode` defaults to `None`. You can also now specify `engine`, which defaults to `"pyarrow"`. You need to specify `enginer="rust"` to use `"schema_mode"`.
* **Fix passing parameters to python-client** - Remove parsing list arguments to strings in passing arguments to python-client in Ingest workflow and `partition_via_api`
* **table metric bug fix** get_element_level_alignment()now will find all the matched indices in predicted table data instead of only returning the first match in the case of multiple matches for the same gt string.
* **fsspec connector path/permissions bug** V2 fsspec connectors were failing when defined relative filepaths had leading slash. This strips that slash to guarantee the relative path never has it.
* **Dropbox connector internal file path bugs** Dropbox source connector currently raises exceptions when indexing files due to two issues: a path formatting idiosyncrasy of the Dropbox library and a divergence in the definition of the Dropbox libraries fs.info method, expecting a 'url' parameter rather than 'path'.
* **update table metric evaluation to handle corrected HTML syntax for tables** This change is connected to the update in [unstructured-inference change](https://github.com/Unstructured-IO/unstructured-inference/pull/355) - fixes transforming HTML table to deckerd and internal cells format.

## 0.14.5

### Enhancements

* **Filtering for tar extraction** Adds tar filtering to the compression module for connectors to avoid decompression malicious content in `.tar.gz` files. This was added to the Python `tarfile` lib in Python 3.12. The change only applies when using Python 3.12 and above.
* **Use `python-oxmsg` for `partition_msg()`.** Outlook MSG emails are now partitioned using the `python-oxmsg` package which resolves some shortcomings of the prior MSG parser.

### Features

### Fixes

* **8-bit string Outlook MSG files are parsed.** `partition_msg()` is now able to parse non-unicode Outlook MSG emails.
* **Attachments to Outlook MSG files are extracted intact.** `partition_msg()` is now able to extract attachments without corruption.

## 0.14.4

### Enhancements

* **Move logger error to debug level when PDFminer fails to extract text** which includes error message for Invalid dictionary construct.
* **Add support for Pinecone serverless** Adds Pinecone serverless to the connector tests. Pinecone
    serverless will work version versions >=0.14.2, but hadn't been tested until now.

### Features

- **Allow configuration of the Google Vision API endpoint** Add an environment variable to select the Google Vision API in the US or the EU.

### Fixes

* **Address the issue of unrecognized tables in `UnstructuredTableTransformerModel`** When a table is not recognized, the `element.metadata.text_as_html` attribute is set to an empty string.
* **Remove root handlers in ingest logger**. Removes root handlers in ingest loggers to ensure secrets aren't accidentally exposed in Colab notebooks.
* **Fix V2 S3 Destination Connector authentication** Fixes bugs with S3 Destination Connector where the connection config was neither registered nor properly deserialized.
* **Clarified dependence on particular version of `python-docx`** Pinned `python-docx` version to ensure a particular method `unstructured` uses is included.
* **Ingest preserves original file extension** Ingest V2 introduced a change that dropped the original extension for upgraded connectors. This reverts that change.

## 0.14.3

### Enhancements

* **Move `category` field from Text class to Element class.**
* **`partition_docx()` now supports pluggable picture sub-partitioners.** A subpartitioner that accepts a DOCX `Paragraph` and generates elements is now supported. This allows adding a custom sub-partitioner that extracts images and applies OCR or summarization for the image.
* **Add VoyageAI embedder** Adds VoyageAI embeddings to support embedding via Voyage AI.

### Features

### Fixes

* **Fix `partition_pdf()` to keep spaces in the text**. The control character `\t` is now replaced with a space instead of being removed when merging inferred elements with embedded elements.
* **Turn off XML resolve entities** Sets `resolve_entities=False` for XML parsing with `lxml`
  to avoid text being dynamically injected into the XML document.
* **Add backward compatibility for the deprecated pdf_infer_table_structure parameter**.
* **Add the missing `form_extraction_skip_tables` argument to the `partition_pdf_or_image` call**.
  to avoid text being dynamically injected into the XML document.
* **Chromadb change from Add to Upsert using element_id to make idempotent**
* **Diable `table_as_cells` output by default** to reduce overhead in partition; now `table_as_cells` is only produced when the env `EXTACT_TABLE_AS_CELLS` is `true`
* **Reduce excessive logging** Change per page ocr info level logging into detail level trace logging
* **Replace try block in `document_to_element_list` for handling HTMLDocument** Use `getattr(element, "type", "")` to get the `type` attribute of an element when it exists. This is more explicit way to handle the special case for HTML documents and prevents other types of attribute error from being silenced by the try block

## 0.14.2

### Enhancements

* **Bump unstructured-inference==0.7.33**.

### Features

* **Add attribution to the `pinecone` connector**.

### Fixes

## 0.14.1

### Enhancements

* **Refactor code related to embedded text extraction**. The embedded text extraction code is moved from `unstructured-inference` to `unstructured`.

### Features

* **Large improvements to the ingest process:**
  * Support for multiprocessing and async, with limits for both.
  * Streamlined to process when mapping CLI invocations to the underlying code
  * More granular steps introduced to give better control over process (i.e. dedicated step to uncompress files already in the local filesystem, new optional staging step before upload)
  * Use the python client when calling the unstructured api for partitioning or chunking
  * Saving the final content is now a dedicated destination connector (local) set as the default if none are provided. Avoids adding new files locally if uploading elsewhere.
  * Leverage last modified date when deciding if new files should be downloaded and reprocessed.
  * Add attribution to the `pinecone` connector
  * **Add support for Python 3.12**. `unstructured` now works with Python 3.12!

### Fixes

## 0.14.0

### BREAKING CHANGES

* **Turn table extraction for PDFs and images off by default**. Reverting the default behavior for table extraction to "off" for PDFs and images. A number of users didn't realize we made the change and were impacted by slower processing times due to the extra model call for table extraction.

### Enhancements

* **Skip unnecessary element sorting in `partition_pdf()`**. Skip element sorting when determining whether embedded text can be extracted.
* **Faster evaluation** Support for concurrent processing of documents during evaluation
* **Add strategy parameter to `partition_docx()`.** Behavior of future enhancements may be sensitive the partitioning strategy. Add this parameter so `partition_docx()` is aware of the requested strategy.
* **Add GLOBAL_WORKING_DIR and GLOBAL_WORKING_PROCESS_DIR** configuration parameteres to control temporary storage.

### Features
* **Add form extraction basics (document elements and placeholder code in partition)**. This is to lay the ground work for the future. Form extraction models are not currently available in the library. An attempt to use this functionality will end in a `NotImplementedError`.

### Fixes

* **Add missing starting_page_num param to partition_image**
* **Make the filename and file params for partition_image and partition_pdf match the other partitioners**
* **Fix include_slide_notes and include_page_breaks params in partition_ppt**
* **Re-apply: skip accuracy calculation feature** Overwritten by mistake
* **Fix type hint for paragraph_grouper param** `paragraph_grouper` can be set to `False`, but the type hint did not not reflect this previously.
* **Remove links param from partition_pdf** `links` is extracted during partitioning and is not needed as a paramter in partition_pdf.
* **Improve CSV delimeter detection.** `partition_csv()` would raise on CSV files with very long lines.
* **Fix disk-space leak in `partition_doc()`.** Remove temporary file created but not removed when `file` argument is passed to `partition_doc()`.
* **Fix possible `SyntaxError` or `SyntaxWarning` on regex patterns.** Change regex patterns to raw strings to avoid these warnings/errors in Python 3.11+.
* **Fix disk-space leak in `partition_odt()`.** Remove temporary file created but not removed when `file` argument is passed to `partition_odt()`.
* **AstraDB: option to prevent indexing metadata**
* **Fix Missing py.typed**

## 0.13.7

### Enhancements

* **Remove `page_number` metadata fields** for HTML partition until we have a better strategy to decide page counting.
* **Extract OCRAgent.get_agent().** Generalize access to the configured OCRAgent instance beyond its use for PDFs.
* **Add calculation of table related metrics which take into account colspans and rowspans**
* **Evaluation: skip accuracy calculation** for files for which output and ground truth sizes differ greatly

### Features

* **add ability to get ratio of `cid` characters in embedded text extracted by `pdfminer`**.

### Fixes

* **`partition_docx()` handles short table rows.** The DOCX format allows a table row to start late and/or end early, meaning cells at the beginning or end of a row can be omitted. While there are legitimate uses for this capability, using it in practice is relatively rare. However, it can happen unintentionally when adjusting cell borders with the mouse. Accommodate this case and generate accurate `.text` and `.metadata.text_as_html` for these tables.
* **Remedy macOS test failure not triggered by CI.** Generalize temp-file detection beyond hard-coded Linux-specific prefix.
* **Remove unnecessary warning log for using default layout model.**
* **Add chunking to partition_tsv** Even though partition_tsv() produces a single Table element, chunking is made available because the Table element is often larger than the desired chunk size and must be divided into smaller chunks.

## 0.13.6

### Enhancements

### Features

### Fixes

- **ValueError: Invalid file (FileType.UNK) when parsing Content-Type header with charset directive** URL response Content-Type headers are now parsed according to RFC 9110.

## 0.13.5

### Enhancements

### Features

### Fixes

* **KeyError raised when updating parent_id** In the past, combining `ListItem` elements could result in reusing the same memory location which then led to unexpected side effects when updating element IDs.
* **Bump unstructured-inference==0.7.29**: table transformer predictions are now removed if confidence is below threshold

## 0.13.4

### Enhancements

* **Unique and deterministic hash IDs for elements** Element IDs produced by any partitioning
  function are now deterministic and unique at the document level by default. Before, hashes were
  based only on text; however, they now also take into account the element's sequence number on a
  page, the page's number in the document, and the document's file name.
* **Enable remote chunking via unstructured-ingest** Chunking using unstructured-ingest was
  previously limited to local chunking using the strategies `basic` and `by_title`. Remote chunking
  options via the API are now accessible.
* **Save table in cells format**. `UnstructuredTableTransformerModel` is able to return predicted table in cells format

### Features

* **Add a `PDF_ANNOTATION_THRESHOLD` environment variable to control the capture of embedded links in `partition_pdf()` for `fast` strategy**.
* **Add integration with the Google Cloud Vision API**. Adds a third OCR provider, alongside Tesseract and Paddle: the Google Cloud Vision API.

### Fixes

* **Remove ElementMetadata.section field.**. This field was unused, not populated by any partitioners.

## 0.13.3

### Enhancements

* **Remove duplicate image elements**. Remove image elements identified by PDFMiner that have similar bounding boxes and the same text.
* **Add support for `start_index` in `html` links extraction**
* **Add `strategy` arg value to `_PptxPartitionerOptions`.** This makes this paritioning option available for sub-partitioners to come that may optionally use inference or other expensive operations to improve the partitioning.
* **Support pluggable sub-partitioner for PPTX Picture shapes.** Use a distinct sub-partitioner for partitioning PPTX Picture (image) shapes and allow the default picture sub-partitioner to be replaced at run-time by one of the user's choosing.
* **Introduce `starting_page_number` parameter to partitioning functions** It applies to those partitioners which support `page_number` in element's metadata: PDF, TIFF, XLSX, DOC, DOCX, PPT, PPTX.
* **Redesign the internal mechanism of assigning element IDs** This allows for further enhancements related to element IDs such as deterministic and document-unique hashes. The way partitioning functions operate hasn't changed, which means `unique_element_ids` continues to be `False` by default, utilizing text hashes.

### Features

### Fixes

* **Add support for extracting text from tag tails in HTML**. This fix adds ability to generate separate elements using tag tails.
* **Add support for extracting text from `<b>` tags in HTML** Now `partition_html()` can extract text from `<b>` tags inside container tags (like `<div>`, `<pre>`).
* **Fix pip-compile make target** Missing base.in dependency missing from requirments make file added

## 0.13.2

### Enhancements

### Features

### Fixes

* **Brings back missing word list files** that caused `partition` failures in 0.13.1.

## 0.13.1

### Enhancements

* **Drop constraint on pydantic, supporting later versions** All dependencies has pydantic pinned at an old version. This explicit pin was removed, allowing the latest version to be pulled in when requirements are compiled.

### Features

* **Add a set of new `ElementType`s to extend future element types**

### Fixes

* **Fix `partition_html()` swallowing some paragraphs**. The `partition_html()` only considers elements with limited depth to avoid becoming the text representation of a giant div. This fix increases the limit value.
* **Fix SFTP** Adds flag options to SFTP connector on whether to use ssh keys / agent, with flag values defaulting to False. This is to prevent looking for ssh files when using username and password. Currently, username and password are required, making that always the case.

## 0.13.0

### Enhancements

* **Add `.metadata.is_continuation` to text-split chunks.** `.metadata.is_continuation=True` is added to second-and-later chunks formed by text-splitting an oversized `Table` element but not to their counterpart `Text` element splits. Add this indicator for `CompositeElement` to allow text-split continuation chunks to be identified for downstream processes that may wish to skip intentionally redundant metadata values in continuation chunks.
* **Add `compound_structure_acc` metric to table eval.** Add a new property to `unstructured.metrics.table_eval.TableEvaluation`: `composite_structure_acc`, which is computed from the element level row and column index and content accuracy scores
* **Add `.metadata.orig_elements` to chunks.** `.metadata.orig_elements: list[Element]` is added to chunks during the chunking process (when requested) to allow access to information from the elements each chunk was formed from. This is useful for example to recover metadata fields that cannot be consolidated to a single value for a chunk, like `page_number`, `coordinates`, and `image_base64`.
* **Add `--include_orig_elements` option to Ingest CLI.** By default, when chunking, the original elements used to form each chunk are added to `chunk.metadata.orig_elements` for each chunk. * The `include_orig_elements` parameter allows the user to turn off this behavior to produce a smaller payload when they don't need this metadata.
* **Add Google VertexAI embedder** Adds VertexAI embeddings to support embedding via Google Vertex AI.

### Features

* **Chunking populates `.metadata.orig_elements` for each chunk.** This behavior allows the text and metadata of the elements combined to make each chunk to be accessed. This can be important for example to recover metadata such as `.coordinates` that cannot be consolidated across elements and so is dropped from chunks. This option is controlled by the `include_orig_elements` parameter to `partition_*()` or to the chunking functions. This option defaults to `True` so original-elements are preserved by default. This behavior is not yet supported via the REST APIs or SDKs but will be in a closely subsequent PR to other `unstructured` repositories. The original elements will also not serialize or deserialize yet; this will also be added in a closely subsequent PR.
* **Add Clarifai destination connector** Adds support for writing partitioned and chunked documents into Clarifai.

### Fixes

* **Fix `clean_pdfminer_inner_elements()` to remove only pdfminer (embedded) elements merged with inferred elements**. Previously, some embedded elements were removed even if they were not merged with inferred elements. Now, only embedded elements that are already merged with inferred elements are removed.
* **Clarify IAM Role Requirement for GCS Platform Connectors**. The GCS Source Connector requires Storage Object Viewer and GCS Destination Connector requires Storage Object Creator IAM roles.
* **Change table extraction defaults** Change table extraction defaults in favor of using `skip_infer_table_types` parameter and reflect these changes in documentation.
* **Fix OneDrive dates with inconsistent formatting** Adds logic to conditionally support dates returned by office365 that may vary in date formatting or may be a datetime rather than a string. See previous fix for SharePoint
* **Adds tracking for AstraDB** Adds tracking info so AstraDB can see what source called their api.
* **Support AWS Bedrock Embeddings in ingest CLI** The configs required to instantiate the bedrock embedding class are now exposed in the api and the version of boto being used meets the minimum requirement to introduce the bedrock runtime required to hit the service.
* **Change MongoDB redacting** Original redact secrets solution is causing issues in platform. This fix uses our standard logging redact solution.

## 0.12.6

### Enhancements

* **Improve ability to capture embedded links in `partition_pdf()` for `fast` strategy** Previously, a threshold value that affects the capture of embedded links was set to a fixed value by default. This allows users to specify the threshold value for better capturing.
* **Refactor `add_chunking_strategy` decorator to dispatch by name.** Add `chunk()` function to be used by the `add_chunking_strategy` decorator to dispatch chunking call based on a chunking-strategy name (that can be dynamic at runtime). This decouples chunking dispatch from only those chunkers known at "compile" time and enables runtime registration of custom chunkers.
* **Redefine `table_level_acc` metric for table evaluation.** `table_level_acc` now is an average of individual predicted table's accuracy. A predicted table's accuracy is defined as the sequence matching ratio between itself and its corresponding ground truth table.

### Features

* **Added Unstructured Platform Documentation** The Unstructured Platform is currently in beta. The documentation provides how-to guides for setting up workflow automation, job scheduling, and configuring source and destination connectors.

### Fixes

* **Partitioning raises on file-like object with `.name` not a local file path.** When partitioning a file using the `file=` argument, and `file` is a file-like object (e.g. io.BytesIO) having a `.name` attribute, and the value of `file.name` is not a valid path to a file present on the local filesystem, `FileNotFoundError` is raised. This prevents use of the `file.name` attribute for downstream purposes to, for example, describe the source of a document retrieved from a network location via HTTP.
* **Fix SharePoint dates with inconsistent formatting** Adds logic to conditionally support dates returned by office365 that may vary in date formatting or may be a datetime rather than a string.
* **Include warnings** about the potential risk of installing a version of `pandoc` which does not support RTF files + instructions that will help resolve that issue.
* **Incorporate the `install-pandoc` Makefile recipe** into relevant stages of CI workflow, ensuring it is a version that supports RTF input files.
* **Fix Google Drive source key** Allow passing string for source connector key.
* **Fix table structure evaluations calculations** Replaced special value `-1.0` with `np.nan` and corrected rows filtering of files metrics basing on that.
* **Fix Sharepoint-with-permissions test** Ignore permissions metadata, update test.
* **Fix table structure evaluations for edge case** Fixes the issue when the prediction does not contain any table - no longer errors in such case.

## 0.12.5

### Enhancements

### Features
* Add `date_from_file_object` parameter to partition. If True and if file is provided via `file` parameter it will cause partition to infer last modified date from `file`'s content. If False, last modified metadata will be `None`.

* **Header and footer detection for fast strategy** `partition_pdf` with `fast` strategy now
  detects elements that are in the top or bottom 5 percent of the page as headers and footers.
* **Add parent_element to overlapping case output** Adds parent_element to the output for `identify_overlapping_or_nesting_case` and `catch_overlapping_and_nested_bboxes` functions.
* **Add table structure evaluation** Adds a new function to evaluate the structure of a table and return a metric that represents the quality of the table structure. This function is used to evaluate the quality of the table structure and the table contents.
* **Add AstraDB destination connector** Adds support for writing embedded documents into an AstraDB vector database.
* **Add OctoAI embedder** Adds support for embeddings via OctoAI.

### Fixes

* **Fix passing list type parameters when calling unstructured API via `partition_via_api()`** Update `partition_via_api()` to convert all list type parameters to JSON formatted strings before calling the unstructured client SDK. This will support image block extraction via `partition_via_api()`.
* **Fix `check_connection` in opensearch, databricks, postgres, azure connectors**
* **Fix don't treat plain text files with double quotes as JSON** If a file can be deserialized as JSON but it deserializes as a string, treat it as plain text even though it's valid JSON.
* **Fix `check_connection` in opensearch, databricks, postgres, azure connectors**
* **Fix cluster of bugs in `partition_xlsx()` that dropped content.** Algorithm for detecting "subtables" within a worksheet dropped table elements for certain patterns of populated cells such as when a trailing single-cell row appeared in a contiguous block of populated cells.
* **Improved documentation**. Fixed broken links and improved readability on `Key Concepts` page.
* **Rename `OpenAiEmbeddingConfig` to `OpenAIEmbeddingConfig`.**
* **Fix partition_json() doesn't chunk.** The `@add_chunking_strategy` decorator was missing from `partition_json()` such that pre-partitioned documents serialized to JSON did not chunk when a chunking-strategy was specified.


## 0.12.4

### Enhancements

* **Apply New Version of `black` formatting** The `black` library recently introduced a new major version that introduces new formatting conventions. This change brings code in the `unstructured` repo into compliance with the new conventions.
* **Move ingest imports to local scopes** Moved ingest dependencies into local scopes to be able to import ingest connector classes without the need of installing imported external dependencies. This allows lightweight use of the classes (not the instances. to use the instances as intended you'll still need the dependencies).
* **Add support for `.p7s` files** `partition_email` can now process `.p7s` files. The signature for the signed message is extracted and added to metadata.
* **Fallback to valid content types for emails** If the user selected content type does not exist on the email message, `partition_email` now falls back to anoter valid content type if it's available.

### Features

* **Add .heic file partitioning** .heic image files were previously unsupported and are now supported though partition_image()
* **Add the ability to specify an alternate OCR** implementation by implementing an `OCRAgent` interface and specify it using `OCR_AGENT` environment variable.
* **Add Vectara destination connector** Adds support for writing partitioned documents into a Vectara index.
* **Add ability to detect text in .docx inline shapes** extensions of docx partition, extracts text from inline shapes and includes them in paragraph's text

### Fixes

* **Fix `partition_pdf()` not working when using chipper model with `file`**
* **Handle common incorrect arguments for `languages` and `ocr_languages`** Users are regularly receiving errors on the API because they are defining `ocr_languages` or `languages` with additional quotationmarks, brackets, and similar mistakes. This update handles common incorrect arguments and raises an appropriate warning.
* **Default `hi_res_model_name` now relies on `unstructured-inference`** When no explicit `hi_res_model_name` is passed into `partition` or `partition_pdf_or_image` the default model is picked by `unstructured-inference`'s settings or os env variable `UNSTRUCTURED_HI_RES_MODEL_NAME`; it now returns the same model name regardless of `infer_table_structure`'s value; this function will be deprecated in the future and the default model name will simply rely on `unstructured-inference` and will not consider os env in a future release.
* **Fix remove Vectara requirements from setup.py - there are no dependencies**
* **Add missing dependency files to package manifest**. Updates the file path for the ingest
  dependencies and adds missing extra dependencies.
* **Fix remove Vectara requirements from setup.py - there are no dependencies **
* **Add title to Vectara upload - was not separated out from initial connector **
* **Fix change OpenSearch port to fix potential conflict with Elasticsearch in ingest test **


## 0.12.3

### Enhancements

* **Driver for MongoDB connector.** Adds a driver with `unstructured` version information to the
  MongoDB connector.

### Features

* **Add Databricks Volumes destination connector** Databricks Volumes connector added to ingest CLI.  Users may now use `unstructured-ingest` to write partitioned data to a Databricks Volumes storage service.

### Fixes

* **Fix support for different Chipper versions and prevent running PDFMiner with Chipper**
* **Treat YAML files as text.** Adds YAML MIME types to the file detection code and treats those
  files as text.
* **Fix FSSpec destination connectors check_connection.** FSSpec destination connectors did not use `check_connection`. There was an error when trying to `ls` destination directory - it may not exist at the moment of connector creation. Now `check_connection` calls `ls` on bucket root and this method is called on `initialize` of destination connector.
* **Fix databricks-volumes extra location.** `setup.py` is currently pointing to the wrong location for the databricks-volumes extra requirements. This results in errors when trying to build the wheel for unstructured. This change updates to point to the correct path.
* **Fix uploading None values to Chroma and Pinecone.** Removes keys with None values with Pinecone and Chroma destinations. Pins Pinecone dependency
* **Update documentation.** (i) best practice for table extration by using 'skip_infer_table_types' param, instead of 'pdf_infer_table_structure', and (ii) fixed CSS, RST issues and typo in the documentation.
* **Fix postgres storage of link_texts.** Formatting of link_texts was breaking metadata storage.

## 0.12.2

### Enhancements

### Features

### Fixes

* **Fix index error in table processing.** Bumps the `unstructured-inference` version to address and
  index error that occurs on some tables in the table transformer object.

## 0.12.1

### Enhancements

* **Allow setting image block crop padding parameter** In certain circumstances, adjusting the image block crop padding can improve image block extraction by preventing extracted image blocks from being clipped.
* **Add suport for bitmap images in `partition_image`** Adds support for `.bmp` files in
  `partition`, `partition_image`, and `detect_filetype`.
* **Keep all image elements when using "hi_res" strategy** Previously, `Image` elements with small chunks of text were ignored unless the image block extraction parameters (`extract_images_in_pdf` or `extract_image_block_types`) were specified. Now, all image elements are kept regardless of whether the image block extraction parameters are specified.
* **Add filetype detection for `.wav` files.** Add filetpye detection for `.wav` files.
* **Add "basic" chunking strategy.** Add baseline chunking strategy that includes all shared chunking behaviors without breaking chunks on section or page boundaries.
* **Add overlap option for chunking.** Add option to overlap chunks. Intra-chunk and inter-chunk overlap are requested separately. Intra-chunk overlap is applied only to the second and later chunks formed by text-splitting an oversized chunk. Inter-chunk overlap may also be specified; this applies overlap between "normal" (not-oversized) chunks.
* **Salesforce connector accepts private key path or value.** Salesforce parameter `private-key-file` has been renamed to `private-key`. Private key can be provided as path to file or file contents.
* **Update documentation**: (i) added verbiage about the free API cap limit, (ii) added deprecation warning on ``Staging`` bricks in favor of ``Destination Connectors``, (iii) added warning and code examples to use the SaaS API Endpoints using CLI-vs-SDKs, (iv) fixed example pages formatting, (v) added deprecation on ``model_name`` in favor of ``hi_res_model_name``, (vi) added ``extract_images_in_pdf`` usage in ``partition_pdf`` section, (vii) reorganize and improve the documentation introduction section, and (viii) added PDF table extraction best practices.
* **Add "basic" chunking to ingest CLI.** Add options to ingest CLI allowing access to the new "basic" chunking strategy and overlap options.
* **Make Elasticsearch Destination connector arguments optional.** Elasticsearch Destination connector write settings are made optional and will rely on default values when not specified.
* **Normalize Salesforce artifact names.** Introduced file naming pattern present in other connectors to Salesforce connector.
* **Install Kapa AI chatbot.** Added Kapa.ai website widget on the documentation.

### Features
* **MongoDB Source Connector.** New source connector added to all CLI ingest commands to support downloading/partitioning files from MongoDB.
* **Add OpenSearch source and destination connectors.** OpenSearch, a fork of Elasticsearch, is a popular storage solution for various functionality such as search, or providing intermediary caches within data pipelines. Feature: Added OpenSearch source connector to support downloading/partitioning files. Added OpenSearch destination connector to be able to ingest documents from any supported source, embed them and write the embeddings / documents into OpenSearch.

### Fixes

* **Fix GCS connector converting JSON to string with single quotes.** FSSpec serialization caused conversion of JSON token to string with single quotes. GCS requires token in form of dict so this format is now assured.
* **Pin version of unstructured-client** Set minimum version of unstructured-client to avoid raising a TypeError when passing `api_key_auth` to `UnstructuredClient`
* **Fix the serialization of the Pinecone destination connector.** Presence of the PineconeIndex object breaks serialization due to TypeError: cannot pickle '_thread.lock' object. This removes that object before serialization.
* **Fix the serialization of the Elasticsearch destination connector.** Presence of the _client object breaks serialization due to TypeError: cannot pickle '_thread.lock' object. This removes that object before serialization.
* **Fix the serialization of the Postgres destination connector.** Presence of the _client object breaks serialization due to TypeError: cannot pickle '_thread.lock' object. This removes that object before serialization.
* **Fix documentation and sample code for Chroma.** Was pointing to wrong examples..
* **Fix flatten_dict to be able to flatten tuples inside dicts** Update flatten_dict function to support flattening tuples inside dicts. This is necessary for objects like Coordinates, when the object is not written to the disk, therefore not being converted to a list before getting flattened (still being a tuple).
* **Fix the serialization of the Chroma destination connector.** Presence of the ChromaCollection object breaks serialization due to TypeError: cannot pickle 'module' object. This removes that object before serialization.
* **Fix fsspec connectors returning version as integer.** Connector data source versions should always be string values, however we were using the integer checksum value for the version for fsspec connectors. This casts that value to a string.

## 0.12.0

### Enhancements

* **Drop support for python3.8** All dependencies are now built off of the minimum version of python being `3.10`

## 0.11.9

### Enhancements

* **Rename kwargs related to extracting image blocks** Rename the kwargs related to extracting image blocks for consistency and API usage.

### Features

* **Add PostgreSQL/SQLite destination connector** PostgreSQL and SQLite connector added to ingest CLI.  Users may now use `unstructured-ingest` to write partitioned data to a PostgreSQL or SQLite database. And write embeddings to PostgreSQL pgvector database.

### Fixes

* **Handle users providing fully spelled out languages** Occasionally some users are defining the `languages` param as a fully spelled out language instead of a language code. This adds a dictionary for common languages so those small mistakes are caught and silently fixed.
* **Fix unequal row-length in HTMLTable.text_as_html.** Fixes to other aspects of partition_html() in v0.11 allowed unequal cell-counts in table rows. Make the cells in each row correspond 1:1 with cells in the original table row. This fix also removes "noise" cells resulting from HTML-formatting whitespace and eliminates the "column-shifting" of cells that previously resulted from noise-cells.
* **Fix MongoDB connector URI password redaction.** MongoDB documentation states that characters `$ : / ? # [ ] @` must be percent encoded. URIs with password containing such special character were not redacted.

## 0.11.8

### Enhancements

* **Add SaaS API User Guide.** This documentation serves as a guide for Unstructured SaaS API users to register, receive an API key and URL, and manage your account and billing information.
* **Add inter-chunk overlap capability.** Implement overlap between chunks. This applies to all chunks prior to any text-splitting of oversized chunks so is a distinct behavior; overlap at text-splits of oversized chunks is independent of inter-chunk overlap (distinct chunk boundaries) and can be requested separately. Note this capability is not yet available from the API but will shortly be made accessible using a new `overlap_all` kwarg on partition functions.

### Features

### Fixes

## 0.11.7

### Enhancements

* **Add intra-chunk overlap capability.** Implement overlap for split-chunks where text-splitting is used to divide an oversized chunk into two or more chunks that fit in the chunking window. Note this capability is not yet available from the API but will shortly be made accessible using a new `overlap` kwarg on partition functions.
* **Update encoders to leverage dataclasses** All encoders now follow a class approach which get annotated with the dataclass decorator. Similar to the connectors, it uses a nested dataclass for the configs required to configure a client as well as a field/property approach to cache the client. This makes sure any variable associated with the class exists as a dataclass field.

### Features

* **Add Qdrant destination connector.** Adds support for writing documents and embeddings into a Qdrant collection.
* **Store base64 encoded image data in metadata fields.** Rather than saving to file, stores base64 encoded data of the image bytes and the mimetype for the image in metadata fields: `image_base64` and `image_mime_type` (if that is what the user specifies by some other param like `pdf_extract_to_payload`). This would allow the API to have parity with the library.

### Fixes

* **Fix table structure metric script** Update the call to table agent to now provide OCR tokens as required
* **Fix element extraction not working when using "auto" strategy for pdf and image** If element extraction is specified, the "auto" strategy falls back to the "hi_res" strategy.
* **Fix a bug passing a custom url to `partition_via_api`** Users that self host the api were not able to pass their custom url to `partition_via_api`.

## 0.11.6

### Enhancements

* **Update the layout analysis script.** The previous script only supported annotating `final` elements. The updated script also supports annotating `inferred` and `extracted` elements.
* **AWS Marketplace API documentation**: Added the user guide, including setting up VPC and CloudFormation, to deploy Unstructured API on AWS platform.
* **Azure Marketplace API documentation**: Improved the user guide to deploy Azure Marketplace API by adding references to Azure documentation.
* **Integration documentation**: Updated URLs for the `staging_for` bricks

### Features

* **Partition emails with base64-encoded text.** Automatically handles and decodes base64 encoded text in emails with content type `text/plain` and `text/html`.
* **Add Chroma destination connector** Chroma database connector added to ingest CLI.  Users may now use `unstructured-ingest` to write partitioned/embedded data to a Chroma vector database.
* **Add Elasticsearch destination connector.** Problem: After ingesting data from a source, users might want to move their data into a destination. Elasticsearch is a popular storage solution for various functionality such as search, or providing intermediary caches within data pipelines. Feature: Added Elasticsearch destination connector to be able to ingest documents from any supported source, embed them and write the embeddings / documents into Elasticsearch.

### Fixes

* **Enable --fields argument omission for elasticsearch connector** Solves two bugs where removing the optional parameter --fields broke the connector due to an integer processing error and using an elasticsearch config for a destination connector resulted in a serialization issue when optional parameter --fields was not provided.
* **Add hi_res_model_name** Adds kwarg to relevant functions and add comments that model_name is to be deprecated.

## 0.11.5

### Enhancements

### Features

### Fixes

* **Fix `partition_pdf()` and `partition_image()` importation issue.** Reorganize `pdf.py` and `image.py` modules to be consistent with other types of document import code.

## 0.11.4

### Enhancements

* **Refactor image extraction code.** The image extraction code is moved from `unstructured-inference` to `unstructured`.
* **Refactor pdfminer code.** The pdfminer code is moved from `unstructured-inference` to `unstructured`.
* **Improve handling of auth data for fsspec connectors.** Leverage an extension of the dataclass paradigm to support a `sensitive` annotation for fields related to auth (i.e. passwords, tokens). Refactor all fsspec connectors to use explicit access configs rather than a generic dictionary.
* **Add glob support for fsspec connectors** Similar to the glob support in the ingest local source connector, similar filters are now enabled on all fsspec based source connectors to limit files being partitioned.
* Define a constant for the splitter "+" used in tesseract ocr languages.

### Features

* **Save tables in PDF's separately as images.** The "table" elements are saved as `table-<pageN>-<tableN>.jpg`. This filename is presented in the `image_path` metadata field for the Table element. The default would be to not do this.
* **Add Weaviate destination connector** Weaviate connector added to ingest CLI.  Users may now use `unstructured-ingest` to write partitioned data from over 20 data sources (so far) to a Weaviate object collection.
* **Sftp Source Connector.** New source connector added to support downloading/partitioning files from Sftp.

### Fixes

* **Fix pdf `hi_res` partitioning failure when pdfminer fails.** Implemented logic to fall back to the "inferred_layout + OCR" if pdfminer fails in the `hi_res` strategy.
* **Fix a bug where image can be scaled too large for tesseract** Adds a limit to prevent auto-scaling an image beyond the maximum size `tesseract` can handle for ocr layout detection
* **Update partition_csv to handle different delimiters** CSV files containing both non-comma delimiters and commas in the data were throwing an error in Pandas. `partition_csv` now identifies the correct delimiter before the file is processed.
* **partition returning cid code in `hi_res`** occasionally pdfminer can fail to decode the text in an pdf file and return cid code as text. Now when this happens the text from OCR is used.

## 0.11.2

### Enhancements

* **Updated Documentation**: (i) Added examples, and (ii) API Documentation, including Usage, SDKs, Azure Marketplace, and parameters and validation errors.

### Features

* * **Add Pinecone destination connector.** Problem: After ingesting data from a source, users might want to produce embeddings for their data and write these into a vector DB. Pinecone is an option among these vector databases. Feature: Added Pinecone destination connector to be able to ingest documents from any supported source, embed them and write the embeddings / documents into Pinecone.

### Fixes

* **Process chunking parameter names in ingest correctly** Solves a bug where chunking parameters weren't being processed and used by ingest cli by renaming faulty parameter names and prepends; adds relevant parameters to ingest pinecone test to verify that the parameters are functional.

## 0.11.1

### Enhancements

* **Use `pikepdf` to repair invalid PDF structure** for PDFminer when we see error `PSSyntaxError` when PDFminer opens the document and creates the PDFminer pages object or processes a single PDF page.
* **Batch Source Connector support** For instances where it is more optimal to read content from a source connector in batches, a new batch ingest doc is added which created multiple ingest docs after reading them in in batches per process.

### Features

* **Staging Brick for Coco Format** Staging brick which converts a list of Elements into Coco Format.
* **Adds HubSpot connector** Adds connector to retrieve call, communications, emails, notes, products and tickets from HubSpot

### Fixes

* **Do not extract text of `<style>` tags in HTML.** `<style>` tags containing CSS in invalid positions previously contributed to element text. Do not consider text node of a `<style>` element as textual content.
* **Fix DOCX merged table cell repeats cell text.** Only include text for a merged cell, not for each underlying cell spanned by the merge.
* **Fix tables not extracted from DOCX header/footers.** Headers and footers in DOCX documents skip tables defined in the header and commonly used for layout/alignment purposes. Extract text from tables as a string and include in the `Header` and `Footer` document elements.
* **Fix output filepath for fsspec-based source connectors.** Previously the base directory was being included in the output filepath unnecessarily.

## 0.11.0

### Enhancements

* **Add a class for the strategy constants.** Add a class `PartitionStrategy` for the strategy constants and use the constants to replace strategy strings.
* **Temporary Support for paddle language parameter.** User can specify default langage code for paddle with ENV `DEFAULT_PADDLE_LANG` before we have the language mapping for paddle.
* **Improve DOCX page-break fidelity.** Improve page-break fidelity such that a paragraph containing a page-break is split into two elements, one containing the text before the page-break and the other the text after. Emit the PageBreak element between these two and assign the correct page-number (n and n+1 respectively) to the two textual elements.

### Features

* **Add ad-hoc fields to `ElementMetadata` instance.** End-users can now add their own metadata fields simply by assigning to an element-metadata attribute-name of their choice, like `element.metadata.coefficient = 0.58`. These fields will round-trip through JSON and can be accessed with dotted notation.
* **MongoDB Destination Connector.** New destination connector added to all CLI ingest commands to support writing partitioned json output to mongodb.

### Fixes

* **Fix `TYPE_TO_TEXT_ELEMENT_MAP`.** Updated `Figure` mapping from `FigureCaption` to `Image`.
* **Handle errors when extracting PDF text** Certain pdfs throw unexpected errors when being opened by `pdfminer`, causing `partition_pdf()` to fail. We expect to be able to partition smoothly using an alternative strategy if text extraction doesn't work.  Added exception handling to handle unexpected errors when extracting pdf text and to help determine pdf strategy.
* **Fix `fast` strategy fall back to `ocr_only`** The `fast` strategy should not fall back to a more expensive strategy.
* **Remove default user ./ssh folder** The default notebook user during image build would create the known_hosts file with incorrect ownership, this is legacy and no longer needed so it was removed.
* **Include `languages` in metadata when partitioning `strategy=hi_res` or `fast`** User defined `languages` was previously used for text detection, but not included in the resulting element metadata for some strategies. `languages` will now be included in the metadata regardless of partition strategy for pdfs and images.
* **Handle a case where Paddle returns a list item in ocr_data as None** In partition, while parsing PaddleOCR data, it was assumed that PaddleOCR does not return None for any list item in ocr_data. Removed the assumption by skipping the text region whenever this happens.
* **Fix some pdfs returning `KeyError: 'N'`** Certain pdfs were throwing this error when being opened by pdfminer. Added a wrapper function for pdfminer that allows these documents to be partitioned.
* **Fix mis-splits on `Table` chunks.** Remedies repeated appearance of full `.text_as_html` on metadata of each `TableChunk` split from a `Table` element too large to fit in the chunking window.
* **Import tables_agent from inference** so that we don't have to initialize a global table agent in unstructured OCR again
* **Fix empty table is identified as bulleted-table.** A table with no text content was mistakenly identified as a bulleted-table and processed by the wrong branch of the initial HTML partitioner.
* **Fix partition_html() emits empty (no text) tables.** A table with cells nested below a `<thead>` or `<tfoot>` element was emitted as a table element having no text and unparseable HTML in `element.metadata.text_as_html`. Do not emit empty tables to the element stream.
* **Fix HTML `element.metadata.text_as_html` contains spurious <br> elements in invalid locations.** The HTML generated for the `text_as_html` metadata for HTML tables contained `<br>` elements invalid locations like between `<table>` and `<tr>`. Change the HTML generator such that these do not appear.
* **Fix HTML table cells enclosed in <thead> and <tfoot> elements are dropped.** HTML table cells nested in a `<thead>` or `<tfoot>` element were not detected and the text in those cells was omitted from the table element text and `.text_as_html`. Detect table rows regardless of the semantic tag they may be nested in.
* **Remove whitespace padding from `.text_as_html`.** `tabulate` inserts padding spaces to achieve visual alignment of columns in HTML tables it generates. Add our own HTML generator to do this simple job and omit that padding as well as newlines ("\n") used for human readability.
* **Fix local connector with absolute input path** When passed an absolute filepath for the input document path, the local connector incorrectly writes the output file to the input file directory. This fixes such that the output in this case is written to `output-dir/input-filename.json`

## 0.10.30

### Enhancements

* **Support nested DOCX tables.** In DOCX, like HTML, a table cell can itself contain a table. In this case, create nested HTML tables to reflect that structure and create a plain-text table with captures all the text in nested tables, formatting it as a reasonable facsimile of a table.
* **Add connection check to ingest connectors** Each source and destination connector now support a `check_connection()` method which makes sure a valid connection can be established with the source/destination given any authentication credentials in a lightweight request.

### Features

* **Add functionality to do a second OCR on cropped table images.** Changes to the values for scaling ENVs affect entire page OCR output(OCR regression) so we now do a second OCR for tables.
* **Adds ability to pass timeout for a request when partitioning via a `url`.** `partition` now accepts a new optional parameter `request_timeout` which if set will prevent any `requests.get` from hanging indefinitely and instead will raise a timeout error. This is useful when partitioning a url that may be slow to respond or may not respond at all.

### Fixes

* **Fix logic that determines pdf auto strategy.** Previously, `_determine_pdf_auto_strategy` returned `hi_res` strategy only if `infer_table_structure` was true. It now returns the `hi_res` strategy if either `infer_table_structure` or `extract_images_in_pdf` is true.
* **Fix invalid coordinates when parsing tesseract ocr data.** Previously, when parsing tesseract ocr data, the ocr data had invalid bboxes if zoom was set to `0`. A logical check is now added to avoid such error.
* **Fix ingest partition parameters not being passed to the api.** When using the --partition-by-api flag via unstructured-ingest, none of the partition arguments are forwarded, meaning that these options are disregarded. With this change, we now pass through all of the relevant partition arguments to the api. This allows a user to specify all of the same partition arguments they would locally and have them respected when specifying --partition-by-api.
* **Support tables in section-less DOCX.** Generalize solution for MS Chat Transcripts exported as DOCX by including tables in the partitioned output when present.
* **Support tables that contain only numbers when partitioning via `ocr_only`** Tables that contain only numbers are returned as floats in a pandas.DataFrame when the image is converted from `.image_to_data()`. An AttributeError was raised downstream when trying to `.strip()` the floats.
* **Improve DOCX page-break detection.** DOCX page breaks are reliably indicated by `w:lastRenderedPageBreak` elements present in the document XML. Page breaks are NOT reliably indicated by "hard" page-breaks inserted by the author and when present are redundant to a `w:lastRenderedPageBreak` element so cause over-counting if used. Use rendered page-breaks only.

## 0.10.29

### Enhancements

* **Adds include_header argument for partition_csv and partition_tsv** Now supports retaining header rows in CSV and TSV documents element partitioning.
* **Add retry logic for all source connectors** All http calls being made by the ingest source connectors have been isolated and wrapped by the `SourceConnectionNetworkError` custom error, which triggers the retry logic, if enabled, in the ingest pipeline.
* **Google Drive source connector supports credentials from memory** Originally, the connector expected a filepath to pull the credentials from when creating the client. This was expanded to support passing that information from memory as a dict if access to the file system might not be available.
* **Add support for generic partition configs in ingest cli** Along with the explicit partition options supported by the cli, an `additional_partition_args` arg was added to allow users to pass in any other arguments that should be added when calling partition(). This helps keep any changes to the input parameters of the partition() exposed in the CLI.
* **Map full output schema for table-based destination connectors** A full schema was introduced to map the type of all output content from the json partition output and mapped to a flattened table structure to leverage table-based destination connectors. The delta table destination connector was updated at the moment to take advantage of this.
* **Incorporate multiple embedding model options into ingest, add diff test embeddings** Problem: Ingest pipeline already supported embedding functionality, however users might want to use different types of embedding providers. Enhancement: Extend ingest pipeline so that users can specify and embed via a particular embedding provider from a range of options. Also adds a diff test to compare output from an embedding module with the expected output

### Features

* **Allow setting table crop parameter** In certain circumstances, adjusting the table crop padding may improve table.

### Fixes

* **Fixes `partition_text` to prevent empty elements** Adds a check to filter out empty bullets.
* **Handle empty string for `ocr_languages` with values for `languages`** Some API users ran into an issue with sending `languages` params because the API defaulted to also using an empty string for `ocr_languages`. This update handles situations where `languages` is defined and `ocr_languages` is an empty string.
* **Fix PDF tried to loop through None** Previously the PDF annotation extraction tried to loop through `annots` that resolved out as None. A logical check added to avoid such error.
* **Ingest session handler not being shared correctly** All ingest docs that leverage the session handler should only need to set it once per process. It was recreating it each time because the right values weren't being set nor available given how dataclasses work in python.
* **Ingest download-only fix.** Previously the download only flag was being checked after the doc factory pipeline step, which occurs before the files are actually downloaded by the source node. This check was moved after the source node to allow for the files to be downloaded first before exiting the pipeline.
* **Fix flaky chunk-metadata.** Prior implementation was sensitive to element order in the section resulting in metadata values sometimes being dropped. Also, not all metadata items can be consolidated across multiple elements (e.g. coordinates) and so are now dropped from consolidated metadata.
* **Fix tesseract error `Estimating resolution as X`** leaded by invalid language parameters input. Proceed with defalut language `eng` when `lang.py` fails to find valid language code for tesseract, so that we don't pass an empty string to tesseract CLI and raise an exception in downstream.

## 0.10.28

### Enhancements

* **Add table structure evaluation helpers** Adds functions to evaluate the similarity between predicted table structure and actual table structure.
* **Use `yolox` by default for table extraction when partitioning pdf/image** `yolox` model provides higher recall of the table regions than the quantized version and it is now the default element detection model when `infer_table_structure=True` for partitioning pdf/image files
* **Remove pdfminer elements from inside tables** Previously, when using `hi_res` some elements where extracted using pdfminer too, so we removed pdfminer from the tables pipeline to avoid duplicated elements.
* **Fsspec downstream connectors** New destination connector added to ingest CLI, users may now use `unstructured-ingest` to write to any of the following:
  * Azure
  * Box
  * Dropbox
  * Google Cloud Service

### Features

* **Update `ocr_only` strategy in `partition_pdf()`** Adds the functionality to get accurate coordinate data when partitioning PDFs and Images with the `ocr_only` strategy.

### Fixes
* **Fixed SharePoint permissions for the fetching to be opt-in** Problem: Sharepoint permissions were trying to be fetched even when no reletad cli params were provided, and this gave an error due to values for those keys not existing. Fix: Updated getting keys to be with .get() method and changed the "skip-check" to check individual cli params rather than checking the existance of a config object.

* **Fixes issue where tables from markdown documents were being treated as text** Problem: Tables from markdown documents were being treated as text, and not being extracted as tables. Solution: Enable the `tables` extension when instantiating the `python-markdown` object. Importance: This will allow users to extract structured data from tables in markdown documents.
* **Fix wrong logger for paddle info** Replace the logger from unstructured-inference with the logger from unstructured for paddle_ocr.py module.
* **Fix ingest pipeline to be able to use chunking and embedding together** Problem: When ingest pipeline was using chunking and embedding together, embedding outputs were empty and the outputs of chunking couldn't be re-read into memory and be forwarded to embeddings. Fix: Added CompositeElement type to TYPE_TO_TEXT_ELEMENT_MAP to be able to process CompositeElements with unstructured.staging.base.isd_to_elements
* **Fix unnecessary mid-text chunk-splitting.** The "pre-chunker" did not consider separator blank-line ("\n\n") length when grouping elements for a single chunk. As a result, sections were frequently over-populated producing a over-sized chunk that required mid-text splitting.
* **Fix frequent dissociation of title from chunk.** The sectioning algorithm included the title of the next section with the prior section whenever it would fit, frequently producing association of a section title with the prior section and dissociating it from its actual section. Fix this by performing combination of whole sections only.
* **Fix PDF attempt to get dict value from string.** Fixes a rare edge case that prevented some PDF's from being partitioned. The `get_uris_from_annots` function tried to access the dictionary value of a string instance variable. Assign `None` to the annotation variable if the instance type is not dictionary to avoid the erroneous attempt.

## 0.10.27

### Enhancements

* **Leverage dict to share content across ingest pipeline** To share the ingest doc content across steps in the ingest pipeline, this was updated to use a multiprocessing-safe dictionary so changes get persisted and each step has the option to modify the ingest docs in place.

### Features

### Fixes

* **Removed `ebooklib` as a dependency** `ebooklib` is licensed under AGPL3, which is incompatible with the Apache 2.0 license. Thus it is being removed.
* **Caching fixes in ingest pipeline** Previously, steps like the source node were not leveraging parameters such as `re_download` to dictate if files should be forced to redownload rather than use what might already exist locally.

## 0.10.26

### Enhancements

* **Add text CCT CI evaluation workflow** Adds cct text extraction evaluation metrics to the current ingest workflow to measure the performance of each file extracted as well as aggregated-level performance.

### Features

* **Functionality to catch and classify overlapping/nested elements** Method to identify overlapping-bboxes cases within detected elements in a document. It returns two values: a boolean defining if there are overlapping elements present, and a list reporting them with relevant metadata. The output includes information about the `overlapping_elements`, `overlapping_case`, `overlapping_percentage`, `largest_ngram_percentage`, `overlap_percentage_total`, `max_area`, `min_area`, and `total_area`.
* **Add Local connector source metadata** python's os module used to pull stats from local file when processing via the local connector and populates fields such as last modified time, created time.

### Fixes

* **Fixes elements partitioned from an image file missing certain metadata** Metadata for image files, like file type, was being handled differently from other file types. This caused a bug where other metadata, like the file name, was being missed. This change brought metadata handling for image files to be more in line with the handling for other file types so that file name and other metadata fields are being captured.
* **Adds `typing-extensions` as an explicit dependency** This package is an implicit dependency, but the module is being imported directly in `unstructured.documents.elements` so the dependency should be explicit in case changes in other dependencies lead to `typing-extensions` being dropped as a dependency.
* **Stop passing `extract_tables` to `unstructured-inference` since it is now supported in `unstructured` instead** Table extraction previously occurred in `unstructured-inference`, but that logic, except for the table model itself, is now a part of the `unstructured` library. Thus the parameter triggering table extraction is no longer passed to the `unstructured-inference` package. Also noted the table output regression for PDF files.
* **Fix a bug in Table partitioning** Previously the `skip_infer_table_types` variable used in `partition` was not being passed down to specific file partitioners. Now you can utilize the `skip_infer_table_types` list variable when calling `partition` to specify the filetypes for which you want to skip table extraction, or the `infer_table_structure` boolean variable on the file specific partitioning function.
* **Fix partition docx without sections** Some docx files, like those from teams output, do not contain sections and it would produce no results because the code assumes all components are in sections. Now if no sections is detected from a document we iterate through the paragraphs and return contents found in the paragraphs.
* **Fix out-of-order sequencing of split chunks.** Fixes behavior where "split" chunks were inserted at the beginning of the chunk sequence. This would produce a chunk sequence like [5a, 5b, 3a, 3b, 1, 2, 4] when sections 3 and 5 exceeded `max_characters`.
* **Deserialization of ingest docs fixed** When ingest docs are being deserialized as part of the ingest pipeline process (cli), there were certain fields that weren't getting persisted (metadata and date processed). The from_dict method was updated to take these into account and a unit test added to check.
* **Map source cli command configs when destination set** Due to how the source connector is dynamically called when the destination connector is set via the CLI, the configs were being set incorrectoy, causing the source connector to break. The configs were fixed and updated to take into account Fsspec-specific connectors.

## 0.10.25

### Enhancements

* **Duplicate CLI param check** Given that many of the options associated with the `Click` based cli ingest commands are added dynamically from a number of configs, a check was incorporated to make sure there were no duplicate entries to prevent new configs from overwriting already added options.
* **Ingest CLI refactor for better code reuse** Much of the ingest cli code can be templated and was a copy-paste across files, adding potential risk. Code was refactored to use a base class which had much of the shared code templated.

### Features

* **Table OCR refactor** support Table OCR with pre-computed OCR data to ensure we only do one OCR for entrie document. User can specify
ocr agent tesseract/paddle in environment variable `OCR_AGENT` for OCRing the entire document.
* **Adds accuracy function** The accuracy scoring was originally an option under `calculate_edit_distance`. For easy function call, it is now a wrapper around the original function that calls edit_distance and return as "score".
* **Adds HuggingFaceEmbeddingEncoder** The HuggingFace Embedding Encoder uses a local embedding model as opposed to using an API.
* **Add AWS bedrock embedding connector** `unstructured.embed.bedrock` now provides a connector to use AWS bedrock's `titan-embed-text` model to generate embeddings for elements. This features requires valid AWS bedrock setup and an internet connectionto run.

### Fixes

* **Import PDFResourceManager more directly** We were importing `PDFResourceManager` from `pdfminer.converter` which was causing an error for some users. We changed to import from the actual location of `PDFResourceManager`, which is `pdfminer.pdfinterp`.
* **Fix language detection of elements with empty strings** This resolves a warning message that was raised by `langdetect` if the language was attempted to be detected on an empty string. Language detection is now skipped for empty strings.
* **Fix chunks breaking on regex-metadata matches.** Fixes "over-chunking" when `regex_metadata` was used, where every element that contained a regex-match would start a new chunk.
* **Fix regex-metadata match offsets not adjusted within chunk.** Fixes incorrect regex-metadata match start/stop offset in chunks where multiple elements are combined.
* **Map source cli command configs when destination set** Due to how the source connector is dynamically called when the destination connector is set via the CLI, the configs were being set incorrectoy, causing the source connector to break. The configs were fixed and updated to take into account Fsspec-specific connectors.
* **Fix metrics folder not discoverable** Fixes issue where unstructured/metrics folder is not discoverable on PyPI by adding an `__init__.py` file under the folder.
* **Fix a bug when `parition_pdf` get `model_name=None`** In API usage the `model_name` value is `None` and the `cast` function in `partition_pdf` would return `None` and lead to attribution error. Now we use `str` function to explicit convert the content to string so it is garanteed to have `starts_with` and other string functions as attributes
* **Fix html partition fail on tables without `tbody` tag** HTML tables may sometimes just contain headers without body (`tbody` tag)

## 0.10.24

### Enhancements

* **Improve natural reading order** Some `OCR` elements with only spaces in the text have full-page width in the bounding box, which causes the `xycut` sorting to not work as expected. Now the logic to parse OCR results removes any elements with only spaces (more than one space).
* **Ingest compression utilities and fsspec connector support** Generic utility code added to handle files that get pulled from a source connector that are either tar or zip compressed and uncompress them locally. This is then processed using a local source connector. Currently this functionality has been incorporated into the fsspec connector and all those inheriting from it (currently: Azure Blob Storage, Google Cloud Storage, S3, Box, and Dropbox).
* **Ingest destination connectors support for writing raw list of elements** Along with the default write method used in the ingest pipeline to write the json content associated with the ingest docs, each destination connector can now also write a raw list of elements to the desired downstream location without having an ingest doc associated with it.

### Features

* **Adds element type percent match function** In order to evaluate the element type extracted, we add a function that calculates the matched percentage between two frequency dictionary.

### Fixes

* **Fix paddle model file not discoverable** Fixes issue where ocr_models/paddle_ocr.py file is not discoverable on PyPI by adding
an `__init__.py` file under the folder.
* **Chipper v2 Fixes** Includes fix for a memory leak and rare last-element bbox fix. (unstructured-inference==0.7.7)
* **Fix image resizing issue** Includes fix related to resizing images in the tables pipeline. (unstructured-inference==0.7.6)

## 0.10.23

### Enhancements

* **Add functionality to limit precision when serializing to json** Precision for `points` is limited to 1 decimal point if coordinates["system"] == "PixelSpace" (otherwise 2 decimal points?). Precision for `detection_class_prob` is limited to 5 decimal points.
* **Fix csv file detection logic when mime-type is text/plain** Previously the logic to detect csv file type was considering only first row's comma count comparing with the header_row comma count and both the rows being same line the result was always true, Now the logic is changed to consider the comma's count for all the lines except first line and compare with header_row comma count.
* **Improved inference speed for Chipper V2** API requests with 'hi_res_model_name=chipper' now have ~2-3x faster responses.

### Features

### Fixes

* **Cleans up temporary files after conversion** Previously a file conversion utility was leaving temporary files behind on the filesystem without removing them when no longer needed. This fix helps prevent an accumulation of temporary files taking up excessive disk space.
* **Fixes `under_non_alpha_ratio` dividing by zero** Although this function guarded against a specific cause of division by zero, there were edge cases slipping through like strings with only whitespace. This update more generally prevents the function from performing a division by zero.
* **Fix languages default** Previously the default language was being set to English when elements didn't have text or if langdetect could not detect the language. It now defaults to None so there is not misleading information about the language detected.
* **Fixes recursion limit error that was being raised when partitioning Excel documents of a certain size** Previously we used a recursive method to find subtables within an excel sheet. However this would run afoul of Python's recursion depth limit when there was a contiguous block of more than 1000 cells within a sheet. This function has been updated to use the NetworkX library which avoids Python recursion issues.

## 0.10.22

### Enhancements

* **bump `unstructured-inference` to `0.7.3`** The updated version of `unstructured-inference` supports a new version of the Chipper model, as well as a cleaner schema for its output classes. Support is included for new inference features such as hierarchy and ordering.
* **Expose skip_infer_table_types in ingest CLI.** For each connector a new `--skip-infer-table-types` parameter was added to map to the `skip_infer_table_types` partition argument. This gives more granular control to unstructured-ingest users, allowing them to specify the file types for which we should attempt table extraction.
* **Add flag to ingest CLI to raise error if any single doc fails in pipeline** Currently if a single doc fails in the pipeline, the whole thing halts due to the error. This flag defaults to log an error but continue with the docs it can.
* **Emit hyperlink metadata for DOCX file-type.** DOCX partitioner now adds `metadata.links`, `metadata.link_texts` and `metadata.link_urls` for elements that contain a hyperlink that points to an external resource. So-called "jump" links pointing to document internal locations (such as those found in a table-of-contents "jumping" to a chapter or section) are excluded.

### Features

* **Add `elements_to_text` as a staging helper function** In order to get a single clean text output from unstructured for metric calculations, automate the process of extracting text from elements using this function.
* **Adds permissions(RBAC) data ingestion functionality for the Sharepoint connector.** Problem: Role based access control is an important component in many data storage systems. Users may need to pass permissions (RBAC) data to downstream systems when ingesting data. Feature: Added permissions data ingestion functionality to the Sharepoint connector.

### Fixes

* **Fixes PDF list parsing creating duplicate list items** Previously a bug in PDF list item parsing caused removal of other elements and duplication of the list item
* **Fixes duplicated elements** Fixes issue where elements are duplicated when embeddings are generated. This will allow users to generate embeddings for their list of Elements without duplicating/breaking the orginal content.
* **Fixes failure when flagging for embeddings through unstructured-ingest** Currently adding the embedding parameter to any connector results in a failure on the copy stage. This is resolves the issue by adding the IngestDoc to the context map in the embedding node's `run` method. This allows users to specify that connectors fetch embeddings without failure.
* **Fix ingest pipeline reformat nodes not discoverable** Fixes issue where  reformat nodes raise ModuleNotFoundError on import. This was due to the directory was missing `__init__.py` in order to make it discoverable.
* **Fix default language in ingest CLI** Previously the default was being set to english which injected potentially incorrect information to downstream language detection libraries. By setting the default to None allows those libraries to better detect what language the text is in the doc being processed.

## 0.10.21

* **Adds Scarf analytics**.

## 0.10.20

### Enhancements

* **Add document level language detection functionality.** Adds the "auto" default for the languages param to all partitioners. The primary language present in the document is detected using the `langdetect` package. Additional param `detect_language_per_element` is also added for partitioners that return multiple elements. Defaults to `False`.
* **Refactor OCR code** The OCR code for entire page is moved from unstructured-inference to unstructured. On top of continuing support for OCR language parameter, we also support two OCR processing modes, "entire_page" or "individual_blocks".
* **Align to top left when shrinking bounding boxes for `xy-cut` sorting:** Update `shrink_bbox()` to keep top left rather than center.
* **Add visualization script to annotate elements** This script is often used to analyze/visualize elements with coordinates (e.g. partition_pdf()).
* **Adds data source properties to the Jira, Github and Gitlab connectors** These properties (date_created, date_modified, version, source_url, record_locator) are written to element metadata during ingest, mapping elements to information about the document source from which they derive. This functionality enables downstream applications to reveal source document applications, e.g. a link to a GDrive doc, Salesforce record, etc.
* **Improve title detection in pptx documents** The default title textboxes on a pptx slide are now categorized as titles.
* **Improve hierarchy detection in pptx documents** List items, and other slide text are properly nested under the slide title. This will enable better chunking of pptx documents.
* **Refactor of the ingest cli workflow** The refactored approach uses a dynamically set pipeline with a snapshot along each step to save progress and accommodate continuation from a snapshot if an error occurs. This also allows the pipeline to dynamically assign any number of steps to modify the partitioned content before it gets written to a destination.
* **Applies `max_characters=<n>` argument to all element types in `add_chunking_strategy` decorator** Previously this argument was only utilized in chunking Table elements and now applies to all partitioned elements if `add_chunking_strategy` decorator is utilized, further preparing the elements for downstream processing.
* **Add common retry strategy utilities for unstructured-ingest** Dynamic retry strategy with exponential backoff added to Notion source connector.
*
### Features

* **Adds `bag_of_words` and `percent_missing_text` functions** In order to count the word frequencies in two input texts and calculate the percentage of text missing relative to the source document.
* **Adds `edit_distance` calculation metrics** In order to benchmark the cleaned, extracted text with unstructured, `edit_distance` (`Levenshtein distance`) is included.
* **Adds detection_origin field to metadata** Problem: Currently isn't an easy way to find out how an element was created. With this change that information is added. Importance: With this information the developers and users are now able to know how an element was created to make decisions on how to use it. In order tu use this feature
setting UNSTRUCTURED_INCLUDE_DEBUG_METADATA=true is needed.
* **Adds a function that calculates frequency of the element type and its depth** To capture the accuracy of element type extraction, this function counts the occurrences of each unique element type with its depth for use in element metrics.

### Fixes

* **Fix zero division error in annotation bbox size** This fixes the bug where we find annotation bboxes realted to an element that need to divide the intersection size between annotation bbox and element bbox by the size of the annotation bbox
* **Fix prevent metadata module from importing dependencies from unnecessary modules** Problem: The `metadata` module had several top level imports that were only used in and applicable to code related to specific document types, while there were many general-purpose functions. As a result, general-purpose functions couldn't be used without unnecessary dependencies being installed. Fix: moved 3rd party dependency top level imports to inside the functions in which they are used and applied a decorator to check that the dependency is installed and emit a helpful error message if not.
* **Fixes category_depth None value for Title elements** Problem: `Title` elements from `chipper` get `category_depth`= None even when `Headline` and/or `Subheadline` elements are present in the same page. Fix: all `Title` elements with `category_depth` = None should be set to have a depth of 0 instead iff there are `Headline` and/or `Subheadline` element-types present. Importance: `Title` elements should be equivalent html `H1` when nested headings are present; otherwise, `category_depth` metadata can result ambiguous within elements in a page.
* **Tweak `xy-cut` ordering output to be more column friendly** This results in the order of elements more closely reflecting natural reading order which benefits downstream applications. While element ordering from `xy-cut` is usually mostly correct when ordering multi-column documents, sometimes elements from a RHS column will appear before elements in a LHS column. Fix: add swapped `xy-cut` ordering by sorting by X coordinate first and then Y coordinate.
* **Fixes badly initialized Formula** Problem: YoloX contain new types of elements, when loading a document that contain formulas a new element of that class
should be generated, however the Formula class inherits from Element instead of Text. After this change the element is correctly created with the correct class
allowing the document to be loaded. Fix: Change parent class for Formula to Text. Importance: Crucial to be able to load documents that contain formulas.
* **Fixes pdf uri error** An error was encountered when URI type of `GoToR` which refers to pdf resources outside of its own was detected since no condition catches such case. The code is fixing the issue by initialize URI before any condition check.


## 0.10.19

### Enhancements

* **Adds XLSX document level language detection** Enhancing on top of language detection functionality in previous release, we now support language detection within `.xlsx` file type at Element level.
* **bump `unstructured-inference` to `0.6.6`** The updated version of `unstructured-inference` makes table extraction in `hi_res` mode configurable to fine tune table extraction performance; it also improves element detection by adding a deduplication post processing step in the `hi_res` partitioning of pdfs and images.
* **Detect text in HTML Heading Tags as Titles** This will increase the accuracy of hierarchies in HTML documents and provide more accurate element categorization. If text is in an HTML heading tag and is not a list item, address, or narrative text, categorize it as a title.
* **Update python-based docs** Refactor docs to use the actual unstructured code rather than using the subprocess library to run the cli command itself.
* **Adds Table support for the `add_chunking_strategy` decorator to partition functions.** In addition to combining elements under Title elements, user's can now specify the `max_characters=<n>` argument to chunk Table elements into TableChunk elements with `text` and `text_as_html` of length <n> characters. This means partitioned Table results are ready for use in downstream applications without any post processing.
* **Expose endpoint url for s3 connectors** By allowing for the endpoint url to be explicitly overwritten, this allows for any non-AWS data providers supporting the s3 protocol to be supported (i.e. minio).

### Features

* **change default `hi_res` model for pdf/image partition to `yolox`** Now partitioning pdf/image using `hi_res` strategy utilizes `yolox_quantized` model isntead of `detectron2_onnx` model. This new default model has better recall for tables and produces more detailed categories for elements.
* **XLSX can now reads subtables within one sheet** Problem: Many .xlsx files are not created to be read as one full table per sheet. There are subtables, text and header along with more informations to extract from each sheet. Feature: This `partition_xlsx` now can reads subtable(s) within one .xlsx sheet, along with extracting other title and narrative texts. Importance: This enhance the power of .xlsx reading to not only one table per sheet, allowing user to capture more data tables from the file, if exists.
* **Update Documentation on Element Types and Metadata**: We have updated the documentation according to the latest element types and metadata. It includes the common and additional metadata provided by the Partitions and Connectors.

### Fixes

* **Fixes partition_pdf is_alnum reference bug** Problem: The `partition_pdf` when attempt to get bounding box from element experienced a reference before assignment error when the first object is not text extractable.  Fix: Switched to a flag when the condition is met. Importance: Crucial to be able to partition with pdf.
* **Fix various cases of HTML text missing after partition**
  Problem: Under certain circumstances, text immediately after some HTML tags will be misssing from partition result.
  Fix: Updated code to deal with these cases.
  Importance: This will ensure the correctness when partitioning HTML and Markdown documents.
* **Fixes chunking when `detection_class_prob` appears in Element metadata** Problem: when `detection_class_prob` appears in Element metadata, Elements will only be combined by chunk_by_title if they have the same `detection_class_prob` value (which is rare). This is unlikely a case we ever need to support and most often results in no chunking. Fix: `detection_class_prob` is included in the chunking list of metadata keys excluded for similarity comparison. Importance: This change allows `chunk_by_title` to operate as intended for documents which include `detection_class_prob` metadata in their Elements.

## 0.10.18

### Enhancements

* **Better detection of natural reading order in images and PDF's** The elements returned by partition better reflect natural reading order in some cases, particularly in complicated multi-column layouts, leading to better chunking and retrieval for downstream applications. Achieved by improving the `xy-cut` sorting to preprocess bboxes, shrinking all bounding boxes by 90% along x and y axes (still centered around the same center point), which allows projection lines to be drawn where not possible before if layout bboxes overlapped.
* **Improves `partition_xml` to be faster and more memory efficient when partitioning large XML files** The new behavior is to partition iteratively to prevent loading the entire XML tree into memory at once in most use cases.
* **Adds data source properties to SharePoint, Outlook, Onedrive, Reddit, Slack, DeltaTable connectors** These properties (date_created, date_modified, version, source_url, record_locator) are written to element metadata during ingest, mapping elements to information about the document source from which they derive. This functionality enables downstream applications to reveal source document applications, e.g. a link to a GDrive doc, Salesforce record, etc.
* **Add functionality to save embedded images in PDF's separately as images** This allows users to save embedded images in PDF's separately as images, given some directory path. The saved image path is written to the metadata for the Image element. Downstream applications may benefit by providing users with image links from relevant "hits."
* **Azure Cognite Search destination connector** New Azure Cognitive Search destination connector added to ingest CLI.  Users may now use `unstructured-ingest` to write partitioned data from over 20 data sources (so far) to an Azure Cognitive Search index.
* **Improves salesforce partitioning** Partitions Salesforce data as xlm instead of text for improved detail and flexibility. Partitions htmlbody instead of textbody for Salesforce emails. Importance: Allows all Salesforce fields to be ingested and gives Salesforce emails more detailed partitioning.
* **Add document level language detection functionality.** Introduces the "auto" default for the languages param, which then detects the languages present in the document using the `langdetect` package. Adds the document languages as ISO 639-3 codes to the element metadata. Implemented only for the partition_text function to start.
* **PPTX partitioner refactored in preparation for enhancement.** Behavior should be unchanged except that shapes enclosed in a group-shape are now included, as many levels deep as required (a group-shape can itself contain a group-shape).
* **Embeddings support for the SharePoint SourceConnector via unstructured-ingest CLI** The SharePoint connector can now optionally create embeddings from the elements it pulls out during partition and upload those embeddings to Azure Cognitive Search index.
* **Improves hierarchy from docx files by leveraging natural hierarchies built into docx documents**  Hierarchy can now be detected from an indentation level for list bullets/numbers and by style name (e.g. Heading 1, List Bullet 2, List Number).
* **Chunking support for the SharePoint SourceConnector via unstructured-ingest CLI** The SharePoint connector can now optionally chunk the elements pulled out during partition via the chunking unstructured brick. This can be used as a stage before creating embeddings.

### Features

* **Adds `links` metadata in `partition_pdf` for `fast` strategy.** Problem: PDF files contain rich information and hyperlink that Unstructured did not captured earlier. Feature: `partition_pdf` now can capture embedded links within the file along with its associated text and page number. Importance: Providing depth in extracted elements give user a better understanding and richer context of documents. This also enables user to map to other elements within the document if the hyperlink is refered internally.
* **Adds the embedding module to be able to embed Elements** Problem: Many NLP applications require the ability to represent parts of documents in a semantic way. Until now, Unstructured did not have text embedding ability within the core library. Feature: This embedding module is able to track embeddings related data with a class, embed a list of elements, and return an updated list of Elements with the *embeddings* property. The module is also able to embed query strings. Importance: Ability to embed documents or parts of documents will enable users to make use of these semantic representations in different NLP applications, such as search, retrieval, and retrieval augmented generation.

### Fixes

* **Fixes a metadata source serialization bug** Problem: In unstructured elements, when loading an elements json file from the disk, the data_source attribute is assumed to be an instance of DataSourceMetadata and the code acts based on that. However the loader did not satisfy the assumption, and loaded it as a dict instead, causing an error. Fix: Added necessary code block to initialize a DataSourceMetadata object, also refactored DataSourceMetadata.from_dict() method to remove redundant code. Importance: Crucial to be able to load elements (which have data_source fields) from json files.
* **Fixes issue where unstructured-inference was not getting updated** Problem: unstructured-inference was not getting upgraded to the version to match unstructured release when doing a pip install.  Solution: using `pip install unstructured[all-docs]` it will now upgrade both unstructured and unstructured-inference. Importance: This will ensure that the inference library is always in sync with the unstructured library, otherwise users will be using outdated libraries which will likely lead to unintended behavior.
* **Fixes SharePoint connector failures if any document has an unsupported filetype** Problem: Currently the entire connector ingest run fails if a single IngestDoc has an unsupported filetype. This is because a ValueError is raised in the IngestDoc's `__post_init__`. Fix: Adds a try/catch when the IngestConnector runs get_ingest_docs such that the error is logged but all processable documents->IngestDocs are still instantiated and returned. Importance: Allows users to ingest SharePoint content even when some files with unsupported filetypes exist there.
* **Fixes Sharepoint connector server_path issue** Problem: Server path for the Sharepoint Ingest Doc was incorrectly formatted, causing issues while fetching pages from the remote source. Fix: changes formatting of remote file path before instantiating SharepointIngestDocs and appends a '/' while fetching pages from the remote source. Importance: Allows users to fetch pages from Sharepoint Sites.
* **Fixes Sphinx errors.** Fixes errors when running Sphinx `make html` and installs library to suppress warnings.
* **Fixes a metadata backwards compatibility error** Problem: When calling `partition_via_api`, the hosted api may return an element schema that's newer than the current `unstructured`. In this case, metadata fields were added which did not exist in the local `ElementMetadata` dataclass, and `__init__()` threw an error. Fix: remove nonexistent fields before instantiating in `ElementMetadata.from_json()`. Importance: Crucial to avoid breaking changes when adding fields.
* **Fixes issue with Discord connector when a channel returns `None`** Problem: Getting the `jump_url` from a nonexistent Discord `channel` fails. Fix: property `jump_url` is now retrieved within the same context as the messages from the channel. Importance: Avoids cascading issues when the connector fails to fetch information about a Discord channel.
* **Fixes occasionally SIGABTR when writing table with `deltalake` on Linux** Problem: occasionally on Linux ingest can throw a `SIGABTR` when writing `deltalake` table even though the table was written correctly. Fix: put the writing function into a `Process` to ensure its execution to the fullest extent before returning to the main process. Importance: Improves stability of connectors using `deltalake`
* **Fixes badly initialized Formula** Problem: YoloX contain new types of elements, when loading a document that contain formulas a new element of that class should be generated, however the Formula class inherits from Element instead of Text. After this change the element is correctly created with the correct class allowing the document to be loaded. Fix: Change parent class for Formula to Text. Importance: Crucial to be able to load documents that contain formulas.

## 0.10.16

### Enhancements

* **Adds data source properties to Airtable, Confluence, Discord, Elasticsearch, Google Drive, and Wikipedia connectors** These properties (date_created, date_modified, version, source_url, record_locator) are written to element metadata during ingest, mapping elements to information about the document source from which they derive. This functionality enables downstream applications to reveal source document applications, e.g. a link to a GDrive doc, Salesforce record, etc.
* **DOCX partitioner refactored in preparation for enhancement.** Behavior should be unchanged except in multi-section documents containing different headers/footers for different sections. These will now emit all distinct headers and footers encountered instead of just those for the last section.
* **Add a function to map between Tesseract and standard language codes.** This allows users to input language information to the `languages` param in any Tesseract-supported langcode or any ISO 639 standard language code.
* **Add document level language detection functionality.** Introduces the "auto" default for the languages param, which then detects the languages present in the document using the `langdetect` package. Implemented only for the partition_text function to start.

### Features

### Fixes

* ***Fixes an issue that caused a partition error for some PDF's.** Fixes GH Issue 1460 by bypassing a coordinate check if an element has invalid coordinates.

## 0.10.15


### Enhancements

* **Support for better element categories from the next-generation image-to-text model ("chipper").** Previously, not all of the classifications from Chipper were being mapped to proper `unstructured` element categories so the consumer of the library would see many `UncategorizedText` elements. This fixes the issue, improving the granularity of the element categories outputs for better downstream processing and chunking. The mapping update is:
  * "Threading": `NarrativeText`
  * "Form": `NarrativeText`
  * "Field-Name": `Title`
  * "Value": `NarrativeText`
  * "Link": `NarrativeText`
  * "Headline": `Title` (with `category_depth=1`)
  * "Subheadline": `Title` (with `category_depth=2`)
  * "Abstract": `NarrativeText`
* **Better ListItem grouping for PDF's (fast strategy).** The `partition_pdf` with `fast` strategy previously broke down some numbered list item lines as separate elements. This enhancement leverages the x,y coordinates and bbox sizes to help decide whether the following chunk of text is a continuation of the immediate previous detected ListItem element or not, and not detect it as its own non-ListItem element.
* **Fall back to text-based classification for uncategorized Layout elements for Images and PDF's**. Improves element classification by running existing text-based rules on previously `UncategorizedText` elements.
* **Adds table partitioning for Partitioning for many doc types including: .html, .epub., .md, .rst, .odt, and .msg.** At the core of this change is the .html partition functionality, which is leveraged by the other effected doc types. This impacts many scenarios where `Table` Elements are now propery extracted.
* **Create and add `add_chunking_strategy` decorator to partition functions.** Previously, users were responsible for their own chunking after partitioning elements, often required for downstream applications. Now, individual elements may be combined into right-sized chunks where min and max character size may be specified if `chunking_strategy=by_title`. Relevant elements are grouped together for better downstream results. This enables users immediately use partitioned results effectively in downstream applications (e.g. RAG architecture apps) without any additional post-processing.
* **Adds `languages` as an input parameter and marks `ocr_languages` kwarg for deprecation in pdf, image, and auto partitioning functions.** Previously, language information was only being used for Tesseract OCR for image-based documents and was in a Tesseract specific string format, but by refactoring into a list of standard language codes independent of Tesseract, the `unstructured` library will better support `languages` for other non-image pipelines and/or support for other OCR engines.
* **Removes `UNSTRUCTURED_LANGUAGE` env var usage and replaces `language` with `languages` as an input parameter to unstructured-partition-text_type functions.** The previous parameter/input setup was not user-friendly or scalable to the variety of elements being processed. By refactoring the inputted language information into a list of standard language codes, we can support future applications of the element language such as detection, metadata, and multi-language elements. Now, to skip English specific checks, set the `languages` parameter to any non-English language(s).
* **Adds `xlsx` and `xls` filetype extensions to the `skip_infer_table_types` default list in `partition`.** By adding these file types to the input parameter these files should not go through table extraction. Users can still specify if they would like to extract tables from these filetypes, but will have to set the `skip_infer_table_types` to exclude the desired filetype extension. This avoids mis-representing complex spreadsheets where there may be multiple sub-tables and other content.
* **Better debug output related to sentence counting internals**. Clarify message when sentence is not counted toward sentence count because there aren't enough words, relevant for developers focused on `unstructured`s NLP internals.
* **Faster ocr_only speed for partitioning PDF and images.** Use `unstructured_pytesseract.run_and_get_multiple_output` function to reduce the number of calls to `tesseract` by half when partitioning pdf or image with `tesseract`
* **Adds data source properties to fsspec connectors** These properties (date_created, date_modified, version, source_url, record_locator) are written to element metadata during ingest, mapping elements to information about the document source from which they derive. This functionality enables downstream applications to reveal source document applications, e.g. a link to a GDrive doc, Salesforce record, etc.
* **Add delta table destination connector** New delta table destination connector added to ingest CLI.  Users may now use `unstructured-ingest` to write partitioned data from over 20 data sources (so far) to a Delta Table.
* **Rename to Source and Destination Connectors in the Documentation.** Maintain naming consistency between Connectors codebase and documentation with the first addition to a destination connector.
* **Non-HTML text files now return unstructured-elements as opposed to HTML-elements.** Previously the text based files that went through `partition_html` would return HTML-elements but now we preserve the format from the input using `source_format` argument in the partition call.
* **Adds `PaddleOCR` as an optional alternative to `Tesseract`** for OCR in processing of PDF or Image files, it is installable via the `makefile` command `install-paddleocr`. For experimental purposes only.
* **Bump unstructured-inference** to 0.5.28. This version bump markedly improves the output of table data, rendered as `metadata.text_as_html` in an element. These changes include:
  * add env variable `ENTIRE_PAGE_OCR` to specify using paddle or tesseract on entire page OCR
  * table structure detection now pads the input image by 25 pixels in all 4 directions to improve its recall (0.5.27)
  * support paddle with both cpu and gpu and assume it is pre-installed (0.5.26)
  * fix a bug where `cells_to_html` doesn't handle cells spanning multiple rows properly (0.5.25)
  * remove `cv2` preprocessing step before OCR step in table transformer (0.5.24)

### Features

* **Adds element metadata via `category_depth` with default value None**.
  * This additional metadata is useful for vectordb/LLM, chunking strategies, and retrieval applications.
* **Adds a naive hierarchy for elements via a `parent_id` on the element's metadata**
  * Users will now have more metadata for implementing vectordb/LLM chunking strategies. For example, text elements could be queried by their preceding title element.
  * Title elements created from HTML headings will properly nest

### Fixes

* **`add_pytesseract_bboxes_to_elements` no longer returns `nan` values**. The function logic is now broken into new methods
  `_get_element_box` and `convert_multiple_coordinates_to_new_system`
* **Selecting a different model wasn't being respected when calling `partition_image`.** Problem: `partition_pdf` allows for passing a `model_name` parameter. Given the similarity between the image and PDF pipelines, the expected behavior is that `partition_image` should support the same parameter, but `partition_image` was unintentionally not passing along its `kwargs`. This was corrected by adding the kwargs to the downstream call.
* **Fixes a chunking issue via dropping the field "coordinates".** Problem: chunk_by_title function was chunking each element to its own individual chunk while it needed to group elements into a fewer number of chunks. We've discovered that this happens due to a metadata matching logic in chunk_by_title function, and discovered that elements with different metadata can't be put into the same chunk. At the same time, any element with "coordinates" essentially had different metadata than other elements, due each element locating in different places and having different coordinates. Fix: That is why we have included the key "coordinates" inside a list of excluded metadata keys, while doing this "metadata_matches" comparision. Importance: This change is crucial to be able to chunk by title for documents which include "coordinates" metadata in their elements.

## 0.10.14

### Enhancements

* Update all connectors to use new downstream architecture
  * New click type added to parse comma-delimited string inputs
  * Some CLI options renamed

### Features

### Fixes

## 0.10.13

### Enhancements

* Updated documentation: Added back support doc types for partitioning, more Python codes in the API page,  RAG definition, and use case.
* Updated Hi-Res Metadata: PDFs and Images using Hi-Res strategy now have layout model class probabilities added ot metadata.
* Updated the `_detect_filetype_from_octet_stream()` function to use libmagic to infer the content type of file when it is not a zip file.
* Tesseract minor version bump to 5.3.2

### Features

* Add Jira Connector to be able to pull issues from a Jira organization
* Add `clean_ligatures` function to expand ligatures in text


### Fixes

* `partition_html` breaks on `<br>` elements.
* Ingest error handling to properly raise errors when wrapped
* GH issue 1361: fixes a sortig error that prevented some PDF's from being parsed
* Bump unstructured-inference
  * Brings back embedded images in PDF's (0.5.23)

## 0.10.12

### Enhancements

* Removed PIL pin as issue has been resolved upstream
* Bump unstructured-inference
  * Support for yolox_quantized layout detection model (0.5.20)
* YoloX element types added


### Features

* Add Salesforce Connector to be able to pull Account, Case, Campaign, EmailMessage, Lead

### Fixes


* Bump unstructured-inference
  * Avoid divide-by-zero errors swith `safe_division` (0.5.21)

## 0.10.11

### Enhancements

* Bump unstructured-inference
  * Combine entire-page OCR output with layout-detected elements, to ensure full coverage of the page (0.5.19)

### Features

* Add in ingest cli s3 writer

### Fixes

* Fix a bug where `xy-cut` sorting attemps to sort elements without valid coordinates; now xy cut sorting only works when **all** elements have valid coordinates

## 0.10.10

### Enhancements

* Adds `text` as an input parameter to `partition_xml`.
* `partition_xml` no longer runs through `partition_text`, avoiding incorrect splitting
  on carriage returns in the XML. Since `partition_xml` no longer calls `partition_text`,
  `min_partition` and `max_partition` are no longer supported in `partition_xml`.
* Bump `unstructured-inference==0.5.18`, change non-default detectron2 classification threshold
* Upgrade base image from rockylinux 8 to rockylinux 9
* Serialize IngestDocs to JSON when passing to subprocesses

### Features

### Fixes

- Fix a bug where mismatched `elements` and `bboxes` are passed into `add_pytesseract_bbox_to_elements`

## 0.10.9

### Enhancements

* Fix `test_json` to handle only non-extra dependencies file types (plain-text)

### Features

* Adds `chunk_by_title` to break a document into sections based on the presence of `Title`
  elements.
* add new extraction function `extract_image_urls_from_html` to extract all img related URL from html text.

### Fixes

* Make cv2 dependency optional
* Edit `add_pytesseract_bbox_to_elements`'s (`ocr_only` strategy) `metadata.coordinates.points` return type to `Tuple` for consistency.
* Re-enable test-ingest-confluence-diff for ingest tests
* Fix syntax for ingest test check number of files
* Fix csv and tsv partitioners loosing the first line of the files when creating elements

## 0.10.8

### Enhancements

* Release docker image that installs Python 3.10 rather than 3.8

### Features

### Fixes

## 0.10.7

### Enhancements

### Features

### Fixes

* Remove overly aggressive ListItem chunking for images and PDF's which typically resulted in inchorent elements.

## 0.10.6

### Enhancements

* Enable `partition_email` and `partition_msg` to detect if an email is PGP encryped. If
  and email is PGP encryped, the functions will return an empy list of elements and
  emit a warning about the encrypted content.
* Add threaded Slack conversations into Slack connector output
* Add functionality to sort elements using `xy-cut` sorting approach in `partition_pdf` for `hi_res` and `fast` strategies
* Bump unstructured-inference
  * Set OMP_THREAD_LIMIT to 1 if not set for better tesseract perf (0.5.17)

### Features

* Extract coordinates from PDFs and images when using OCR only strategy and add to metadata

### Fixes

* Update `partition_html` to respect the order of `<pre>` tags.
* Fix bug in `partition_pdf_or_image` where two partitions were called if `strategy == "ocr_only"`.
* Bump unstructured-inference
  * Fix issue where temporary files were being left behind (0.5.16)
* Adds deprecation warning for the `file_filename` kwarg to `partition`, `partition_via_api`,
  and `partition_multiple_via_api`.
* Fix documentation build workflow by pinning dependencies

## 0.10.5

### Enhancements

* Create new CI Pipelines
  - Checking text, xml, email, and html doc tests against the library installed without extras
  - Checking each library extra against their respective tests
* `partition` raises an error and tells the user to install the appropriate extra if a filetype
  is detected that is missing dependencies.
* Add custom errors to ingest
* Bump `unstructured-ingest==0.5.15`
  - Handle an uncaught TesseractError (0.5.15)
  - Add TIFF test file and TIFF filetype to `test_from_image_file` in `test_layout` (0.5.14)
* Use `entire_page` ocr mode for pdfs and images
* Add notes on extra installs to docs
* Adds ability to reuse connections per process in unstructured-ingest

### Features
* Add delta table connector

### Fixes

## 0.10.4
* Pass ocr_mode in partition_pdf and set the default back to individual pages for now
* Add diagrams and descriptions for ingest design in the ingest README

### Features
* Supports multipage TIFF image partitioning

### Fixes

## 0.10.2

### Enhancements
* Bump unstructured-inference==0.5.13:
  - Fix extracted image elements being included in layout merge, addresses the issue
    where an entire-page image in a PDF was not passed to the layout model when using hi_res.

### Features

### Fixes

## 0.10.1

### Enhancements
* Bump unstructured-inference==0.5.12:
  - fix to avoid trace for certain PDF's (0.5.12)
  - better defaults for DPI for hi_res and  Chipper (0.5.11)
  - implement full-page OCR (0.5.10)

### Features

### Fixes

* Fix dead links in repository README (Quick Start > Install for local development, and Learn more > Batch Processing)
* Update document dependencies to include tesseract-lang for additional language support (required for tests to pass)

## 0.10.0

### Enhancements

* Add `include_header` kwarg to `partition_xlsx` and change default behavior to `True`
* Update the `links` and `emphasized_texts` metadata fields

### Features

### Fixes

## 0.9.3

### Enhancements

* Pinned dependency cleanup.
* Update `partition_csv` to always use `soupparser_fromstring` to parse `html text`
* Update `partition_tsv` to always use `soupparser_fromstring` to parse `html text`
* Add `metadata.section` to capture epub table of contents data
* Add `unique_element_ids` kwarg to partition functions. If `True`, will use a UUID
  for element IDs instead of a SHA-256 hash.
* Update `partition_xlsx` to always use `soupparser_fromstring` to parse `html text`
* Add functionality to switch `html` text parser based on whether the `html` text contains emoji
* Add functionality to check if a string contains any emoji characters
* Add CI tests around Notion

### Features

* Add Airtable Connector to be able to pull views/tables/bases from an Airtable organization

### Fixes

* fix pdf partition of list items being detected as titles in OCR only mode
* make notion module discoverable
* fix emails with `Content-Distribution: inline` and `Content-Distribution: attachment` with no filename
* Fix email attachment filenames which had `=` in the filename itself

## 0.9.2


### Enhancements

* Update table extraction section in API documentation to sync with change in Prod API
* Update Notion connector to extract to html
* Added UUID option for `element_id`
* Bump unstructured-inference==0.5.9:
  - better caching of models
  - another version of detectron2 available, though the default layout model is unchanged
* Added UUID option for element_id
* Added UUID option for element_id
* CI improvements to run ingest tests in parallel

### Features

* Adds Sharepoint connector.

### Fixes

* Bump unstructured-inference==0.5.9:
  - ignores Tesseract errors where no text is extracted for tiles that indeed, have no text

## 0.9.1

### Enhancements

* Adds --partition-pdf-infer-table-structure to unstructured-ingest.
* Enable `partition_html` to skip headers and footers with the `skip_headers_and_footers` flag.
* Update `partition_doc` and `partition_docx` to track emphasized texts in the output
* Adds post processing function `filter_element_types`
* Set the default strategy for partitioning images to `hi_res`
* Add page break parameter section in API documentation to sync with change in Prod API
* Update `partition_html` to track emphasized texts in the output
* Update `XMLDocument._read_xml` to create `<p>` tag element for the text enclosed in the `<pre>` tag
* Add parameter `include_tail_text` to `_construct_text` to enable (skip) tail text inclusion
* Add Notion connector

### Features

### Fixes

* Remove unused `_partition_via_api` function
* Fixed emoji bug in `partition_xlsx`.
* Pass `file_filename` metadata when partitioning file object
* Skip ingest test on missing Slack token
* Add Dropbox variables to CI environments
* Remove default encoding for ingest
* Adds new element type `EmailAddress` for recognising email address in the  text
* Simplifies `min_partition` logic; makes partitions falling below the `min_partition`
  less likely.
* Fix bug where ingest test check for number of files fails in smoke test
* Fix unstructured-ingest entrypoint failure

## 0.9.0

### Enhancements

* Dependencies are now split by document type, creating a slimmer base installation.

## 0.8.8

### Enhancements

### Features

### Fixes

* Rename "date" field to "last_modified"
* Adds Box connector

### Fixes

## 0.8.7

### Enhancements

* Put back useful function `split_by_paragraph`

### Features

### Fixes

* Fix argument order in NLTK download step

## 0.8.6

### Enhancements

### Features

### Fixes

* Remove debug print lines and non-functional code

## 0.8.5

### Enhancements

* Add parameter `skip_infer_table_types` to enable (skip) table extraction for other doc types
* Adds optional Unstructured API unit tests in CI
* Tracks last modified date for all document types.
* Add auto_paragraph_grouper to detect new-line and blank-line new paragraph for .txt files.
* refactor the ingest cli to better support expanding supported connectors

## 0.8.3

### Enhancements

### Features

### Fixes

* NLTK now only gets downloaded if necessary.
* Handling for empty tables in Word Documents and PowerPoints.

## 0.8.4

### Enhancements

* Additional tests and refactor of JSON detection.
* Update functionality to retrieve image metadata from a page for `document_to_element_list`
* Links are now tracked in `partition_html` output.
* Set the file's current position to the beginning after reading the file in `convert_to_bytes`
* Add `min_partition` kwarg to that combines elements below a specified threshold and modifies splitting of strings longer than max partition so words are not split.
* set the file's current position to the beginning after reading the file in `convert_to_bytes`
* Add slide notes to pptx
* Add `--encoding` directive to ingest
* Improve json detection by `detect_filetype`

### Features

* Adds Outlook connector
* Add support for dpi parameter in inference library
* Adds Onedrive connector.
* Add Confluence connector for ingest cli to pull the body text from all documents from all spaces in a confluence domain.

### Fixes

* Fixes issue with email partitioning where From field was being assigned the To field value.
* Use the `image_metadata` property of the `PageLayout` instance to get the page image info in the `document_to_element_list`
* Add functionality to write images to computer storage temporarily instead of keeping them in memory for `ocr_only` strategy
* Add functionality to convert a PDF in small chunks of pages at a time for `ocr_only` strategy
* Adds `.txt`, `.text`, and `.tab` to list of extensions to check if file
  has a `text/plain` MIME type.
* Enables filters to be passed to `partition_doc` so it doesn't error with LibreOffice7.
* Removed old error message that's superseded by `requires_dependencies`.
* Removes using `hi_res` as the default strategy value for `partition_via_api` and `partition_multiple_via_api`

## 0.8.1

### Enhancements

* Add support for Python 3.11

### Features

### Fixes

* Fixed `auto` strategy detected scanned document as having extractable text and using `fast` strategy, resulting in no output.
* Fix list detection in MS Word documents.
* Don't instantiate an element with a coordinate system when there isn't a way to get its location data.

## 0.8.0

### Enhancements

* Allow model used for hi res pdf partition strategy to be chosen when called.
* Updated inference package

### Features

* Add `metadata_filename` parameter across all partition functions

### Fixes

* Update to ensure `convert_to_datafame` grabs all of the metadata fields.
* Adjust encoding recognition threshold value in `detect_file_encoding`
* Fix KeyError when `isd_to_elements` doesn't find a type
* Fix `_output_filename` for local connector, allowing single files to be written correctly to the disk

* Fix for cases where an invalid encoding is extracted from an email header.

### BREAKING CHANGES

* Information about an element's location is no longer returned as top-level attributes of an element. Instead, it is returned in the `coordinates` attribute of the element's metadata.

## 0.7.12

### Enhancements

* Adds `include_metadata` kwarg to `partition_doc`, `partition_docx`, `partition_email`, `partition_epub`, `partition_json`, `partition_msg`, `partition_odt`, `partition_org`, `partition_pdf`, `partition_ppt`, `partition_pptx`, `partition_rst`, and `partition_rtf`
### Features

* Add Elasticsearch connector for ingest cli to pull specific fields from all documents in an index.
* Adds Dropbox connector

### Fixes

* Fix tests that call unstructured-api by passing through an api-key
* Fixed page breaks being given (incorrect) page numbers
* Fix skipping download on ingest when a source document exists locally

## 0.7.11

### Enhancements

* More deterministic element ordering when using `hi_res` PDF parsing strategy (from unstructured-inference bump to 0.5.4)
* Make large model available (from unstructured-inference bump to 0.5.3)
* Combine inferred elements with extracted elements (from unstructured-inference bump to 0.5.2)
* `partition_email` and `partition_msg` will now process attachments if `process_attachments=True`
  and a attachment partitioning functions is passed through with `attachment_partitioner=partition`.

### Features

### Fixes

* Fix tests that call unstructured-api by passing through an api-key
* Fixed page breaks being given (incorrect) page numbers
* Fix skipping download on ingest when a source document exists locally

## 0.7.10

### Enhancements

* Adds a `max_partition` parameter to `partition_text`, `partition_pdf`, `partition_email`,
  `partition_msg` and `partition_xml` that sets a limit for the size of an individual
  document elements. Defaults to `1500` for everything except `partition_xml`, which has
  a default value of `None`.
* DRY connector refactor

### Features

* `hi_res` model for pdfs and images is selectable via environment variable.

### Fixes

* CSV check now ignores escaped commas.
* Fix for filetype exploration util when file content does not have a comma.
* Adds negative lookahead to bullet pattern to avoid detecting plain text line
  breaks like `-------` as list items.
* Fix pre tag parsing for `partition_html`
* Fix lookup error for annotated Arabic and Hebrew encodings

## 0.7.9

### Enhancements

* Improvements to string check for leafs in `partition_xml`.
* Adds --partition-ocr-languages to unstructured-ingest.

### Features

* Adds `partition_org` for processed Org Mode documents.

### Fixes

## 0.7.8

### Enhancements

### Features

* Adds Google Cloud Service connector

### Fixes

* Updates the `parse_email` for `partition_eml` so that `unstructured-api` passes the smoke tests
* `partition_email` now works if there is no message content
* Updates the `"fast"` strategy for `partition_pdf` so that it's able to recursively
* Adds recursive functionality to all fsspec connectors
* Adds generic --recursive ingest flag

## 0.7.7

### Enhancements

* Adds functionality to replace the `MIME` encodings for `eml` files with one of the common encodings if a `unicode` error occurs
* Adds missed file-like object handling in `detect_file_encoding`
* Adds functionality to extract charset info from `eml` files

### Features

* Added coordinate system class to track coordinate types and convert to different coordinate

### Fixes

* Adds an `html_assemble_articles` kwarg to `partition_html` to enable users to capture
  control whether content outside of `<article>` tags is captured when
  `<article>` tags are present.
* Check for the `xml` attribute on `element` before looking for pagebreaks in `partition_docx`.

## 0.7.6

### Enhancements

* Convert fast startegy to ocr_only for images
* Adds support for page numbers in `.docx` and `.doc` when user or renderer
  created page breaks are present.
* Adds retry logic for the unstructured-ingest Biomed connector

### Features

* Provides users with the ability to extract additional metadata via regex.
* Updates `partition_docx` to include headers and footers in the output.
* Create `partition_tsv` and associated tests. Make additional changes to `detect_filetype`.

### Fixes

* Remove fake api key in test `partition_via_api` since we now require valid/empty api keys
* Page number defaults to `None` instead of `1` when page number is not present in the metadata.
  A page number of `None` indicates that page numbers are not being tracked for the document
  or that page numbers do not apply to the element in question..
* Fixes an issue with some pptx files. Assume pptx shapes are found in top left position of slide
  in case the shape.top and shape.left attributes are `None`.

## 0.7.5

### Enhancements

* Adds functionality to sort elements in `partition_pdf` for `fast` strategy
* Adds ingest tests with `--fast` strategy on PDF documents
* Adds --api-key to unstructured-ingest

### Features

* Adds `partition_rst` for processed ReStructured Text documents.

### Fixes

* Adds handling for emails that do not have a datetime to extract.
* Adds pdf2image package as core requirement of unstructured (with no extras)

## 0.7.4

### Enhancements

* Allows passing kwargs to request data field for `partition_via_api` and `partition_multiple_via_api`
* Enable MIME type detection if libmagic is not available
* Adds handling for empty files in `detect_filetype` and `partition`.

### Features

### Fixes

* Reslove `grpcio` import issue on `weaviate.schema.validate_schema` for python 3.9 and 3.10
* Remove building `detectron2` from source in Dockerfile

## 0.7.3

### Enhancements

* Update IngestDoc abstractions and add data source metadata in ElementMetadata

### Features

### Fixes

* Pass `strategy` parameter down from `partition` for `partition_image`
* Filetype detection if a CSV has a `text/plain` MIME type
* `convert_office_doc` no longers prints file conversion info messages to stdout.
* `partition_via_api` reflects the actual filetype for the file processed in the API.

## 0.7.2

### Enhancements

* Adds an optional encoding kwarg to `elements_to_json` and `elements_from_json`
* Bump version of base image to use new stable version of tesseract

### Features

### Fixes

* Update the `read_txt_file` utility function to keep using `spooled_to_bytes_io_if_needed` for xml
* Add functionality to the `read_txt_file` utility function to handle file-like object from URL
* Remove the unused parameter `encoding` from `partition_pdf`
* Change auto.py to have a `None` default for encoding
* Add functionality to try other common encodings for html and xml files if an error related to the encoding is raised and the user has not specified an encoding.
* Adds benchmark test with test docs in example-docs
* Re-enable test_upload_label_studio_data_with_sdk
* File detection now detects code files as plain text
* Adds `tabulate` explicitly to dependencies
* Fixes an issue in `metadata.page_number` of pptx files
* Adds showing help if no parameters passed

## 0.7.1

### Enhancements

### Features

* Add `stage_for_weaviate` to stage `unstructured` outputs for upload to Weaviate, along with
  a helper function for defining a class to use in Weaviate schemas.
* Builds from Unstructured base image, built off of Rocky Linux 8.7, this resolves almost all CVE's in the image.

### Fixes

## 0.7.0

### Enhancements

* Installing `detectron2` from source is no longer required when using the `local-inference` extra.
* Updates `.pptx` parsing to include text in tables.

### Features

### Fixes

* Fixes an issue in `_add_element_metadata` that caused all elements to have `page_number=1`
  in the element metadata.
* Adds `.log` as a file extension for TXT files.
* Adds functionality to try other common encodings for email (`.eml`) files if an error related to the encoding is raised and the user has not specified an encoding.
* Allow passed encoding to be used in the `replace_mime_encodings`
* Fixes page metadata for `partition_html` when `include_metadata=False`
* A `ValueError` now raises if `file_filename` is not specified when you use `partition_via_api`
  with a file-like object.

## 0.6.11

### Enhancements

* Supports epub tests since pandoc is updated in base image

### Features


### Fixes


## 0.6.10

### Enhancements

* XLS support from auto partition

### Features

### Fixes

## 0.6.9

### Enhancements

* fast strategy for pdf now keeps element bounding box data
* setup.py refactor

### Features

### Fixes

* Adds functionality to try other common encodings if an error related to the encoding is raised and the user has not specified an encoding.
* Adds additional MIME types for CSV

## 0.6.8

### Enhancements

### Features

* Add `partition_csv` for CSV files.

### Fixes

## 0.6.7

### Enhancements

* Deprecate `--s3-url` in favor of `--remote-url` in CLI
* Refactor out non-connector-specific config variables
* Add `file_directory` to metadata
* Add `page_name` to metadata. Currently used for the sheet name in XLSX documents.
* Added a `--partition-strategy` parameter to unstructured-ingest so that users can specify
  partition strategy in CLI. For example, `--partition-strategy fast`.
* Added metadata for filetype.
* Add Discord connector to pull messages from a list of channels
* Refactor `unstructured/file-utils/filetype.py` to better utilise hashmap to return mime type.
* Add local declaration of DOCX_MIME_TYPES and XLSX_MIME_TYPES for `test_filetype.py`.

### Features

* Add `partition_xml` for XML files.
* Add `partition_xlsx` for Microsoft Excel documents.

### Fixes

* Supports `hml` filetype for partition as a variation of html filetype.
* Makes `pytesseract` a function level import in `partition_pdf` so you can use the `"fast"`
  or `"hi_res"` strategies if `pytesseract` is not installed. Also adds the
  `required_dependencies` decorator for the `"hi_res"` and `"ocr_only"` strategies.
* Fix to ensure `filename` is tracked in metadata for `docx` tables.

## 0.6.6

### Enhancements

* Adds an `"auto"` strategy that chooses the partitioning strategy based on document
  characteristics and function kwargs. This is the new default strategy for `partition_pdf`
  and `partition_image`. Users can maintain existing behavior by explicitly setting
  `strategy="hi_res"`.
* Added an additional trace logger for NLP debugging.
* Add `get_date` method to `ElementMetadata` for converting the datestring to a `datetime` object.
* Cleanup the `filename` attribute on `ElementMetadata` to remove the full filepath.

### Features

* Added table reading as html with URL parsing to `partition_docx` in docx
* Added metadata field for text_as_html for docx files

### Fixes

* `fileutils/file_type` check json and eml decode ignore error
* `partition_email` was updated to more flexibly handle deviations from the RFC-2822 standard.
  The time in the metadata returns `None` if the time does not match RFC-2822 at all.
* Include all metadata fields when converting to dataframe or CSV

## 0.6.5

### Enhancements

* Added support for SpooledTemporaryFile file argument.

### Features

### Fixes


## 0.6.4

### Enhancements

* Added an "ocr_only" strategy for `partition_pdf`. Refactored the strategy decision
  logic into its own module.

### Features

### Fixes

## 0.6.3

### Enhancements

* Add an "ocr_only" strategy for `partition_image`.

### Features

* Added `partition_multiple_via_api` for partitioning multiple documents in a single REST
  API call.
* Added `stage_for_baseplate` function to prepare outputs for ingestion into Baseplate.
* Added `partition_odt` for processing Open Office documents.

### Fixes

* Updates the grouping logic in the `partition_pdf` fast strategy to group together text
  in the same bounding box.

## 0.6.2

### Enhancements

* Added logic to `partition_pdf` for detecting copy protected PDFs and falling back
  to the hi res strategy when necessary.


### Features

* Add `partition_via_api` for partitioning documents through the hosted API.

### Fixes

* Fix how `exceeds_cap_ratio` handles empty (returns `True` instead of `False`)
* Updates `detect_filetype` to properly detect JSONs when the MIME type is `text/plain`.

## 0.6.1

### Enhancements

* Updated the table extraction parameter name to be more descriptive

### Features

### Fixes

## 0.6.0

### Enhancements

* Adds an `ssl_verify` kwarg to `partition` and `partition_html` to enable turning off
  SSL verification for HTTP requests. SSL verification is on by default.
* Allows users to pass in ocr language to `partition_pdf` and `partition_image` through
  the `ocr_language` kwarg. `ocr_language` corresponds to the code for the language pack
  in Tesseract. You will need to install the relevant Tesseract language pack to use a
  given language.

### Features

* Table extraction is now possible for pdfs from `partition` and `partition_pdf`.
* Adds support for extracting attachments from `.msg` files

### Fixes

* Adds an `ssl_verify` kwarg to `partition` and `partition_html` to enable turning off
  SSL verification for HTTP requests. SSL verification is on by default.

## 0.5.13

### Enhancements

* Allow headers to be passed into `partition` when `url` is used.

### Features

* `bytes_string_to_string` cleaning brick for bytes string output.

### Fixes

* Fixed typo in call to `exactly_one` in `partition_json`
* unstructured-documents encode xml string if document_tree is `None` in `_read_xml`.
* Update to `_read_xml` so that Markdown files with embedded HTML process correctly.
* Fallback to "fast" strategy only emits a warning if the user specifies the "hi_res" strategy.
* unstructured-partition-text_type exceeds_cap_ratio fix returns and how capitalization ratios are calculated
* `partition_pdf` and `partition_text` group broken paragraphs to avoid fragmented `NarrativeText` elements.
* .json files resolved as "application/json" on centos7 (or other installs with older libmagic libs)

## 0.5.12

### Enhancements

* Add OS mimetypes DB to docker image, mainly for unstructured-api compat.
* Use the image registry as a cache when building Docker images.
* Adds the ability for `partition_text` to group together broken paragraphs.
* Added method to utils to allow date time format validation

### Features
* Add Slack connector to pull messages for a specific channel

* Add --partition-by-api parameter to unstructured-ingest
* Added `partition_rtf` for processing rich text files.
* `partition` now accepts a `url` kwarg in addition to `file` and `filename`.

### Fixes

* Allow encoding to be passed into `replace_mime_encodings`.
* unstructured-ingest connector-specific dependencies are imported on demand.
* unstructured-ingest --flatten-metadata supported for local connector.
* unstructured-ingest fix runtime error when using --metadata-include.

## 0.5.11

### Enhancements

### Features

### Fixes

* Guard against null style attribute in docx document elements
* Update HTML encoding to better support foreign language characters

## 0.5.10

### Enhancements

* Updated inference package
* Add sender, recipient, date, and subject to element metadata for emails

### Features

* Added `--download-only` parameter to `unstructured-ingest`

### Fixes

* FileNotFound error when filename is provided but file is not on disk

## 0.5.9

### Enhancements

### Features

### Fixes

* Convert file to str in helper `split_by_paragraph` for `partition_text`

## 0.5.8

### Enhancements

* Update `elements_to_json` to return string when filename is not specified
* `elements_from_json` may take a string instead of a filename with the `text` kwarg
* `detect_filetype` now does a final fallback to file extension.
* Empty tags are now skipped during the depth check for HTML processing.

### Features

* Add local file system to `unstructured-ingest`
* Add `--max-docs` parameter to `unstructured-ingest`
* Added `partition_msg` for processing MSFT Outlook .msg files.

### Fixes

* `convert_file_to_text` now passes through the `source_format` and `target_format` kwargs.
  Previously they were hard coded.
* Partitioning functions that accept a `text` kwarg no longer raise an error if an empty
  string is passed (and empty list of elements is returned instead).
* `partition_json` no longer fails if the input is an empty list.
* Fixed bug in `chunk_by_attention_window` that caused the last word in segments to be cut-off
  in some cases.

### BREAKING CHANGES

* `stage_for_transformers` now returns a list of elements, making it consistent with other
  staging bricks

## 0.5.7

### Enhancements

* Refactored codebase using `exactly_one`
* Adds ability to pass headers when passing a url in partition_html()
* Added optional `content_type` and `file_filename` parameters to `partition()` to bypass file detection

### Features

* Add `--flatten-metadata` parameter to `unstructured-ingest`
* Add `--fields-include` parameter to `unstructured-ingest`

### Fixes

## 0.5.6

### Enhancements

* `contains_english_word()`, used heavily in text processing, is 10x faster.

### Features

* Add `--metadata-include` and `--metadata-exclude` parameters to `unstructured-ingest`
* Add `clean_non_ascii_chars` to remove non-ascii characters from unicode string

### Fixes

* Fix problem with PDF partition (duplicated test)

## 0.5.4

### Enhancements

* Added Biomedical literature connector for ingest cli.
* Add `FsspecConnector` to easily integrate any existing `fsspec` filesystem as a connector.
* Rename `s3_connector.py` to `s3.py` for readability and consistency with the
  rest of the connectors.
* Now `S3Connector` relies on `s3fs` instead of on `boto3`, and it inherits
  from `FsspecConnector`.
* Adds an `UNSTRUCTURED_LANGUAGE_CHECKS` environment variable to control whether or not language
  specific checks like vocabulary and POS tagging are applied. Set to `"true"` for higher
  resolution partitioning and `"false"` for faster processing.
* Improves `detect_filetype` warning to include filename when provided.
* Adds a "fast" strategy for partitioning PDFs with PDFMiner. Also falls back to the "fast"
  strategy if detectron2 is not available.
* Start deprecation life cycle for `unstructured-ingest --s3-url` option, to be deprecated in
  favor of `--remote-url`.

### Features

* Add `AzureBlobStorageConnector` based on its `fsspec` implementation inheriting
from `FsspecConnector`
* Add `partition_epub` for partitioning e-books in EPUB3 format.

### Fixes

* Fixes processing for text files with `message/rfc822` MIME type.
* Open xml files in read-only mode when reading contents to construct an XMLDocument.

## 0.5.3

### Enhancements

* `auto.partition()` can now load Unstructured ISD json documents.
* Simplify partitioning functions.
* Improve logging for ingest CLI.

### Features

* Add `--wikipedia-auto-suggest` argument to the ingest CLI to disable automatic redirection
  to pages with similar names.
* Add setup script for Amazon Linux 2
* Add optional `encoding` argument to the `partition_(text/email/html)` functions.
* Added Google Drive connector for ingest cli.
* Added Gitlab connector for ingest cli.

### Fixes

## 0.5.2

### Enhancements

* Fully move from printing to logging.
* `unstructured-ingest` now uses a default `--download_dir` of `$HOME/.cache/unstructured/ingest`
rather than a "tmp-ingest-" dir in the working directory.

### Features

### Fixes

* `setup_ubuntu.sh` no longer fails in some contexts by interpreting
`DEBIAN_FRONTEND=noninteractive` as a command
* `unstructured-ingest` no longer re-downloads files when --preserve-downloads
is used without --download-dir.
* Fixed an issue that was causing text to be skipped in some HTML documents.

## 0.5.1

### Enhancements

### Features

### Fixes

* Fixes an error causing JavaScript to appear in the output of `partition_html` sometimes.
* Fix several issues with the `requires_dependencies` decorator, including the error message
  and how it was used, which had caused an error for `unstructured-ingest --github-url ...`.

## 0.5.0

### Enhancements

* Add `requires_dependencies` Python decorator to check dependencies are installed before
  instantiating a class or running a function

### Features

* Added Wikipedia connector for ingest cli.

### Fixes

* Fix `process_document` file cleaning on failure
* Fixes an error introduced in the metadata tracking commit that caused `NarrativeText`
  and `FigureCaption` elements to be represented as `Text` in HTML documents.

## 0.4.16

### Enhancements

* Fallback to using file extensions for filetype detection if `libmagic` is not present

### Features

* Added setup script for Ubuntu
* Added GitHub connector for ingest cli.
* Added `partition_md` partitioner.
* Added Reddit connector for ingest cli.

### Fixes

* Initializes connector properly in ingest.main::MainProcess
* Restricts version of unstructured-inference to avoid multithreading issue

## 0.4.15

### Enhancements

* Added `elements_to_json` and `elements_from_json` for easier serialization/deserialization
* `convert_to_dict`, `dict_to_elements` and `convert_to_csv` are now aliases for functions
  that use the ISD terminology.

### Fixes

* Update to ensure all elements are preserved during serialization/deserialization

## 0.4.14

* Automatically install `nltk` models in the `tokenize` module.

## 0.4.13

* Fixes unstructured-ingest cli.

## 0.4.12

* Adds console_entrypoint for unstructured-ingest, other structure/doc updates related to ingest.
* Add `parser` parameter to `partition_html`.

## 0.4.11

* Adds `partition_doc` for partitioning Word documents in `.doc` format. Requires `libreoffice`.
* Adds `partition_ppt` for partitioning PowerPoint documents in `.ppt` format. Requires `libreoffice`.

## 0.4.10

* Fixes `ElementMetadata` so that it's JSON serializable when the filename is a `Path` object.

## 0.4.9

* Added ingest modules and s3 connector, sample ingest script
* Default to `url=None` for `partition_pdf` and `partition_image`
* Add ability to skip English specific check by setting the `UNSTRUCTURED_LANGUAGE` env var to `""`.
* Document `Element` objects now track metadata

## 0.4.8

* Modified XML and HTML parsers not to load comments.

## 0.4.7

* Added the ability to pull an HTML document from a url in `partition_html`.
* Added the the ability to get file summary info from lists of filenames and lists
  of file contents.
* Added optional page break to `partition` for `.pptx`, `.pdf`, images, and `.html` files.
* Added `to_dict` method to document elements.
* Include more unicode quotes in `replace_unicode_quotes`.

## 0.4.6

* Loosen the default cap threshold to `0.5`.
* Add a `UNSTRUCTURED_NARRATIVE_TEXT_CAP_THRESHOLD` environment variable for controlling
  the cap ratio threshold.
* Unknown text elements are identified as `Text` for HTML and plain text documents.
* `Body Text` styles no longer default to `NarrativeText` for Word documents. The style information
  is insufficient to determine that the text is narrative.
* Upper cased text is lower cased before checking for verbs. This helps avoid some missed verbs.
* Adds an `Address` element for capturing elements that only contain an address.
* Suppress the `UserWarning` when detectron is called.
* Checks that titles and narrative test have at least one English word.
* Checks that titles and narrative text are at least 50% alpha characters.
* Restricts titles to a maximum word length. Adds a `UNSTRUCTURED_TITLE_MAX_WORD_LENGTH`
  environment variable for controlling the max number of words in a title.
* Updated `partition_pptx` to order the elements on the page

## 0.4.4

* Updated `partition_pdf` and `partition_image` to return `unstructured` `Element` objects
* Fixed the healthcheck url path when partitioning images and PDFs via API
* Adds an optional `coordinates` attribute to document objects
* Adds `FigureCaption` and `CheckBox` document elements
* Added ability to split lists detected in `LayoutElement` objects
* Adds `partition_pptx` for partitioning PowerPoint documents
* LayoutParser models now download from HugginfaceHub instead of DropBox
* Fixed file type detection for XML and HTML files on Amazone Linux

## 0.4.3

* Adds `requests` as a base dependency
* Fix in `exceeds_cap_ratio` so the function doesn't break with empty text
* Fix bug in `_parse_received_data`.
* Update `detect_filetype` to properly handle `.doc`, `.xls`, and `.ppt`.

## 0.4.2

* Added `partition_image` to process documents in an image format.
* Fixed utf-8 encoding error in `partition_email` with attachments for `text/html`

## 0.4.1

* Added support for text files in the `partition` function
* Pinned `opencv-python` for easier installation on Linux

## 0.4.0

* Added generic `partition` brick that detects the file type and routes a file to the appropriate
  partitioning brick.
* Added a file type detection module.
* Updated `partition_html` and `partition_eml` to support file-like objects in 'rb' mode.
* Cleaning brick for removing ordered bullets `clean_ordered_bullets`.
* Extract brick method for ordered bullets `extract_ordered_bullets`.
* Test for `clean_ordered_bullets`.
* Test for `extract_ordered_bullets`.
* Added `partition_docx` for pre-processing Word Documents.
* Added new REGEX patterns to extract email header information
* Added new functions to extract header information `parse_received_data` and `partition_header`
* Added new function to parse plain text files `partition_text`
* Added new cleaners functions `extract_ip_address`, `extract_ip_address_name`, `extract_mapi_id`, `extract_datetimetz`
* Add new `Image` element and function to find embedded images `find_embedded_images`
* Added `get_directory_file_info` for summarizing information about source documents

## 0.3.5

* Add support for local inference
* Add new pattern to recognize plain text dash bullets
* Add test for bullet patterns
* Fix for `partition_html` that allows for processing `div` tags that have both text and child
  elements
* Add ability to extract document metadata from `.docx`, `.xlsx`, and `.jpg` files.
* Helper functions for identifying and extracting phone numbers
* Add new function `extract_attachment_info` that extracts and decodes the attachment
of an email.
* Staging brick to convert a list of `Element`s to a `pandas` dataframe.
* Add plain text functionality to `partition_email`

## 0.3.4

* Python-3.7 compat

## 0.3.3

* Removes BasicConfig from logger configuration
* Adds the `partition_email` partitioning brick
* Adds the `replace_mime_encodings` cleaning bricks
* Small fix to HTML parsing related to processing list items with sub-tags
* Add `EmailElement` data structure to store email documents

## 0.3.2

* Added `translate_text` brick for translating text between languages
* Add an `apply` method to make it easier to apply cleaners to elements

## 0.3.1

* Added \_\_init.py\_\_ to `partition`

## 0.3.0

* Implement staging brick for Argilla. Converts lists of `Text` elements to `argilla` dataset classes.
* Removing the local PDF parsing code and any dependencies and tests.
* Reorganizes the staging bricks in the unstructured.partition module
* Allow entities to be passed into the Datasaur staging brick
* Added HTML escapes to the `replace_unicode_quotes` brick
* Fix bad responses in partition_pdf to raise ValueError
* Adds `partition_html` for partitioning HTML documents.

## 0.2.6

* Small change to how \_read is placed within the inheritance structure since it doesn't really apply to pdf
* Add partitioning brick for calling the document image analysis API

## 0.2.5

* Update python requirement to >=3.7

## 0.2.4

* Add alternative way of importing `Final` to support google colab

## 0.2.3

* Add cleaning bricks for removing prefixes and postfixes
* Add cleaning bricks for extracting text before and after a pattern

## 0.2.2

* Add staging brick for Datasaur

## 0.2.1

* Added brick to convert an ISD dictionary to a list of elements
* Update `PDFDocument` to use the `from_file` method
* Added staging brick for CSV format for ISD (Initial Structured Data) format.
* Added staging brick for separating text into attention window size chunks for `transformers`.
* Added staging brick for LabelBox.
* Added ability to upload LabelStudio predictions
* Added utility function for JSONL reading and writing
* Added staging brick for CSV format for Prodigy
* Added staging brick for Prodigy
* Added ability to upload LabelStudio annotations
* Added text_field and id_field to stage_for_label_studio signature

## 0.2.0

* Initial release of unstructured<|MERGE_RESOLUTION|>--- conflicted
+++ resolved
@@ -1,20 +1,12 @@
-<<<<<<< HEAD
-## 0.15.1-dev6
-=======
-## 0.15.1-dev7
->>>>>>> 8fd216cc
-
-### Enhancements
-
-### Features
-
-<<<<<<< HEAD
+## 0.15.1-dev8
+
+### Enhancements
+
+### Features
+
 * **Update partition_eml and partition_msg to capture cc, bcc, and message_id fields** Cc, bcc, and message_id information is captured in element medatada for both msg and email partitioning and `Recipient` elements are generated for cc and bcc when `include_headers=True` for email partitioning.
-=======
 * **Mark ingest as deprecated** Begin sunset of ingest code in this repo as it's been moved to a dedicated repo.
-
 * **Add `pdf_hi_res_max_pages` argument for partitioning, which allows rejecting PDF files that exceed this page number limit, when the `high_res` strategy is chosen.** By default, it will allow parsing PDF files with an unlimited number of pages.
->>>>>>> 8fd216cc
 
 ### Fixes
 
