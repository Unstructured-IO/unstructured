<<<<<<< HEAD
## 0.16.15-dev
=======
## 0.16.15
>>>>>>> 8d0b68ae

### Enhancements

### Features

### Fixes
<<<<<<< HEAD
- **Add auto-download for NLTK for Python Enviroment** When user install python library without image. It will automatic download nltk data. Added `entry_points` in `setup` in `setup.py`
=======
- **Update `unstructured-inference`** to 0.8.6 in requirements which removed `layoutparser` dependency libs
- **Update `pdfminer-six` to 20240706**
>>>>>>> 8d0b68ae

## 0.16.14

### Enhancements

### Features

### Fixes
- **Fix an issue with multiple values for `infer_table_structure`** when paritioning email with image attachements the kwarg calls into `partition` to partition the image already contains `infer_table_structure`. Now `partition` function checks if the `kwarg` has `infer_table_structure` already

## 0.16.13

### Enhancements
- **Add character-level filtering for tesseract output**. It is controllable via `TESSERACT_CHARACTER_CONFIDENCE_THRESHOLD` environment variable.

### Features

### Fixes

- **Fix NLTK Download** to use nltk assets in docker image
- removed the ability to automatically download nltk package if missing

## 0.16.12

### Enhancements

- **Prepare auto-partitioning for pluggable partitioners**. Move toward a uniform partitioner call signature so a custom or override partitioner can be registered without code changes.
- **Add NDJSON file type support.**

### Features

### Fixes

- **Base image has been updated.**
- **Upgrade ruff to latest.** Previously the ruff version was pinned to <0.5. Remove that pin and fix the handful of lint items that resulted.
- **CSV with asserted XLS content-type is correctly identified as CSV.** Resolves a bug where a CSV file with an asserted content-type of `application/vnd.ms-excel` was incorrectly identified as an XLS file.
- **Improve element-type mapping for Chinese text.** Fixes bug where Chinese text would produce large numbers of false-positive `Title` elements.
- **Improve element-type mapping for HTML.** Fixes bug where certain non-title elements were classified as `Title`.

## 0.16.11

### Enhancements

- **Enhance quote standardization tests** with additional Unicode scenarios
- **Relax table segregation rule in chunking.** Previously a `Table` element was always segregated into its own pre-chunk such that the `Table` appeared alone in a chunk or was split into multiple `TableChunk` elements, but never combined with `Text`-subtype elements. Allow table elements to be combined with other elements in the same chunk when space allows.
- **Compute chunk length based solely on `element.text`.** Previously `.metadata.text_as_html` was also considered and since it is always longer that the text (due to HTML tag overhead) it was the effective length criterion. Remove text-as-html from the length calculation such that text-length is the sole criterion for sizing a chunk.

### Features

### Fixes

- Fix ipv4 regex to correctly include up to three digit octets.

## 0.16.10

### Enhancements

### Features

### Fixes

- **Fix original file doctype detection** from cct converted file paths for metrics calculation.

## 0.16.9

### Enhancements

### Features

### Fixes

- **Fix NLTK Download** to not download from unstructured S3 Bucket

## 0.16.8

### Enhancements
- **Metrics: Weighted table average is optional**

### Features

### Fixes

## 0.16.7

### Enhancements
- **Add image_alt_mode to partition_html** Adds an `image_alt_mode` parameter to `partition_html()` to control how alt text is extracted from images in HTML documents for `html_parser_version=v2` . The parameter can be set to `to_text` to extract alt text as text from `<img>` html tags

### Features

### Fixes


## 0.16.6

### Enhancements
- **Every `<table>` tag is considered to be ontology.Table** Added special handling for tables in HTML partitioning (`html_parser_version=v2`. This change is made to improve the accuracy of table extraction from HTML documents.
- **Every HTML has default ontology class assigned** When parsing HTML with `html_parser_version=v2` to ontology each defined HTML in the Ontology has assigned default ontology class. This way it is possible to assign ontology class instead of UncategorizedText when the HTML tag is predicted correctly without class assigned class
- **Use (number of actual table) weighted average for table metrics** In evaluating table metrics the mean aggregation now uses the actual number of tables in a document to weight the metric scores

### Features

### Fixes
- **ElementMetadata consolidation** Now `text_as_html` metadata is combined across all elements in CompositeElement when chunking HTML output

## 0.16.5

### Enhancements

### Features

### Fixes
- **Fixes parsing HTML v2 parser** Now max recursion limit is set and value is correctly extracted from ontology element


## 0.16.4

### Enhancements

* **`value` attribute in `<input/>` element is parsed to `OntologyElement.text` in ontology**
* **`id` and `class` attributes removed from Table subtags in HTML partitioning**
* **cleaned `to_html` and newly introduced `to_text` in `OntologyElement`**
* **Elements created from V2 HTML are less granular** Added merging of adjacent text elements and inline html tags in the HTML partitioner to reduce the number of elements created from V2 HTML.

### Features

* **Add support for link extraction in pdf hi_res strategy.** The `partition_pdf()` function now supports link extraction when using the `hi_res` strategy, allowing users to extract hyperlinks from PDF documents more effectively.

### Fixes


## 0.16.3

### Enhancements

### Features

### Fixes

* **V2 elements without first parent ID can be parsed**
* **Fix missing elements when layout element parsed in V2 ontology**
* updated **unstructured-inference** to be **0.8.1** in requirements/extra-pdf-image.in


## 0.16.2

### Enhancements

### Features

* **Whitespace-invariant CCT distance metric.** CCT Levenshtein distance for strings is by default computed with standardized whitespaces.

### Fixes

* **Fixed retry config settings for partition_via_api function** If the SDK's default retry config is not set the retry config getter function does not fail anymore.

## 0.16.1

### Enhancements

* **Bump `unstructured-inference` to 0.7.39** and upgrade other dependencies
* **Round coordinates** Round coordinates when computing bounding box overlaps in `pdfminer_processing.py` to nearest machine precision. This can help reduce underterministic behavior from machine precision that affects which bounding boxes to combine.
* **Request retry parameters in `partition_via_api` function.** Expose retry-mechanism related parameters in the `partition_via_api` function to allow users to configure the retry behavior of the API requests.

### Features

* **Parsing HTML to Unstructured Elements and back**

### Fixes

* **Remove unsupported chipper model**
* **Rewrite of `partition.email` module and tests.** Use modern Python stdlib `email` module interface to parse email messages and attachments. This change shortens and simplifies the code, and makes it more robust and maintainable. Several historical problems were remedied in the process.
* **Minify text_as_html from DOCX.** Previously `.metadata.text_as_html` for DOCX tables was "bloated" with whitespace and noise elements introduced by `tabulate` that produced over-chunking and lower "semantic density" of elements. Reduce HTML to minimum character count while preserving all text.
* **Fall back to filename extension-based file-type detection for unidentified OLE files.** Resolves a problem where a DOC file that could not be detected as such by `filetype` was incorrectly identified as a MSG file.
* **Minify text_as_html from XLSX.** Previously `.metadata.text_as_html` for DOCX tables was "bloated" with whitespace and noise elements introduced by `pandas` that produced over-chunking and lower "semantic density" of elements. Reduce HTML to minimum character count while preserving all text.
* **Minify text_as_html from CSV.** Previously `.metadata.text_as_html` for CSV tables was "bloated" with whitespace and noise elements introduced by `pandas` that produced over-chunking and lower "semantic density" of elements. Reduce HTML to minimum character count while preserving all text.
* **Minify text_as_html from PPTX.** Previously `.metadata.text_as_html` for PPTX tables was "bloated" with whitespace and noise elements introduced by `tabulate` that produced over-chunking and lower "semantic density" of elements. Reduce HTML to minimum character count while preserving all text and structure.

## 0.16.0

### Enhancements

* **Remove ingest implementation.** The deprecated ingest functionality has been removed, as it is now maintained in the separate [unstructured-ingest](https://github.com/Unstructured-IO/unstructured-ingest) repository.
  * Replace extras in `requirements/ingest` directory with a new `ingest.txt` extra for installing the `unstructured-ingest` library.
  * Remove the `unstructured.ingest` submodule.
  * Delete all shell scripts previously used for destination ingest tests.

### Features

### Fixes

* **Add language parameter to `OCRAgentGoogleVision`.**  Introduces an optional language parameter in the `OCRAgentGoogleVision` constructor to serve as a language hint for `document_text_detection`. This ensures compatibility with the OCRAgent's `get_instance` method and resolves errors when parsing PDFs with Google Cloud Vision as the OCR agent.

## 0.15.14

### Enhancements

### Features

* **Add (but do not install) a new post-partitioning decorator to handle metadata added for all file-types, like `.filename`, `.filetype` and `.languages`.** This will be installed in a closely following PR to replace the four currently being used for this purpose.

### Fixes

* **Update Python SDK usage in `partition_via_api`.** Make a minor syntax change to ensure forward compatibility with the upcoming 0.26.0 Python SDK.
* **Remove "unused" `date_from_file_object` parameter.** As part of simplifying partitioning parameter set, remove `date_from_file_object` parameter. A file object does not have a last-modified date attribute so can never give a useful value. When a file-object is used as the document source (such as in Unstructured API) the last-modified date must come from the `metadata_last_modified` argument.
* **Fix occasional `KeyError` when mapping parent ids to hash ids.** Occasionally the input elements into `assign_and_map_hash_ids` can contain duplicated element instances, which lead to error when mapping parent id.
* **Allow empty text files.** Fixes an issue where text files with only white space would fail to be partitioned.
* **Remove double-decoration for CSV, DOC, ODT partitioners.** Refactor these partitioners to use the new `@apply_metadata()` decorator and only decorate the principal partitioner (CSV and DOCX in this case); remove decoration from delegating partitioners.
* **Remove double-decoration for PPTX, TSV, XLSX, and XML partitioners.** Refactor these partitioners to use the new `@apply_metadata()` decorator and only decorate the principal partitioner; remove decoration from delegating partitioners.
* **Remove double-decoration for HTML, EPUB, MD, ORG, RST, and RTF partitioners.** Refactor these partitioners to use the new `@apply_metadata()` decorator and only decorate the principal partitioner (HTML in this case); remove decoration from delegating partitioners.
* **Remove obsolete min_partition/max_partition args from TXT and EML.** The legacy `min_partition` and `max_partition` parameters were an initial rough implementation of chunking but now interfere with chunking and are unused. Remove those parameters from `partition_text()` and `partition_email()`.
* **Remove double-decoration on EML and MSG.** Refactor these partitioners to rely on the new `@apply_metadata()` decorator operating on partitioners they delegate to (TXT, HTML, and all others for attachments) and remove direct decoration from EML and MSG.
* **Remove double-decoration for PPT.** Remove decorators from the delegating PPT partitioner.
* **Quick-fix CI error in auto test-filetype.** Better fix to follow shortly.

## 0.15.13

### BREAKING CHANGES

* **Remove dead experimental code.** Unused code in `file_utils.experimental` and `file_utils.metadata` was removed. These functions were never published in the documentation, but if a client dug these out and used them this removal could break client code.

### Enhancements

* **Improve `pdfminer` image cleanup process**. Optimized the removal of duplicated pdfminer images by performing the cleanup before merging elements, rather than after. This improvement reduces execution time and enhances overall processing speed of PDF documents.

### Features

### Fixes

* **Fixes high memory overhead for intersection area computation** Using `numpy.float32` for coordinates and remove intermediate variables to reduce memory usage when computing intersection areas
* **Fixes the `arm64` image build** `arm64` builds are now fixed and will be available against starting with the `0.15.13` release.

## 0.15.12

### Enhancements

* **Improve `pdfminer` element processing** Implemented splitting of `pdfminer` elements (groups of text chunks) into smaller bounding boxes (text lines). This prevents loss of information from the object detection model and facilitates more effective removal of duplicated `pdfminer` text.

### Features

### Fixes

* **Fixed table accuracy metric** Table accuracy was incorrectly using column content difference in calculating row accuracy.

## 0.15.11

### Enhancements

* **Add deprecation warning to embed code**
* **Remove ingest console script**

## 0.15.10

### Enhancements

* **Enhance `pdfminer` element cleanup** Expand removal of `pdfminer` elements to include those inside all `non-pdfminer` elements, not just `tables`.
* **Modified analysis drawing tools to dump to files and draw from dumps** If the parameter `analysis` of the `partition_pdf` function is set to `True`, the layout for Object Detection, Pdfminer Extraction, OCR and final layouts will be dumped as json files. The drawers now accept dict (dump) objects instead of internal classes instances.
* **Vectorize pdfminer elements deduplication computation**. Use `numpy` operations to compute IOU and sub-region membership instead of using simply loop. This improves the speed of deduplicating elements for pages with a lot of elements.

### Features

### Fixes

## 0.15.9

### Enhancements

### Features

* **Add support for encoding parameter in partition_csv**

### Fixes

* **Check storage contents for OLE file type detection** Updates `detect_filetype` to check the content of OLE files to more reliable differentiate DOC, PPT, XLS, and MSG files. As part of this, the `"msg"` extra was removed because the `python-oxmsg` package is now a base dependency.
* **Fix disk space leaks and Windows errors when accessing file.name on a NamedTemporaryFile** Uses of `NamedTemporaryFile(..., delete=False)` and/or uses of `file.name` of NamedTemporaryFiles have been replaced with TemporaryFileDirectory to avoid a known issue: https://docs.python.org/3/library/tempfile.html#tempfile.NamedTemporaryFile

## 0.15.8

### Enhancements

* **Bump unstructured.paddleocr to 2.8.1.0.**

### Features

* **Add MixedbreadAI embedder** Adds MixedbreadAI embeddings to support embedding via Mixedbread AI.

### Fixes

* **Replace `pillow-heif` with `pi-heif`**. Replaces `pillow-heif` with `pi-heif` due to more permissive licensing on the wheel for `pi-heif`.
* **Minify text_as_html from DOCX.** Previously `.metadata.text_as_html` for DOCX tables was "bloated" with whitespace and noise elements introduced by `tabulate` that produced over-chunking and lower "semantic density" of elements. Reduce HTML to minimum character count without preserving all text.
* **Fall back to filename extension-based file-type detection for unidentified OLE files.** Resolves a problem where a DOC file that could not be detected as such by `filetype` was incorrectly identified as a MSG file.

## 0.15.7

### Enhancements

### Features

### Fixes

* **Fix NLTK data download path to prevent nested directories**. Resolved an issue where a nested "nltk_data" directory was created within the parent "nltk_data" directory when it already existed. This fix prevents errors in checking for existing downloads and loading models from NLTK data.

## 0.15.6

### Enhancements

### Features

### Fixes

* **Bump to NLTK 3.9.x** Bumps to the latest `nltk` version to resolve CVE.
* **Update CI for `ingest-test-fixture-update-pr` to resolve NLTK model download errors.**
* **Synchronized text and html on `TableChunk` splits.** When a `Table` element is divided during chunking to fit the chunking window, `TableChunk.text` corresponds exactly with the table text in `TableChunk.metadata.text_as_html`, `.text_as_html` is always parseable HTML, and the table is split on even row boundaries whenever possible.

## 0.15.5

### Enhancements

### Features

### Fixes

* **Revert to using `unstructured.pytesseract` fork**. Due to the unavailability of some recent release versions of `pytesseract` on PyPI, the project now uses the `unstructured.pytesseract` fork to ensure stability and continued support.
* **Bump `libreoffice` verson in image.** Bumps the `libreoffice` version to `25.2.5.2` to address CVEs.
* **Downgrade NLTK dependency version for compatibility**. Due to the unavailability of `nltk==3.8.2` on PyPI, the NLTK dependency has been downgraded to `<3.8.2`. This change ensures continued functionality and compatibility.

## 0.15.4

### Enhancements

### Features

### Fixes

* **Resolve an installation error with `pytesseract>=0.3.12` that occurred during `pip install unstructured[pdf]==0.15.3`.**

## 0.15.3

### Enhancements

### Features

### Fixes

* **Remove the custom index URL from `extra-paddleocr.in` to resolve the error in the `setup.py` configuration.**

## 0.15.2

### Enhancements

* **Improve directory handling when extracting image blocks**. The `figures` directory is no longer created when the `extract_image_block_to_payload` parameter is set to `True`.

### Features

* **Added per-class Object Detection metrics in the evaluation**. The metrics include average precision, precision, recall, and f1-score for each class in the dataset.

### Fixes

* **Updates NLTK data file for compatibility with `nltk>=3.8.2`**. The NLTK data file now container `punkt_tab`, making it possible to upgrade to `nltk>=3.8.2`. The `nltk==3.8.2` patches CVE-2024-39705.
* **Renames Astra to Astra DB** Conforms with DataStax internal naming conventions.
* **Accommodate single-column CSV files.** Resolves a limitation of `partition_csv()` where delimiter detection would fail on a single-column CSV file (which naturally has no delimeters).
* **Accommodate `image/jpg` in PPTX as alias for `image/jpeg`.** Resolves problem partitioning PPTX files having an invalid `image/jpg` (should be `image/jpeg`) MIME-type in the `[Content_Types].xml` member of the PPTX Zip archive.
* **Fixes an issue in Object Detection metrics** The issue was in preprocessing/validating the ground truth and predicted data for object detection metrics.
* **Removes dependency on unstructured.pytesseract** Unstructured forked pytesseract while waiting for code to be upstreamed. Now that the new version has been released, this fork can be removed.

## 0.15.1

### Enhancements

* **Improve `pdfminer` embedded `image` extraction to exclude text elements and produce more accurate bounding boxes.** This results in cleaner, more precise element extraction in `pdf` partitioning.

### Features

* **Update partition_eml and partition_msg to capture cc, bcc, and message_id fields** Cc, bcc, and message_id information is captured in element metadata for both msg and email partitioning and `Recipient` elements are generated for cc and bcc when `include_headers=True` for email partitioning.
* **Mark ingest as deprecated** Begin sunset of ingest code in this repo as it's been moved to a dedicated repo.
* **Add `pdf_hi_res_max_pages` argument for partitioning, which allows rejecting PDF files that exceed this page number limit, when the `high_res` strategy is chosen.** By default, it will allow parsing PDF files with an unlimited number of pages.

### Fixes

* **Update `HuggingFaceEmbeddingEncoder` to use `HuggingFaceEmbeddings` from `langchain_huggingface` package instead of the deprecated version from `langchain-community`.** This resolves the deprecation warning and ensures compatibility with future versions of langchain.
* **Update `OpenAIEmbeddingEncoder` to use `OpenAIEmbeddings` from `langchain-openai` package instead of the deprecated version from `langchain-community`.** This resolves the deprecation warning and ensures compatibility with future versions of langchain.
* **Update import of Pinecone exception** Adds compatibility for pinecone-client>=5.0.0
* **File-type detection catches non-existent file-path.** `detect_filetype()` no longer silently falls back to detecting a file-type based on the extension when no file exists at the path provided. Instead `FileNotFoundError` is raised. This provides consistent user notification of a mis-typed path rather than an unpredictable exception from a file-type specific partitioner when the file cannot be opened.
* **EML files specified as a file-path are detected correctly.** Resolved a bug where an EML file submitted to `partition()` as a file-path was identified as TXT and partitioned using `partition_text()`. EML files specified by path are now identified and processed correctly, including processing any attachments.
* **A DOCX, PPTX, or XLSX file specified by path and ambiguously identified as MIME-type "application/octet-stream" is identified correctly.** Resolves a shortcoming where a file specified by path immediately fell back to filename-extension based identification when misidentified as "application/octet-stream", either by asserted content type or a mis-guess by libmagic. An MS Office file misidentified in this way is now correctly identified regardless of its filename and whether it is specified by path or file-like object.
* **Textual content retrieved from a URL with gzip transport compression now partitions correctly.** Resolves a bug where a textual file-type (such as Markdown) retrieved by passing a URL to `partition()` would raise when `gzip` compression was used for transport by the server.
* **A DOCX, PPTX, or XLSX content-type asserted on partition is confirmed or fixed.** Resolves a bug where calling `partition()` with a swapped MS-Office `content_type` would cause the file-type to be misidentified. A DOCX, PPTX, or XLSX MIME-type received by `partition()` is now checked for accuracy and corrected if the file is for a different MS-Office 2007+ type.
* **DOC, PPT, XLS, and MSG files are now auto-detected correctly.** Resolves a bug where DOC, PPT, and XLS files were auto-detected as MSG files under certain circumstances.

## 0.15.0

### Enhancements

* **Improve text clearing process in email partitioning.** Updated the email partitioner to remove both `=\n` and `=\r\n` characters during the clearing process. Previously, only `=\n` characters were removed.
* **Bump unstructured.paddleocr to 2.8.0.1.**
* **Refine HTML parser to accommodate block element nested in phrasing.** HTML parser no longer raises on a block element (e.g. `<p>`, `<div>`) nested inside a phrasing element (e.g. `<strong>` or `<cite>`). Instead it breaks the phrasing run (and therefore element) at the block-item start and begins a new phrasing run after the block-item. This is consistent with how the browser determines element boundaries in this situation.
* **Install rewritten HTML parser to fix 12 existing bugs and provide headroom for refinement and growth.** A rewritten HTML parser resolves a collection of outstanding bugs with HTML partitioning and provides a firm foundation for further elaborating that important partitioner.
* **CI check for dependency licenses** Adds a CI check to ensure dependencies are appropriately licensed.

### Features

* **Add support for specifying OCR language to `partition_pdf()`.** Extend language specification capability to `PaddleOCR` in addition to `TesseractOCR`. Users can now specify OCR languages for both OCR engines when using `partition_pdf()`.
* **Add AstraDB source connector** Adds support for ingesting documents from AstraDB.

### Fixes

* **Remedy error on Windows when `nltk` binaries are downloaded.** Work around a quirk in the Windows implementation of `tempfile.NamedTemporaryFile` where accessing the temporary file by name raises `PermissionError`.
* **Move Astra embedded_dimension to write config**

## 0.14.10

### Enhancements

* **Update unstructured-client dependency** Change unstructured-client dependency pin back to greater than min version and updated tests that were failing given the update.
* **`.doc` files are now supported in the `arm64` image.**. `libreoffice24` is added to the `arm64` image, meaning `.doc` files are now supported. We have follow on work planned to investigate adding `.ppt` support for `arm64` as well.
* **Add table detection metrics: recall, precision and f1.**
* **Remove unused _with_spans metrics.**

### Features

**Add Object Detection Metrics to CI** Add object detection metrics (average precision, precision, recall and f1-score) implementations.

### Fixes

* **Fix counting false negatives and false positives in table structure evaluation.**
* **Fix Slack CI test** Change channel that Slack test is pointing to because previous test bot expired
* **Remove NLTK download** Removes `nltk.download` in favor of downloading from an S3 bucket we host to mitigate CVE-2024-39705

## 0.14.9

### Enhancements

* **Added visualization and OD model result dump for PDF** In PDF `hi_res` strategy the `analysis` parameter can be used to visualize the result of the OD model and dump the result to a file. Additionally, the visualization of bounding boxes of each layout source is rendered and saved for each page.
* **`partition_docx()` distinguishes "file not found" from "not a ZIP archive" error.** `partition_docx()` now provides different error messages for "file not found" and "file is not a ZIP archive (and therefore not a DOCX file)". This aids diagnosis since these two conditions generally point in different directions as to the cause and fix.

### Features

### Fixes

* **Fix a bug where multiple `soffice` processes could be attempted** Add a wait mechanism in `convert_office_doc` so that the function first checks if another `soffice` is running already: if yes wait till the other process finishes or till the wait timeout before spawning a subprocess to run `soffice`
* **`partition()` now forwards `strategy` arg to `partition_docx()`, `partition_pptx()`, and their brokering partitioners for DOC, ODT, and PPT formats.** A `strategy` argument passed to `partition()` (or the default value "auto" assigned by `partition()`) is now forwarded to `partition_docx()`, `partition_pptx()`, and their brokering partitioners when those filetypes are detected.

## 0.14.8

### Enhancements

* **Move arm64 image to wolfi-base** The `arm64` image now runs on `wolfi-base`. The `arm64` build for `wolfi-base` does not yet include `libreoffce`, and so `arm64` does not currently support processing `.doc`, `.ppt`, or `.xls` file. If you need to process those files on `arm64`, use the legacy `rockylinux` image.

### Features

### Fixes

* **Bump unstructured-inference==0.7.36** Fix `ValueError` when converting cells to html.
* **`partition()` now forwards `strategy` arg to `partition_docx()`, `partition_ppt()`, and `partition_pptx()`.** A `strategy` argument passed to `partition()` (or the default value "auto" assigned by `partition()`) is now forwarded to `partition_docx()`, `partition_ppt()`, and `partition_pptx()` when those filetypes are detected.
* **Fix missing sensitive field markers** for embedders

## 0.14.7

### Enhancements

* **Pull from `wolfi-base` image.** The amd64 image now pulls from the `unstructured` `wolfi-base` image to avoid duplication of dependency setup steps.
* **Fix windows temp file.** Make the creation of a temp file in unstructured/partition/pdf_image/ocr.py windows compatible.

### Features

* **Expose conversion functions for tables** Adds public functions to convert tables from HTML to the Deckerd format and back
* **Adds Kafka Source and Destination** New source and destination connector added to all CLI ingest commands to support reading from and writing to Kafka streams. Also supports Confluent Kafka.

### Fixes

* **Fix an error publishing docker images.** Update user in docker-smoke-test to reflect changes made by the amd64 image pull from the "unstructured" "wolfi-base" image.
* **Fix a IndexError when partitioning a pdf with values for both `extract_image_block_types` and `starting_page_number`.

## 0.14.6

### Enhancements

* **Bump unstructured-inference==0.7.35** Fix syntax for generated HTML tables.

### Features

* **tqdm ingest support** add optional flag to ingest flow to print out progress bar of each step in the process.

### Fixes

* **Remove deprecated `overwrite_schema` kwarg from Delta Table connector.** The `overwrite_schema` kwarg is deprecated in `deltalake>=0.18.0`. `schema_mode=` should be used now instead. `schema_mode="overwrite"` is equivalent to `overwrite_schema=True` and `schema_mode="merge"` is equivalent to `overwrite_schema="False"`. `schema_mode` defaults to `None`. You can also now specify `engine`, which defaults to `"pyarrow"`. You need to specify `enginer="rust"` to use `"schema_mode"`.
* **Fix passing parameters to python-client** - Remove parsing list arguments to strings in passing arguments to python-client in Ingest workflow and `partition_via_api`
* **table metric bug fix** get_element_level_alignment()now will find all the matched indices in predicted table data instead of only returning the first match in the case of multiple matches for the same gt string.
* **fsspec connector path/permissions bug** V2 fsspec connectors were failing when defined relative filepaths had leading slash. This strips that slash to guarantee the relative path never has it.
* **Dropbox connector internal file path bugs** Dropbox source connector currently raises exceptions when indexing files due to two issues: a path formatting idiosyncrasy of the Dropbox library and a divergence in the definition of the Dropbox libraries fs.info method, expecting a 'url' parameter rather than 'path'.
* **update table metric evaluation to handle corrected HTML syntax for tables** This change is connected to the update in [unstructured-inference change](https://github.com/Unstructured-IO/unstructured-inference/pull/355) - fixes transforming HTML table to deckerd and internal cells format.

## 0.14.5

### Enhancements

* **Filtering for tar extraction** Adds tar filtering to the compression module for connectors to avoid decompression malicious content in `.tar.gz` files. This was added to the Python `tarfile` lib in Python 3.12. The change only applies when using Python 3.12 and above.
* **Use `python-oxmsg` for `partition_msg()`.** Outlook MSG emails are now partitioned using the `python-oxmsg` package which resolves some shortcomings of the prior MSG parser.

### Features

### Fixes

* **8-bit string Outlook MSG files are parsed.** `partition_msg()` is now able to parse non-unicode Outlook MSG emails.
* **Attachments to Outlook MSG files are extracted intact.** `partition_msg()` is now able to extract attachments without corruption.

## 0.14.4

### Enhancements

* **Move logger error to debug level when PDFminer fails to extract text** which includes error message for Invalid dictionary construct.
* **Add support for Pinecone serverless** Adds Pinecone serverless to the connector tests. Pinecone
  serverless will work version versions >=0.14.2, but hadn't been tested until now.

### Features

- **Allow configuration of the Google Vision API endpoint** Add an environment variable to select the Google Vision API in the US or the EU.

### Fixes

* **Address the issue of unrecognized tables in `UnstructuredTableTransformerModel`** When a table is not recognized, the `element.metadata.text_as_html` attribute is set to an empty string.
* **Remove root handlers in ingest logger**. Removes root handlers in ingest loggers to ensure secrets aren't accidentally exposed in Colab notebooks.
* **Fix V2 S3 Destination Connector authentication** Fixes bugs with S3 Destination Connector where the connection config was neither registered nor properly deserialized.
* **Clarified dependence on particular version of `python-docx`** Pinned `python-docx` version to ensure a particular method `unstructured` uses is included.
* **Ingest preserves original file extension** Ingest V2 introduced a change that dropped the original extension for upgraded connectors. This reverts that change.

## 0.14.3

### Enhancements

* **Move `category` field from Text class to Element class.**
* **`partition_docx()` now supports pluggable picture sub-partitioners.** A subpartitioner that accepts a DOCX `Paragraph` and generates elements is now supported. This allows adding a custom sub-partitioner that extracts images and applies OCR or summarization for the image.
* **Add VoyageAI embedder** Adds VoyageAI embeddings to support embedding via Voyage AI.

### Features

### Fixes

* **Fix `partition_pdf()` to keep spaces in the text**. The control character `\t` is now replaced with a space instead of being removed when merging inferred elements with embedded elements.
* **Turn off XML resolve entities** Sets `resolve_entities=False` for XML parsing with `lxml`
  to avoid text being dynamically injected into the XML document.
* **Add backward compatibility for the deprecated pdf_infer_table_structure parameter**.
* **Add the missing `form_extraction_skip_tables` argument to the `partition_pdf_or_image` call**.
  to avoid text being dynamically injected into the XML document.
* **Chromadb change from Add to Upsert using element_id to make idempotent**
* **Diable `table_as_cells` output by default** to reduce overhead in partition; now `table_as_cells` is only produced when the env `EXTACT_TABLE_AS_CELLS` is `true`
* **Reduce excessive logging** Change per page ocr info level logging into detail level trace logging
* **Replace try block in `document_to_element_list` for handling HTMLDocument** Use `getattr(element, "type", "")` to get the `type` attribute of an element when it exists. This is more explicit way to handle the special case for HTML documents and prevents other types of attribute error from being silenced by the try block

## 0.14.2

### Enhancements

* **Bump unstructured-inference==0.7.33**.

### Features

* **Add attribution to the `pinecone` connector**.

### Fixes

## 0.14.1

### Enhancements

* **Refactor code related to embedded text extraction**. The embedded text extraction code is moved from `unstructured-inference` to `unstructured`.

### Features

* **Large improvements to the ingest process:**
  * Support for multiprocessing and async, with limits for both.
  * Streamlined to process when mapping CLI invocations to the underlying code
  * More granular steps introduced to give better control over process (i.e. dedicated step to uncompress files already in the local filesystem, new optional staging step before upload)
  * Use the python client when calling the unstructured api for partitioning or chunking
  * Saving the final content is now a dedicated destination connector (local) set as the default if none are provided. Avoids adding new files locally if uploading elsewhere.
  * Leverage last modified date when deciding if new files should be downloaded and reprocessed.
  * Add attribution to the `pinecone` connector
  * **Add support for Python 3.12**. `unstructured` now works with Python 3.12!

### Fixes

## 0.14.0

### BREAKING CHANGES

* **Turn table extraction for PDFs and images off by default**. Reverting the default behavior for table extraction to "off" for PDFs and images. A number of users didn't realize we made the change and were impacted by slower processing times due to the extra model call for table extraction.

### Enhancements

* **Skip unnecessary element sorting in `partition_pdf()`**. Skip element sorting when determining whether embedded text can be extracted.
* **Faster evaluation** Support for concurrent processing of documents during evaluation
* **Add strategy parameter to `partition_docx()`.** Behavior of future enhancements may be sensitive the partitioning strategy. Add this parameter so `partition_docx()` is aware of the requested strategy.
* **Add GLOBAL_WORKING_DIR and GLOBAL_WORKING_PROCESS_DIR** configuration parameteres to control temporary storage.

### Features

* **Add form extraction basics (document elements and placeholder code in partition)**. This is to lay the ground work for the future. Form extraction models are not currently available in the library. An attempt to use this functionality will end in a `NotImplementedError`.

### Fixes

* **Add missing starting_page_num param to partition_image**
* **Make the filename and file params for partition_image and partition_pdf match the other partitioners**
* **Fix include_slide_notes and include_page_breaks params in partition_ppt**
* **Re-apply: skip accuracy calculation feature** Overwritten by mistake
* **Fix type hint for paragraph_grouper param** `paragraph_grouper` can be set to `False`, but the type hint did not not reflect this previously.
* **Remove links param from partition_pdf** `links` is extracted during partitioning and is not needed as a paramter in partition_pdf.
* **Improve CSV delimeter detection.** `partition_csv()` would raise on CSV files with very long lines.
* **Fix disk-space leak in `partition_doc()`.** Remove temporary file created but not removed when `file` argument is passed to `partition_doc()`.
* **Fix possible `SyntaxError` or `SyntaxWarning` on regex patterns.** Change regex patterns to raw strings to avoid these warnings/errors in Python 3.11+.
* **Fix disk-space leak in `partition_odt()`.** Remove temporary file created but not removed when `file` argument is passed to `partition_odt()`.
* **AstraDB: option to prevent indexing metadata**
* **Fix Missing py.typed**

## 0.13.7

### Enhancements

* **Remove `page_number` metadata fields** for HTML partition until we have a better strategy to decide page counting.
* **Extract OCRAgent.get_agent().** Generalize access to the configured OCRAgent instance beyond its use for PDFs.
* **Add calculation of table related metrics which take into account colspans and rowspans**
* **Evaluation: skip accuracy calculation** for files for which output and ground truth sizes differ greatly

### Features

* **add ability to get ratio of `cid` characters in embedded text extracted by `pdfminer`**.

### Fixes

* **`partition_docx()` handles short table rows.** The DOCX format allows a table row to start late and/or end early, meaning cells at the beginning or end of a row can be omitted. While there are legitimate uses for this capability, using it in practice is relatively rare. However, it can happen unintentionally when adjusting cell borders with the mouse. Accommodate this case and generate accurate `.text` and `.metadata.text_as_html` for these tables.
* **Remedy macOS test failure not triggered by CI.** Generalize temp-file detection beyond hard-coded Linux-specific prefix.
* **Remove unnecessary warning log for using default layout model.**
* **Add chunking to partition_tsv** Even though partition_tsv() produces a single Table element, chunking is made available because the Table element is often larger than the desired chunk size and must be divided into smaller chunks.

## 0.13.6

### Enhancements

### Features

### Fixes

- **ValueError: Invalid file (FileType.UNK) when parsing Content-Type header with charset directive** URL response Content-Type headers are now parsed according to RFC 9110.

## 0.13.5

### Enhancements

### Features

### Fixes

* **KeyError raised when updating parent_id** In the past, combining `ListItem` elements could result in reusing the same memory location which then led to unexpected side effects when updating element IDs.
* **Bump unstructured-inference==0.7.29**: table transformer predictions are now removed if confidence is below threshold

## 0.13.4

### Enhancements

* **Unique and deterministic hash IDs for elements** Element IDs produced by any partitioning
  function are now deterministic and unique at the document level by default. Before, hashes were
  based only on text; however, they now also take into account the element's sequence number on a
  page, the page's number in the document, and the document's file name.
* **Enable remote chunking via unstructured-ingest** Chunking using unstructured-ingest was
  previously limited to local chunking using the strategies `basic` and `by_title`. Remote chunking
  options via the API are now accessible.
* **Save table in cells format**. `UnstructuredTableTransformerModel` is able to return predicted table in cells format

### Features

* **Add a `PDF_ANNOTATION_THRESHOLD` environment variable to control the capture of embedded links in `partition_pdf()` for `fast` strategy**.
* **Add integration with the Google Cloud Vision API**. Adds a third OCR provider, alongside Tesseract and Paddle: the Google Cloud Vision API.

### Fixes

* **Remove ElementMetadata.section field.**. This field was unused, not populated by any partitioners.

## 0.13.3

### Enhancements

* **Remove duplicate image elements**. Remove image elements identified by PDFMiner that have similar bounding boxes and the same text.
* **Add support for `start_index` in `html` links extraction**
* **Add `strategy` arg value to `_PptxPartitionerOptions`.** This makes this paritioning option available for sub-partitioners to come that may optionally use inference or other expensive operations to improve the partitioning.
* **Support pluggable sub-partitioner for PPTX Picture shapes.** Use a distinct sub-partitioner for partitioning PPTX Picture (image) shapes and allow the default picture sub-partitioner to be replaced at run-time by one of the user's choosing.
* **Introduce `starting_page_number` parameter to partitioning functions** It applies to those partitioners which support `page_number` in element's metadata: PDF, TIFF, XLSX, DOC, DOCX, PPT, PPTX.
* **Redesign the internal mechanism of assigning element IDs** This allows for further enhancements related to element IDs such as deterministic and document-unique hashes. The way partitioning functions operate hasn't changed, which means `unique_element_ids` continues to be `False` by default, utilizing text hashes.

### Features

### Fixes

* **Add support for extracting text from tag tails in HTML**. This fix adds ability to generate separate elements using tag tails.
* **Add support for extracting text from `<b>` tags in HTML** Now `partition_html()` can extract text from `<b>` tags inside container tags (like `<div>`, `<pre>`).
* **Fix pip-compile make target** Missing base.in dependency missing from requirments make file added

## 0.13.2

### Enhancements

### Features

### Fixes

* **Brings back missing word list files** that caused `partition` failures in 0.13.1.

## 0.13.1

### Enhancements

* **Drop constraint on pydantic, supporting later versions** All dependencies has pydantic pinned at an old version. This explicit pin was removed, allowing the latest version to be pulled in when requirements are compiled.

### Features

* **Add a set of new `ElementType`s to extend future element types**

### Fixes

* **Fix `partition_html()` swallowing some paragraphs**. The `partition_html()` only considers elements with limited depth to avoid becoming the text representation of a giant div. This fix increases the limit value.
* **Fix SFTP** Adds flag options to SFTP connector on whether to use ssh keys / agent, with flag values defaulting to False. This is to prevent looking for ssh files when using username and password. Currently, username and password are required, making that always the case.

## 0.13.0

### Enhancements

* **Add `.metadata.is_continuation` to text-split chunks.** `.metadata.is_continuation=True` is added to second-and-later chunks formed by text-splitting an oversized `Table` element but not to their counterpart `Text` element splits. Add this indicator for `CompositeElement` to allow text-split continuation chunks to be identified for downstream processes that may wish to skip intentionally redundant metadata values in continuation chunks.
* **Add `compound_structure_acc` metric to table eval.** Add a new property to `unstructured.metrics.table_eval.TableEvaluation`: `composite_structure_acc`, which is computed from the element level row and column index and content accuracy scores
* **Add `.metadata.orig_elements` to chunks.** `.metadata.orig_elements: list[Element]` is added to chunks during the chunking process (when requested) to allow access to information from the elements each chunk was formed from. This is useful for example to recover metadata fields that cannot be consolidated to a single value for a chunk, like `page_number`, `coordinates`, and `image_base64`.
* **Add `--include_orig_elements` option to Ingest CLI.** By default, when chunking, the original elements used to form each chunk are added to `chunk.metadata.orig_elements` for each chunk. * The `include_orig_elements` parameter allows the user to turn off this behavior to produce a smaller payload when they don't need this metadata.
* **Add Google VertexAI embedder** Adds VertexAI embeddings to support embedding via Google Vertex AI.

### Features

* **Chunking populates `.metadata.orig_elements` for each chunk.** This behavior allows the text and metadata of the elements combined to make each chunk to be accessed. This can be important for example to recover metadata such as `.coordinates` that cannot be consolidated across elements and so is dropped from chunks. This option is controlled by the `include_orig_elements` parameter to `partition_*()` or to the chunking functions. This option defaults to `True` so original-elements are preserved by default. This behavior is not yet supported via the REST APIs or SDKs but will be in a closely subsequent PR to other `unstructured` repositories. The original elements will also not serialize or deserialize yet; this will also be added in a closely subsequent PR.
* **Add Clarifai destination connector** Adds support for writing partitioned and chunked documents into Clarifai.

### Fixes

* **Fix `clean_pdfminer_inner_elements()` to remove only pdfminer (embedded) elements merged with inferred elements**. Previously, some embedded elements were removed even if they were not merged with inferred elements. Now, only embedded elements that are already merged with inferred elements are removed.
* **Clarify IAM Role Requirement for GCS Platform Connectors**. The GCS Source Connector requires Storage Object Viewer and GCS Destination Connector requires Storage Object Creator IAM roles.
* **Change table extraction defaults** Change table extraction defaults in favor of using `skip_infer_table_types` parameter and reflect these changes in documentation.
* **Fix OneDrive dates with inconsistent formatting** Adds logic to conditionally support dates returned by office365 that may vary in date formatting or may be a datetime rather than a string. See previous fix for SharePoint
* **Adds tracking for AstraDB** Adds tracking info so AstraDB can see what source called their api.
* **Support AWS Bedrock Embeddings in ingest CLI** The configs required to instantiate the bedrock embedding class are now exposed in the api and the version of boto being used meets the minimum requirement to introduce the bedrock runtime required to hit the service.
* **Change MongoDB redacting** Original redact secrets solution is causing issues in platform. This fix uses our standard logging redact solution.

## 0.12.6

### Enhancements

* **Improve ability to capture embedded links in `partition_pdf()` for `fast` strategy** Previously, a threshold value that affects the capture of embedded links was set to a fixed value by default. This allows users to specify the threshold value for better capturing.
* **Refactor `add_chunking_strategy` decorator to dispatch by name.** Add `chunk()` function to be used by the `add_chunking_strategy` decorator to dispatch chunking call based on a chunking-strategy name (that can be dynamic at runtime). This decouples chunking dispatch from only those chunkers known at "compile" time and enables runtime registration of custom chunkers.
* **Redefine `table_level_acc` metric for table evaluation.** `table_level_acc` now is an average of individual predicted table's accuracy. A predicted table's accuracy is defined as the sequence matching ratio between itself and its corresponding ground truth table.

### Features

* **Added Unstructured Platform Documentation** The Unstructured Platform is currently in beta. The documentation provides how-to guides for setting up workflow automation, job scheduling, and configuring source and destination connectors.

### Fixes

* **Partitioning raises on file-like object with `.name` not a local file path.** When partitioning a file using the `file=` argument, and `file` is a file-like object (e.g. io.BytesIO) having a `.name` attribute, and the value of `file.name` is not a valid path to a file present on the local filesystem, `FileNotFoundError` is raised. This prevents use of the `file.name` attribute for downstream purposes to, for example, describe the source of a document retrieved from a network location via HTTP.
* **Fix SharePoint dates with inconsistent formatting** Adds logic to conditionally support dates returned by office365 that may vary in date formatting or may be a datetime rather than a string.
* **Include warnings** about the potential risk of installing a version of `pandoc` which does not support RTF files + instructions that will help resolve that issue.
* **Incorporate the `install-pandoc` Makefile recipe** into relevant stages of CI workflow, ensuring it is a version that supports RTF input files.
* **Fix Google Drive source key** Allow passing string for source connector key.
* **Fix table structure evaluations calculations** Replaced special value `-1.0` with `np.nan` and corrected rows filtering of files metrics basing on that.
* **Fix Sharepoint-with-permissions test** Ignore permissions metadata, update test.
* **Fix table structure evaluations for edge case** Fixes the issue when the prediction does not contain any table - no longer errors in such case.

## 0.12.5

### Enhancements

### Features

* Add `date_from_file_object` parameter to partition. If True and if file is provided via `file` parameter it will cause partition to infer last modified date from `file`'s content. If False, last modified metadata will be `None`.
* **Header and footer detection for fast strategy** `partition_pdf` with `fast` strategy now
  detects elements that are in the top or bottom 5 percent of the page as headers and footers.
* **Add parent_element to overlapping case output** Adds parent_element to the output for `identify_overlapping_or_nesting_case` and `catch_overlapping_and_nested_bboxes` functions.
* **Add table structure evaluation** Adds a new function to evaluate the structure of a table and return a metric that represents the quality of the table structure. This function is used to evaluate the quality of the table structure and the table contents.
* **Add AstraDB destination connector** Adds support for writing embedded documents into an AstraDB vector database.
* **Add OctoAI embedder** Adds support for embeddings via OctoAI.

### Fixes

* **Fix passing list type parameters when calling unstructured API via `partition_via_api()`** Update `partition_via_api()` to convert all list type parameters to JSON formatted strings before calling the unstructured client SDK. This will support image block extraction via `partition_via_api()`.
* **Fix `check_connection` in opensearch, databricks, postgres, azure connectors**
* **Fix don't treat plain text files with double quotes as JSON** If a file can be deserialized as JSON but it deserializes as a string, treat it as plain text even though it's valid JSON.
* **Fix `check_connection` in opensearch, databricks, postgres, azure connectors**
* **Fix cluster of bugs in `partition_xlsx()` that dropped content.** Algorithm for detecting "subtables" within a worksheet dropped table elements for certain patterns of populated cells such as when a trailing single-cell row appeared in a contiguous block of populated cells.
* **Improved documentation**. Fixed broken links and improved readability on `Key Concepts` page.
* **Rename `OpenAiEmbeddingConfig` to `OpenAIEmbeddingConfig`.**
* **Fix partition_json() doesn't chunk.** The `@add_chunking_strategy` decorator was missing from `partition_json()` such that pre-partitioned documents serialized to JSON did not chunk when a chunking-strategy was specified.

## 0.12.4

### Enhancements

* **Apply New Version of `black` formatting** The `black` library recently introduced a new major version that introduces new formatting conventions. This change brings code in the `unstructured` repo into compliance with the new conventions.
* **Move ingest imports to local scopes** Moved ingest dependencies into local scopes to be able to import ingest connector classes without the need of installing imported external dependencies. This allows lightweight use of the classes (not the instances. to use the instances as intended you'll still need the dependencies).
* **Add support for `.p7s` files** `partition_email` can now process `.p7s` files. The signature for the signed message is extracted and added to metadata.
* **Fallback to valid content types for emails** If the user selected content type does not exist on the email message, `partition_email` now falls back to anoter valid content type if it's available.

### Features

* **Add .heic file partitioning** .heic image files were previously unsupported and are now supported though partition_image()
* **Add the ability to specify an alternate OCR** implementation by implementing an `OCRAgent` interface and specify it using `OCR_AGENT` environment variable.
* **Add Vectara destination connector** Adds support for writing partitioned documents into a Vectara index.
* **Add ability to detect text in .docx inline shapes** extensions of docx partition, extracts text from inline shapes and includes them in paragraph's text

### Fixes

* **Fix `partition_pdf()` not working when using chipper model with `file`**
* **Handle common incorrect arguments for `languages` and `ocr_languages`** Users are regularly receiving errors on the API because they are defining `ocr_languages` or `languages` with additional quotationmarks, brackets, and similar mistakes. This update handles common incorrect arguments and raises an appropriate warning.
* **Default `hi_res_model_name` now relies on `unstructured-inference`** When no explicit `hi_res_model_name` is passed into `partition` or `partition_pdf_or_image` the default model is picked by `unstructured-inference`'s settings or os env variable `UNSTRUCTURED_HI_RES_MODEL_NAME`; it now returns the same model name regardless of `infer_table_structure`'s value; this function will be deprecated in the future and the default model name will simply rely on `unstructured-inference` and will not consider os env in a future release.
* **Fix remove Vectara requirements from setup.py - there are no dependencies**
* **Add missing dependency files to package manifest**. Updates the file path for the ingest
  dependencies and adds missing extra dependencies.
* **Fix remove Vectara requirements from setup.py - there are no dependencies **
* **Add title to Vectara upload - was not separated out from initial connector **
* **Fix change OpenSearch port to fix potential conflict with Elasticsearch in ingest test **

## 0.12.3

### Enhancements

* **Driver for MongoDB connector.** Adds a driver with `unstructured` version information to the
  MongoDB connector.

### Features

* **Add Databricks Volumes destination connector** Databricks Volumes connector added to ingest CLI.  Users may now use `unstructured-ingest` to write partitioned data to a Databricks Volumes storage service.

### Fixes

* **Fix support for different Chipper versions and prevent running PDFMiner with Chipper**
* **Treat YAML files as text.** Adds YAML MIME types to the file detection code and treats those
  files as text.
* **Fix FSSpec destination connectors check_connection.** FSSpec destination connectors did not use `check_connection`. There was an error when trying to `ls` destination directory - it may not exist at the moment of connector creation. Now `check_connection` calls `ls` on bucket root and this method is called on `initialize` of destination connector.
* **Fix databricks-volumes extra location.** `setup.py` is currently pointing to the wrong location for the databricks-volumes extra requirements. This results in errors when trying to build the wheel for unstructured. This change updates to point to the correct path.
* **Fix uploading None values to Chroma and Pinecone.** Removes keys with None values with Pinecone and Chroma destinations. Pins Pinecone dependency
* **Update documentation.** (i) best practice for table extration by using 'skip_infer_table_types' param, instead of 'pdf_infer_table_structure', and (ii) fixed CSS, RST issues and typo in the documentation.
* **Fix postgres storage of link_texts.** Formatting of link_texts was breaking metadata storage.

## 0.12.2

### Enhancements

### Features

### Fixes

* **Fix index error in table processing.** Bumps the `unstructured-inference` version to address and
  index error that occurs on some tables in the table transformer object.

## 0.12.1

### Enhancements

* **Allow setting image block crop padding parameter** In certain circumstances, adjusting the image block crop padding can improve image block extraction by preventing extracted image blocks from being clipped.
* **Add suport for bitmap images in `partition_image`** Adds support for `.bmp` files in
  `partition`, `partition_image`, and `detect_filetype`.
* **Keep all image elements when using "hi_res" strategy** Previously, `Image` elements with small chunks of text were ignored unless the image block extraction parameters (`extract_images_in_pdf` or `extract_image_block_types`) were specified. Now, all image elements are kept regardless of whether the image block extraction parameters are specified.
* **Add filetype detection for `.wav` files.** Add filetpye detection for `.wav` files.
* **Add "basic" chunking strategy.** Add baseline chunking strategy that includes all shared chunking behaviors without breaking chunks on section or page boundaries.
* **Add overlap option for chunking.** Add option to overlap chunks. Intra-chunk and inter-chunk overlap are requested separately. Intra-chunk overlap is applied only to the second and later chunks formed by text-splitting an oversized chunk. Inter-chunk overlap may also be specified; this applies overlap between "normal" (not-oversized) chunks.
* **Salesforce connector accepts private key path or value.** Salesforce parameter `private-key-file` has been renamed to `private-key`. Private key can be provided as path to file or file contents.
* **Update documentation**: (i) added verbiage about the free API cap limit, (ii) added deprecation warning on ``Staging`` bricks in favor of ``Destination Connectors``, (iii) added warning and code examples to use the SaaS API Endpoints using CLI-vs-SDKs, (iv) fixed example pages formatting, (v) added deprecation on ``model_name`` in favor of ``hi_res_model_name``, (vi) added ``extract_images_in_pdf`` usage in ``partition_pdf`` section, (vii) reorganize and improve the documentation introduction section, and (viii) added PDF table extraction best practices.
* **Add "basic" chunking to ingest CLI.** Add options to ingest CLI allowing access to the new "basic" chunking strategy and overlap options.
* **Make Elasticsearch Destination connector arguments optional.** Elasticsearch Destination connector write settings are made optional and will rely on default values when not specified.
* **Normalize Salesforce artifact names.** Introduced file naming pattern present in other connectors to Salesforce connector.
* **Install Kapa AI chatbot.** Added Kapa.ai website widget on the documentation.

### Features

* **MongoDB Source Connector.** New source connector added to all CLI ingest commands to support downloading/partitioning files from MongoDB.
* **Add OpenSearch source and destination connectors.** OpenSearch, a fork of Elasticsearch, is a popular storage solution for various functionality such as search, or providing intermediary caches within data pipelines. Feature: Added OpenSearch source connector to support downloading/partitioning files. Added OpenSearch destination connector to be able to ingest documents from any supported source, embed them and write the embeddings / documents into OpenSearch.

### Fixes

* **Fix GCS connector converting JSON to string with single quotes.** FSSpec serialization caused conversion of JSON token to string with single quotes. GCS requires token in form of dict so this format is now assured.
* **Pin version of unstructured-client** Set minimum version of unstructured-client to avoid raising a TypeError when passing `api_key_auth` to `UnstructuredClient`
* **Fix the serialization of the Pinecone destination connector.** Presence of the PineconeIndex object breaks serialization due to TypeError: cannot pickle '_thread.lock' object. This removes that object before serialization.
* **Fix the serialization of the Elasticsearch destination connector.** Presence of the _client object breaks serialization due to TypeError: cannot pickle '_thread.lock' object. This removes that object before serialization.
* **Fix the serialization of the Postgres destination connector.** Presence of the _client object breaks serialization due to TypeError: cannot pickle '_thread.lock' object. This removes that object before serialization.
* **Fix documentation and sample code for Chroma.** Was pointing to wrong examples..
* **Fix flatten_dict to be able to flatten tuples inside dicts** Update flatten_dict function to support flattening tuples inside dicts. This is necessary for objects like Coordinates, when the object is not written to the disk, therefore not being converted to a list before getting flattened (still being a tuple).
* **Fix the serialization of the Chroma destination connector.** Presence of the ChromaCollection object breaks serialization due to TypeError: cannot pickle 'module' object. This removes that object before serialization.
* **Fix fsspec connectors returning version as integer.** Connector data source versions should always be string values, however we were using the integer checksum value for the version for fsspec connectors. This casts that value to a string.

## 0.12.0

### Enhancements

* **Drop support for python3.8** All dependencies are now built off of the minimum version of python being `3.10`

## 0.11.9

### Enhancements

* **Rename kwargs related to extracting image blocks** Rename the kwargs related to extracting image blocks for consistency and API usage.

### Features

* **Add PostgreSQL/SQLite destination connector** PostgreSQL and SQLite connector added to ingest CLI.  Users may now use `unstructured-ingest` to write partitioned data to a PostgreSQL or SQLite database. And write embeddings to PostgreSQL pgvector database.

### Fixes

* **Handle users providing fully spelled out languages** Occasionally some users are defining the `languages` param as a fully spelled out language instead of a language code. This adds a dictionary for common languages so those small mistakes are caught and silently fixed.
* **Fix unequal row-length in HTMLTable.text_as_html.** Fixes to other aspects of partition_html() in v0.11 allowed unequal cell-counts in table rows. Make the cells in each row correspond 1:1 with cells in the original table row. This fix also removes "noise" cells resulting from HTML-formatting whitespace and eliminates the "column-shifting" of cells that previously resulted from noise-cells.
* **Fix MongoDB connector URI password redaction.** MongoDB documentation states that characters `$ : / ? # [ ] @` must be percent encoded. URIs with password containing such special character were not redacted.

## 0.11.8

### Enhancements

* **Add SaaS API User Guide.** This documentation serves as a guide for Unstructured SaaS API users to register, receive an API key and URL, and manage your account and billing information.
* **Add inter-chunk overlap capability.** Implement overlap between chunks. This applies to all chunks prior to any text-splitting of oversized chunks so is a distinct behavior; overlap at text-splits of oversized chunks is independent of inter-chunk overlap (distinct chunk boundaries) and can be requested separately. Note this capability is not yet available from the API but will shortly be made accessible using a new `overlap_all` kwarg on partition functions.

### Features

### Fixes

## 0.11.7

### Enhancements

* **Add intra-chunk overlap capability.** Implement overlap for split-chunks where text-splitting is used to divide an oversized chunk into two or more chunks that fit in the chunking window. Note this capability is not yet available from the API but will shortly be made accessible using a new `overlap` kwarg on partition functions.
* **Update encoders to leverage dataclasses** All encoders now follow a class approach which get annotated with the dataclass decorator. Similar to the connectors, it uses a nested dataclass for the configs required to configure a client as well as a field/property approach to cache the client. This makes sure any variable associated with the class exists as a dataclass field.

### Features

* **Add Qdrant destination connector.** Adds support for writing documents and embeddings into a Qdrant collection.
* **Store base64 encoded image data in metadata fields.** Rather than saving to file, stores base64 encoded data of the image bytes and the mimetype for the image in metadata fields: `image_base64` and `image_mime_type` (if that is what the user specifies by some other param like `pdf_extract_to_payload`). This would allow the API to have parity with the library.

### Fixes

* **Fix table structure metric script** Update the call to table agent to now provide OCR tokens as required
* **Fix element extraction not working when using "auto" strategy for pdf and image** If element extraction is specified, the "auto" strategy falls back to the "hi_res" strategy.
* **Fix a bug passing a custom url to `partition_via_api`** Users that self host the api were not able to pass their custom url to `partition_via_api`.

## 0.11.6

### Enhancements

* **Update the layout analysis script.** The previous script only supported annotating `final` elements. The updated script also supports annotating `inferred` and `extracted` elements.
* **AWS Marketplace API documentation**: Added the user guide, including setting up VPC and CloudFormation, to deploy Unstructured API on AWS platform.
* **Azure Marketplace API documentation**: Improved the user guide to deploy Azure Marketplace API by adding references to Azure documentation.
* **Integration documentation**: Updated URLs for the `staging_for` bricks

### Features

* **Partition emails with base64-encoded text.** Automatically handles and decodes base64 encoded text in emails with content type `text/plain` and `text/html`.
* **Add Chroma destination connector** Chroma database connector added to ingest CLI.  Users may now use `unstructured-ingest` to write partitioned/embedded data to a Chroma vector database.
* **Add Elasticsearch destination connector.** Problem: After ingesting data from a source, users might want to move their data into a destination. Elasticsearch is a popular storage solution for various functionality such as search, or providing intermediary caches within data pipelines. Feature: Added Elasticsearch destination connector to be able to ingest documents from any supported source, embed them and write the embeddings / documents into Elasticsearch.

### Fixes

* **Enable --fields argument omission for elasticsearch connector** Solves two bugs where removing the optional parameter --fields broke the connector due to an integer processing error and using an elasticsearch config for a destination connector resulted in a serialization issue when optional parameter --fields was not provided.
* **Add hi_res_model_name** Adds kwarg to relevant functions and add comments that model_name is to be deprecated.

## 0.11.5

### Enhancements

### Features

### Fixes

* **Fix `partition_pdf()` and `partition_image()` importation issue.** Reorganize `pdf.py` and `image.py` modules to be consistent with other types of document import code.

## 0.11.4

### Enhancements

* **Refactor image extraction code.** The image extraction code is moved from `unstructured-inference` to `unstructured`.
* **Refactor pdfminer code.** The pdfminer code is moved from `unstructured-inference` to `unstructured`.
* **Improve handling of auth data for fsspec connectors.** Leverage an extension of the dataclass paradigm to support a `sensitive` annotation for fields related to auth (i.e. passwords, tokens). Refactor all fsspec connectors to use explicit access configs rather than a generic dictionary.
* **Add glob support for fsspec connectors** Similar to the glob support in the ingest local source connector, similar filters are now enabled on all fsspec based source connectors to limit files being partitioned.
* Define a constant for the splitter "+" used in tesseract ocr languages.

### Features

* **Save tables in PDF's separately as images.** The "table" elements are saved as `table-<pageN>-<tableN>.jpg`. This filename is presented in the `image_path` metadata field for the Table element. The default would be to not do this.
* **Add Weaviate destination connector** Weaviate connector added to ingest CLI.  Users may now use `unstructured-ingest` to write partitioned data from over 20 data sources (so far) to a Weaviate object collection.
* **Sftp Source Connector.** New source connector added to support downloading/partitioning files from Sftp.

### Fixes

* **Fix pdf `hi_res` partitioning failure when pdfminer fails.** Implemented logic to fall back to the "inferred_layout + OCR" if pdfminer fails in the `hi_res` strategy.
* **Fix a bug where image can be scaled too large for tesseract** Adds a limit to prevent auto-scaling an image beyond the maximum size `tesseract` can handle for ocr layout detection
* **Update partition_csv to handle different delimiters** CSV files containing both non-comma delimiters and commas in the data were throwing an error in Pandas. `partition_csv` now identifies the correct delimiter before the file is processed.
* **partition returning cid code in `hi_res`** occasionally pdfminer can fail to decode the text in an pdf file and return cid code as text. Now when this happens the text from OCR is used.

## 0.11.2

### Enhancements

* **Updated Documentation**: (i) Added examples, and (ii) API Documentation, including Usage, SDKs, Azure Marketplace, and parameters and validation errors.

### Features

* * **Add Pinecone destination connector.** Problem: After ingesting data from a source, users might want to produce embeddings for their data and write these into a vector DB. Pinecone is an option among these vector databases. Feature: Added Pinecone destination connector to be able to ingest documents from any supported source, embed them and write the embeddings / documents into Pinecone.

### Fixes

* **Process chunking parameter names in ingest correctly** Solves a bug where chunking parameters weren't being processed and used by ingest cli by renaming faulty parameter names and prepends; adds relevant parameters to ingest pinecone test to verify that the parameters are functional.

## 0.11.1

### Enhancements

* **Use `pikepdf` to repair invalid PDF structure** for PDFminer when we see error `PSSyntaxError` when PDFminer opens the document and creates the PDFminer pages object or processes a single PDF page.
* **Batch Source Connector support** For instances where it is more optimal to read content from a source connector in batches, a new batch ingest doc is added which created multiple ingest docs after reading them in in batches per process.

### Features

* **Staging Brick for Coco Format** Staging brick which converts a list of Elements into Coco Format.
* **Adds HubSpot connector** Adds connector to retrieve call, communications, emails, notes, products and tickets from HubSpot

### Fixes

* **Do not extract text of `<style>` tags in HTML.** `<style>` tags containing CSS in invalid positions previously contributed to element text. Do not consider text node of a `<style>` element as textual content.
* **Fix DOCX merged table cell repeats cell text.** Only include text for a merged cell, not for each underlying cell spanned by the merge.
* **Fix tables not extracted from DOCX header/footers.** Headers and footers in DOCX documents skip tables defined in the header and commonly used for layout/alignment purposes. Extract text from tables as a string and include in the `Header` and `Footer` document elements.
* **Fix output filepath for fsspec-based source connectors.** Previously the base directory was being included in the output filepath unnecessarily.

## 0.11.0

### Enhancements

* **Add a class for the strategy constants.** Add a class `PartitionStrategy` for the strategy constants and use the constants to replace strategy strings.
* **Temporary Support for paddle language parameter.** User can specify default langage code for paddle with ENV `DEFAULT_PADDLE_LANG` before we have the language mapping for paddle.
* **Improve DOCX page-break fidelity.** Improve page-break fidelity such that a paragraph containing a page-break is split into two elements, one containing the text before the page-break and the other the text after. Emit the PageBreak element between these two and assign the correct page-number (n and n+1 respectively) to the two textual elements.

### Features

* **Add ad-hoc fields to `ElementMetadata` instance.** End-users can now add their own metadata fields simply by assigning to an element-metadata attribute-name of their choice, like `element.metadata.coefficient = 0.58`. These fields will round-trip through JSON and can be accessed with dotted notation.
* **MongoDB Destination Connector.** New destination connector added to all CLI ingest commands to support writing partitioned json output to mongodb.

### Fixes

* **Fix `TYPE_TO_TEXT_ELEMENT_MAP`.** Updated `Figure` mapping from `FigureCaption` to `Image`.
* **Handle errors when extracting PDF text** Certain pdfs throw unexpected errors when being opened by `pdfminer`, causing `partition_pdf()` to fail. We expect to be able to partition smoothly using an alternative strategy if text extraction doesn't work.  Added exception handling to handle unexpected errors when extracting pdf text and to help determine pdf strategy.
* **Fix `fast` strategy fall back to `ocr_only`** The `fast` strategy should not fall back to a more expensive strategy.
* **Remove default user ./ssh folder** The default notebook user during image build would create the known_hosts file with incorrect ownership, this is legacy and no longer needed so it was removed.
* **Include `languages` in metadata when partitioning `strategy=hi_res` or `fast`** User defined `languages` was previously used for text detection, but not included in the resulting element metadata for some strategies. `languages` will now be included in the metadata regardless of partition strategy for pdfs and images.
* **Handle a case where Paddle returns a list item in ocr_data as None** In partition, while parsing PaddleOCR data, it was assumed that PaddleOCR does not return None for any list item in ocr_data. Removed the assumption by skipping the text region whenever this happens.
* **Fix some pdfs returning `KeyError: 'N'`** Certain pdfs were throwing this error when being opened by pdfminer. Added a wrapper function for pdfminer that allows these documents to be partitioned.
* **Fix mis-splits on `Table` chunks.** Remedies repeated appearance of full `.text_as_html` on metadata of each `TableChunk` split from a `Table` element too large to fit in the chunking window.
* **Import tables_agent from inference** so that we don't have to initialize a global table agent in unstructured OCR again
* **Fix empty table is identified as bulleted-table.** A table with no text content was mistakenly identified as a bulleted-table and processed by the wrong branch of the initial HTML partitioner.
* **Fix partition_html() emits empty (no text) tables.** A table with cells nested below a `<thead>` or `<tfoot>` element was emitted as a table element having no text and unparseable HTML in `element.metadata.text_as_html`. Do not emit empty tables to the element stream.
* **Fix HTML `element.metadata.text_as_html` contains spurious `<br>` elements in invalid locations.** The HTML generated for the `text_as_html` metadata for HTML tables contained `<br>` elements invalid locations like between `<table>` and `<tr>`. Change the HTML generator such that these do not appear.
* **Fix HTML table cells enclosed in `<thead>` and `<tfoot>` elements are dropped.** HTML table cells nested in a `<thead>` or `<tfoot>` element were not detected and the text in those cells was omitted from the table element text and `.text_as_html`. Detect table rows regardless of the semantic tag they may be nested in.
* **Remove whitespace padding from `.text_as_html`.** `tabulate` inserts padding spaces to achieve visual alignment of columns in HTML tables it generates. Add our own HTML generator to do this simple job and omit that padding as well as newlines ("\n") used for human readability.
* **Fix local connector with absolute input path** When passed an absolute filepath for the input document path, the local connector incorrectly writes the output file to the input file directory. This fixes such that the output in this case is written to `output-dir/input-filename.json`

## 0.10.30

### Enhancements

* **Support nested DOCX tables.** In DOCX, like HTML, a table cell can itself contain a table. In this case, create nested HTML tables to reflect that structure and create a plain-text table with captures all the text in nested tables, formatting it as a reasonable facsimile of a table.
* **Add connection check to ingest connectors** Each source and destination connector now support a `check_connection()` method which makes sure a valid connection can be established with the source/destination given any authentication credentials in a lightweight request.

### Features

* **Add functionality to do a second OCR on cropped table images.** Changes to the values for scaling ENVs affect entire page OCR output(OCR regression) so we now do a second OCR for tables.
* **Adds ability to pass timeout for a request when partitioning via a `url`.** `partition` now accepts a new optional parameter `request_timeout` which if set will prevent any `requests.get` from hanging indefinitely and instead will raise a timeout error. This is useful when partitioning a url that may be slow to respond or may not respond at all.

### Fixes

* **Fix logic that determines pdf auto strategy.** Previously, `_determine_pdf_auto_strategy` returned `hi_res` strategy only if `infer_table_structure` was true. It now returns the `hi_res` strategy if either `infer_table_structure` or `extract_images_in_pdf` is true.
* **Fix invalid coordinates when parsing tesseract ocr data.** Previously, when parsing tesseract ocr data, the ocr data had invalid bboxes if zoom was set to `0`. A logical check is now added to avoid such error.
* **Fix ingest partition parameters not being passed to the api.** When using the --partition-by-api flag via unstructured-ingest, none of the partition arguments are forwarded, meaning that these options are disregarded. With this change, we now pass through all of the relevant partition arguments to the api. This allows a user to specify all of the same partition arguments they would locally and have them respected when specifying --partition-by-api.
* **Support tables in section-less DOCX.** Generalize solution for MS Chat Transcripts exported as DOCX by including tables in the partitioned output when present.
* **Support tables that contain only numbers when partitioning via `ocr_only`** Tables that contain only numbers are returned as floats in a pandas.DataFrame when the image is converted from `.image_to_data()`. An AttributeError was raised downstream when trying to `.strip()` the floats.
* **Improve DOCX page-break detection.** DOCX page breaks are reliably indicated by `w:lastRenderedPageBreak` elements present in the document XML. Page breaks are NOT reliably indicated by "hard" page-breaks inserted by the author and when present are redundant to a `w:lastRenderedPageBreak` element so cause over-counting if used. Use rendered page-breaks only.

## 0.10.29

### Enhancements

* **Adds include_header argument for partition_csv and partition_tsv** Now supports retaining header rows in CSV and TSV documents element partitioning.
* **Add retry logic for all source connectors** All http calls being made by the ingest source connectors have been isolated and wrapped by the `SourceConnectionNetworkError` custom error, which triggers the retry logic, if enabled, in the ingest pipeline.
* **Google Drive source connector supports credentials from memory** Originally, the connector expected a filepath to pull the credentials from when creating the client. This was expanded to support passing that information from memory as a dict if access to the file system might not be available.
* **Add support for generic partition configs in ingest cli** Along with the explicit partition options supported by the cli, an `additional_partition_args` arg was added to allow users to pass in any other arguments that should be added when calling partition(). This helps keep any changes to the input parameters of the partition() exposed in the CLI.
* **Map full output schema for table-based destination connectors** A full schema was introduced to map the type of all output content from the json partition output and mapped to a flattened table structure to leverage table-based destination connectors. The delta table destination connector was updated at the moment to take advantage of this.
* **Incorporate multiple embedding model options into ingest, add diff test embeddings** Problem: Ingest pipeline already supported embedding functionality, however users might want to use different types of embedding providers. Enhancement: Extend ingest pipeline so that users can specify and embed via a particular embedding provider from a range of options. Also adds a diff test to compare output from an embedding module with the expected output

### Features

* **Allow setting table crop parameter** In certain circumstances, adjusting the table crop padding may improve table.

### Fixes

* **Fixes `partition_text` to prevent empty elements** Adds a check to filter out empty bullets.
* **Handle empty string for `ocr_languages` with values for `languages`** Some API users ran into an issue with sending `languages` params because the API defaulted to also using an empty string for `ocr_languages`. This update handles situations where `languages` is defined and `ocr_languages` is an empty string.
* **Fix PDF tried to loop through None** Previously the PDF annotation extraction tried to loop through `annots` that resolved out as None. A logical check added to avoid such error.
* **Ingest session handler not being shared correctly** All ingest docs that leverage the session handler should only need to set it once per process. It was recreating it each time because the right values weren't being set nor available given how dataclasses work in python.
* **Ingest download-only fix.** Previously the download only flag was being checked after the doc factory pipeline step, which occurs before the files are actually downloaded by the source node. This check was moved after the source node to allow for the files to be downloaded first before exiting the pipeline.
* **Fix flaky chunk-metadata.** Prior implementation was sensitive to element order in the section resulting in metadata values sometimes being dropped. Also, not all metadata items can be consolidated across multiple elements (e.g. coordinates) and so are now dropped from consolidated metadata.
* **Fix tesseract error `Estimating resolution as X`** leaded by invalid language parameters input. Proceed with defalut language `eng` when `lang.py` fails to find valid language code for tesseract, so that we don't pass an empty string to tesseract CLI and raise an exception in downstream.

## 0.10.28

### Enhancements

* **Add table structure evaluation helpers** Adds functions to evaluate the similarity between predicted table structure and actual table structure.
* **Use `yolox` by default for table extraction when partitioning pdf/image** `yolox` model provides higher recall of the table regions than the quantized version and it is now the default element detection model when `infer_table_structure=True` for partitioning pdf/image files
* **Remove pdfminer elements from inside tables** Previously, when using `hi_res` some elements where extracted using pdfminer too, so we removed pdfminer from the tables pipeline to avoid duplicated elements.
* **Fsspec downstream connectors** New destination connector added to ingest CLI, users may now use `unstructured-ingest` to write to any of the following:
  * Azure
  * Box
  * Dropbox
  * Google Cloud Service

### Features

* **Update `ocr_only` strategy in `partition_pdf()`** Adds the functionality to get accurate coordinate data when partitioning PDFs and Images with the `ocr_only` strategy.

### Fixes

* **Fixed SharePoint permissions for the fetching to be opt-in** Problem: Sharepoint permissions were trying to be fetched even when no reletad cli params were provided, and this gave an error due to values for those keys not existing. Fix: Updated getting keys to be with .get() method and changed the "skip-check" to check individual cli params rather than checking the existance of a config object.
* **Fixes issue where tables from markdown documents were being treated as text** Problem: Tables from markdown documents were being treated as text, and not being extracted as tables. Solution: Enable the `tables` extension when instantiating the `python-markdown` object. Importance: This will allow users to extract structured data from tables in markdown documents.
* **Fix wrong logger for paddle info** Replace the logger from unstructured-inference with the logger from unstructured for paddle_ocr.py module.
* **Fix ingest pipeline to be able to use chunking and embedding together** Problem: When ingest pipeline was using chunking and embedding together, embedding outputs were empty and the outputs of chunking couldn't be re-read into memory and be forwarded to embeddings. Fix: Added CompositeElement type to TYPE_TO_TEXT_ELEMENT_MAP to be able to process CompositeElements with unstructured.staging.base.isd_to_elements
* **Fix unnecessary mid-text chunk-splitting.** The "pre-chunker" did not consider separator blank-line ("\n\n") length when grouping elements for a single chunk. As a result, sections were frequently over-populated producing a over-sized chunk that required mid-text splitting.
* **Fix frequent dissociation of title from chunk.** The sectioning algorithm included the title of the next section with the prior section whenever it would fit, frequently producing association of a section title with the prior section and dissociating it from its actual section. Fix this by performing combination of whole sections only.
* **Fix PDF attempt to get dict value from string.** Fixes a rare edge case that prevented some PDF's from being partitioned. The `get_uris_from_annots` function tried to access the dictionary value of a string instance variable. Assign `None` to the annotation variable if the instance type is not dictionary to avoid the erroneous attempt.

## 0.10.27

### Enhancements

* **Leverage dict to share content across ingest pipeline** To share the ingest doc content across steps in the ingest pipeline, this was updated to use a multiprocessing-safe dictionary so changes get persisted and each step has the option to modify the ingest docs in place.

### Features

### Fixes

* **Removed `ebooklib` as a dependency** `ebooklib` is licensed under AGPL3, which is incompatible with the Apache 2.0 license. Thus it is being removed.
* **Caching fixes in ingest pipeline** Previously, steps like the source node were not leveraging parameters such as `re_download` to dictate if files should be forced to redownload rather than use what might already exist locally.

## 0.10.26

### Enhancements

* **Add text CCT CI evaluation workflow** Adds cct text extraction evaluation metrics to the current ingest workflow to measure the performance of each file extracted as well as aggregated-level performance.

### Features

* **Functionality to catch and classify overlapping/nested elements** Method to identify overlapping-bboxes cases within detected elements in a document. It returns two values: a boolean defining if there are overlapping elements present, and a list reporting them with relevant metadata. The output includes information about the `overlapping_elements`, `overlapping_case`, `overlapping_percentage`, `largest_ngram_percentage`, `overlap_percentage_total`, `max_area`, `min_area`, and `total_area`.
* **Add Local connector source metadata** python's os module used to pull stats from local file when processing via the local connector and populates fields such as last modified time, created time.

### Fixes

* **Fixes elements partitioned from an image file missing certain metadata** Metadata for image files, like file type, was being handled differently from other file types. This caused a bug where other metadata, like the file name, was being missed. This change brought metadata handling for image files to be more in line with the handling for other file types so that file name and other metadata fields are being captured.
* **Adds `typing-extensions` as an explicit dependency** This package is an implicit dependency, but the module is being imported directly in `unstructured.documents.elements` so the dependency should be explicit in case changes in other dependencies lead to `typing-extensions` being dropped as a dependency.
* **Stop passing `extract_tables` to `unstructured-inference` since it is now supported in `unstructured` instead** Table extraction previously occurred in `unstructured-inference`, but that logic, except for the table model itself, is now a part of the `unstructured` library. Thus the parameter triggering table extraction is no longer passed to the `unstructured-inference` package. Also noted the table output regression for PDF files.
* **Fix a bug in Table partitioning** Previously the `skip_infer_table_types` variable used in `partition` was not being passed down to specific file partitioners. Now you can utilize the `skip_infer_table_types` list variable when calling `partition` to specify the filetypes for which you want to skip table extraction, or the `infer_table_structure` boolean variable on the file specific partitioning function.
* **Fix partition docx without sections** Some docx files, like those from teams output, do not contain sections and it would produce no results because the code assumes all components are in sections. Now if no sections is detected from a document we iterate through the paragraphs and return contents found in the paragraphs.
* **Fix out-of-order sequencing of split chunks.** Fixes behavior where "split" chunks were inserted at the beginning of the chunk sequence. This would produce a chunk sequence like [5a, 5b, 3a, 3b, 1, 2, 4] when sections 3 and 5 exceeded `max_characters`.
* **Deserialization of ingest docs fixed** When ingest docs are being deserialized as part of the ingest pipeline process (cli), there were certain fields that weren't getting persisted (metadata and date processed). The from_dict method was updated to take these into account and a unit test added to check.
* **Map source cli command configs when destination set** Due to how the source connector is dynamically called when the destination connector is set via the CLI, the configs were being set incorrectoy, causing the source connector to break. The configs were fixed and updated to take into account Fsspec-specific connectors.

## 0.10.25

### Enhancements

* **Duplicate CLI param check** Given that many of the options associated with the `Click` based cli ingest commands are added dynamically from a number of configs, a check was incorporated to make sure there were no duplicate entries to prevent new configs from overwriting already added options.
* **Ingest CLI refactor for better code reuse** Much of the ingest cli code can be templated and was a copy-paste across files, adding potential risk. Code was refactored to use a base class which had much of the shared code templated.

### Features

* **Table OCR refactor** support Table OCR with pre-computed OCR data to ensure we only do one OCR for entrie document. User can specify
  ocr agent tesseract/paddle in environment variable `OCR_AGENT` for OCRing the entire document.
* **Adds accuracy function** The accuracy scoring was originally an option under `calculate_edit_distance`. For easy function call, it is now a wrapper around the original function that calls edit_distance and return as "score".
* **Adds HuggingFaceEmbeddingEncoder** The HuggingFace Embedding Encoder uses a local embedding model as opposed to using an API.
* **Add AWS bedrock embedding connector** `unstructured.embed.bedrock` now provides a connector to use AWS bedrock's `titan-embed-text` model to generate embeddings for elements. This features requires valid AWS bedrock setup and an internet connectionto run.

### Fixes

* **Import PDFResourceManager more directly** We were importing `PDFResourceManager` from `pdfminer.converter` which was causing an error for some users. We changed to import from the actual location of `PDFResourceManager`, which is `pdfminer.pdfinterp`.
* **Fix language detection of elements with empty strings** This resolves a warning message that was raised by `langdetect` if the language was attempted to be detected on an empty string. Language detection is now skipped for empty strings.
* **Fix chunks breaking on regex-metadata matches.** Fixes "over-chunking" when `regex_metadata` was used, where every element that contained a regex-match would start a new chunk.
* **Fix regex-metadata match offsets not adjusted within chunk.** Fixes incorrect regex-metadata match start/stop offset in chunks where multiple elements are combined.
* **Map source cli command configs when destination set** Due to how the source connector is dynamically called when the destination connector is set via the CLI, the configs were being set incorrectoy, causing the source connector to break. The configs were fixed and updated to take into account Fsspec-specific connectors.
* **Fix metrics folder not discoverable** Fixes issue where unstructured/metrics folder is not discoverable on PyPI by adding an `__init__.py` file under the folder.
* **Fix a bug when `parition_pdf` get `model_name=None`** In API usage the `model_name` value is `None` and the `cast` function in `partition_pdf` would return `None` and lead to attribution error. Now we use `str` function to explicit convert the content to string so it is garanteed to have `starts_with` and other string functions as attributes
* **Fix html partition fail on tables without `tbody` tag** HTML tables may sometimes just contain headers without body (`tbody` tag)

## 0.10.24

### Enhancements

* **Improve natural reading order** Some `OCR` elements with only spaces in the text have full-page width in the bounding box, which causes the `xycut` sorting to not work as expected. Now the logic to parse OCR results removes any elements with only spaces (more than one space).
* **Ingest compression utilities and fsspec connector support** Generic utility code added to handle files that get pulled from a source connector that are either tar or zip compressed and uncompress them locally. This is then processed using a local source connector. Currently this functionality has been incorporated into the fsspec connector and all those inheriting from it (currently: Azure Blob Storage, Google Cloud Storage, S3, Box, and Dropbox).
* **Ingest destination connectors support for writing raw list of elements** Along with the default write method used in the ingest pipeline to write the json content associated with the ingest docs, each destination connector can now also write a raw list of elements to the desired downstream location without having an ingest doc associated with it.

### Features

* **Adds element type percent match function** In order to evaluate the element type extracted, we add a function that calculates the matched percentage between two frequency dictionary.

### Fixes

* **Fix paddle model file not discoverable** Fixes issue where ocr_models/paddle_ocr.py file is not discoverable on PyPI by adding
  an `__init__.py` file under the folder.
* **Chipper v2 Fixes** Includes fix for a memory leak and rare last-element bbox fix. (unstructured-inference==0.7.7)
* **Fix image resizing issue** Includes fix related to resizing images in the tables pipeline. (unstructured-inference==0.7.6)

## 0.10.23

### Enhancements

* **Add functionality to limit precision when serializing to json** Precision for `points` is limited to 1 decimal point if coordinates["system"] == "PixelSpace" (otherwise 2 decimal points?). Precision for `detection_class_prob` is limited to 5 decimal points.
* **Fix csv file detection logic when mime-type is text/plain** Previously the logic to detect csv file type was considering only first row's comma count comparing with the header_row comma count and both the rows being same line the result was always true, Now the logic is changed to consider the comma's count for all the lines except first line and compare with header_row comma count.
* **Improved inference speed for Chipper V2** API requests with 'hi_res_model_name=chipper' now have ~2-3x faster responses.

### Features

### Fixes

* **Cleans up temporary files after conversion** Previously a file conversion utility was leaving temporary files behind on the filesystem without removing them when no longer needed. This fix helps prevent an accumulation of temporary files taking up excessive disk space.
* **Fixes `under_non_alpha_ratio` dividing by zero** Although this function guarded against a specific cause of division by zero, there were edge cases slipping through like strings with only whitespace. This update more generally prevents the function from performing a division by zero.
* **Fix languages default** Previously the default language was being set to English when elements didn't have text or if langdetect could not detect the language. It now defaults to None so there is not misleading information about the language detected.
* **Fixes recursion limit error that was being raised when partitioning Excel documents of a certain size** Previously we used a recursive method to find subtables within an excel sheet. However this would run afoul of Python's recursion depth limit when there was a contiguous block of more than 1000 cells within a sheet. This function has been updated to use the NetworkX library which avoids Python recursion issues.

## 0.10.22

### Enhancements

* **bump `unstructured-inference` to `0.7.3`** The updated version of `unstructured-inference` supports a new version of the Chipper model, as well as a cleaner schema for its output classes. Support is included for new inference features such as hierarchy and ordering.
* **Expose skip_infer_table_types in ingest CLI.** For each connector a new `--skip-infer-table-types` parameter was added to map to the `skip_infer_table_types` partition argument. This gives more granular control to unstructured-ingest users, allowing them to specify the file types for which we should attempt table extraction.
* **Add flag to ingest CLI to raise error if any single doc fails in pipeline** Currently if a single doc fails in the pipeline, the whole thing halts due to the error. This flag defaults to log an error but continue with the docs it can.
* **Emit hyperlink metadata for DOCX file-type.** DOCX partitioner now adds `metadata.links`, `metadata.link_texts` and `metadata.link_urls` for elements that contain a hyperlink that points to an external resource. So-called "jump" links pointing to document internal locations (such as those found in a table-of-contents "jumping" to a chapter or section) are excluded.

### Features

* **Add `elements_to_text` as a staging helper function** In order to get a single clean text output from unstructured for metric calculations, automate the process of extracting text from elements using this function.
* **Adds permissions(RBAC) data ingestion functionality for the Sharepoint connector.** Problem: Role based access control is an important component in many data storage systems. Users may need to pass permissions (RBAC) data to downstream systems when ingesting data. Feature: Added permissions data ingestion functionality to the Sharepoint connector.

### Fixes

* **Fixes PDF list parsing creating duplicate list items** Previously a bug in PDF list item parsing caused removal of other elements and duplication of the list item
* **Fixes duplicated elements** Fixes issue where elements are duplicated when embeddings are generated. This will allow users to generate embeddings for their list of Elements without duplicating/breaking the orginal content.
* **Fixes failure when flagging for embeddings through unstructured-ingest** Currently adding the embedding parameter to any connector results in a failure on the copy stage. This is resolves the issue by adding the IngestDoc to the context map in the embedding node's `run` method. This allows users to specify that connectors fetch embeddings without failure.
* **Fix ingest pipeline reformat nodes not discoverable** Fixes issue where  reformat nodes raise ModuleNotFoundError on import. This was due to the directory was missing `__init__.py` in order to make it discoverable.
* **Fix default language in ingest CLI** Previously the default was being set to english which injected potentially incorrect information to downstream language detection libraries. By setting the default to None allows those libraries to better detect what language the text is in the doc being processed.

## 0.10.21

* **Adds Scarf analytics**.

## 0.10.20

### Enhancements

* **Add document level language detection functionality.** Adds the "auto" default for the languages param to all partitioners. The primary language present in the document is detected using the `langdetect` package. Additional param `detect_language_per_element` is also added for partitioners that return multiple elements. Defaults to `False`.
* **Refactor OCR code** The OCR code for entire page is moved from unstructured-inference to unstructured. On top of continuing support for OCR language parameter, we also support two OCR processing modes, "entire_page" or "individual_blocks".
* **Align to top left when shrinking bounding boxes for `xy-cut` sorting:** Update `shrink_bbox()` to keep top left rather than center.
* **Add visualization script to annotate elements** This script is often used to analyze/visualize elements with coordinates (e.g. partition_pdf()).
* **Adds data source properties to the Jira, Github and Gitlab connectors** These properties (date_created, date_modified, version, source_url, record_locator) are written to element metadata during ingest, mapping elements to information about the document source from which they derive. This functionality enables downstream applications to reveal source document applications, e.g. a link to a GDrive doc, Salesforce record, etc.
* **Improve title detection in pptx documents** The default title textboxes on a pptx slide are now categorized as titles.
* **Improve hierarchy detection in pptx documents** List items, and other slide text are properly nested under the slide title. This will enable better chunking of pptx documents.
* **Refactor of the ingest cli workflow** The refactored approach uses a dynamically set pipeline with a snapshot along each step to save progress and accommodate continuation from a snapshot if an error occurs. This also allows the pipeline to dynamically assign any number of steps to modify the partitioned content before it gets written to a destination.
* **Applies `max_characters=<n>` argument to all element types in `add_chunking_strategy` decorator** Previously this argument was only utilized in chunking Table elements and now applies to all partitioned elements if `add_chunking_strategy` decorator is utilized, further preparing the elements for downstream processing.
* **Add common retry strategy utilities for unstructured-ingest** Dynamic retry strategy with exponential backoff added to Notion source connector.
*

### Features

* **Adds `bag_of_words` and `percent_missing_text` functions** In order to count the word frequencies in two input texts and calculate the percentage of text missing relative to the source document.
* **Adds `edit_distance` calculation metrics** In order to benchmark the cleaned, extracted text with unstructured, `edit_distance` (`Levenshtein distance`) is included.
* **Adds detection_origin field to metadata** Problem: Currently isn't an easy way to find out how an element was created. With this change that information is added. Importance: With this information the developers and users are now able to know how an element was created to make decisions on how to use it. In order tu use this feature
  setting UNSTRUCTURED_INCLUDE_DEBUG_METADATA=true is needed.
* **Adds a function that calculates frequency of the element type and its depth** To capture the accuracy of element type extraction, this function counts the occurrences of each unique element type with its depth for use in element metrics.

### Fixes

* **Fix zero division error in annotation bbox size** This fixes the bug where we find annotation bboxes realted to an element that need to divide the intersection size between annotation bbox and element bbox by the size of the annotation bbox
* **Fix prevent metadata module from importing dependencies from unnecessary modules** Problem: The `metadata` module had several top level imports that were only used in and applicable to code related to specific document types, while there were many general-purpose functions. As a result, general-purpose functions couldn't be used without unnecessary dependencies being installed. Fix: moved 3rd party dependency top level imports to inside the functions in which they are used and applied a decorator to check that the dependency is installed and emit a helpful error message if not.
* **Fixes category_depth None value for Title elements** Problem: `Title` elements from `chipper` get `category_depth`= None even when `Headline` and/or `Subheadline` elements are present in the same page. Fix: all `Title` elements with `category_depth` = None should be set to have a depth of 0 instead iff there are `Headline` and/or `Subheadline` element-types present. Importance: `Title` elements should be equivalent html `H1` when nested headings are present; otherwise, `category_depth` metadata can result ambiguous within elements in a page.
* **Tweak `xy-cut` ordering output to be more column friendly** This results in the order of elements more closely reflecting natural reading order which benefits downstream applications. While element ordering from `xy-cut` is usually mostly correct when ordering multi-column documents, sometimes elements from a RHS column will appear before elements in a LHS column. Fix: add swapped `xy-cut` ordering by sorting by X coordinate first and then Y coordinate.
* **Fixes badly initialized Formula** Problem: YoloX contain new types of elements, when loading a document that contain formulas a new element of that class
  should be generated, however the Formula class inherits from Element instead of Text. After this change the element is correctly created with the correct class
  allowing the document to be loaded. Fix: Change parent class for Formula to Text. Importance: Crucial to be able to load documents that contain formulas.
* **Fixes pdf uri error** An error was encountered when URI type of `GoToR` which refers to pdf resources outside of its own was detected since no condition catches such case. The code is fixing the issue by initialize URI before any condition check.

## 0.10.19

### Enhancements

* **Adds XLSX document level language detection** Enhancing on top of language detection functionality in previous release, we now support language detection within `.xlsx` file type at Element level.
* **bump `unstructured-inference` to `0.6.6`** The updated version of `unstructured-inference` makes table extraction in `hi_res` mode configurable to fine tune table extraction performance; it also improves element detection by adding a deduplication post processing step in the `hi_res` partitioning of pdfs and images.
* **Detect text in HTML Heading Tags as Titles** This will increase the accuracy of hierarchies in HTML documents and provide more accurate element categorization. If text is in an HTML heading tag and is not a list item, address, or narrative text, categorize it as a title.
* **Update python-based docs** Refactor docs to use the actual unstructured code rather than using the subprocess library to run the cli command itself.
* **Adds Table support for the `add_chunking_strategy` decorator to partition functions.** In addition to combining elements under Title elements, user's can now specify the `max_characters=<n>` argument to chunk Table elements into TableChunk elements with `text` and `text_as_html` of length `<n>` characters. This means partitioned Table results are ready for use in downstream applications without any post processing.
* **Expose endpoint url for s3 connectors** By allowing for the endpoint url to be explicitly overwritten, this allows for any non-AWS data providers supporting the s3 protocol to be supported (i.e. minio).

### Features

* **change default `hi_res` model for pdf/image partition to `yolox`** Now partitioning pdf/image using `hi_res` strategy utilizes `yolox_quantized` model isntead of `detectron2_onnx` model. This new default model has better recall for tables and produces more detailed categories for elements.
* **XLSX can now reads subtables within one sheet** Problem: Many .xlsx files are not created to be read as one full table per sheet. There are subtables, text and header along with more informations to extract from each sheet. Feature: This `partition_xlsx` now can reads subtable(s) within one .xlsx sheet, along with extracting other title and narrative texts. Importance: This enhance the power of .xlsx reading to not only one table per sheet, allowing user to capture more data tables from the file, if exists.
* **Update Documentation on Element Types and Metadata**: We have updated the documentation according to the latest element types and metadata. It includes the common and additional metadata provided by the Partitions and Connectors.

### Fixes

* **Fixes partition_pdf is_alnum reference bug** Problem: The `partition_pdf` when attempt to get bounding box from element experienced a reference before assignment error when the first object is not text extractable.  Fix: Switched to a flag when the condition is met. Importance: Crucial to be able to partition with pdf.
* **Fix various cases of HTML text missing after partition**
  Problem: Under certain circumstances, text immediately after some HTML tags will be misssing from partition result.
  Fix: Updated code to deal with these cases.
  Importance: This will ensure the correctness when partitioning HTML and Markdown documents.
* **Fixes chunking when `detection_class_prob` appears in Element metadata** Problem: when `detection_class_prob` appears in Element metadata, Elements will only be combined by chunk_by_title if they have the same `detection_class_prob` value (which is rare). This is unlikely a case we ever need to support and most often results in no chunking. Fix: `detection_class_prob` is included in the chunking list of metadata keys excluded for similarity comparison. Importance: This change allows `chunk_by_title` to operate as intended for documents which include `detection_class_prob` metadata in their Elements.

## 0.10.18

### Enhancements

* **Better detection of natural reading order in images and PDF's** The elements returned by partition better reflect natural reading order in some cases, particularly in complicated multi-column layouts, leading to better chunking and retrieval for downstream applications. Achieved by improving the `xy-cut` sorting to preprocess bboxes, shrinking all bounding boxes by 90% along x and y axes (still centered around the same center point), which allows projection lines to be drawn where not possible before if layout bboxes overlapped.
* **Improves `partition_xml` to be faster and more memory efficient when partitioning large XML files** The new behavior is to partition iteratively to prevent loading the entire XML tree into memory at once in most use cases.
* **Adds data source properties to SharePoint, Outlook, Onedrive, Reddit, Slack, DeltaTable connectors** These properties (date_created, date_modified, version, source_url, record_locator) are written to element metadata during ingest, mapping elements to information about the document source from which they derive. This functionality enables downstream applications to reveal source document applications, e.g. a link to a GDrive doc, Salesforce record, etc.
* **Add functionality to save embedded images in PDF's separately as images** This allows users to save embedded images in PDF's separately as images, given some directory path. The saved image path is written to the metadata for the Image element. Downstream applications may benefit by providing users with image links from relevant "hits."
* **Azure Cognite Search destination connector** New Azure Cognitive Search destination connector added to ingest CLI.  Users may now use `unstructured-ingest` to write partitioned data from over 20 data sources (so far) to an Azure Cognitive Search index.
* **Improves salesforce partitioning** Partitions Salesforce data as xlm instead of text for improved detail and flexibility. Partitions htmlbody instead of textbody for Salesforce emails. Importance: Allows all Salesforce fields to be ingested and gives Salesforce emails more detailed partitioning.
* **Add document level language detection functionality.** Introduces the "auto" default for the languages param, which then detects the languages present in the document using the `langdetect` package. Adds the document languages as ISO 639-3 codes to the element metadata. Implemented only for the partition_text function to start.
* **PPTX partitioner refactored in preparation for enhancement.** Behavior should be unchanged except that shapes enclosed in a group-shape are now included, as many levels deep as required (a group-shape can itself contain a group-shape).
* **Embeddings support for the SharePoint SourceConnector via unstructured-ingest CLI** The SharePoint connector can now optionally create embeddings from the elements it pulls out during partition and upload those embeddings to Azure Cognitive Search index.
* **Improves hierarchy from docx files by leveraging natural hierarchies built into docx documents**  Hierarchy can now be detected from an indentation level for list bullets/numbers and by style name (e.g. Heading 1, List Bullet 2, List Number).
* **Chunking support for the SharePoint SourceConnector via unstructured-ingest CLI** The SharePoint connector can now optionally chunk the elements pulled out during partition via the chunking unstructured brick. This can be used as a stage before creating embeddings.

### Features

* **Adds `links` metadata in `partition_pdf` for `fast` strategy.** Problem: PDF files contain rich information and hyperlink that Unstructured did not captured earlier. Feature: `partition_pdf` now can capture embedded links within the file along with its associated text and page number. Importance: Providing depth in extracted elements give user a better understanding and richer context of documents. This also enables user to map to other elements within the document if the hyperlink is refered internally.
* **Adds the embedding module to be able to embed Elements** Problem: Many NLP applications require the ability to represent parts of documents in a semantic way. Until now, Unstructured did not have text embedding ability within the core library. Feature: This embedding module is able to track embeddings related data with a class, embed a list of elements, and return an updated list of Elements with the *embeddings* property. The module is also able to embed query strings. Importance: Ability to embed documents or parts of documents will enable users to make use of these semantic representations in different NLP applications, such as search, retrieval, and retrieval augmented generation.

### Fixes

* **Fixes a metadata source serialization bug** Problem: In unstructured elements, when loading an elements json file from the disk, the data_source attribute is assumed to be an instance of DataSourceMetadata and the code acts based on that. However the loader did not satisfy the assumption, and loaded it as a dict instead, causing an error. Fix: Added necessary code block to initialize a DataSourceMetadata object, also refactored DataSourceMetadata.from_dict() method to remove redundant code. Importance: Crucial to be able to load elements (which have data_source fields) from json files.
* **Fixes issue where unstructured-inference was not getting updated** Problem: unstructured-inference was not getting upgraded to the version to match unstructured release when doing a pip install.  Solution: using `pip install unstructured[all-docs]` it will now upgrade both unstructured and unstructured-inference. Importance: This will ensure that the inference library is always in sync with the unstructured library, otherwise users will be using outdated libraries which will likely lead to unintended behavior.
* **Fixes SharePoint connector failures if any document has an unsupported filetype** Problem: Currently the entire connector ingest run fails if a single IngestDoc has an unsupported filetype. This is because a ValueError is raised in the IngestDoc's `__post_init__`. Fix: Adds a try/catch when the IngestConnector runs get_ingest_docs such that the error is logged but all processable documents->IngestDocs are still instantiated and returned. Importance: Allows users to ingest SharePoint content even when some files with unsupported filetypes exist there.
* **Fixes Sharepoint connector server_path issue** Problem: Server path for the Sharepoint Ingest Doc was incorrectly formatted, causing issues while fetching pages from the remote source. Fix: changes formatting of remote file path before instantiating SharepointIngestDocs and appends a '/' while fetching pages from the remote source. Importance: Allows users to fetch pages from Sharepoint Sites.
* **Fixes Sphinx errors.** Fixes errors when running Sphinx `make html` and installs library to suppress warnings.
* **Fixes a metadata backwards compatibility error** Problem: When calling `partition_via_api`, the hosted api may return an element schema that's newer than the current `unstructured`. In this case, metadata fields were added which did not exist in the local `ElementMetadata` dataclass, and `__init__()` threw an error. Fix: remove nonexistent fields before instantiating in `ElementMetadata.from_json()`. Importance: Crucial to avoid breaking changes when adding fields.
* **Fixes issue with Discord connector when a channel returns `None`** Problem: Getting the `jump_url` from a nonexistent Discord `channel` fails. Fix: property `jump_url` is now retrieved within the same context as the messages from the channel. Importance: Avoids cascading issues when the connector fails to fetch information about a Discord channel.
* **Fixes occasionally SIGABTR when writing table with `deltalake` on Linux** Problem: occasionally on Linux ingest can throw a `SIGABTR` when writing `deltalake` table even though the table was written correctly. Fix: put the writing function into a `Process` to ensure its execution to the fullest extent before returning to the main process. Importance: Improves stability of connectors using `deltalake`
* **Fixes badly initialized Formula** Problem: YoloX contain new types of elements, when loading a document that contain formulas a new element of that class should be generated, however the Formula class inherits from Element instead of Text. After this change the element is correctly created with the correct class allowing the document to be loaded. Fix: Change parent class for Formula to Text. Importance: Crucial to be able to load documents that contain formulas.

## 0.10.16

### Enhancements

* **Adds data source properties to Airtable, Confluence, Discord, Elasticsearch, Google Drive, and Wikipedia connectors** These properties (date_created, date_modified, version, source_url, record_locator) are written to element metadata during ingest, mapping elements to information about the document source from which they derive. This functionality enables downstream applications to reveal source document applications, e.g. a link to a GDrive doc, Salesforce record, etc.
* **DOCX partitioner refactored in preparation for enhancement.** Behavior should be unchanged except in multi-section documents containing different headers/footers for different sections. These will now emit all distinct headers and footers encountered instead of just those for the last section.
* **Add a function to map between Tesseract and standard language codes.** This allows users to input language information to the `languages` param in any Tesseract-supported langcode or any ISO 639 standard language code.
* **Add document level language detection functionality.** Introduces the "auto" default for the languages param, which then detects the languages present in the document using the `langdetect` package. Implemented only for the partition_text function to start.

### Features

### Fixes

* ***Fixes an issue that caused a partition error for some PDF's.** Fixes GH Issue 1460 by bypassing a coordinate check if an element has invalid coordinates.

## 0.10.15

### Enhancements

* **Support for better element categories from the next-generation image-to-text model ("chipper").** Previously, not all of the classifications from Chipper were being mapped to proper `unstructured` element categories so the consumer of the library would see many `UncategorizedText` elements. This fixes the issue, improving the granularity of the element categories outputs for better downstream processing and chunking. The mapping update is:
  * "Threading": `NarrativeText`
  * "Form": `NarrativeText`
  * "Field-Name": `Title`
  * "Value": `NarrativeText`
  * "Link": `NarrativeText`
  * "Headline": `Title` (with `category_depth=1`)
  * "Subheadline": `Title` (with `category_depth=2`)
  * "Abstract": `NarrativeText`
* **Better ListItem grouping for PDF's (fast strategy).** The `partition_pdf` with `fast` strategy previously broke down some numbered list item lines as separate elements. This enhancement leverages the x,y coordinates and bbox sizes to help decide whether the following chunk of text is a continuation of the immediate previous detected ListItem element or not, and not detect it as its own non-ListItem element.
* **Fall back to text-based classification for uncategorized Layout elements for Images and PDF's**. Improves element classification by running existing text-based rules on previously `UncategorizedText` elements.
* **Adds table partitioning for Partitioning for many doc types including: .html, .epub., .md, .rst, .odt, and .msg.** At the core of this change is the .html partition functionality, which is leveraged by the other effected doc types. This impacts many scenarios where `Table` Elements are now propery extracted.
* **Create and add `add_chunking_strategy` decorator to partition functions.** Previously, users were responsible for their own chunking after partitioning elements, often required for downstream applications. Now, individual elements may be combined into right-sized chunks where min and max character size may be specified if `chunking_strategy=by_title`. Relevant elements are grouped together for better downstream results. This enables users immediately use partitioned results effectively in downstream applications (e.g. RAG architecture apps) without any additional post-processing.
* **Adds `languages` as an input parameter and marks `ocr_languages` kwarg for deprecation in pdf, image, and auto partitioning functions.** Previously, language information was only being used for Tesseract OCR for image-based documents and was in a Tesseract specific string format, but by refactoring into a list of standard language codes independent of Tesseract, the `unstructured` library will better support `languages` for other non-image pipelines and/or support for other OCR engines.
* **Removes `UNSTRUCTURED_LANGUAGE` env var usage and replaces `language` with `languages` as an input parameter to unstructured-partition-text_type functions.** The previous parameter/input setup was not user-friendly or scalable to the variety of elements being processed. By refactoring the inputted language information into a list of standard language codes, we can support future applications of the element language such as detection, metadata, and multi-language elements. Now, to skip English specific checks, set the `languages` parameter to any non-English language(s).
* **Adds `xlsx` and `xls` filetype extensions to the `skip_infer_table_types` default list in `partition`.** By adding these file types to the input parameter these files should not go through table extraction. Users can still specify if they would like to extract tables from these filetypes, but will have to set the `skip_infer_table_types` to exclude the desired filetype extension. This avoids mis-representing complex spreadsheets where there may be multiple sub-tables and other content.
* **Better debug output related to sentence counting internals**. Clarify message when sentence is not counted toward sentence count because there aren't enough words, relevant for developers focused on `unstructured`s NLP internals.
* **Faster ocr_only speed for partitioning PDF and images.** Use `unstructured_pytesseract.run_and_get_multiple_output` function to reduce the number of calls to `tesseract` by half when partitioning pdf or image with `tesseract`
* **Adds data source properties to fsspec connectors** These properties (date_created, date_modified, version, source_url, record_locator) are written to element metadata during ingest, mapping elements to information about the document source from which they derive. This functionality enables downstream applications to reveal source document applications, e.g. a link to a GDrive doc, Salesforce record, etc.
* **Add delta table destination connector** New delta table destination connector added to ingest CLI.  Users may now use `unstructured-ingest` to write partitioned data from over 20 data sources (so far) to a Delta Table.
* **Rename to Source and Destination Connectors in the Documentation.** Maintain naming consistency between Connectors codebase and documentation with the first addition to a destination connector.
* **Non-HTML text files now return unstructured-elements as opposed to HTML-elements.** Previously the text based files that went through `partition_html` would return HTML-elements but now we preserve the format from the input using `source_format` argument in the partition call.
* **Adds `PaddleOCR` as an optional alternative to `Tesseract`** for OCR in processing of PDF or Image files, it is installable via the `makefile` command `install-paddleocr`. For experimental purposes only.
* **Bump unstructured-inference** to 0.5.28. This version bump markedly improves the output of table data, rendered as `metadata.text_as_html` in an element. These changes include:
  * add env variable `ENTIRE_PAGE_OCR` to specify using paddle or tesseract on entire page OCR
  * table structure detection now pads the input image by 25 pixels in all 4 directions to improve its recall (0.5.27)
  * support paddle with both cpu and gpu and assume it is pre-installed (0.5.26)
  * fix a bug where `cells_to_html` doesn't handle cells spanning multiple rows properly (0.5.25)
  * remove `cv2` preprocessing step before OCR step in table transformer (0.5.24)

### Features

* **Adds element metadata via `category_depth` with default value None**.
  * This additional metadata is useful for vectordb/LLM, chunking strategies, and retrieval applications.
* **Adds a naive hierarchy for elements via a `parent_id` on the element's metadata**
  * Users will now have more metadata for implementing vectordb/LLM chunking strategies. For example, text elements could be queried by their preceding title element.
  * Title elements created from HTML headings will properly nest

### Fixes

* **`add_pytesseract_bboxes_to_elements` no longer returns `nan` values**. The function logic is now broken into new methods
  `_get_element_box` and `convert_multiple_coordinates_to_new_system`
* **Selecting a different model wasn't being respected when calling `partition_image`.** Problem: `partition_pdf` allows for passing a `model_name` parameter. Given the similarity between the image and PDF pipelines, the expected behavior is that `partition_image` should support the same parameter, but `partition_image` was unintentionally not passing along its `kwargs`. This was corrected by adding the kwargs to the downstream call.
* **Fixes a chunking issue via dropping the field "coordinates".** Problem: chunk_by_title function was chunking each element to its own individual chunk while it needed to group elements into a fewer number of chunks. We've discovered that this happens due to a metadata matching logic in chunk_by_title function, and discovered that elements with different metadata can't be put into the same chunk. At the same time, any element with "coordinates" essentially had different metadata than other elements, due each element locating in different places and having different coordinates. Fix: That is why we have included the key "coordinates" inside a list of excluded metadata keys, while doing this "metadata_matches" comparision. Importance: This change is crucial to be able to chunk by title for documents which include "coordinates" metadata in their elements.

## 0.10.14

### Enhancements

* Update all connectors to use new downstream architecture
  * New click type added to parse comma-delimited string inputs
  * Some CLI options renamed

### Features

### Fixes

## 0.10.13

### Enhancements

* Updated documentation: Added back support doc types for partitioning, more Python codes in the API page,  RAG definition, and use case.
* Updated Hi-Res Metadata: PDFs and Images using Hi-Res strategy now have layout model class probabilities added ot metadata.
* Updated the `_detect_filetype_from_octet_stream()` function to use libmagic to infer the content type of file when it is not a zip file.
* Tesseract minor version bump to 5.3.2

### Features

* Add Jira Connector to be able to pull issues from a Jira organization
* Add `clean_ligatures` function to expand ligatures in text

### Fixes

* `partition_html` breaks on `<br>` elements.
* Ingest error handling to properly raise errors when wrapped
* GH issue 1361: fixes a sortig error that prevented some PDF's from being parsed
* Bump unstructured-inference
  * Brings back embedded images in PDF's (0.5.23)

## 0.10.12

### Enhancements

* Removed PIL pin as issue has been resolved upstream
* Bump unstructured-inference
  * Support for yolox_quantized layout detection model (0.5.20)
* YoloX element types added

### Features

* Add Salesforce Connector to be able to pull Account, Case, Campaign, EmailMessage, Lead

### Fixes

* Bump unstructured-inference
  * Avoid divide-by-zero errors swith `safe_division` (0.5.21)

## 0.10.11

### Enhancements

* Bump unstructured-inference
  * Combine entire-page OCR output with layout-detected elements, to ensure full coverage of the page (0.5.19)

### Features

* Add in ingest cli s3 writer

### Fixes

* Fix a bug where `xy-cut` sorting attemps to sort elements without valid coordinates; now xy cut sorting only works when **all** elements have valid coordinates

## 0.10.10

### Enhancements

* Adds `text` as an input parameter to `partition_xml`.
* `partition_xml` no longer runs through `partition_text`, avoiding incorrect splitting
  on carriage returns in the XML. Since `partition_xml` no longer calls `partition_text`,
  `min_partition` and `max_partition` are no longer supported in `partition_xml`.
* Bump `unstructured-inference==0.5.18`, change non-default detectron2 classification threshold
* Upgrade base image from rockylinux 8 to rockylinux 9
* Serialize IngestDocs to JSON when passing to subprocesses

### Features

### Fixes

- Fix a bug where mismatched `elements` and `bboxes` are passed into `add_pytesseract_bbox_to_elements`

## 0.10.9

### Enhancements

* Fix `test_json` to handle only non-extra dependencies file types (plain-text)

### Features

* Adds `chunk_by_title` to break a document into sections based on the presence of `Title`
  elements.
* add new extraction function `extract_image_urls_from_html` to extract all img related URL from html text.

### Fixes

* Make cv2 dependency optional
* Edit `add_pytesseract_bbox_to_elements`'s (`ocr_only` strategy) `metadata.coordinates.points` return type to `Tuple` for consistency.
* Re-enable test-ingest-confluence-diff for ingest tests
* Fix syntax for ingest test check number of files
* Fix csv and tsv partitioners loosing the first line of the files when creating elements

## 0.10.8

### Enhancements

* Release docker image that installs Python 3.10 rather than 3.8

### Features

### Fixes

## 0.10.7

### Enhancements

### Features

### Fixes

* Remove overly aggressive ListItem chunking for images and PDF's which typically resulted in inchorent elements.

## 0.10.6

### Enhancements

* Enable `partition_email` and `partition_msg` to detect if an email is PGP encryped. If
  and email is PGP encryped, the functions will return an empy list of elements and
  emit a warning about the encrypted content.
* Add threaded Slack conversations into Slack connector output
* Add functionality to sort elements using `xy-cut` sorting approach in `partition_pdf` for `hi_res` and `fast` strategies
* Bump unstructured-inference
  * Set OMP_THREAD_LIMIT to 1 if not set for better tesseract perf (0.5.17)

### Features

* Extract coordinates from PDFs and images when using OCR only strategy and add to metadata

### Fixes

* Update `partition_html` to respect the order of `<pre>` tags.
* Fix bug in `partition_pdf_or_image` where two partitions were called if `strategy == "ocr_only"`.
* Bump unstructured-inference
  * Fix issue where temporary files were being left behind (0.5.16)
* Adds deprecation warning for the `file_filename` kwarg to `partition`, `partition_via_api`,
  and `partition_multiple_via_api`.
* Fix documentation build workflow by pinning dependencies

## 0.10.5

### Enhancements

* Create new CI Pipelines
  - Checking text, xml, email, and html doc tests against the library installed without extras
  - Checking each library extra against their respective tests
* `partition` raises an error and tells the user to install the appropriate extra if a filetype
  is detected that is missing dependencies.
* Add custom errors to ingest
* Bump `unstructured-ingest==0.5.15`
  - Handle an uncaught TesseractError (0.5.15)
  - Add TIFF test file and TIFF filetype to `test_from_image_file` in `test_layout` (0.5.14)
* Use `entire_page` ocr mode for pdfs and images
* Add notes on extra installs to docs
* Adds ability to reuse connections per process in unstructured-ingest

### Features

* Add delta table connector

### Fixes

## 0.10.4

* Pass ocr_mode in partition_pdf and set the default back to individual pages for now
* Add diagrams and descriptions for ingest design in the ingest README

### Features

* Supports multipage TIFF image partitioning

### Fixes

## 0.10.2

### Enhancements

* Bump unstructured-inference==0.5.13:
  - Fix extracted image elements being included in layout merge, addresses the issue
    where an entire-page image in a PDF was not passed to the layout model when using hi_res.

### Features

### Fixes

## 0.10.1

### Enhancements

* Bump unstructured-inference==0.5.12:
  - fix to avoid trace for certain PDF's (0.5.12)
  - better defaults for DPI for hi_res and  Chipper (0.5.11)
  - implement full-page OCR (0.5.10)

### Features

### Fixes

* Fix dead links in repository README (Quick Start > Install for local development, and Learn more > Batch Processing)
* Update document dependencies to include tesseract-lang for additional language support (required for tests to pass)

## 0.10.0

### Enhancements

* Add `include_header` kwarg to `partition_xlsx` and change default behavior to `True`
* Update the `links` and `emphasized_texts` metadata fields

### Features

### Fixes

## 0.9.3

### Enhancements

* Pinned dependency cleanup.
* Update `partition_csv` to always use `soupparser_fromstring` to parse `html text`
* Update `partition_tsv` to always use `soupparser_fromstring` to parse `html text`
* Add `metadata.section` to capture epub table of contents data
* Add `unique_element_ids` kwarg to partition functions. If `True`, will use a UUID
  for element IDs instead of a SHA-256 hash.
* Update `partition_xlsx` to always use `soupparser_fromstring` to parse `html text`
* Add functionality to switch `html` text parser based on whether the `html` text contains emoji
* Add functionality to check if a string contains any emoji characters
* Add CI tests around Notion

### Features

* Add Airtable Connector to be able to pull views/tables/bases from an Airtable organization

### Fixes

* fix pdf partition of list items being detected as titles in OCR only mode
* make notion module discoverable
* fix emails with `Content-Distribution: inline` and `Content-Distribution: attachment` with no filename
* Fix email attachment filenames which had `=` in the filename itself

## 0.9.2

### Enhancements

* Update table extraction section in API documentation to sync with change in Prod API
* Update Notion connector to extract to html
* Added UUID option for `element_id`
* Bump unstructured-inference==0.5.9:
  - better caching of models
  - another version of detectron2 available, though the default layout model is unchanged
* Added UUID option for element_id
* Added UUID option for element_id
* CI improvements to run ingest tests in parallel

### Features

* Adds Sharepoint connector.

### Fixes

* Bump unstructured-inference==0.5.9:
  - ignores Tesseract errors where no text is extracted for tiles that indeed, have no text

## 0.9.1

### Enhancements

* Adds --partition-pdf-infer-table-structure to unstructured-ingest.
* Enable `partition_html` to skip headers and footers with the `skip_headers_and_footers` flag.
* Update `partition_doc` and `partition_docx` to track emphasized texts in the output
* Adds post processing function `filter_element_types`
* Set the default strategy for partitioning images to `hi_res`
* Add page break parameter section in API documentation to sync with change in Prod API
* Update `partition_html` to track emphasized texts in the output
* Update `XMLDocument._read_xml` to create `<p>` tag element for the text enclosed in the `<pre>` tag
* Add parameter `include_tail_text` to `_construct_text` to enable (skip) tail text inclusion
* Add Notion connector

### Features

### Fixes

* Remove unused `_partition_via_api` function
* Fixed emoji bug in `partition_xlsx`.
* Pass `file_filename` metadata when partitioning file object
* Skip ingest test on missing Slack token
* Add Dropbox variables to CI environments
* Remove default encoding for ingest
* Adds new element type `EmailAddress` for recognising email address in the  text
* Simplifies `min_partition` logic; makes partitions falling below the `min_partition`
  less likely.
* Fix bug where ingest test check for number of files fails in smoke test
* Fix unstructured-ingest entrypoint failure

## 0.9.0

### Enhancements

* Dependencies are now split by document type, creating a slimmer base installation.

## 0.8.8

### Enhancements

### Features

### Fixes

* Rename "date" field to "last_modified"
* Adds Box connector

### Fixes

## 0.8.7

### Enhancements

* Put back useful function `split_by_paragraph`

### Features

### Fixes

* Fix argument order in NLTK download step

## 0.8.6

### Enhancements

### Features

### Fixes

* Remove debug print lines and non-functional code

## 0.8.5

### Enhancements

* Add parameter `skip_infer_table_types` to enable (skip) table extraction for other doc types
* Adds optional Unstructured API unit tests in CI
* Tracks last modified date for all document types.
* Add auto_paragraph_grouper to detect new-line and blank-line new paragraph for .txt files.
* refactor the ingest cli to better support expanding supported connectors

## 0.8.3

### Enhancements

### Features

### Fixes

* NLTK now only gets downloaded if necessary.
* Handling for empty tables in Word Documents and PowerPoints.

## 0.8.4

### Enhancements

* Additional tests and refactor of JSON detection.
* Update functionality to retrieve image metadata from a page for `document_to_element_list`
* Links are now tracked in `partition_html` output.
* Set the file's current position to the beginning after reading the file in `convert_to_bytes`
* Add `min_partition` kwarg to that combines elements below a specified threshold and modifies splitting of strings longer than max partition so words are not split.
* set the file's current position to the beginning after reading the file in `convert_to_bytes`
* Add slide notes to pptx
* Add `--encoding` directive to ingest
* Improve json detection by `detect_filetype`

### Features

* Adds Outlook connector
* Add support for dpi parameter in inference library
* Adds Onedrive connector.
* Add Confluence connector for ingest cli to pull the body text from all documents from all spaces in a confluence domain.

### Fixes

* Fixes issue with email partitioning where From field was being assigned the To field value.
* Use the `image_metadata` property of the `PageLayout` instance to get the page image info in the `document_to_element_list`
* Add functionality to write images to computer storage temporarily instead of keeping them in memory for `ocr_only` strategy
* Add functionality to convert a PDF in small chunks of pages at a time for `ocr_only` strategy
* Adds `.txt`, `.text`, and `.tab` to list of extensions to check if file
  has a `text/plain` MIME type.
* Enables filters to be passed to `partition_doc` so it doesn't error with LibreOffice7.
* Removed old error message that's superseded by `requires_dependencies`.
* Removes using `hi_res` as the default strategy value for `partition_via_api` and `partition_multiple_via_api`

## 0.8.1

### Enhancements

* Add support for Python 3.11

### Features

### Fixes

* Fixed `auto` strategy detected scanned document as having extractable text and using `fast` strategy, resulting in no output.
* Fix list detection in MS Word documents.
* Don't instantiate an element with a coordinate system when there isn't a way to get its location data.

## 0.8.0

### Enhancements

* Allow model used for hi res pdf partition strategy to be chosen when called.
* Updated inference package

### Features

* Add `metadata_filename` parameter across all partition functions

### Fixes

* Update to ensure `convert_to_datafame` grabs all of the metadata fields.
* Adjust encoding recognition threshold value in `detect_file_encoding`
* Fix KeyError when `isd_to_elements` doesn't find a type
* Fix `_output_filename` for local connector, allowing single files to be written correctly to the disk
* Fix for cases where an invalid encoding is extracted from an email header.

### BREAKING CHANGES

* Information about an element's location is no longer returned as top-level attributes of an element. Instead, it is returned in the `coordinates` attribute of the element's metadata.

## 0.7.12

### Enhancements

* Adds `include_metadata` kwarg to `partition_doc`, `partition_docx`, `partition_email`, `partition_epub`, `partition_json`, `partition_msg`, `partition_odt`, `partition_org`, `partition_pdf`, `partition_ppt`, `partition_pptx`, `partition_rst`, and `partition_rtf`

### Features

* Add Elasticsearch connector for ingest cli to pull specific fields from all documents in an index.
* Adds Dropbox connector

### Fixes

* Fix tests that call unstructured-api by passing through an api-key
* Fixed page breaks being given (incorrect) page numbers
* Fix skipping download on ingest when a source document exists locally

## 0.7.11

### Enhancements

* More deterministic element ordering when using `hi_res` PDF parsing strategy (from unstructured-inference bump to 0.5.4)
* Make large model available (from unstructured-inference bump to 0.5.3)
* Combine inferred elements with extracted elements (from unstructured-inference bump to 0.5.2)
* `partition_email` and `partition_msg` will now process attachments if `process_attachments=True`
  and a attachment partitioning functions is passed through with `attachment_partitioner=partition`.

### Features

### Fixes

* Fix tests that call unstructured-api by passing through an api-key
* Fixed page breaks being given (incorrect) page numbers
* Fix skipping download on ingest when a source document exists locally

## 0.7.10

### Enhancements

* Adds a `max_partition` parameter to `partition_text`, `partition_pdf`, `partition_email`,
  `partition_msg` and `partition_xml` that sets a limit for the size of an individual
  document elements. Defaults to `1500` for everything except `partition_xml`, which has
  a default value of `None`.
* DRY connector refactor

### Features

* `hi_res` model for pdfs and images is selectable via environment variable.

### Fixes

* CSV check now ignores escaped commas.
* Fix for filetype exploration util when file content does not have a comma.
* Adds negative lookahead to bullet pattern to avoid detecting plain text line
  breaks like `-------` as list items.
* Fix pre tag parsing for `partition_html`
* Fix lookup error for annotated Arabic and Hebrew encodings

## 0.7.9

### Enhancements

* Improvements to string check for leafs in `partition_xml`.
* Adds --partition-ocr-languages to unstructured-ingest.

### Features

* Adds `partition_org` for processed Org Mode documents.

### Fixes

## 0.7.8

### Enhancements

### Features

* Adds Google Cloud Service connector

### Fixes

* Updates the `parse_email` for `partition_eml` so that `unstructured-api` passes the smoke tests
* `partition_email` now works if there is no message content
* Updates the `"fast"` strategy for `partition_pdf` so that it's able to recursively
* Adds recursive functionality to all fsspec connectors
* Adds generic --recursive ingest flag

## 0.7.7

### Enhancements

* Adds functionality to replace the `MIME` encodings for `eml` files with one of the common encodings if a `unicode` error occurs
* Adds missed file-like object handling in `detect_file_encoding`
* Adds functionality to extract charset info from `eml` files

### Features

* Added coordinate system class to track coordinate types and convert to different coordinate

### Fixes

* Adds an `html_assemble_articles` kwarg to `partition_html` to enable users to capture
  control whether content outside of `<article>` tags is captured when
  `<article>` tags are present.
* Check for the `xml` attribute on `element` before looking for pagebreaks in `partition_docx`.

## 0.7.6

### Enhancements

* Convert fast startegy to ocr_only for images
* Adds support for page numbers in `.docx` and `.doc` when user or renderer
  created page breaks are present.
* Adds retry logic for the unstructured-ingest Biomed connector

### Features

* Provides users with the ability to extract additional metadata via regex.
* Updates `partition_docx` to include headers and footers in the output.
* Create `partition_tsv` and associated tests. Make additional changes to `detect_filetype`.

### Fixes

* Remove fake api key in test `partition_via_api` since we now require valid/empty api keys
* Page number defaults to `None` instead of `1` when page number is not present in the metadata.
  A page number of `None` indicates that page numbers are not being tracked for the document
  or that page numbers do not apply to the element in question..
* Fixes an issue with some pptx files. Assume pptx shapes are found in top left position of slide
  in case the shape.top and shape.left attributes are `None`.

## 0.7.5

### Enhancements

* Adds functionality to sort elements in `partition_pdf` for `fast` strategy
* Adds ingest tests with `--fast` strategy on PDF documents
* Adds --api-key to unstructured-ingest

### Features

* Adds `partition_rst` for processed ReStructured Text documents.

### Fixes

* Adds handling for emails that do not have a datetime to extract.
* Adds pdf2image package as core requirement of unstructured (with no extras)

## 0.7.4

### Enhancements

* Allows passing kwargs to request data field for `partition_via_api` and `partition_multiple_via_api`
* Enable MIME type detection if libmagic is not available
* Adds handling for empty files in `detect_filetype` and `partition`.

### Features

### Fixes

* Reslove `grpcio` import issue on `weaviate.schema.validate_schema` for python 3.9 and 3.10
* Remove building `detectron2` from source in Dockerfile

## 0.7.3

### Enhancements

* Update IngestDoc abstractions and add data source metadata in ElementMetadata

### Features

### Fixes

* Pass `strategy` parameter down from `partition` for `partition_image`
* Filetype detection if a CSV has a `text/plain` MIME type
* `convert_office_doc` no longers prints file conversion info messages to stdout.
* `partition_via_api` reflects the actual filetype for the file processed in the API.

## 0.7.2

### Enhancements

* Adds an optional encoding kwarg to `elements_to_json` and `elements_from_json`
* Bump version of base image to use new stable version of tesseract

### Features

### Fixes

* Update the `read_txt_file` utility function to keep using `spooled_to_bytes_io_if_needed` for xml
* Add functionality to the `read_txt_file` utility function to handle file-like object from URL
* Remove the unused parameter `encoding` from `partition_pdf`
* Change auto.py to have a `None` default for encoding
* Add functionality to try other common encodings for html and xml files if an error related to the encoding is raised and the user has not specified an encoding.
* Adds benchmark test with test docs in example-docs
* Re-enable test_upload_label_studio_data_with_sdk
* File detection now detects code files as plain text
* Adds `tabulate` explicitly to dependencies
* Fixes an issue in `metadata.page_number` of pptx files
* Adds showing help if no parameters passed

## 0.7.1

### Enhancements

### Features

* Add `stage_for_weaviate` to stage `unstructured` outputs for upload to Weaviate, along with
  a helper function for defining a class to use in Weaviate schemas.
* Builds from Unstructured base image, built off of Rocky Linux 8.7, this resolves almost all CVE's in the image.

### Fixes

## 0.7.0

### Enhancements

* Installing `detectron2` from source is no longer required when using the `local-inference` extra.
* Updates `.pptx` parsing to include text in tables.

### Features

### Fixes

* Fixes an issue in `_add_element_metadata` that caused all elements to have `page_number=1`
  in the element metadata.
* Adds `.log` as a file extension for TXT files.
* Adds functionality to try other common encodings for email (`.eml`) files if an error related to the encoding is raised and the user has not specified an encoding.
* Allow passed encoding to be used in the `replace_mime_encodings`
* Fixes page metadata for `partition_html` when `include_metadata=False`
* A `ValueError` now raises if `file_filename` is not specified when you use `partition_via_api`
  with a file-like object.

## 0.6.11

### Enhancements

* Supports epub tests since pandoc is updated in base image

### Features

### Fixes

## 0.6.10

### Enhancements

* XLS support from auto partition

### Features

### Fixes

## 0.6.9

### Enhancements

* fast strategy for pdf now keeps element bounding box data
* setup.py refactor

### Features

### Fixes

* Adds functionality to try other common encodings if an error related to the encoding is raised and the user has not specified an encoding.
* Adds additional MIME types for CSV

## 0.6.8

### Enhancements

### Features

* Add `partition_csv` for CSV files.

### Fixes

## 0.6.7

### Enhancements

* Deprecate `--s3-url` in favor of `--remote-url` in CLI
* Refactor out non-connector-specific config variables
* Add `file_directory` to metadata
* Add `page_name` to metadata. Currently used for the sheet name in XLSX documents.
* Added a `--partition-strategy` parameter to unstructured-ingest so that users can specify
  partition strategy in CLI. For example, `--partition-strategy fast`.
* Added metadata for filetype.
* Add Discord connector to pull messages from a list of channels
* Refactor `unstructured/file-utils/filetype.py` to better utilise hashmap to return mime type.
* Add local declaration of DOCX_MIME_TYPES and XLSX_MIME_TYPES for `test_filetype.py`.

### Features

* Add `partition_xml` for XML files.
* Add `partition_xlsx` for Microsoft Excel documents.

### Fixes

* Supports `hml` filetype for partition as a variation of html filetype.
* Makes `pytesseract` a function level import in `partition_pdf` so you can use the `"fast"`
  or `"hi_res"` strategies if `pytesseract` is not installed. Also adds the
  `required_dependencies` decorator for the `"hi_res"` and `"ocr_only"` strategies.
* Fix to ensure `filename` is tracked in metadata for `docx` tables.

## 0.6.6

### Enhancements

* Adds an `"auto"` strategy that chooses the partitioning strategy based on document
  characteristics and function kwargs. This is the new default strategy for `partition_pdf`
  and `partition_image`. Users can maintain existing behavior by explicitly setting
  `strategy="hi_res"`.
* Added an additional trace logger for NLP debugging.
* Add `get_date` method to `ElementMetadata` for converting the datestring to a `datetime` object.
* Cleanup the `filename` attribute on `ElementMetadata` to remove the full filepath.

### Features

* Added table reading as html with URL parsing to `partition_docx` in docx
* Added metadata field for text_as_html for docx files

### Fixes

* `fileutils/file_type` check json and eml decode ignore error
* `partition_email` was updated to more flexibly handle deviations from the RFC-2822 standard.
  The time in the metadata returns `None` if the time does not match RFC-2822 at all.
* Include all metadata fields when converting to dataframe or CSV

## 0.6.5

### Enhancements

* Added support for SpooledTemporaryFile file argument.

### Features

### Fixes

## 0.6.4

### Enhancements

* Added an "ocr_only" strategy for `partition_pdf`. Refactored the strategy decision
  logic into its own module.

### Features

### Fixes

## 0.6.3

### Enhancements

* Add an "ocr_only" strategy for `partition_image`.

### Features

* Added `partition_multiple_via_api` for partitioning multiple documents in a single REST
  API call.
* Added `stage_for_baseplate` function to prepare outputs for ingestion into Baseplate.
* Added `partition_odt` for processing Open Office documents.

### Fixes

* Updates the grouping logic in the `partition_pdf` fast strategy to group together text
  in the same bounding box.

## 0.6.2

### Enhancements

* Added logic to `partition_pdf` for detecting copy protected PDFs and falling back
  to the hi res strategy when necessary.

### Features

* Add `partition_via_api` for partitioning documents through the hosted API.

### Fixes

* Fix how `exceeds_cap_ratio` handles empty (returns `True` instead of `False`)
* Updates `detect_filetype` to properly detect JSONs when the MIME type is `text/plain`.

## 0.6.1

### Enhancements

* Updated the table extraction parameter name to be more descriptive

### Features

### Fixes

## 0.6.0

### Enhancements

* Adds an `ssl_verify` kwarg to `partition` and `partition_html` to enable turning off
  SSL verification for HTTP requests. SSL verification is on by default.
* Allows users to pass in ocr language to `partition_pdf` and `partition_image` through
  the `ocr_language` kwarg. `ocr_language` corresponds to the code for the language pack
  in Tesseract. You will need to install the relevant Tesseract language pack to use a
  given language.

### Features

* Table extraction is now possible for pdfs from `partition` and `partition_pdf`.
* Adds support for extracting attachments from `.msg` files

### Fixes

* Adds an `ssl_verify` kwarg to `partition` and `partition_html` to enable turning off
  SSL verification for HTTP requests. SSL verification is on by default.

## 0.5.13

### Enhancements

* Allow headers to be passed into `partition` when `url` is used.

### Features

* `bytes_string_to_string` cleaning brick for bytes string output.

### Fixes

* Fixed typo in call to `exactly_one` in `partition_json`
* unstructured-documents encode xml string if document_tree is `None` in `_read_xml`.
* Update to `_read_xml` so that Markdown files with embedded HTML process correctly.
* Fallback to "fast" strategy only emits a warning if the user specifies the "hi_res" strategy.
* unstructured-partition-text_type exceeds_cap_ratio fix returns and how capitalization ratios are calculated
* `partition_pdf` and `partition_text` group broken paragraphs to avoid fragmented `NarrativeText` elements.
* .json files resolved as "application/json" on centos7 (or other installs with older libmagic libs)

## 0.5.12

### Enhancements

* Add OS mimetypes DB to docker image, mainly for unstructured-api compat.
* Use the image registry as a cache when building Docker images.
* Adds the ability for `partition_text` to group together broken paragraphs.
* Added method to utils to allow date time format validation

### Features

* Add Slack connector to pull messages for a specific channel
* Add --partition-by-api parameter to unstructured-ingest
* Added `partition_rtf` for processing rich text files.
* `partition` now accepts a `url` kwarg in addition to `file` and `filename`.

### Fixes

* Allow encoding to be passed into `replace_mime_encodings`.
* unstructured-ingest connector-specific dependencies are imported on demand.
* unstructured-ingest --flatten-metadata supported for local connector.
* unstructured-ingest fix runtime error when using --metadata-include.

## 0.5.11

### Enhancements

### Features

### Fixes

* Guard against null style attribute in docx document elements
* Update HTML encoding to better support foreign language characters

## 0.5.10

### Enhancements

* Updated inference package
* Add sender, recipient, date, and subject to element metadata for emails

### Features

* Added `--download-only` parameter to `unstructured-ingest`

### Fixes

* FileNotFound error when filename is provided but file is not on disk

## 0.5.9

### Enhancements

### Features

### Fixes

* Convert file to str in helper `split_by_paragraph` for `partition_text`

## 0.5.8

### Enhancements

* Update `elements_to_json` to return string when filename is not specified
* `elements_from_json` may take a string instead of a filename with the `text` kwarg
* `detect_filetype` now does a final fallback to file extension.
* Empty tags are now skipped during the depth check for HTML processing.

### Features

* Add local file system to `unstructured-ingest`
* Add `--max-docs` parameter to `unstructured-ingest`
* Added `partition_msg` for processing MSFT Outlook .msg files.

### Fixes

* `convert_file_to_text` now passes through the `source_format` and `target_format` kwargs.
  Previously they were hard coded.
* Partitioning functions that accept a `text` kwarg no longer raise an error if an empty
  string is passed (and empty list of elements is returned instead).
* `partition_json` no longer fails if the input is an empty list.
* Fixed bug in `chunk_by_attention_window` that caused the last word in segments to be cut-off
  in some cases.

### BREAKING CHANGES

* `stage_for_transformers` now returns a list of elements, making it consistent with other
  staging bricks

## 0.5.7

### Enhancements

* Refactored codebase using `exactly_one`
* Adds ability to pass headers when passing a url in partition_html()
* Added optional `content_type` and `file_filename` parameters to `partition()` to bypass file detection

### Features

* Add `--flatten-metadata` parameter to `unstructured-ingest`
* Add `--fields-include` parameter to `unstructured-ingest`

### Fixes

## 0.5.6

### Enhancements

* `contains_english_word()`, used heavily in text processing, is 10x faster.

### Features

* Add `--metadata-include` and `--metadata-exclude` parameters to `unstructured-ingest`
* Add `clean_non_ascii_chars` to remove non-ascii characters from unicode string

### Fixes

* Fix problem with PDF partition (duplicated test)

## 0.5.4

### Enhancements

* Added Biomedical literature connector for ingest cli.
* Add `FsspecConnector` to easily integrate any existing `fsspec` filesystem as a connector.
* Rename `s3_connector.py` to `s3.py` for readability and consistency with the
  rest of the connectors.
* Now `S3Connector` relies on `s3fs` instead of on `boto3`, and it inherits
  from `FsspecConnector`.
* Adds an `UNSTRUCTURED_LANGUAGE_CHECKS` environment variable to control whether or not language
  specific checks like vocabulary and POS tagging are applied. Set to `"true"` for higher
  resolution partitioning and `"false"` for faster processing.
* Improves `detect_filetype` warning to include filename when provided.
* Adds a "fast" strategy for partitioning PDFs with PDFMiner. Also falls back to the "fast"
  strategy if detectron2 is not available.
* Start deprecation life cycle for `unstructured-ingest --s3-url` option, to be deprecated in
  favor of `--remote-url`.

### Features

* Add `AzureBlobStorageConnector` based on its `fsspec` implementation inheriting
  from `FsspecConnector`
* Add `partition_epub` for partitioning e-books in EPUB3 format.

### Fixes

* Fixes processing for text files with `message/rfc822` MIME type.
* Open xml files in read-only mode when reading contents to construct an XMLDocument.

## 0.5.3

### Enhancements

* `auto.partition()` can now load Unstructured ISD json documents.
* Simplify partitioning functions.
* Improve logging for ingest CLI.

### Features

* Add `--wikipedia-auto-suggest` argument to the ingest CLI to disable automatic redirection
  to pages with similar names.
* Add setup script for Amazon Linux 2
* Add optional `encoding` argument to the `partition_(text/email/html)` functions.
* Added Google Drive connector for ingest cli.
* Added Gitlab connector for ingest cli.

### Fixes

## 0.5.2

### Enhancements

* Fully move from printing to logging.
* `unstructured-ingest` now uses a default `--download_dir` of `$HOME/.cache/unstructured/ingest`
  rather than a "tmp-ingest-" dir in the working directory.

### Features

### Fixes

* `setup_ubuntu.sh` no longer fails in some contexts by interpreting
  `DEBIAN_FRONTEND=noninteractive` as a command
* `unstructured-ingest` no longer re-downloads files when --preserve-downloads
  is used without --download-dir.
* Fixed an issue that was causing text to be skipped in some HTML documents.

## 0.5.1

### Enhancements

### Features

### Fixes

* Fixes an error causing JavaScript to appear in the output of `partition_html` sometimes.
* Fix several issues with the `requires_dependencies` decorator, including the error message
  and how it was used, which had caused an error for `unstructured-ingest --github-url ...`.

## 0.5.0

### Enhancements

* Add `requires_dependencies` Python decorator to check dependencies are installed before
  instantiating a class or running a function

### Features

* Added Wikipedia connector for ingest cli.

### Fixes

* Fix `process_document` file cleaning on failure
* Fixes an error introduced in the metadata tracking commit that caused `NarrativeText`
  and `FigureCaption` elements to be represented as `Text` in HTML documents.

## 0.4.16

### Enhancements

* Fallback to using file extensions for filetype detection if `libmagic` is not present

### Features

* Added setup script for Ubuntu
* Added GitHub connector for ingest cli.
* Added `partition_md` partitioner.
* Added Reddit connector for ingest cli.

### Fixes

* Initializes connector properly in ingest.main::MainProcess
* Restricts version of unstructured-inference to avoid multithreading issue

## 0.4.15

### Enhancements

* Added `elements_to_json` and `elements_from_json` for easier serialization/deserialization
* `convert_to_dict`, `dict_to_elements` and `convert_to_csv` are now aliases for functions
  that use the ISD terminology.

### Fixes

* Update to ensure all elements are preserved during serialization/deserialization

## 0.4.14

* Automatically install `nltk` models in the `tokenize` module.

## 0.4.13

* Fixes unstructured-ingest cli.

## 0.4.12

* Adds console_entrypoint for unstructured-ingest, other structure/doc updates related to ingest.
* Add `parser` parameter to `partition_html`.

## 0.4.11

* Adds `partition_doc` for partitioning Word documents in `.doc` format. Requires `libreoffice`.
* Adds `partition_ppt` for partitioning PowerPoint documents in `.ppt` format. Requires `libreoffice`.

## 0.4.10

* Fixes `ElementMetadata` so that it's JSON serializable when the filename is a `Path` object.

## 0.4.9

* Added ingest modules and s3 connector, sample ingest script
* Default to `url=None` for `partition_pdf` and `partition_image`
* Add ability to skip English specific check by setting the `UNSTRUCTURED_LANGUAGE` env var to `""`.
* Document `Element` objects now track metadata

## 0.4.8

* Modified XML and HTML parsers not to load comments.

## 0.4.7

* Added the ability to pull an HTML document from a url in `partition_html`.
* Added the the ability to get file summary info from lists of filenames and lists
  of file contents.
* Added optional page break to `partition` for `.pptx`, `.pdf`, images, and `.html` files.
* Added `to_dict` method to document elements.
* Include more unicode quotes in `replace_unicode_quotes`.

## 0.4.6

* Loosen the default cap threshold to `0.5`.
* Add a `UNSTRUCTURED_NARRATIVE_TEXT_CAP_THRESHOLD` environment variable for controlling
  the cap ratio threshold.
* Unknown text elements are identified as `Text` for HTML and plain text documents.
* `Body Text` styles no longer default to `NarrativeText` for Word documents. The style information
  is insufficient to determine that the text is narrative.
* Upper cased text is lower cased before checking for verbs. This helps avoid some missed verbs.
* Adds an `Address` element for capturing elements that only contain an address.
* Suppress the `UserWarning` when detectron is called.
* Checks that titles and narrative test have at least one English word.
* Checks that titles and narrative text are at least 50% alpha characters.
* Restricts titles to a maximum word length. Adds a `UNSTRUCTURED_TITLE_MAX_WORD_LENGTH`
  environment variable for controlling the max number of words in a title.
* Updated `partition_pptx` to order the elements on the page

## 0.4.4

* Updated `partition_pdf` and `partition_image` to return `unstructured` `Element` objects
* Fixed the healthcheck url path when partitioning images and PDFs via API
* Adds an optional `coordinates` attribute to document objects
* Adds `FigureCaption` and `CheckBox` document elements
* Added ability to split lists detected in `LayoutElement` objects
* Adds `partition_pptx` for partitioning PowerPoint documents
* LayoutParser models now download from HugginfaceHub instead of DropBox
* Fixed file type detection for XML and HTML files on Amazone Linux

## 0.4.3

* Adds `requests` as a base dependency
* Fix in `exceeds_cap_ratio` so the function doesn't break with empty text
* Fix bug in `_parse_received_data`.
* Update `detect_filetype` to properly handle `.doc`, `.xls`, and `.ppt`.

## 0.4.2

* Added `partition_image` to process documents in an image format.
* Fixed utf-8 encoding error in `partition_email` with attachments for `text/html`

## 0.4.1

* Added support for text files in the `partition` function
* Pinned `opencv-python` for easier installation on Linux

## 0.4.0

* Added generic `partition` brick that detects the file type and routes a file to the appropriate
  partitioning brick.
* Added a file type detection module.
* Updated `partition_html` and `partition_eml` to support file-like objects in 'rb' mode.
* Cleaning brick for removing ordered bullets `clean_ordered_bullets`.
* Extract brick method for ordered bullets `extract_ordered_bullets`.
* Test for `clean_ordered_bullets`.
* Test for `extract_ordered_bullets`.
* Added `partition_docx` for pre-processing Word Documents.
* Added new REGEX patterns to extract email header information
* Added new functions to extract header information `parse_received_data` and `partition_header`
* Added new function to parse plain text files `partition_text`
* Added new cleaners functions `extract_ip_address`, `extract_ip_address_name`, `extract_mapi_id`, `extract_datetimetz`
* Add new `Image` element and function to find embedded images `find_embedded_images`
* Added `get_directory_file_info` for summarizing information about source documents

## 0.3.5

* Add support for local inference
* Add new pattern to recognize plain text dash bullets
* Add test for bullet patterns
* Fix for `partition_html` that allows for processing `div` tags that have both text and child
  elements
* Add ability to extract document metadata from `.docx`, `.xlsx`, and `.jpg` files.
* Helper functions for identifying and extracting phone numbers
* Add new function `extract_attachment_info` that extracts and decodes the attachment
  of an email.
* Staging brick to convert a list of `Element`s to a `pandas` dataframe.
* Add plain text functionality to `partition_email`

## 0.3.4

* Python-3.7 compat

## 0.3.3

* Removes BasicConfig from logger configuration
* Adds the `partition_email` partitioning brick
* Adds the `replace_mime_encodings` cleaning bricks
* Small fix to HTML parsing related to processing list items with sub-tags
* Add `EmailElement` data structure to store email documents

## 0.3.2

* Added `translate_text` brick for translating text between languages
* Add an `apply` method to make it easier to apply cleaners to elements

## 0.3.1

* Added \_\_init.py\_\_ to `partition`

## 0.3.0

* Implement staging brick for Argilla. Converts lists of `Text` elements to `argilla` dataset classes.
* Removing the local PDF parsing code and any dependencies and tests.
* Reorganizes the staging bricks in the unstructured.partition module
* Allow entities to be passed into the Datasaur staging brick
* Added HTML escapes to the `replace_unicode_quotes` brick
* Fix bad responses in partition_pdf to raise ValueError
* Adds `partition_html` for partitioning HTML documents.

## 0.2.6

* Small change to how \_read is placed within the inheritance structure since it doesn't really apply to pdf
* Add partitioning brick for calling the document image analysis API

## 0.2.5

* Update python requirement to >=3.7

## 0.2.4

* Add alternative way of importing `Final` to support google colab

## 0.2.3

* Add cleaning bricks for removing prefixes and postfixes
* Add cleaning bricks for extracting text before and after a pattern

## 0.2.2

* Add staging brick for Datasaur

## 0.2.1

* Added brick to convert an ISD dictionary to a list of elements
* Update `PDFDocument` to use the `from_file` method
* Added staging brick for CSV format for ISD (Initial Structured Data) format.
* Added staging brick for separating text into attention window size chunks for `transformers`.
* Added staging brick for LabelBox.
* Added ability to upload LabelStudio predictions
* Added utility function for JSONL reading and writing
* Added staging brick for CSV format for Prodigy
* Added staging brick for Prodigy
* Added ability to upload LabelStudio annotations
* Added text_field and id_field to stage_for_label_studio signature

## 0.2.0

* Initial release of unstructured<|MERGE_RESOLUTION|>--- conflicted
+++ resolved
@@ -1,20 +1,19 @@
-<<<<<<< HEAD
-## 0.16.15-dev
-=======
+## 0.16.16-dev0
+### Enhancements
+
+### Features
+
+### Fixes
+- **Add auto-download for NLTK for Python Enviroment** When user install python library without image. It will automatic download nltk data. Added `entry_points` in `setup` in `setup.py`
+
 ## 0.16.15
->>>>>>> 8d0b68ae
-
-### Enhancements
-
-### Features
-
-### Fixes
-<<<<<<< HEAD
-- **Add auto-download for NLTK for Python Enviroment** When user install python library without image. It will automatic download nltk data. Added `entry_points` in `setup` in `setup.py`
-=======
+### Enhancements
+
+### Features
+
+### Fixes
 - **Update `unstructured-inference`** to 0.8.6 in requirements which removed `layoutparser` dependency libs
 - **Update `pdfminer-six` to 20240706**
->>>>>>> 8d0b68ae
 
 ## 0.16.14
 
