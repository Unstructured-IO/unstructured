<<<<<<< HEAD
## 0.5.3-dev1
=======
## 0.5.3-dev4
>>>>>>> a9152313

### Enhancements

* Simplify partitioning functions.
* Improve logging for ingest CLI.

### Features

* Add `--wikipedia-auto-suggest` argument to the ingest CLI to disable automatic redirection
  to pages with similar names.
<<<<<<< HEAD
* Add setup script for Amazon Linux 2
=======
* Add optional `encoding` argument to the `partition_(text/email/html)` functions.
* Added Google Drive connector for ingest cli.
>>>>>>> a9152313

### Fixes

## 0.5.2

### Enhancements

* Fully move from printing to logging.
* `unstructured-ingest` now uses a default `--download_dir` of `$HOME/.cache/unstructured/ingest`
rather than a "tmp-ingest-" dir in the working directory.

### Features

### Fixes

* 'setup_ubuntu.sh` no longer fails in some contexts by interpreting
`DEBIAN_FRONTEND=noninteractive` as a command
* `unstructured-ingest` no longer re-downloads files when --preserve-downloads
is used without --download-dir.
* Fixed an issue that was causing text to be skipped in some HTML documents.

## 0.5.1

### Enhancements

### Features

### Fixes

* Fixes an error causing JavaScript to appear in the output of `partition_html` sometimes.
* Fix several issues with the `requires_dependencies` decorator, including the error message
  and how it was used, which had caused an error for `unstructured-ingest --github-url ...`.

## 0.5.0

### Enhancements

* Add `requires_dependencies` Python decorator to check dependencies are installed before
  instantiating a class or running a function

### Features

* Added Wikipedia connector for ingest cli.

### Fixes

* Fix `process_document` file cleaning on failure
* Fixes an error introduced in the metadata tracking commit that caused `NarrativeText`
  and `FigureCaption` elements to be represented as `Text` in HTML documents.

## 0.4.16

### Enhancements

* Fallback to using file extensions for filetype detection if `libmagic` is not present

### Features

* Added setup script for Ubuntu
* Added GitHub connector for ingest cli.
* Added `partition_md` partitioner.
* Added Reddit connector for ingest cli.

### Fixes

* Initializes connector properly in ingest.main::MainProcess
* Restricts version of unstructured-inference to avoid multithreading issue

## 0.4.15

### Enhancements

* Added `elements_to_json` and `elements_from_json` for easier serialization/deserialization
* `convert_to_dict`, `dict_to_elements` and `convert_to_csv` are now aliases for functions
  that use the ISD terminology.

### Fixes

* Update to ensure all elements are preserved during serialization/deserialization

## 0.4.14

* Automatically install `nltk` models in the `tokenize` module.

## 0.4.13

* Fixes unstructured-ingest cli.

## 0.4.12

* Adds console_entrypoint for unstructured-ingest, other structure/doc updates related to ingest.
* Add `parser` parameter to `partition_html`.

## 0.4.11

* Adds `partition_doc` for partitioning Word documents in `.doc` format. Requires `libreoffice`.
* Adds `partition_ppt` for partitioning PowerPoint documents in `.ppt` format. Requires `libreoffice`.

## 0.4.10

* Fixes `ElementMetadata` so that it's JSON serializable when the filename is a `Path` object.

## 0.4.9

* Added ingest modules and s3 connector, sample ingest script
* Default to `url=None` for `partition_pdf` and `partition_image`
* Add ability to skip English specific check by setting the `UNSTRUCTURED_LANGUAGE` env var to `""`.
* Document `Element` objects now track metadata

## 0.4.8

* Modified XML and HTML parsers not to load comments.

## 0.4.7

* Added the ability to pull an HTML document from a url in `partition_html`.
* Added the the ability to get file summary info from lists of filenames and lists
  of file contents.
* Added optional page break to `partition` for `.pptx`, `.pdf`, images, and `.html` files.
* Added `to_dict` method to document elements.
* Include more unicode quotes in `replace_unicode_quotes`.

## 0.4.6

* Loosen the default cap threshold to `0.5`.
* Add a `UNSTRUCTURED_NARRATIVE_TEXT_CAP_THRESHOLD` environment variable for controlling
  the cap ratio threshold.
* Unknown text elements are identified as `Text` for HTML and plain text documents.
* `Body Text` styles no longer default to `NarrativeText` for Word documents. The style information
  is insufficient to determine that the text is narrative.
* Upper cased text is lower cased before checking for verbs. This helps avoid some missed verbs.
* Adds an `Address` element for capturing elements that only contain an address.
* Suppress the `UserWarning` when detectron is called.
* Checks that titles and narrative test have at least one English word.
* Checks that titles and narrative text are at least 50% alpha characters.
* Restricts titles to a maximum word length. Adds a `UNSTRUCTURED_TITLE_MAX_WORD_LENGTH`
  environment variable for controlling the max number of words in a title.
* Updated `partition_pptx` to order the elements on the page

## 0.4.4

* Updated `partition_pdf` and `partition_image` to return `unstructured` `Element` objects
* Fixed the healthcheck url path when partitioning images and PDFs via API
* Adds an optional `coordinates` attribute to document objects
* Adds `FigureCaption` and `CheckBox` document elements
* Added ability to split lists detected in `LayoutElement` objects
* Adds `partition_pptx` for partitioning PowerPoint documents
* LayoutParser models now download from HugginfaceHub instead of DropBox
* Fixed file type detection for XML and HTML files on Amazone Linux

## 0.4.3

* Adds `requests` as a base dependency
* Fix in `exceeds_cap_ratio` so the function doesn't break with empty text
* Fix bug in `_parse_received_data`.
* Update `detect_filetype` to properly handle `.doc`, `.xls`, and `.ppt`.

## 0.4.2

* Added `partition_image` to process documents in an image format.
* Fixed utf-8 encoding error in `partition_email` with attachments for `text/html`

## 0.4.1

* Added support for text files in the `partition` function
* Pinned `opencv-python` for easier installation on Linux

## 0.4.0

* Added generic `partition` brick that detects the file type and routes a file to the appropriate
  partitioning brick.
* Added a file type detection module.
* Updated `partition_html` and `partition_eml` to support file-like objects in 'rb' mode.
* Cleaning brick for removing ordered bullets `clean_ordered_bullets`.
* Extract brick method for ordered bullets `extract_ordered_bullets`.
* Test for `clean_ordered_bullets`.
* Test for `extract_ordered_bullets`.
* Added `partition_docx` for pre-processing Word Documents.
* Added new REGEX patterns to extract email header information
* Added new functions to extract header information `parse_received_data` and `partition_header`
* Added new function to parse plain text files `partition_text`
* Added new cleaners functions `extract_ip_address`, `extract_ip_address_name`, `extract_mapi_id`, `extract_datetimetz`
* Add new `Image` element and function to find embedded images `find_embedded_images`
* Added `get_directory_file_info` for summarizing information about source documents

## 0.3.5

* Add support for local inference
* Add new pattern to recognize plain text dash bullets
* Add test for bullet patterns
* Fix for `partition_html` that allows for processing `div` tags that have both text and child
  elements
* Add ability to extract document metadata from `.docx`, `.xlsx`, and `.jpg` files.
* Helper functions for identifying and extracting phone numbers
* Add new function `extract_attachment_info` that extracts and decodes the attachment
of an email.
* Staging brick to convert a list of `Element`s to a `pandas` dataframe.
* Add plain text functionality to `partition_email`

## 0.3.4

* Python-3.7 compat

## 0.3.3

* Removes BasicConfig from logger configuration
* Adds the `partition_email` partitioning brick
* Adds the `replace_mime_encodings` cleaning bricks
* Small fix to HTML parsing related to processing list items with sub-tags
* Add `EmailElement` data structure to store email documents

## 0.3.2

* Added `translate_text` brick for translating text between languages
* Add an `apply` method to make it easier to apply cleaners to elements

## 0.3.1

* Added \_\_init.py\_\_ to `partition`

## 0.3.0

* Implement staging brick for Argilla. Converts lists of `Text` elements to `argilla` dataset classes.
* Removing the local PDF parsing code and any dependencies and tests.
* Reorganizes the staging bricks in the unstructured.partition module
* Allow entities to be passed into the Datasaur staging brick
* Added HTML escapes to the `replace_unicode_quotes` brick
* Fix bad responses in partition_pdf to raise ValueError
* Adds `partition_html` for partitioning HTML documents.

## 0.2.6

* Small change to how \_read is placed within the inheritance structure since it doesn't really apply to pdf
* Add partitioning brick for calling the document image analysis API

## 0.2.5

* Update python requirement to >=3.7

## 0.2.4

* Add alternative way of importing `Final` to support google colab

## 0.2.3

* Add cleaning bricks for removing prefixes and postfixes
* Add cleaning bricks for extracting text before and after a pattern

## 0.2.2

* Add staging brick for Datasaur

## 0.2.1

* Added brick to convert an ISD dictionary to a list of elements
* Update `PDFDocument` to use the `from_file` method
* Added staging brick for CSV format for ISD (Initial Structured Data) format.
* Added staging brick for separating text into attention window size chunks for `transformers`.
* Added staging brick for LabelBox.
* Added ability to upload LabelStudio predictions
* Added utility function for JSONL reading and writing
* Added staging brick for CSV format for Prodigy
* Added staging brick for Prodigy
* Added ability to upload LabelStudio annotations
* Added text_field and id_field to stage_for_label_studio signature

## 0.2.0

* Initial release of unstructured
<|MERGE_RESOLUTION|>--- conflicted
+++ resolved
@@ -1,8 +1,4 @@
-<<<<<<< HEAD
-## 0.5.3-dev1
-=======
-## 0.5.3-dev4
->>>>>>> a9152313
+## 0.5.3-dev5
 
 ### Enhancements
 
@@ -13,12 +9,9 @@
 
 * Add `--wikipedia-auto-suggest` argument to the ingest CLI to disable automatic redirection
   to pages with similar names.
-<<<<<<< HEAD
 * Add setup script for Amazon Linux 2
-=======
 * Add optional `encoding` argument to the `partition_(text/email/html)` functions.
 * Added Google Drive connector for ingest cli.
->>>>>>> a9152313
 
 ### Fixes
 
