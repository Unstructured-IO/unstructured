--- conflicted
+++ resolved
@@ -1,22 +1,16 @@
-## 0.6.6-dev0
-
-### Enhancements
-
-<<<<<<< HEAD
-=======
+## 0.6.6-dev1
+
+### Enhancements
+
 * Added an additional trace logger for NLP debugging.
 
->>>>>>> 32886337
-### Features
-
-### Fixes
-
-<<<<<<< HEAD
+### Features
+
+### Fixes
+
 * `partition_email` was updated to more flexibly handle deviations from the RFC-2822 standard.
   The time in the metadata returns `None` if the time does not match RFC-2822 at all.
-=======
 * Include all metadata fields when converting to dataframe or CSV
->>>>>>> 32886337
 
 ## 0.6.5
 
