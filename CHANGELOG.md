<<<<<<< HEAD
## 0.10.24
=======
## 0.10.24-dev3
>>>>>>> aeaae5fd

### Enhancements

* **Improve natural reading order** Some `OCR` elements with only spaces in the text have full-page width in the bounding box, which causes the `xycut` sorting to not work as expected. Now the logic to parse OCR results removes any elements with only spaces (more than one space).
* **Ingest compression utilities and fsspec connector support** Generic utility code added to handle files that get pulled from a source connector that are either tar or zip compressed and uncompress them locally. This is then processed using a local source connector. Currently this functionality has been incorporated into the fsspec connector and all those inheriting from it (currently: Azure Blob Storage, Google Cloud Storage, S3, Box, and Dropbox).
* **Ingest destination connectors support for writing raw list of elements** Along with the default write method used in the ingest pipeline to write the json content associated with the ingest docs, each destination connector can now also write a raw list of elements to the desired downstream location without having an ingest doc associated with it.

### Features

* **Adds element type percent match function** In order to evaluate the element type extracted, we add a function that calculates the matched percentage between two frequency dictionary.

### Fixes

* **Fix paddle model file not discoverable** Fixes issue where ocr_models/paddle_ocr.py file is not discoverable on PyPI by adding
an `__init__.py` file under the folder.
* **Chipper v2 Fixes** Includes fix for a memory leak and rare last-element bbox fix. (unstructured-inference==0.7.7)
* **Fix image resizing issue** Includes fix related to resizing images in the tables pipeline. (unstructured-inference==0.7.6)

## 0.10.23

### Enhancements

* **Add functionality to limit precision when serializing to json** Precision for `points` is limited to 1 decimal point if coordinates["system"] == "PixelSpace" (otherwise 2 decimal points?). Precision for `detection_class_prob` is limited to 5 decimal points.
* **Fix csv file detection logic when mime-type is text/plain** Previously the logic to detect csv file type was considering only first row's comma count comparing with the header_row comma count and both the rows being same line the result was always true, Now the logic is changed to consider the comma's count for all the lines except first line and compare with header_row comma count.
* **Improved inference speed for Chipper V2** API requests with 'hi_res_model_name=chipper' now have ~2-3x faster responses.

### Features

### Fixes

* **Cleans up temporary files after conversion** Previously a file conversion utility was leaving temporary files behind on the filesystem without removing them when no longer needed. This fix helps prevent an accumulation of temporary files taking up excessive disk space.
* **Fixes `under_non_alpha_ratio` dividing by zero** Although this function guarded against a specific cause of division by zero, there were edge cases slipping through like strings with only whitespace. This update more generally prevents the function from performing a division by zero.
* **Fix languages default** Previously the default language was being set to English when elements didn't have text or if langdetect could not detect the language. It now defaults to None so there is not misleading information about the language detected.
* **Fixes recursion limit error that was being raised when partitioning Excel documents of a certain size** Previously we used a recursive method to find subtables within an excel sheet. However this would run afoul of Python's recursion depth limit when there was a contiguous block of more than 1000 cells within a sheet. This function has been updated to use the NetworkX library which avoids Python recursion issues.

## 0.10.22

### Enhancements

* **bump `unstructured-inference` to `0.7.3`** The updated version of `unstructured-inference` supports a new version of the Chipper model, as well as a cleaner schema for its output classes. Support is included for new inference features such as hierarchy and ordering.
* **Expose skip_infer_table_types in ingest CLI.** For each connector a new `--skip-infer-table-types` parameter was added to map to the `skip_infer_table_types` partition argument. This gives more granular control to unstructured-ingest users, allowing them to specify the file types for which we should attempt table extraction.
* **Add flag to ingest CLI to raise error if any single doc fails in pipeline** Currently if a single doc fails in the pipeline, the whole thing halts due to the error. This flag defaults to log an error but continue with the docs it can.
* **Emit hyperlink metadata for DOCX file-type.** DOCX partitioner now adds `metadata.links`, `metadata.link_texts` and `metadata.link_urls` for elements that contain a hyperlink that points to an external resource. So-called "jump" links pointing to document internal locations (such as those found in a table-of-contents "jumping" to a chapter or section) are excluded.

### Features

* **Add `elements_to_text` as a staging helper function** In order to get a single clean text output from unstructured for metric calculations, automate the process of extracting text from elements using this function.
* **Adds permissions(RBAC) data ingestion functionality for the Sharepoint connector.** Problem: Role based access control is an important component in many data storage systems. Users may need to pass permissions (RBAC) data to downstream systems when ingesting data. Feature: Added permissions data ingestion functionality to the Sharepoint connector.

### Fixes

* **Fixes PDF list parsing creating duplicate list items** Previously a bug in PDF list item parsing caused removal of other elements and duplication of the list item
* **Fixes duplicated elements** Fixes issue where elements are duplicated when embeddings are generated. This will allow users to generate embeddings for their list of Elements without duplicating/breaking the orginal content.
* **Fixes failure when flagging for embeddings through unstructured-ingest** Currently adding the embedding parameter to any connector results in a failure on the copy stage. This is resolves the issue by adding the IngestDoc to the context map in the embedding node's `run` method. This allows users to specify that connectors fetch embeddings without failure.
* **Fix ingest pipeline reformat nodes not discoverable** Fixes issue where  reformat nodes raise ModuleNotFoundError on import. This was due to the directory was missing `__init__.py` in order to make it discoverable.
* **Fix default language in ingest CLI** Previously the default was being set to english which injected potentially incorrect information to downstream language detection libraries. By setting the default to None allows those libraries to better detect what language the text is in the doc being processed.

## 0.10.21

* **Adds Scarf analytics**.

## 0.10.20

### Enhancements

* **Add document level language detection functionality.** Adds the "auto" default for the languages param to all partitioners. The primary language present in the document is detected using the `langdetect` package. Additional param `detect_language_per_element` is also added for partitioners that return multiple elements. Defaults to `False`.
* **Refactor OCR code** The OCR code for entire page is moved from unstructured-inference to unstructured. On top of continuing support for OCR language parameter, we also support two OCR processing modes, "entire_page" or "individual_blocks".
* **Align to top left when shrinking bounding boxes for `xy-cut` sorting:** Update `shrink_bbox()` to keep top left rather than center.
* **Add visualization script to annotate elements** This script is often used to analyze/visualize elements with coordinates (e.g. partition_pdf()).
* **Adds data source properties to the Jira, Github and Gitlab connectors** These properties (date_created, date_modified, version, source_url, record_locator) are written to element metadata during ingest, mapping elements to information about the document source from which they derive. This functionality enables downstream applications to reveal source document applications, e.g. a link to a GDrive doc, Salesforce record, etc.
* **Improve title detection in pptx documents** The default title textboxes on a pptx slide are now categorized as titles.
* **Improve hierarchy detection in pptx documents** List items, and other slide text are properly nested under the slide title. This will enable better chunking of pptx documents.
* **Refactor of the ingest cli workflow** The refactored approach uses a dynamically set pipeline with a snapshot along each step to save progress and accommodate continuation from a snapshot if an error occurs. This also allows the pipeline to dynamically assign any number of steps to modify the partitioned content before it gets written to a destination.
* **Applies `max_characters=<n>` argument to all element types in `add_chunking_strategy` decorator** Previously this argument was only utilized in chunking Table elements and now applies to all partitioned elements if `add_chunking_strategy` decorator is utilized, further preparing the elements for downstream processing.
* **Add common retry strategy utilities for unstructured-ingest** Dynamic retry strategy with exponential backoff added to Notion source connector.
*
### Features

* **Adds `bag_of_words` and `percent_missing_text` functions** In order to count the word frequencies in two input texts and calculate the percentage of text missing relative to the source document.
* **Adds `edit_distance` calculation metrics** In order to benchmark the cleaned, extracted text with unstructured, `edit_distance` (`Levenshtein distance`) is included.
* **Adds detection_origin field to metadata** Problem: Currently isn't an easy way to find out how an element was created. With this change that information is added. Importance: With this information the developers and users are now able to know how an element was created to make decisions on how to use it. In order tu use this feature
setting UNSTRUCTURED_INCLUDE_DEBUG_METADATA=true is needed.
* **Adds a function that calculates frequency of the element type and its depth** To capture the accuracy of element type extraction, this function counts the occurrences of each unique element type with its depth for use in element metrics.

### Fixes

* **Fix zero division error in annotation bbox size** This fixes the bug where we find annotation bboxes realted to an element that need to divide the intersection size between annotation bbox and element bbox by the size of the annotation bbox
* **Fix prevent metadata module from importing dependencies from unnecessary modules** Problem: The `metadata` module had several top level imports that were only used in and applicable to code related to specific document types, while there were many general-purpose functions. As a result, general-purpose functions couldn't be used without unnecessary dependencies being installed. Fix: moved 3rd party dependency top level imports to inside the functions in which they are used and applied a decorator to check that the dependency is installed and emit a helpful error message if not.
* **Fixes category_depth None value for Title elements** Problem: `Title` elements from `chipper` get `category_depth`= None even when `Headline` and/or `Subheadline` elements are present in the same page. Fix: all `Title` elements with `category_depth` = None should be set to have a depth of 0 instead iff there are `Headline` and/or `Subheadline` element-types present. Importance: `Title` elements should be equivalent html `H1` when nested headings are present; otherwise, `category_depth` metadata can result ambiguous within elements in a page.
* **Tweak `xy-cut` ordering output to be more column friendly** This results in the order of elements more closely reflecting natural reading order which benefits downstream applications. While element ordering from `xy-cut` is usually mostly correct when ordering multi-column documents, sometimes elements from a RHS column will appear before elements in a LHS column. Fix: add swapped `xy-cut` ordering by sorting by X coordinate first and then Y coordinate.
* **Fixes badly initialized Formula** Problem: YoloX contain new types of elements, when loading a document that contain formulas a new element of that class
should be generated, however the Formula class inherits from Element instead of Text. After this change the element is correctly created with the correct class
allowing the document to be loaded. Fix: Change parent class for Formula to Text. Importance: Crucial to be able to load documents that contain formulas.
* **Fixes pdf uri error** An error was encountered when URI type of `GoToR` which refers to pdf resources outside of its own was detected since no condition catches such case. The code is fixing the issue by initialize URI before any condition check.

## 0.10.19

### Enhancements

* **Adds XLSX document level language detection** Enhancing on top of language detection functionality in previous release, we now support language detection within `.xlsx` file type at Element level.
* **bump `unstructured-inference` to `0.6.6`** The updated version of `unstructured-inference` makes table extraction in `hi_res` mode configurable to fine tune table extraction performance; it also improves element detection by adding a deduplication post processing step in the `hi_res` partitioning of pdfs and images.
* **Detect text in HTML Heading Tags as Titles** This will increase the accuracy of hierarchies in HTML documents and provide more accurate element categorization. If text is in an HTML heading tag and is not a list item, address, or narrative text, categorize it as a title.
* **Update python-based docs** Refactor docs to use the actual unstructured code rather than using the subprocess library to run the cli command itself.
* **Adds Table support for the `add_chunking_strategy` decorator to partition functions.** In addition to combining elements under Title elements, user's can now specify the `max_characters=<n>` argument to chunk Table elements into TableChunk elements with `text` and `text_as_html` of length <n> characters. This means partitioned Table results are ready for use in downstream applications without any post processing.
* **Expose endpoint url for s3 connectors** By allowing for the endpoint url to be explicitly overwritten, this allows for any non-AWS data providers supporting the s3 protocol to be supported (i.e. minio).
* **change default `hi_res` model for pdf/image partition to `yolox`** Now partitioning pdf/image using `hi_res` strategy utilizes `yolox_quantized` model isntead of `detectron2_onnx` model. This new default model has better recall for tables and produces more detailed categories for elements.
* **XLSX can now reads subtables within one sheet** Problem: Many .xlsx files are not created to be read as one full table per sheet. There are subtables, text and header along with more informations to extract from each sheet. Feature: This `partition_xlsx` now can reads subtable(s) within one .xlsx sheet, along with extracting other title and narrative texts. Importance: This enhance the power of .xlsx reading to not only one table per sheet, allowing user to capture more data tables from the file, if exists.
* **Update Documentation on Element Types and Metadata**: We have updated the documentation according to the latest element types and metadata. It includes the common and additional metadata provided by the Partitions and Connectors.

### Fixes

* **Fixes partition_pdf is_alnum reference bug** Problem: The `partition_pdf` when attempt to get bounding box from element experienced a reference before assignment error when the first object is not text extractable.  Fix: Switched to a flag when the condition is met. Importance: Crucial to be able to partition with pdf.
* **Fix various cases of HTML text missing after partition**
  Problem: Under certain circumstances, text immediately after some HTML tags will be misssing from partition result.
  Fix: Updated code to deal with these cases.
  Importance: This will ensure the correctness when partitioning HTML and Markdown documents.
* **Fixes chunking when `detection_class_prob` appears in Element metadata** Problem: when `detection_class_prob` appears in Element metadata, Elements will only be combined by chunk_by_title if they have the same `detection_class_prob` value (which is rare). This is unlikely a case we ever need to support and most often results in no chunking. Fix: `detection_class_prob` is included in the chunking list of metadata keys excluded for similarity comparison. Importance: This change allows `chunk_by_title` to operate as intended for documents which include `detection_class_prob` metadata in their Elements.

## 0.10.18

### Enhancements

* **Better detection of natural reading order in images and PDF's** The elements returned by partition better reflect natural reading order in some cases, particularly in complicated multi-column layouts, leading to better chunking and retrieval for downstream applications. Achieved by improving the `xy-cut` sorting to preprocess bboxes, shrinking all bounding boxes by 90% along x and y axes (still centered around the same center point), which allows projection lines to be drawn where not possible before if layout bboxes overlapped.
* **Improves `partition_xml` to be faster and more memory efficient when partitioning large XML files** The new behavior is to partition iteratively to prevent loading the entire XML tree into memory at once in most use cases.
* **Adds data source properties to SharePoint, Outlook, Onedrive, Reddit, Slack, DeltaTable connectors** These properties (date_created, date_modified, version, source_url, record_locator) are written to element metadata during ingest, mapping elements to information about the document source from which they derive. This functionality enables downstream applications to reveal source document applications, e.g. a link to a GDrive doc, Salesforce record, etc.
* **Add functionality to save embedded images in PDF's separately as images** This allows users to save embedded images in PDF's separately as images, given some directory path. The saved image path is written to the metadata for the Image element. Downstream applications may benefit by providing users with image links from relevant "hits."
* **Azure Cognite Search destination connector** New Azure Cognitive Search destination connector added to ingest CLI.  Users may now use `unstructured-ingest` to write partitioned data from over 20 data sources (so far) to an Azure Cognitive Search index.
* **Improves salesforce partitioning** Partitions Salesforce data as xlm instead of text for improved detail and flexibility. Partitions htmlbody instead of textbody for Salesforce emails. Importance: Allows all Salesforce fields to be ingested and gives Salesforce emails more detailed partitioning.
* **Add document level language detection functionality.** Introduces the "auto" default for the languages param, which then detects the languages present in the document using the `langdetect` package. Adds the document languages as ISO 639-3 codes to the element metadata. Implemented only for the partition_text function to start.
* **PPTX partitioner refactored in preparation for enhancement.** Behavior should be unchanged except that shapes enclosed in a group-shape are now included, as many levels deep as required (a group-shape can itself contain a group-shape).
* **Embeddings support for the SharePoint SourceConnector via unstructured-ingest CLI** The SharePoint connector can now optionally create embeddings from the elements it pulls out during partition and upload those embeddings to Azure Cognitive Search index.
* **Improves hierarchy from docx files by leveraging natural hierarchies built into docx documents**  Hierarchy can now be detected from an indentation level for list bullets/numbers and by style name (e.g. Heading 1, List Bullet 2, List Number).
* **Chunking support for the SharePoint SourceConnector via unstructured-ingest CLI** The SharePoint connector can now optionally chunk the elements pulled out during partition via the chunking unstructured brick. This can be used as a stage before creating embeddings.

### Features

* **Adds `links` metadata in `partition_pdf` for `fast` strategy.** Problem: PDF files contain rich information and hyperlink that Unstructured did not captured earlier. Feature: `partition_pdf` now can capture embedded links within the file along with its associated text and page number. Importance: Providing depth in extracted elements give user a better understanding and richer context of documents. This also enables user to map to other elements within the document if the hyperlink is refered internally.
* **Adds the embedding module to be able to embed Elements** Problem: Many NLP applications require the ability to represent parts of documents in a semantic way. Until now, Unstructured did not have text embedding ability within the core library. Feature: This embedding module is able to track embeddings related data with a class, embed a list of elements, and return an updated list of Elements with the *embeddings* property. The module is also able to embed query strings. Importance: Ability to embed documents or parts of documents will enable users to make use of these semantic representations in different NLP applications, such as search, retrieval, and retrieval augmented generation.

### Fixes

* **Fixes a metadata source serialization bug** Problem: In unstructured elements, when loading an elements json file from the disk, the data_source attribute is assumed to be an instance of DataSourceMetadata and the code acts based on that. However the loader did not satisfy the assumption, and loaded it as a dict instead, causing an error. Fix: Added necessary code block to initialize a DataSourceMetadata object, also refactored DataSourceMetadata.from_dict() method to remove redundant code. Importance: Crucial to be able to load elements (which have data_source fields) from json files.
* **Fixes issue where unstructured-inference was not getting updated** Problem: unstructured-inference was not getting upgraded to the version to match unstructured release when doing a pip install.  Solution: using `pip install unstructured[all-docs]` it will now upgrade both unstructured and unstructured-inference. Importance: This will ensure that the inference library is always in sync with the unstructured library, otherwise users will be using outdated libraries which will likely lead to unintended behavior.
* **Fixes SharePoint connector failures if any document has an unsupported filetype** Problem: Currently the entire connector ingest run fails if a single IngestDoc has an unsupported filetype. This is because a ValueError is raised in the IngestDoc's `__post_init__`. Fix: Adds a try/catch when the IngestConnector runs get_ingest_docs such that the error is logged but all processable documents->IngestDocs are still instantiated and returned. Importance: Allows users to ingest SharePoint content even when some files with unsupported filetypes exist there.
* **Fixes Sharepoint connector server_path issue** Problem: Server path for the Sharepoint Ingest Doc was incorrectly formatted, causing issues while fetching pages from the remote source. Fix: changes formatting of remote file path before instantiating SharepointIngestDocs and appends a '/' while fetching pages from the remote source. Importance: Allows users to fetch pages from Sharepoint Sites.
* **Fixes Sphinx errors.** Fixes errors when running Sphinx `make html` and installs library to suppress warnings.
* **Fixes a metadata backwards compatibility error** Problem: When calling `partition_via_api`, the hosted api may return an element schema that's newer than the current `unstructured`. In this case, metadata fields were added which did not exist in the local `ElementMetadata` dataclass, and `__init__()` threw an error. Fix: remove nonexistent fields before instantiating in `ElementMetadata.from_json()`. Importance: Crucial to avoid breaking changes when adding fields.
* **Fixes issue with Discord connector when a channel returns `None`** Problem: Getting the `jump_url` from a nonexistent Discord `channel` fails. Fix: property `jump_url` is now retrieved within the same context as the messages from the channel. Importance: Avoids cascading issues when the connector fails to fetch information about a Discord channel.
* **Fixes occasionally SIGABTR when writing table with `deltalake` on Linux** Problem: occasionally on Linux ingest can throw a `SIGABTR` when writing `deltalake` table even though the table was written correctly. Fix: put the writing function into a `Process` to ensure its execution to the fullest extent before returning to the main process. Importance: Improves stability of connectors using `deltalake`


* **Fix badly initialized Formula** Problem: YoloX contain new types of elements, when loading a document that contain formulas a new element of that class
should be generated, however the Formula class inherits from Element instead of Text. After this change the element is correctly created with the correct class
allowing the document to be loaded. Fix: Change parent class for Formula to Text. Importance: Crucial to be able to load documents that contain formulas.

## 0.10.16

### Enhancements

* **Adds data source properties to Airtable, Confluence, Discord, Elasticsearch, Google Drive, and Wikipedia connectors** These properties (date_created, date_modified, version, source_url, record_locator) are written to element metadata during ingest, mapping elements to information about the document source from which they derive. This functionality enables downstream applications to reveal source document applications, e.g. a link to a GDrive doc, Salesforce record, etc.
* **DOCX partitioner refactored in preparation for enhancement.** Behavior should be unchanged except in multi-section documents containing different headers/footers for different sections. These will now emit all distinct headers and footers encountered instead of just those for the last section.
* **Add a function to map between Tesseract and standard language codes.** This allows users to input language information to the `languages` param in any Tesseract-supported langcode or any ISO 639 standard language code.
* **Add document level language detection functionality.** Introduces the "auto" default for the languages param, which then detects the languages present in the document using the `langdetect` package. Implemented only for the partition_text function to start.

### Features

### Fixes

* ***Fixes an issue that caused a partition error for some PDF's.** Fixes GH Issue 1460 by bypassing a coordinate check if an element has invalid coordinates.

## 0.10.15


### Enhancements

* **Support for better element categories from the next-generation image-to-text model ("chipper").** Previously, not all of the classifications from Chipper were being mapped to proper `unstructured` element categories so the consumer of the library would see many `UncategorizedText` elements. This fixes the issue, improving the granularity of the element categories outputs for better downstream processing and chunking. The mapping update is:
  * "Threading": `NarrativeText`
  * "Form": `NarrativeText`
  * "Field-Name": `Title`
  * "Value": `NarrativeText`
  * "Link": `NarrativeText`
  * "Headline": `Title` (with `category_depth=1`)
  * "Subheadline": `Title` (with `category_depth=2`)
  * "Abstract": `NarrativeText`
* **Better ListItem grouping for PDF's (fast strategy).** The `partition_pdf` with `fast` strategy previously broke down some numbered list item lines as separate elements. This enhancement leverages the x,y coordinates and bbox sizes to help decide whether the following chunk of text is a continuation of the immediate previous detected ListItem element or not, and not detect it as its own non-ListItem element.
* **Fall back to text-based classification for uncategorized Layout elements for Images and PDF's**. Improves element classification by running existing text-based rules on previously `UncategorizedText` elements.
* **Adds table partitioning for Partitioning for many doc types including: .html, .epub., .md, .rst, .odt, and .msg.** At the core of this change is the .html partition functionality, which is leveraged by the other effected doc types. This impacts many scenarios where `Table` Elements are now propery extracted.
* **Create and add `add_chunking_strategy` decorator to partition functions.** Previously, users were responsible for their own chunking after partitioning elements, often required for downstream applications. Now, individual elements may be combined into right-sized chunks where min and max character size may be specified if `chunking_strategy=by_title`. Relevant elements are grouped together for better downstream results. This enables users immediately use partitioned results effectively in downstream applications (e.g. RAG architecture apps) without any additional post-processing.
* **Adds `languages` as an input parameter and marks `ocr_languages` kwarg for deprecation in pdf, image, and auto partitioning functions.** Previously, language information was only being used for Tesseract OCR for image-based documents and was in a Tesseract specific string format, but by refactoring into a list of standard language codes independent of Tesseract, the `unstructured` library will better support `languages` for other non-image pipelines and/or support for other OCR engines.
* **Removes `UNSTRUCTURED_LANGUAGE` env var usage and replaces `language` with `languages` as an input parameter to unstructured-partition-text_type functions.** The previous parameter/input setup was not user-friendly or scalable to the variety of elements being processed. By refactoring the inputted language information into a list of standard language codes, we can support future applications of the element language such as detection, metadata, and multi-language elements. Now, to skip English specific checks, set the `languages` parameter to any non-English language(s).
* **Adds `xlsx` and `xls` filetype extensions to the `skip_infer_table_types` default list in `partition`.** By adding these file types to the input parameter these files should not go through table extraction. Users can still specify if they would like to extract tables from these filetypes, but will have to set the `skip_infer_table_types` to exclude the desired filetype extension. This avoids mis-representing complex spreadsheets where there may be multiple sub-tables and other content.
* **Better debug output related to sentence counting internals**. Clarify message when sentence is not counted toward sentence count because there aren't enough words, relevant for developers focused on `unstructured`s NLP internals.
* **Faster ocr_only speed for partitioning PDF and images.** Use `unstructured_pytesseract.run_and_get_multiple_output` function to reduce the number of calls to `tesseract` by half when partitioning pdf or image with `tesseract`
* **Adds data source properties to fsspec connectors** These properties (date_created, date_modified, version, source_url, record_locator) are written to element metadata during ingest, mapping elements to information about the document source from which they derive. This functionality enables downstream applications to reveal source document applications, e.g. a link to a GDrive doc, Salesforce record, etc.
* **Add delta table destination connector** New delta table destination connector added to ingest CLI.  Users may now use `unstructured-ingest` to write partitioned data from over 20 data sources (so far) to a Delta Table.
* **Rename to Source and Destination Connectors in the Documentation.** Maintain naming consistency between Connectors codebase and documentation with the first addition to a destination connector.
* **Non-HTML text files now return unstructured-elements as opposed to HTML-elements.** Previously the text based files that went through `partition_html` would return HTML-elements but now we preserve the format from the input using `source_format` argument in the partition call.
* **Adds `PaddleOCR` as an optional alternative to `Tesseract`** for OCR in processing of PDF or Image files, it is installable via the `makefile` command `install-paddleocr`. For experimental purposes only.
* **Bump unstructured-inference** to 0.5.28. This version bump markedly improves the output of table data, rendered as `metadata.text_as_html` in an element. These changes include:
  * add env variable `ENTIRE_PAGE_OCR` to specify using paddle or tesseract on entire page OCR
  * table structure detection now pads the input image by 25 pixels in all 4 directions to improve its recall (0.5.27)
  * support paddle with both cpu and gpu and assume it is pre-installed (0.5.26)
  * fix a bug where `cells_to_html` doesn't handle cells spanning multiple rows properly (0.5.25)
  * remove `cv2` preprocessing step before OCR step in table transformer (0.5.24)

### Features

* **Adds element metadata via `category_depth` with default value None**.
  * This additional metadata is useful for vectordb/LLM, chunking strategies, and retrieval applications.
* **Adds a naive hierarchy for elements via a `parent_id` on the element's metadata**
  * Users will now have more metadata for implementing vectordb/LLM chunking strategies. For example, text elements could be queried by their preceding title element.
  * Title elements created from HTML headings will properly nest

### Fixes

* **`add_pytesseract_bboxes_to_elements` no longer returns `nan` values**. The function logic is now broken into new methods
  `_get_element_box` and `convert_multiple_coordinates_to_new_system`
* **Selecting a different model wasn't being respected when calling `partition_image`.** Problem: `partition_pdf` allows for passing a `model_name` parameter. Given the similarity between the image and PDF pipelines, the expected behavior is that `partition_image` should support the same parameter, but `partition_image` was unintentionally not passing along its `kwargs`. This was corrected by adding the kwargs to the downstream call.
* **Fixes a chunking issue via dropping the field "coordinates".** Problem: chunk_by_title function was chunking each element to its own individual chunk while it needed to group elements into a fewer number of chunks. We've discovered that this happens due to a metadata matching logic in chunk_by_title function, and discovered that elements with different metadata can't be put into the same chunk. At the same time, any element with "coordinates" essentially had different metadata than other elements, due each element locating in different places and having different coordinates. Fix: That is why we have included the key "coordinates" inside a list of excluded metadata keys, while doing this "metadata_matches" comparision. Importance: This change is crucial to be able to chunk by title for documents which include "coordinates" metadata in their elements.

## 0.10.14

### Enhancements

* Update all connectors to use new downstream architecture
  * New click type added to parse comma-delimited string inputs
  * Some CLI options renamed

### Features

### Fixes

## 0.10.13

### Enhancements

* Updated documentation: Added back support doc types for partitioning, more Python codes in the API page,  RAG definition, and use case.
* Updated Hi-Res Metadata: PDFs and Images using Hi-Res strategy now have layout model class probabilities added ot metadata.
* Updated the `_detect_filetype_from_octet_stream()` function to use libmagic to infer the content type of file when it is not a zip file.
* Tesseract minor version bump to 5.3.2

### Features

* Add Jira Connector to be able to pull issues from a Jira organization
* Add `clean_ligatures` function to expand ligatures in text


### Fixes

* `partition_html` breaks on `<br>` elements.
* Ingest error handling to properly raise errors when wrapped
* GH issue 1361: fixes a sortig error that prevented some PDF's from being parsed
* Bump unstructured-inference
  * Brings back embedded images in PDF's (0.5.23)

## 0.10.12

### Enhancements

* Removed PIL pin as issue has been resolved upstream
* Bump unstructured-inference
  * Support for yolox_quantized layout detection model (0.5.20)
* YoloX element types added


### Features

* Add Salesforce Connector to be able to pull Account, Case, Campaign, EmailMessage, Lead

### Fixes


* Bump unstructured-inference
  * Avoid divide-by-zero errors swith `safe_division` (0.5.21)

## 0.10.11

### Enhancements

* Bump unstructured-inference
  * Combine entire-page OCR output with layout-detected elements, to ensure full coverage of the page (0.5.19)

### Features

* Add in ingest cli s3 writer

### Fixes

* Fix a bug where `xy-cut` sorting attemps to sort elements without valid coordinates; now xy cut sorting only works when **all** elements have valid coordinates

## 0.10.10

### Enhancements

* Adds `text` as an input parameter to `partition_xml`.
* `partition_xml` no longer runs through `partition_text`, avoiding incorrect splitting
  on carriage returns in the XML. Since `partition_xml` no longer calls `partition_text`,
  `min_partition` and `max_partition` are no longer supported in `partition_xml`.
* Bump `unstructured-inference==0.5.18`, change non-default detectron2 classification threshold
* Upgrade base image from rockylinux 8 to rockylinux 9
* Serialize IngestDocs to JSON when passing to subprocesses

### Features

### Fixes

- Fix a bug where mismatched `elements` and `bboxes` are passed into `add_pytesseract_bbox_to_elements`

## 0.10.9

### Enhancements

* Fix `test_json` to handle only non-extra dependencies file types (plain-text)

### Features

* Adds `chunk_by_title` to break a document into sections based on the presence of `Title`
  elements.
* add new extraction function `extract_image_urls_from_html` to extract all img related URL from html text.

### Fixes

* Make cv2 dependency optional
* Edit `add_pytesseract_bbox_to_elements`'s (`ocr_only` strategy) `metadata.coordinates.points` return type to `Tuple` for consistency.
* Re-enable test-ingest-confluence-diff for ingest tests
* Fix syntax for ingest test check number of files
* Fix csv and tsv partitioners loosing the first line of the files when creating elements

## 0.10.8

### Enhancements

* Release docker image that installs Python 3.10 rather than 3.8

### Features

### Fixes

## 0.10.7

### Enhancements

### Features

### Fixes

* Remove overly aggressive ListItem chunking for images and PDF's which typically resulted in inchorent elements.

## 0.10.6

### Enhancements

* Enable `partition_email` and `partition_msg` to detect if an email is PGP encryped. If
  and email is PGP encryped, the functions will return an empy list of elements and
  emit a warning about the encrypted content.
* Add threaded Slack conversations into Slack connector output
* Add functionality to sort elements using `xy-cut` sorting approach in `partition_pdf` for `hi_res` and `fast` strategies
* Bump unstructured-inference
  * Set OMP_THREAD_LIMIT to 1 if not set for better tesseract perf (0.5.17)

### Features

* Extract coordinates from PDFs and images when using OCR only strategy and add to metadata

### Fixes

* Update `partition_html` to respect the order of `<pre>` tags.
* Fix bug in `partition_pdf_or_image` where two partitions were called if `strategy == "ocr_only"`.
* Bump unstructured-inference
  * Fix issue where temporary files were being left behind (0.5.16)
* Adds deprecation warning for the `file_filename` kwarg to `partition`, `partition_via_api`,
  and `partition_multiple_via_api`.
* Fix documentation build workflow by pinning dependencies

## 0.10.5

### Enhancements

* Create new CI Pipelines
  - Checking text, xml, email, and html doc tests against the library installed without extras
  - Checking each library extra against their respective tests
* `partition` raises an error and tells the user to install the appropriate extra if a filetype
  is detected that is missing dependencies.
* Add custom errors to ingest
* Bump `unstructured-ingest==0.5.15`
  - Handle an uncaught TesseractError (0.5.15)
  - Add TIFF test file and TIFF filetype to `test_from_image_file` in `test_layout` (0.5.14)
* Use `entire_page` ocr mode for pdfs and images
* Add notes on extra installs to docs
* Adds ability to reuse connections per process in unstructured-ingest

### Features
* Add delta table connector

### Fixes

## 0.10.4
* Pass ocr_mode in partition_pdf and set the default back to individual pages for now
* Add diagrams and descriptions for ingest design in the ingest README

### Features
* Supports multipage TIFF image partitioning

### Fixes

## 0.10.2

### Enhancements
* Bump unstructured-inference==0.5.13:
  - Fix extracted image elements being included in layout merge, addresses the issue
    where an entire-page image in a PDF was not passed to the layout model when using hi_res.

### Features

### Fixes

## 0.10.1

### Enhancements
* Bump unstructured-inference==0.5.12:
  - fix to avoid trace for certain PDF's (0.5.12)
  - better defaults for DPI for hi_res and  Chipper (0.5.11)
  - implement full-page OCR (0.5.10)

### Features

### Fixes

* Fix dead links in repository README (Quick Start > Install for local development, and Learn more > Batch Processing)
* Update document dependencies to include tesseract-lang for additional language support (required for tests to pass)

## 0.10.0

### Enhancements

* Add `include_header` kwarg to `partition_xlsx` and change default behavior to `True`
* Update the `links` and `emphasized_texts` metadata fields

### Features

### Fixes

## 0.9.3

### Enhancements

* Pinned dependency cleanup.
* Update `partition_csv` to always use `soupparser_fromstring` to parse `html text`
* Update `partition_tsv` to always use `soupparser_fromstring` to parse `html text`
* Add `metadata.section` to capture epub table of contents data
* Add `unique_element_ids` kwarg to partition functions. If `True`, will use a UUID
  for element IDs instead of a SHA-256 hash.
* Update `partition_xlsx` to always use `soupparser_fromstring` to parse `html text`
* Add functionality to switch `html` text parser based on whether the `html` text contains emoji
* Add functionality to check if a string contains any emoji characters
* Add CI tests around Notion

### Features

* Add Airtable Connector to be able to pull views/tables/bases from an Airtable organization

### Fixes

* fix pdf partition of list items being detected as titles in OCR only mode
* make notion module discoverable
* fix emails with `Content-Distribution: inline` and `Content-Distribution: attachment` with no filename
* Fix email attachment filenames which had `=` in the filename itself

## 0.9.2


### Enhancements

* Update table extraction section in API documentation to sync with change in Prod API
* Update Notion connector to extract to html
* Added UUID option for `element_id`
* Bump unstructured-inference==0.5.9:
  - better caching of models
  - another version of detectron2 available, though the default layout model is unchanged
* Added UUID option for element_id
* Added UUID option for element_id
* CI improvements to run ingest tests in parallel

### Features

* Adds Sharepoint connector.

### Fixes

* Bump unstructured-inference==0.5.9:
  - ignores Tesseract errors where no text is extracted for tiles that indeed, have no text

## 0.9.1

### Enhancements

* Adds --partition-pdf-infer-table-structure to unstructured-ingest.
* Enable `partition_html` to skip headers and footers with the `skip_headers_and_footers` flag.
* Update `partition_doc` and `partition_docx` to track emphasized texts in the output
* Adds post processing function `filter_element_types`
* Set the default strategy for partitioning images to `hi_res`
* Add page break parameter section in API documentation to sync with change in Prod API
* Update `partition_html` to track emphasized texts in the output
* Update `XMLDocument._read_xml` to create `<p>` tag element for the text enclosed in the `<pre>` tag
* Add parameter `include_tail_text` to `_construct_text` to enable (skip) tail text inclusion
* Add Notion connector

### Features

### Fixes

* Remove unused `_partition_via_api` function
* Fixed emoji bug in `partition_xlsx`.
* Pass `file_filename` metadata when partitioning file object
* Skip ingest test on missing Slack token
* Add Dropbox variables to CI environments
* Remove default encoding for ingest
* Adds new element type `EmailAddress` for recognising email address in the  text
* Simplifies `min_partition` logic; makes partitions falling below the `min_partition`
  less likely.
* Fix bug where ingest test check for number of files fails in smoke test
* Fix unstructured-ingest entrypoint failure

## 0.9.0

### Enhancements

* Dependencies are now split by document type, creating a slimmer base installation.

## 0.8.8

### Enhancements

### Features

### Fixes

* Rename "date" field to "last_modified"
* Adds Box connector

### Fixes

## 0.8.7

### Enhancements

* Put back useful function `split_by_paragraph`

### Features

### Fixes

* Fix argument order in NLTK download step

## 0.8.6

### Enhancements

### Features

### Fixes

* Remove debug print lines and non-functional code

## 0.8.5

### Enhancements

* Add parameter `skip_infer_table_types` to enable (skip) table extraction for other doc types
* Adds optional Unstructured API unit tests in CI
* Tracks last modified date for all document types.
* Add auto_paragraph_grouper to detect new-line and blank-line new paragraph for .txt files.
* refactor the ingest cli to better support expanding supported connectors

## 0.8.3

### Enhancements

### Features

### Fixes

* NLTK now only gets downloaded if necessary.
* Handling for empty tables in Word Documents and PowerPoints.

## 0.8.4

### Enhancements

* Additional tests and refactor of JSON detection.
* Update functionality to retrieve image metadata from a page for `document_to_element_list`
* Links are now tracked in `partition_html` output.
* Set the file's current position to the beginning after reading the file in `convert_to_bytes`
* Add `min_partition` kwarg to that combines elements below a specified threshold and modifies splitting of strings longer than max partition so words are not split.
* set the file's current position to the beginning after reading the file in `convert_to_bytes`
* Add slide notes to pptx
* Add `--encoding` directive to ingest
* Improve json detection by `detect_filetype`

### Features

* Adds Outlook connector
* Add support for dpi parameter in inference library
* Adds Onedrive connector.
* Add Confluence connector for ingest cli to pull the body text from all documents from all spaces in a confluence domain.

### Fixes

* Fixes issue with email partitioning where From field was being assigned the To field value.
* Use the `image_metadata` property of the `PageLayout` instance to get the page image info in the `document_to_element_list`
* Add functionality to write images to computer storage temporarily instead of keeping them in memory for `ocr_only` strategy
* Add functionality to convert a PDF in small chunks of pages at a time for `ocr_only` strategy
* Adds `.txt`, `.text`, and `.tab` to list of extensions to check if file
  has a `text/plain` MIME type.
* Enables filters to be passed to `partition_doc` so it doesn't error with LibreOffice7.
* Removed old error message that's superseded by `requires_dependencies`.
* Removes using `hi_res` as the default strategy value for `partition_via_api` and `partition_multiple_via_api`

## 0.8.1

### Enhancements

* Add support for Python 3.11

### Features

### Fixes

* Fixed `auto` strategy detected scanned document as having extractable text and using `fast` strategy, resulting in no output.
* Fix list detection in MS Word documents.
* Don't instantiate an element with a coordinate system when there isn't a way to get its location data.

## 0.8.0

### Enhancements

* Allow model used for hi res pdf partition strategy to be chosen when called.
* Updated inference package

### Features

* Add `metadata_filename` parameter across all partition functions

### Fixes

* Update to ensure `convert_to_datafame` grabs all of the metadata fields.
* Adjust encoding recognition threshold value in `detect_file_encoding`
* Fix KeyError when `isd_to_elements` doesn't find a type
* Fix `_output_filename` for local connector, allowing single files to be written correctly to the disk

* Fix for cases where an invalid encoding is extracted from an email header.

### BREAKING CHANGES

* Information about an element's location is no longer returned as top-level attributes of an element. Instead, it is returned in the `coordinates` attribute of the element's metadata.

## 0.7.12

### Enhancements

* Adds `include_metadata` kwarg to `partition_doc`, `partition_docx`, `partition_email`, `partition_epub`, `partition_json`, `partition_msg`, `partition_odt`, `partition_org`, `partition_pdf`, `partition_ppt`, `partition_pptx`, `partition_rst`, and `partition_rtf`
### Features

* Add Elasticsearch connector for ingest cli to pull specific fields from all documents in an index.
* Adds Dropbox connector

### Fixes

* Fix tests that call unstructured-api by passing through an api-key
* Fixed page breaks being given (incorrect) page numbers
* Fix skipping download on ingest when a source document exists locally

## 0.7.11

### Enhancements

* More deterministic element ordering when using `hi_res` PDF parsing strategy (from unstructured-inference bump to 0.5.4)
* Make large model available (from unstructured-inference bump to 0.5.3)
* Combine inferred elements with extracted elements (from unstructured-inference bump to 0.5.2)
* `partition_email` and `partition_msg` will now process attachments if `process_attachments=True`
  and a attachment partitioning functions is passed through with `attachment_partitioner=partition`.

### Features

### Fixes

* Fix tests that call unstructured-api by passing through an api-key
* Fixed page breaks being given (incorrect) page numbers
* Fix skipping download on ingest when a source document exists locally

## 0.7.10

### Enhancements

* Adds a `max_partition` parameter to `partition_text`, `partition_pdf`, `partition_email`,
  `partition_msg` and `partition_xml` that sets a limit for the size of an individual
  document elements. Defaults to `1500` for everything except `partition_xml`, which has
  a default value of `None`.
* DRY connector refactor

### Features

* `hi_res` model for pdfs and images is selectable via environment variable.

### Fixes

* CSV check now ignores escaped commas.
* Fix for filetype exploration util when file content does not have a comma.
* Adds negative lookahead to bullet pattern to avoid detecting plain text line
  breaks like `-------` as list items.
* Fix pre tag parsing for `partition_html`
* Fix lookup error for annotated Arabic and Hebrew encodings

## 0.7.9

### Enhancements

* Improvements to string check for leafs in `partition_xml`.
* Adds --partition-ocr-languages to unstructured-ingest.

### Features

* Adds `partition_org` for processed Org Mode documents.

### Fixes

## 0.7.8

### Enhancements

### Features

* Adds Google Cloud Service connector

### Fixes

* Updates the `parse_email` for `partition_eml` so that `unstructured-api` passes the smoke tests
* `partition_email` now works if there is no message content
* Updates the `"fast"` strategy for `partition_pdf` so that it's able to recursively
* Adds recursive functionality to all fsspec connectors
* Adds generic --recursive ingest flag

## 0.7.7

### Enhancements

* Adds functionality to replace the `MIME` encodings for `eml` files with one of the common encodings if a `unicode` error occurs
* Adds missed file-like object handling in `detect_file_encoding`
* Adds functionality to extract charset info from `eml` files

### Features

* Added coordinate system class to track coordinate types and convert to different coordinate

### Fixes

* Adds an `html_assemble_articles` kwarg to `partition_html` to enable users to capture
  control whether content outside of `<article>` tags is captured when
  `<article>` tags are present.
* Check for the `xml` attribute on `element` before looking for pagebreaks in `partition_docx`.

## 0.7.6

### Enhancements

* Convert fast startegy to ocr_only for images
* Adds support for page numbers in `.docx` and `.doc` when user or renderer
  created page breaks are present.
* Adds retry logic for the unstructured-ingest Biomed connector

### Features

* Provides users with the ability to extract additional metadata via regex.
* Updates `partition_docx` to include headers and footers in the output.
* Create `partition_tsv` and associated tests. Make additional changes to `detect_filetype`.

### Fixes

* Remove fake api key in test `partition_via_api` since we now require valid/empty api keys
* Page number defaults to `None` instead of `1` when page number is not present in the metadata.
  A page number of `None` indicates that page numbers are not being tracked for the document
  or that page numbers do not apply to the element in question..
* Fixes an issue with some pptx files. Assume pptx shapes are found in top left position of slide
  in case the shape.top and shape.left attributes are `None`.

## 0.7.5

### Enhancements

* Adds functionality to sort elements in `partition_pdf` for `fast` strategy
* Adds ingest tests with `--fast` strategy on PDF documents
* Adds --api-key to unstructured-ingest

### Features

* Adds `partition_rst` for processed ReStructured Text documents.

### Fixes

* Adds handling for emails that do not have a datetime to extract.
* Adds pdf2image package as core requirement of unstructured (with no extras)

## 0.7.4

### Enhancements

* Allows passing kwargs to request data field for `partition_via_api` and `partition_multiple_via_api`
* Enable MIME type detection if libmagic is not available
* Adds handling for empty files in `detect_filetype` and `partition`.

### Features

### Fixes

* Reslove `grpcio` import issue on `weaviate.schema.validate_schema` for python 3.9 and 3.10
* Remove building `detectron2` from source in Dockerfile

## 0.7.3

### Enhancements

* Update IngestDoc abstractions and add data source metadata in ElementMetadata

### Features

### Fixes

* Pass `strategy` parameter down from `partition` for `partition_image`
* Filetype detection if a CSV has a `text/plain` MIME type
* `convert_office_doc` no longers prints file conversion info messages to stdout.
* `partition_via_api` reflects the actual filetype for the file processed in the API.

## 0.7.2

### Enhancements

* Adds an optional encoding kwarg to `elements_to_json` and `elements_from_json`
* Bump version of base image to use new stable version of tesseract

### Features

### Fixes

* Update the `read_txt_file` utility function to keep using `spooled_to_bytes_io_if_needed` for xml
* Add functionality to the `read_txt_file` utility function to handle file-like object from URL
* Remove the unused parameter `encoding` from `partition_pdf`
* Change auto.py to have a `None` default for encoding
* Add functionality to try other common encodings for html and xml files if an error related to the encoding is raised and the user has not specified an encoding.
* Adds benchmark test with test docs in example-docs
* Re-enable test_upload_label_studio_data_with_sdk
* File detection now detects code files as plain text
* Adds `tabulate` explicitly to dependencies
* Fixes an issue in `metadata.page_number` of pptx files
* Adds showing help if no parameters passed

## 0.7.1

### Enhancements

### Features

* Add `stage_for_weaviate` to stage `unstructured` outputs for upload to Weaviate, along with
  a helper function for defining a class to use in Weaviate schemas.
* Builds from Unstructured base image, built off of Rocky Linux 8.7, this resolves almost all CVE's in the image.

### Fixes

## 0.7.0

### Enhancements

* Installing `detectron2` from source is no longer required when using the `local-inference` extra.
* Updates `.pptx` parsing to include text in tables.

### Features

### Fixes

* Fixes an issue in `_add_element_metadata` that caused all elements to have `page_number=1`
  in the element metadata.
* Adds `.log` as a file extension for TXT files.
* Adds functionality to try other common encodings for email (`.eml`) files if an error related to the encoding is raised and the user has not specified an encoding.
* Allow passed encoding to be used in the `replace_mime_encodings`
* Fixes page metadata for `partition_html` when `include_metadata=False`
* A `ValueError` now raises if `file_filename` is not specified when you use `partition_via_api`
  with a file-like object.

## 0.6.11

### Enhancements

* Supports epub tests since pandoc is updated in base image

### Features


### Fixes


## 0.6.10

### Enhancements

* XLS support from auto partition

### Features

### Fixes

## 0.6.9

### Enhancements

* fast strategy for pdf now keeps element bounding box data
* setup.py refactor

### Features

### Fixes

* Adds functionality to try other common encodings if an error related to the encoding is raised and the user has not specified an encoding.
* Adds additional MIME types for CSV

## 0.6.8

### Enhancements

### Features

* Add `partition_csv` for CSV files.

### Fixes

## 0.6.7

### Enhancements

* Deprecate `--s3-url` in favor of `--remote-url` in CLI
* Refactor out non-connector-specific config variables
* Add `file_directory` to metadata
* Add `page_name` to metadata. Currently used for the sheet name in XLSX documents.
* Added a `--partition-strategy` parameter to unstructured-ingest so that users can specify
  partition strategy in CLI. For example, `--partition-strategy fast`.
* Added metadata for filetype.
* Add Discord connector to pull messages from a list of channels
* Refactor `unstructured/file-utils/filetype.py` to better utilise hashmap to return mime type.
* Add local declaration of DOCX_MIME_TYPES and XLSX_MIME_TYPES for `test_filetype.py`.

### Features

* Add `partition_xml` for XML files.
* Add `partition_xlsx` for Microsoft Excel documents.

### Fixes

* Supports `hml` filetype for partition as a variation of html filetype.
* Makes `pytesseract` a function level import in `partition_pdf` so you can use the `"fast"`
  or `"hi_res"` strategies if `pytesseract` is not installed. Also adds the
  `required_dependencies` decorator for the `"hi_res"` and `"ocr_only"` strategies.
* Fix to ensure `filename` is tracked in metadata for `docx` tables.

## 0.6.6

### Enhancements

* Adds an `"auto"` strategy that chooses the partitioning strategy based on document
  characteristics and function kwargs. This is the new default strategy for `partition_pdf`
  and `partition_image`. Users can maintain existing behavior by explicitly setting
  `strategy="hi_res"`.
* Added an additional trace logger for NLP debugging.
* Add `get_date` method to `ElementMetadata` for converting the datestring to a `datetime` object.
* Cleanup the `filename` attribute on `ElementMetadata` to remove the full filepath.

### Features

* Added table reading as html with URL parsing to `partition_docx` in docx
* Added metadata field for text_as_html for docx files

### Fixes

* `fileutils/file_type` check json and eml decode ignore error
* `partition_email` was updated to more flexibly handle deviations from the RFC-2822 standard.
  The time in the metadata returns `None` if the time does not match RFC-2822 at all.
* Include all metadata fields when converting to dataframe or CSV

## 0.6.5

### Enhancements

* Added support for SpooledTemporaryFile file argument.

### Features

### Fixes


## 0.6.4

### Enhancements

* Added an "ocr_only" strategy for `partition_pdf`. Refactored the strategy decision
  logic into its own module.

### Features

### Fixes

## 0.6.3

### Enhancements

* Add an "ocr_only" strategy for `partition_image`.

### Features

* Added `partition_multiple_via_api` for partitioning multiple documents in a single REST
  API call.
* Added `stage_for_baseplate` function to prepare outputs for ingestion into Baseplate.
* Added `partition_odt` for processing Open Office documents.

### Fixes

* Updates the grouping logic in the `partition_pdf` fast strategy to group together text
  in the same bounding box.

## 0.6.2

### Enhancements

* Added logic to `partition_pdf` for detecting copy protected PDFs and falling back
  to the hi res strategy when necessary.


### Features

* Add `partition_via_api` for partitioning documents through the hosted API.

### Fixes

* Fix how `exceeds_cap_ratio` handles empty (returns `True` instead of `False`)
* Updates `detect_filetype` to properly detect JSONs when the MIME type is `text/plain`.

## 0.6.1

### Enhancements

* Updated the table extraction parameter name to be more descriptive

### Features

### Fixes

## 0.6.0

### Enhancements

* Adds an `ssl_verify` kwarg to `partition` and `partition_html` to enable turning off
  SSL verification for HTTP requests. SSL verification is on by default.
* Allows users to pass in ocr language to `partition_pdf` and `partition_image` through
  the `ocr_language` kwarg. `ocr_language` corresponds to the code for the language pack
  in Tesseract. You will need to install the relevant Tesseract language pack to use a
  given language.

### Features

* Table extraction is now possible for pdfs from `partition` and `partition_pdf`.
* Adds support for extracting attachments from `.msg` files

### Fixes

* Adds an `ssl_verify` kwarg to `partition` and `partition_html` to enable turning off
  SSL verification for HTTP requests. SSL verification is on by default.

## 0.5.13

### Enhancements

* Allow headers to be passed into `partition` when `url` is used.

### Features

* `bytes_string_to_string` cleaning brick for bytes string output.

### Fixes

* Fixed typo in call to `exactly_one` in `partition_json`
* unstructured-documents encode xml string if document_tree is `None` in `_read_xml`.
* Update to `_read_xml` so that Markdown files with embedded HTML process correctly.
* Fallback to "fast" strategy only emits a warning if the user specifies the "hi_res" strategy.
* unstructured-partition-text_type exceeds_cap_ratio fix returns and how capitalization ratios are calculated
* `partition_pdf` and `partition_text` group broken paragraphs to avoid fragmented `NarrativeText` elements.
* .json files resolved as "application/json" on centos7 (or other installs with older libmagic libs)

## 0.5.12

### Enhancements

* Add OS mimetypes DB to docker image, mainly for unstructured-api compat.
* Use the image registry as a cache when building Docker images.
* Adds the ability for `partition_text` to group together broken paragraphs.
* Added method to utils to allow date time format validation

### Features
* Add Slack connector to pull messages for a specific channel

* Add --partition-by-api parameter to unstructured-ingest
* Added `partition_rtf` for processing rich text files.
* `partition` now accepts a `url` kwarg in addition to `file` and `filename`.

### Fixes

* Allow encoding to be passed into `replace_mime_encodings`.
* unstructured-ingest connector-specific dependencies are imported on demand.
* unstructured-ingest --flatten-metadata supported for local connector.
* unstructured-ingest fix runtime error when using --metadata-include.

## 0.5.11

### Enhancements

### Features

### Fixes

* Guard against null style attribute in docx document elements
* Update HTML encoding to better support foreign language characters

## 0.5.10

### Enhancements

* Updated inference package
* Add sender, recipient, date, and subject to element metadata for emails

### Features

* Added `--download-only` parameter to `unstructured-ingest`

### Fixes

* FileNotFound error when filename is provided but file is not on disk

## 0.5.9

### Enhancements

### Features

### Fixes

* Convert file to str in helper `split_by_paragraph` for `partition_text`

## 0.5.8

### Enhancements

* Update `elements_to_json` to return string when filename is not specified
* `elements_from_json` may take a string instead of a filename with the `text` kwarg
* `detect_filetype` now does a final fallback to file extension.
* Empty tags are now skipped during the depth check for HTML processing.

### Features

* Add local file system to `unstructured-ingest`
* Add `--max-docs` parameter to `unstructured-ingest`
* Added `partition_msg` for processing MSFT Outlook .msg files.

### Fixes

* `convert_file_to_text` now passes through the `source_format` and `target_format` kwargs.
  Previously they were hard coded.
* Partitioning functions that accept a `text` kwarg no longer raise an error if an empty
  string is passed (and empty list of elements is returned instead).
* `partition_json` no longer fails if the input is an empty list.
* Fixed bug in `chunk_by_attention_window` that caused the last word in segments to be cut-off
  in some cases.

### BREAKING CHANGES

* `stage_for_transformers` now returns a list of elements, making it consistent with other
  staging bricks

## 0.5.7

### Enhancements

* Refactored codebase using `exactly_one`
* Adds ability to pass headers when passing a url in partition_html()
* Added optional `content_type` and `file_filename` parameters to `partition()` to bypass file detection

### Features

* Add `--flatten-metadata` parameter to `unstructured-ingest`
* Add `--fields-include` parameter to `unstructured-ingest`

### Fixes

## 0.5.6

### Enhancements

* `contains_english_word()`, used heavily in text processing, is 10x faster.

### Features

* Add `--metadata-include` and `--metadata-exclude` parameters to `unstructured-ingest`
* Add `clean_non_ascii_chars` to remove non-ascii characters from unicode string

### Fixes

* Fix problem with PDF partition (duplicated test)

## 0.5.4

### Enhancements

* Added Biomedical literature connector for ingest cli.
* Add `FsspecConnector` to easily integrate any existing `fsspec` filesystem as a connector.
* Rename `s3_connector.py` to `s3.py` for readability and consistency with the
  rest of the connectors.
* Now `S3Connector` relies on `s3fs` instead of on `boto3`, and it inherits
  from `FsspecConnector`.
* Adds an `UNSTRUCTURED_LANGUAGE_CHECKS` environment variable to control whether or not language
  specific checks like vocabulary and POS tagging are applied. Set to `"true"` for higher
  resolution partitioning and `"false"` for faster processing.
* Improves `detect_filetype` warning to include filename when provided.
* Adds a "fast" strategy for partitioning PDFs with PDFMiner. Also falls back to the "fast"
  strategy if detectron2 is not available.
* Start deprecation life cycle for `unstructured-ingest --s3-url` option, to be deprecated in
  favor of `--remote-url`.

### Features

* Add `AzureBlobStorageConnector` based on its `fsspec` implementation inheriting
from `FsspecConnector`
* Add `partition_epub` for partitioning e-books in EPUB3 format.

### Fixes

* Fixes processing for text files with `message/rfc822` MIME type.
* Open xml files in read-only mode when reading contents to construct an XMLDocument.

## 0.5.3

### Enhancements

* `auto.partition()` can now load Unstructured ISD json documents.
* Simplify partitioning functions.
* Improve logging for ingest CLI.

### Features

* Add `--wikipedia-auto-suggest` argument to the ingest CLI to disable automatic redirection
  to pages with similar names.
* Add setup script for Amazon Linux 2
* Add optional `encoding` argument to the `partition_(text/email/html)` functions.
* Added Google Drive connector for ingest cli.
* Added Gitlab connector for ingest cli.

### Fixes

## 0.5.2

### Enhancements

* Fully move from printing to logging.
* `unstructured-ingest` now uses a default `--download_dir` of `$HOME/.cache/unstructured/ingest`
rather than a "tmp-ingest-" dir in the working directory.

### Features

### Fixes

* `setup_ubuntu.sh` no longer fails in some contexts by interpreting
`DEBIAN_FRONTEND=noninteractive` as a command
* `unstructured-ingest` no longer re-downloads files when --preserve-downloads
is used without --download-dir.
* Fixed an issue that was causing text to be skipped in some HTML documents.

## 0.5.1

### Enhancements

### Features

### Fixes

* Fixes an error causing JavaScript to appear in the output of `partition_html` sometimes.
* Fix several issues with the `requires_dependencies` decorator, including the error message
  and how it was used, which had caused an error for `unstructured-ingest --github-url ...`.

## 0.5.0

### Enhancements

* Add `requires_dependencies` Python decorator to check dependencies are installed before
  instantiating a class or running a function

### Features

* Added Wikipedia connector for ingest cli.

### Fixes

* Fix `process_document` file cleaning on failure
* Fixes an error introduced in the metadata tracking commit that caused `NarrativeText`
  and `FigureCaption` elements to be represented as `Text` in HTML documents.

## 0.4.16

### Enhancements

* Fallback to using file extensions for filetype detection if `libmagic` is not present

### Features

* Added setup script for Ubuntu
* Added GitHub connector for ingest cli.
* Added `partition_md` partitioner.
* Added Reddit connector for ingest cli.

### Fixes

* Initializes connector properly in ingest.main::MainProcess
* Restricts version of unstructured-inference to avoid multithreading issue

## 0.4.15

### Enhancements

* Added `elements_to_json` and `elements_from_json` for easier serialization/deserialization
* `convert_to_dict`, `dict_to_elements` and `convert_to_csv` are now aliases for functions
  that use the ISD terminology.

### Fixes

* Update to ensure all elements are preserved during serialization/deserialization

## 0.4.14

* Automatically install `nltk` models in the `tokenize` module.

## 0.4.13

* Fixes unstructured-ingest cli.

## 0.4.12

* Adds console_entrypoint for unstructured-ingest, other structure/doc updates related to ingest.
* Add `parser` parameter to `partition_html`.

## 0.4.11

* Adds `partition_doc` for partitioning Word documents in `.doc` format. Requires `libreoffice`.
* Adds `partition_ppt` for partitioning PowerPoint documents in `.ppt` format. Requires `libreoffice`.

## 0.4.10

* Fixes `ElementMetadata` so that it's JSON serializable when the filename is a `Path` object.

## 0.4.9

* Added ingest modules and s3 connector, sample ingest script
* Default to `url=None` for `partition_pdf` and `partition_image`
* Add ability to skip English specific check by setting the `UNSTRUCTURED_LANGUAGE` env var to `""`.
* Document `Element` objects now track metadata

## 0.4.8

* Modified XML and HTML parsers not to load comments.

## 0.4.7

* Added the ability to pull an HTML document from a url in `partition_html`.
* Added the the ability to get file summary info from lists of filenames and lists
  of file contents.
* Added optional page break to `partition` for `.pptx`, `.pdf`, images, and `.html` files.
* Added `to_dict` method to document elements.
* Include more unicode quotes in `replace_unicode_quotes`.

## 0.4.6

* Loosen the default cap threshold to `0.5`.
* Add a `UNSTRUCTURED_NARRATIVE_TEXT_CAP_THRESHOLD` environment variable for controlling
  the cap ratio threshold.
* Unknown text elements are identified as `Text` for HTML and plain text documents.
* `Body Text` styles no longer default to `NarrativeText` for Word documents. The style information
  is insufficient to determine that the text is narrative.
* Upper cased text is lower cased before checking for verbs. This helps avoid some missed verbs.
* Adds an `Address` element for capturing elements that only contain an address.
* Suppress the `UserWarning` when detectron is called.
* Checks that titles and narrative test have at least one English word.
* Checks that titles and narrative text are at least 50% alpha characters.
* Restricts titles to a maximum word length. Adds a `UNSTRUCTURED_TITLE_MAX_WORD_LENGTH`
  environment variable for controlling the max number of words in a title.
* Updated `partition_pptx` to order the elements on the page

## 0.4.4

* Updated `partition_pdf` and `partition_image` to return `unstructured` `Element` objects
* Fixed the healthcheck url path when partitioning images and PDFs via API
* Adds an optional `coordinates` attribute to document objects
* Adds `FigureCaption` and `CheckBox` document elements
* Added ability to split lists detected in `LayoutElement` objects
* Adds `partition_pptx` for partitioning PowerPoint documents
* LayoutParser models now download from HugginfaceHub instead of DropBox
* Fixed file type detection for XML and HTML files on Amazone Linux

## 0.4.3

* Adds `requests` as a base dependency
* Fix in `exceeds_cap_ratio` so the function doesn't break with empty text
* Fix bug in `_parse_received_data`.
* Update `detect_filetype` to properly handle `.doc`, `.xls`, and `.ppt`.

## 0.4.2

* Added `partition_image` to process documents in an image format.
* Fixed utf-8 encoding error in `partition_email` with attachments for `text/html`

## 0.4.1

* Added support for text files in the `partition` function
* Pinned `opencv-python` for easier installation on Linux

## 0.4.0

* Added generic `partition` brick that detects the file type and routes a file to the appropriate
  partitioning brick.
* Added a file type detection module.
* Updated `partition_html` and `partition_eml` to support file-like objects in 'rb' mode.
* Cleaning brick for removing ordered bullets `clean_ordered_bullets`.
* Extract brick method for ordered bullets `extract_ordered_bullets`.
* Test for `clean_ordered_bullets`.
* Test for `extract_ordered_bullets`.
* Added `partition_docx` for pre-processing Word Documents.
* Added new REGEX patterns to extract email header information
* Added new functions to extract header information `parse_received_data` and `partition_header`
* Added new function to parse plain text files `partition_text`
* Added new cleaners functions `extract_ip_address`, `extract_ip_address_name`, `extract_mapi_id`, `extract_datetimetz`
* Add new `Image` element and function to find embedded images `find_embedded_images`
* Added `get_directory_file_info` for summarizing information about source documents

## 0.3.5

* Add support for local inference
* Add new pattern to recognize plain text dash bullets
* Add test for bullet patterns
* Fix for `partition_html` that allows for processing `div` tags that have both text and child
  elements
* Add ability to extract document metadata from `.docx`, `.xlsx`, and `.jpg` files.
* Helper functions for identifying and extracting phone numbers
* Add new function `extract_attachment_info` that extracts and decodes the attachment
of an email.
* Staging brick to convert a list of `Element`s to a `pandas` dataframe.
* Add plain text functionality to `partition_email`

## 0.3.4

* Python-3.7 compat

## 0.3.3

* Removes BasicConfig from logger configuration
* Adds the `partition_email` partitioning brick
* Adds the `replace_mime_encodings` cleaning bricks
* Small fix to HTML parsing related to processing list items with sub-tags
* Add `EmailElement` data structure to store email documents

## 0.3.2

* Added `translate_text` brick for translating text between languages
* Add an `apply` method to make it easier to apply cleaners to elements

## 0.3.1

* Added \_\_init.py\_\_ to `partition`

## 0.3.0

* Implement staging brick for Argilla. Converts lists of `Text` elements to `argilla` dataset classes.
* Removing the local PDF parsing code and any dependencies and tests.
* Reorganizes the staging bricks in the unstructured.partition module
* Allow entities to be passed into the Datasaur staging brick
* Added HTML escapes to the `replace_unicode_quotes` brick
* Fix bad responses in partition_pdf to raise ValueError
* Adds `partition_html` for partitioning HTML documents.

## 0.2.6

* Small change to how \_read is placed within the inheritance structure since it doesn't really apply to pdf
* Add partitioning brick for calling the document image analysis API

## 0.2.5

* Update python requirement to >=3.7

## 0.2.4

* Add alternative way of importing `Final` to support google colab

## 0.2.3

* Add cleaning bricks for removing prefixes and postfixes
* Add cleaning bricks for extracting text before and after a pattern

## 0.2.2

* Add staging brick for Datasaur

## 0.2.1

* Added brick to convert an ISD dictionary to a list of elements
* Update `PDFDocument` to use the `from_file` method
* Added staging brick for CSV format for ISD (Initial Structured Data) format.
* Added staging brick for separating text into attention window size chunks for `transformers`.
* Added staging brick for LabelBox.
* Added ability to upload LabelStudio predictions
* Added utility function for JSONL reading and writing
* Added staging brick for CSV format for Prodigy
* Added staging brick for Prodigy
* Added ability to upload LabelStudio annotations
* Added text_field and id_field to stage_for_label_studio signature

## 0.2.0

* Initial release of unstructured<|MERGE_RESOLUTION|>--- conflicted
+++ resolved
@@ -1,8 +1,4 @@
-<<<<<<< HEAD
 ## 0.10.24
-=======
-## 0.10.24-dev3
->>>>>>> aeaae5fd
 
 ### Enhancements
 
