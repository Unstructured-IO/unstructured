## 0.13.7-dev8
<<<<<<< HEAD

### Enhancements

* **Evaluation: skip accuracy calculation** for files for which output and ground truth sizes differ greatly

### Features

### Fixes

## 0.13.7-dev7
=======
>>>>>>> 4397dd6a

### Enhancements

* **Remove `page_number` metadata fields** for HTML partition until we have a better strategy to decide page counting.
* **Extract OCRAgent.get_agent().** Generalize access to the configured OCRAgent instance beyond its use for PDFs.
* **Add calculation of table related metrics which take into account colspans and rowspans**

### Features

* **add ability to get ratio of `cid` characters in embedded text extracted by `pdfminer`**.

### Fixes

* **`partition_docx()` handles short table rows.** The DOCX format allows a table row to start late and/or end early, meaning cells at the beginning or end of a row can be omitted. While there are legitimate uses for this capability, using it in practice is relatively rare. However, it can happen unintentionally when adjusting cell borders with the mouse. Accommodate this case and generate accurate `.text` and `.metadata.text_as_html` for these tables.
* **Remedy macOS test failure not triggered by CI.** Generalize temp-file detection beyond hard-coded Linux-specific prefix.

## 0.13.6

### Enhancements

### Features

### Fixes

- **ValueError: Invalid file (FileType.UNK) when parsing Content-Type header with charset directive** URL response Content-Type headers are now parsed according to RFC 9110.

## 0.13.5

### Enhancements

### Features

### Fixes

* **KeyError raised when updating parent_id** In the past, combining `ListItem` elements could result in reusing the same memory location which then led to unexpected side effects when updating element IDs.
* **Bump unstructured-inference==0.7.29**: table transformer predictions are now removed if confidence is below threshold

## 0.13.4

### Enhancements

* **Unique and deterministic hash IDs for elements** Element IDs produced by any partitioning
  function are now deterministic and unique at the document level by default. Before, hashes were
  based only on text; however, they now also take into account the element's sequence number on a
  page, the page's number in the document, and the document's file name.
* **Enable remote chunking via unstructured-ingest** Chunking using unstructured-ingest was
  previously limited to local chunking using the strategies `basic` and `by_title`. Remote chunking
  options via the API are now accessible.
* **Save table in cells format**. `UnstructuredTableTransformerModel` is able to return predicted table in cells format

### Features

* **Add a `PDF_ANNOTATION_THRESHOLD` environment variable to control the capture of embedded links in `partition_pdf()` for `fast` strategy**.
* **Add integration with the Google Cloud Vision API**. Adds a third OCR provider, alongside Tesseract and Paddle: the Google Cloud Vision API.

### Fixes

* **Remove ElementMetadata.section field.**. This field was unused, not populated by any partitioners.

## 0.13.3

### Enhancements

* **Remove duplicate image elements**. Remove image elements identified by PDFMiner that have similar bounding boxes and the same text.
* **Add support for `start_index` in `html` links extraction**
* **Add `strategy` arg value to `_PptxPartitionerOptions`.** This makes this paritioning option available for sub-partitioners to come that may optionally use inference or other expensive operations to improve the partitioning.
* **Support pluggable sub-partitioner for PPTX Picture shapes.** Use a distinct sub-partitioner for partitioning PPTX Picture (image) shapes and allow the default picture sub-partitioner to be replaced at run-time by one of the user's choosing.
* **Introduce `starting_page_number` parameter to partitioning functions** It applies to those partitioners which support `page_number` in element's metadata: PDF, TIFF, XLSX, DOC, DOCX, PPT, PPTX.
* **Redesign the internal mechanism of assigning element IDs** This allows for further enhancements related to element IDs such as deterministic and document-unique hashes. The way partitioning functions operate hasn't changed, which means `unique_element_ids` continues to be `False` by default, utilizing text hashes.

### Features

### Fixes

* **Add support for extracting text from tag tails in HTML**. This fix adds ability to generate separate elements using tag tails.
* **Add support for extracting text from `<b>` tags in HTML** Now `partition_html()` can extract text from `<b>` tags inside container tags (like `<div>`, `<pre>`).
* **Fix pip-compile make target** Missing base.in dependency missing from requirments make file added

## 0.13.2

### Enhancements

### Features

### Fixes

* **Brings back missing word list files** that caused `partition` failures in 0.13.1.

## 0.13.1

### Enhancements

* **Drop constraint on pydantic, supporting later versions** All dependencies has pydantic pinned at an old version. This explicit pin was removed, allowing the latest version to be pulled in when requirements are compiled.

### Features

* **Add a set of new `ElementType`s to extend future element types**

### Fixes

* **Fix `partition_html()` swallowing some paragraphs**. The `partition_html()` only considers elements with limited depth to avoid becoming the text representation of a giant div. This fix increases the limit value.
* **Fix SFTP** Adds flag options to SFTP connector on whether to use ssh keys / agent, with flag values defaulting to False. This is to prevent looking for ssh files when using username and password. Currently, username and password are required, making that always the case.

## 0.13.0

### Enhancements

* **Add `.metadata.is_continuation` to text-split chunks.** `.metadata.is_continuation=True` is added to second-and-later chunks formed by text-splitting an oversized `Table` element but not to their counterpart `Text` element splits. Add this indicator for `CompositeElement` to allow text-split continuation chunks to be identified for downstream processes that may wish to skip intentionally redundant metadata values in continuation chunks.
* **Add `compound_structure_acc` metric to table eval.** Add a new property to `unstructured.metrics.table_eval.TableEvaluation`: `composite_structure_acc`, which is computed from the element level row and column index and content accuracy scores
* **Add `.metadata.orig_elements` to chunks.** `.metadata.orig_elements: list[Element]` is added to chunks during the chunking process (when requested) to allow access to information from the elements each chunk was formed from. This is useful for example to recover metadata fields that cannot be consolidated to a single value for a chunk, like `page_number`, `coordinates`, and `image_base64`.
* **Add `--include_orig_elements` option to Ingest CLI.** By default, when chunking, the original elements used to form each chunk are added to `chunk.metadata.orig_elements` for each chunk. * The `include_orig_elements` parameter allows the user to turn off this behavior to produce a smaller payload when they don't need this metadata.
* **Add Google VertexAI embedder** Adds VertexAI embeddings to support embedding via Google Vertex AI.

### Features

* **Chunking populates `.metadata.orig_elements` for each chunk.** This behavior allows the text and metadata of the elements combined to make each chunk to be accessed. This can be important for example to recover metadata such as `.coordinates` that cannot be consolidated across elements and so is dropped from chunks. This option is controlled by the `include_orig_elements` parameter to `partition_*()` or to the chunking functions. This option defaults to `True` so original-elements are preserved by default. This behavior is not yet supported via the REST APIs or SDKs but will be in a closely subsequent PR to other `unstructured` repositories. The original elements will also not serialize or deserialize yet; this will also be added in a closely subsequent PR.
* **Add Clarifai destination connector** Adds support for writing partitioned and chunked documents into Clarifai.

### Fixes

* **Fix `clean_pdfminer_inner_elements()` to remove only pdfminer (embedded) elements merged with inferred elements**. Previously, some embedded elements were removed even if they were not merged with inferred elements. Now, only embedded elements that are already merged with inferred elements are removed.
* **Clarify IAM Role Requirement for GCS Platform Connectors**. The GCS Source Connector requires Storage Object Viewer and GCS Destination Connector requires Storage Object Creator IAM roles.
* **Change table extraction defaults** Change table extraction defaults in favor of using `skip_infer_table_types` parameter and reflect these changes in documentation.
* **Fix OneDrive dates with inconsistent formatting** Adds logic to conditionally support dates returned by office365 that may vary in date formatting or may be a datetime rather than a string. See previous fix for SharePoint
* **Adds tracking for AstraDB** Adds tracking info so AstraDB can see what source called their api.
* **Support AWS Bedrock Embeddings in ingest CLI** The configs required to instantiate the bedrock embedding class are now exposed in the api and the version of boto being used meets the minimum requirement to introduce the bedrock runtime required to hit the service.
* **Change MongoDB redacting** Original redact secrets solution is causing issues in platform. This fix uses our standard logging redact solution.

## 0.12.6

### Enhancements

* **Improve ability to capture embedded links in `partition_pdf()` for `fast` strategy** Previously, a threshold value that affects the capture of embedded links was set to a fixed value by default. This allows users to specify the threshold value for better capturing.
* **Refactor `add_chunking_strategy` decorator to dispatch by name.** Add `chunk()` function to be used by the `add_chunking_strategy` decorator to dispatch chunking call based on a chunking-strategy name (that can be dynamic at runtime). This decouples chunking dispatch from only those chunkers known at "compile" time and enables runtime registration of custom chunkers.
* **Redefine `table_level_acc` metric for table evaluation.** `table_level_acc` now is an average of individual predicted table's accuracy. A predicted table's accuracy is defined as the sequence matching ratio between itself and its corresponding ground truth table.

### Features

* **Added Unstructured Platform Documentation** The Unstructured Platform is currently in beta. The documentation provides how-to guides for setting up workflow automation, job scheduling, and configuring source and destination connectors.

### Fixes

* **Partitioning raises on file-like object with `.name` not a local file path.** When partitioning a file using the `file=` argument, and `file` is a file-like object (e.g. io.BytesIO) having a `.name` attribute, and the value of `file.name` is not a valid path to a file present on the local filesystem, `FileNotFoundError` is raised. This prevents use of the `file.name` attribute for downstream purposes to, for example, describe the source of a document retrieved from a network location via HTTP.
* **Fix SharePoint dates with inconsistent formatting** Adds logic to conditionally support dates returned by office365 that may vary in date formatting or may be a datetime rather than a string.
* **Include warnings** about the potential risk of installing a version of `pandoc` which does not support RTF files + instructions that will help resolve that issue.
* **Incorporate the `install-pandoc` Makefile recipe** into relevant stages of CI workflow, ensuring it is a version that supports RTF input files.
* **Fix Google Drive source key** Allow passing string for source connector key.
* **Fix table structure evaluations calculations** Replaced special value `-1.0` with `np.nan` and corrected rows filtering of files metrics basing on that.
* **Fix Sharepoint-with-permissions test** Ignore permissions metadata, update test.
* **Fix table structure evaluations for edge case** Fixes the issue when the prediction does not contain any table - no longer errors in such case.

## 0.12.5

### Enhancements

### Features
* Add `date_from_file_object` parameter to partition. If True and if file is provided via `file` parameter it will cause partition to infer last modified date from `file`'s content. If False, last modified metadata will be `None`.

* **Header and footer detection for fast strategy** `partition_pdf` with `fast` strategy now
  detects elements that are in the top or bottom 5 percent of the page as headers and footers.
* **Add parent_element to overlapping case output** Adds parent_element to the output for `identify_overlapping_or_nesting_case` and `catch_overlapping_and_nested_bboxes` functions.
* **Add table structure evaluation** Adds a new function to evaluate the structure of a table and return a metric that represents the quality of the table structure. This function is used to evaluate the quality of the table structure and the table contents.
* **Add AstraDB destination connector** Adds support for writing embedded documents into an AstraDB vector database.
* **Add OctoAI embedder** Adds support for embeddings via OctoAI.

### Fixes

* **Fix passing list type parameters when calling unstructured API via `partition_via_api()`** Update `partition_via_api()` to convert all list type parameters to JSON formatted strings before calling the unstructured client SDK. This will support image block extraction via `partition_via_api()`.
* **Fix `check_connection` in opensearch, databricks, postgres, azure connectors**
* **Fix don't treat plain text files with double quotes as JSON** If a file can be deserialized as JSON but it deserializes as a string, treat it as plain text even though it's valid JSON.
* **Fix `check_connection` in opensearch, databricks, postgres, azure connectors**
* **Fix cluster of bugs in `partition_xlsx()` that dropped content.** Algorithm for detecting "subtables" within a worksheet dropped table elements for certain patterns of populated cells such as when a trailing single-cell row appeared in a contiguous block of populated cells.
* **Improved documentation**. Fixed broken links and improved readability on `Key Concepts` page.
* **Rename `OpenAiEmbeddingConfig` to `OpenAIEmbeddingConfig`.**
* **Fix partition_json() doesn't chunk.** The `@add_chunking_strategy` decorator was missing from `partition_json()` such that pre-partitioned documents serialized to JSON did not chunk when a chunking-strategy was specified.


## 0.12.4

### Enhancements

* **Apply New Version of `black` formatting** The `black` library recently introduced a new major version that introduces new formatting conventions. This change brings code in the `unstructured` repo into compliance with the new conventions.
* **Move ingest imports to local scopes** Moved ingest dependencies into local scopes to be able to import ingest connector classes without the need of installing imported external dependencies. This allows lightweight use of the classes (not the instances. to use the instances as intended you'll still need the dependencies).
* **Add support for `.p7s` files** `partition_email` can now process `.p7s` files. The signature for the signed message is extracted and added to metadata.
* **Fallback to valid content types for emails** If the user selected content type does not exist on the email message, `partition_email` now falls back to anoter valid content type if it's available.

### Features

* **Add .heic file partitioning** .heic image files were previously unsupported and are now supported though partition_image()
* **Add the ability to specify an alternate OCR** implementation by implementing an `OCRAgent` interface and specify it using `OCR_AGENT` environment variable.
* **Add Vectara destination connector** Adds support for writing partitioned documents into a Vectara index.
* **Add ability to detect text in .docx inline shapes** extensions of docx partition, extracts text from inline shapes and includes them in paragraph's text

### Fixes

* **Fix `partition_pdf()` not working when using chipper model with `file`**
* **Handle common incorrect arguments for `languages` and `ocr_languages`** Users are regularly receiving errors on the API because they are defining `ocr_languages` or `languages` with additional quotationmarks, brackets, and similar mistakes. This update handles common incorrect arguments and raises an appropriate warning.
* **Default `hi_res_model_name` now relies on `unstructured-inference`** When no explicit `hi_res_model_name` is passed into `partition` or `partition_pdf_or_image` the default model is picked by `unstructured-inference`'s settings or os env variable `UNSTRUCTURED_HI_RES_MODEL_NAME`; it now returns the same model name regardless of `infer_table_structure`'s value; this function will be deprecated in the future and the default model name will simply rely on `unstructured-inference` and will not consider os env in a future release.
* **Fix remove Vectara requirements from setup.py - there are no dependencies**
* **Add missing dependency files to package manifest**. Updates the file path for the ingest
  dependencies and adds missing extra dependencies.
* **Fix remove Vectara requirements from setup.py - there are no dependencies **
* **Add title to Vectara upload - was not separated out from initial connector **
* **Fix change OpenSearch port to fix potential conflict with Elasticsearch in ingest test **


## 0.12.3

### Enhancements

* **Driver for MongoDB connector.** Adds a driver with `unstructured` version information to the
  MongoDB connector.

### Features

* **Add Databricks Volumes destination connector** Databricks Volumes connector added to ingest CLI.  Users may now use `unstructured-ingest` to write partitioned data to a Databricks Volumes storage service.

### Fixes

* **Fix support for different Chipper versions and prevent running PDFMiner with Chipper**
* **Treat YAML files as text.** Adds YAML MIME types to the file detection code and treats those
  files as text.
* **Fix FSSpec destination connectors check_connection.** FSSpec destination connectors did not use `check_connection`. There was an error when trying to `ls` destination directory - it may not exist at the moment of connector creation. Now `check_connection` calls `ls` on bucket root and this method is called on `initialize` of destination connector.
* **Fix databricks-volumes extra location.** `setup.py` is currently pointing to the wrong location for the databricks-volumes extra requirements. This results in errors when trying to build the wheel for unstructured. This change updates to point to the correct path.
* **Fix uploading None values to Chroma and Pinecone.** Removes keys with None values with Pinecone and Chroma destinations. Pins Pinecone dependency
* **Update documentation.** (i) best practice for table extration by using 'skip_infer_table_types' param, instead of 'pdf_infer_table_structure', and (ii) fixed CSS, RST issues and typo in the documentation.
* **Fix postgres storage of link_texts.** Formatting of link_texts was breaking metadata storage.

## 0.12.2

### Enhancements

### Features

### Fixes

* **Fix index error in table processing.** Bumps the `unstructured-inference` version to address and
  index error that occurs on some tables in the table transformer object.

## 0.12.1

### Enhancements

* **Allow setting image block crop padding parameter** In certain circumstances, adjusting the image block crop padding can improve image block extraction by preventing extracted image blocks from being clipped.
* **Add suport for bitmap images in `partition_image`** Adds support for `.bmp` files in
  `partition`, `partition_image`, and `detect_filetype`.
* **Keep all image elements when using "hi_res" strategy** Previously, `Image` elements with small chunks of text were ignored unless the image block extraction parameters (`extract_images_in_pdf` or `extract_image_block_types`) were specified. Now, all image elements are kept regardless of whether the image block extraction parameters are specified.
* **Add filetype detection for `.wav` files.** Add filetpye detection for `.wav` files.
* **Add "basic" chunking strategy.** Add baseline chunking strategy that includes all shared chunking behaviors without breaking chunks on section or page boundaries.
* **Add overlap option for chunking.** Add option to overlap chunks. Intra-chunk and inter-chunk overlap are requested separately. Intra-chunk overlap is applied only to the second and later chunks formed by text-splitting an oversized chunk. Inter-chunk overlap may also be specified; this applies overlap between "normal" (not-oversized) chunks.
* **Salesforce connector accepts private key path or value.** Salesforce parameter `private-key-file` has been renamed to `private-key`. Private key can be provided as path to file or file contents.
* **Update documentation**: (i) added verbiage about the free API cap limit, (ii) added deprecation warning on ``Staging`` bricks in favor of ``Destination Connectors``, (iii) added warning and code examples to use the SaaS API Endpoints using CLI-vs-SDKs, (iv) fixed example pages formatting, (v) added deprecation on ``model_name`` in favor of ``hi_res_model_name``, (vi) added ``extract_images_in_pdf`` usage in ``partition_pdf`` section, (vii) reorganize and improve the documentation introduction section, and (viii) added PDF table extraction best practices.
* **Add "basic" chunking to ingest CLI.** Add options to ingest CLI allowing access to the new "basic" chunking strategy and overlap options.
* **Make Elasticsearch Destination connector arguments optional.** Elasticsearch Destination connector write settings are made optional and will rely on default values when not specified.
* **Normalize Salesforce artifact names.** Introduced file naming pattern present in other connectors to Salesforce connector.
* **Install Kapa AI chatbot.** Added Kapa.ai website widget on the documentation.

### Features
* **MongoDB Source Connector.** New source connector added to all CLI ingest commands to support downloading/partitioning files from MongoDB.
* **Add OpenSearch source and destination connectors.** OpenSearch, a fork of Elasticsearch, is a popular storage solution for various functionality such as search, or providing intermediary caches within data pipelines. Feature: Added OpenSearch source connector to support downloading/partitioning files. Added OpenSearch destination connector to be able to ingest documents from any supported source, embed them and write the embeddings / documents into OpenSearch.

### Fixes

* **Fix GCS connector converting JSON to string with single quotes.** FSSpec serialization caused conversion of JSON token to string with single quotes. GCS requires token in form of dict so this format is now assured.
* **Pin version of unstructured-client** Set minimum version of unstructured-client to avoid raising a TypeError when passing `api_key_auth` to `UnstructuredClient`
* **Fix the serialization of the Pinecone destination connector.** Presence of the PineconeIndex object breaks serialization due to TypeError: cannot pickle '_thread.lock' object. This removes that object before serialization.
* **Fix the serialization of the Elasticsearch destination connector.** Presence of the _client object breaks serialization due to TypeError: cannot pickle '_thread.lock' object. This removes that object before serialization.
* **Fix the serialization of the Postgres destination connector.** Presence of the _client object breaks serialization due to TypeError: cannot pickle '_thread.lock' object. This removes that object before serialization.
* **Fix documentation and sample code for Chroma.** Was pointing to wrong examples..
* **Fix flatten_dict to be able to flatten tuples inside dicts** Update flatten_dict function to support flattening tuples inside dicts. This is necessary for objects like Coordinates, when the object is not written to the disk, therefore not being converted to a list before getting flattened (still being a tuple).
* **Fix the serialization of the Chroma destination connector.** Presence of the ChromaCollection object breaks serialization due to TypeError: cannot pickle 'module' object. This removes that object before serialization.
* **Fix fsspec connectors returning version as integer.** Connector data source versions should always be string values, however we were using the integer checksum value for the version for fsspec connectors. This casts that value to a string.

## 0.12.0

### Enhancements

* **Drop support for python3.8** All dependencies are now built off of the minimum version of python being `3.10`

## 0.11.9

### Enhancements

* **Rename kwargs related to extracting image blocks** Rename the kwargs related to extracting image blocks for consistency and API usage.

### Features

* **Add PostgreSQL/SQLite destination connector** PostgreSQL and SQLite connector added to ingest CLI.  Users may now use `unstructured-ingest` to write partitioned data to a PostgreSQL or SQLite database. And write embeddings to PostgreSQL pgvector database.

### Fixes

* **Handle users providing fully spelled out languages** Occasionally some users are defining the `languages` param as a fully spelled out language instead of a language code. This adds a dictionary for common languages so those small mistakes are caught and silently fixed.
* **Fix unequal row-length in HTMLTable.text_as_html.** Fixes to other aspects of partition_html() in v0.11 allowed unequal cell-counts in table rows. Make the cells in each row correspond 1:1 with cells in the original table row. This fix also removes "noise" cells resulting from HTML-formatting whitespace and eliminates the "column-shifting" of cells that previously resulted from noise-cells.
* **Fix MongoDB connector URI password redaction.** MongoDB documentation states that characters `$ : / ? # [ ] @` must be percent encoded. URIs with password containing such special character were not redacted.

## 0.11.8

### Enhancements

* **Add SaaS API User Guide.** This documentation serves as a guide for Unstructured SaaS API users to register, receive an API key and URL, and manage your account and billing information.
* **Add inter-chunk overlap capability.** Implement overlap between chunks. This applies to all chunks prior to any text-splitting of oversized chunks so is a distinct behavior; overlap at text-splits of oversized chunks is independent of inter-chunk overlap (distinct chunk boundaries) and can be requested separately. Note this capability is not yet available from the API but will shortly be made accessible using a new `overlap_all` kwarg on partition functions.

### Features

### Fixes

## 0.11.7

### Enhancements

* **Add intra-chunk overlap capability.** Implement overlap for split-chunks where text-splitting is used to divide an oversized chunk into two or more chunks that fit in the chunking window. Note this capability is not yet available from the API but will shortly be made accessible using a new `overlap` kwarg on partition functions.
* **Update encoders to leverage dataclasses** All encoders now follow a class approach which get annotated with the dataclass decorator. Similar to the connectors, it uses a nested dataclass for the configs required to configure a client as well as a field/property approach to cache the client. This makes sure any variable associated with the class exists as a dataclass field.

### Features

* **Add Qdrant destination connector.** Adds support for writing documents and embeddings into a Qdrant collection.
* **Store base64 encoded image data in metadata fields.** Rather than saving to file, stores base64 encoded data of the image bytes and the mimetype for the image in metadata fields: `image_base64` and `image_mime_type` (if that is what the user specifies by some other param like `pdf_extract_to_payload`). This would allow the API to have parity with the library.

### Fixes

* **Fix table structure metric script** Update the call to table agent to now provide OCR tokens as required
* **Fix element extraction not working when using "auto" strategy for pdf and image** If element extraction is specified, the "auto" strategy falls back to the "hi_res" strategy.
* **Fix a bug passing a custom url to `partition_via_api`** Users that self host the api were not able to pass their custom url to `partition_via_api`.

## 0.11.6

### Enhancements

* **Update the layout analysis script.** The previous script only supported annotating `final` elements. The updated script also supports annotating `inferred` and `extracted` elements.
* **AWS Marketplace API documentation**: Added the user guide, including setting up VPC and CloudFormation, to deploy Unstructured API on AWS platform.
* **Azure Marketplace API documentation**: Improved the user guide to deploy Azure Marketplace API by adding references to Azure documentation.
* **Integration documentation**: Updated URLs for the `staging_for` bricks

### Features

* **Partition emails with base64-encoded text.** Automatically handles and decodes base64 encoded text in emails with content type `text/plain` and `text/html`.
* **Add Chroma destination connector** Chroma database connector added to ingest CLI.  Users may now use `unstructured-ingest` to write partitioned/embedded data to a Chroma vector database.
* **Add Elasticsearch destination connector.** Problem: After ingesting data from a source, users might want to move their data into a destination. Elasticsearch is a popular storage solution for various functionality such as search, or providing intermediary caches within data pipelines. Feature: Added Elasticsearch destination connector to be able to ingest documents from any supported source, embed them and write the embeddings / documents into Elasticsearch.

### Fixes

* **Enable --fields argument omission for elasticsearch connector** Solves two bugs where removing the optional parameter --fields broke the connector due to an integer processing error and using an elasticsearch config for a destination connector resulted in a serialization issue when optional parameter --fields was not provided.
* **Add hi_res_model_name** Adds kwarg to relevant functions and add comments that model_name is to be deprecated.

## 0.11.5

### Enhancements

### Features

### Fixes

* **Fix `partition_pdf()` and `partition_image()` importation issue.** Reorganize `pdf.py` and `image.py` modules to be consistent with other types of document import code.

## 0.11.4

### Enhancements

* **Refactor image extraction code.** The image extraction code is moved from `unstructured-inference` to `unstructured`.
* **Refactor pdfminer code.** The pdfminer code is moved from `unstructured-inference` to `unstructured`.
* **Improve handling of auth data for fsspec connectors.** Leverage an extension of the dataclass paradigm to support a `sensitive` annotation for fields related to auth (i.e. passwords, tokens). Refactor all fsspec connectors to use explicit access configs rather than a generic dictionary.
* **Add glob support for fsspec connectors** Similar to the glob support in the ingest local source connector, similar filters are now enabled on all fsspec based source connectors to limit files being partitioned.
* Define a constant for the splitter "+" used in tesseract ocr languages.

### Features

* **Save tables in PDF's separately as images.** The "table" elements are saved as `table-<pageN>-<tableN>.jpg`. This filename is presented in the `image_path` metadata field for the Table element. The default would be to not do this.
* **Add Weaviate destination connector** Weaviate connector added to ingest CLI.  Users may now use `unstructured-ingest` to write partitioned data from over 20 data sources (so far) to a Weaviate object collection.
* **Sftp Source Connector.** New source connector added to support downloading/partitioning files from Sftp.

### Fixes

* **Fix pdf `hi_res` partitioning failure when pdfminer fails.** Implemented logic to fall back to the "inferred_layout + OCR" if pdfminer fails in the `hi_res` strategy.
* **Fix a bug where image can be scaled too large for tesseract** Adds a limit to prevent auto-scaling an image beyond the maximum size `tesseract` can handle for ocr layout detection
* **Update partition_csv to handle different delimiters** CSV files containing both non-comma delimiters and commas in the data were throwing an error in Pandas. `partition_csv` now identifies the correct delimiter before the file is processed.
* **partition returning cid code in `hi_res`** occasionally pdfminer can fail to decode the text in an pdf file and return cid code as text. Now when this happens the text from OCR is used.

## 0.11.2

### Enhancements

* **Updated Documentation**: (i) Added examples, and (ii) API Documentation, including Usage, SDKs, Azure Marketplace, and parameters and validation errors.

### Features

* * **Add Pinecone destination connector.** Problem: After ingesting data from a source, users might want to produce embeddings for their data and write these into a vector DB. Pinecone is an option among these vector databases. Feature: Added Pinecone destination connector to be able to ingest documents from any supported source, embed them and write the embeddings / documents into Pinecone.

### Fixes

* **Process chunking parameter names in ingest correctly** Solves a bug where chunking parameters weren't being processed and used by ingest cli by renaming faulty parameter names and prepends; adds relevant parameters to ingest pinecone test to verify that the parameters are functional.

## 0.11.1

### Enhancements

* **Use `pikepdf` to repair invalid PDF structure** for PDFminer when we see error `PSSyntaxError` when PDFminer opens the document and creates the PDFminer pages object or processes a single PDF page.
* **Batch Source Connector support** For instances where it is more optimal to read content from a source connector in batches, a new batch ingest doc is added which created multiple ingest docs after reading them in in batches per process.

### Features

* **Staging Brick for Coco Format** Staging brick which converts a list of Elements into Coco Format.
* **Adds HubSpot connector** Adds connector to retrieve call, communications, emails, notes, products and tickets from HubSpot

### Fixes

* **Do not extract text of `<style>` tags in HTML.** `<style>` tags containing CSS in invalid positions previously contributed to element text. Do not consider text node of a `<style>` element as textual content.
* **Fix DOCX merged table cell repeats cell text.** Only include text for a merged cell, not for each underlying cell spanned by the merge.
* **Fix tables not extracted from DOCX header/footers.** Headers and footers in DOCX documents skip tables defined in the header and commonly used for layout/alignment purposes. Extract text from tables as a string and include in the `Header` and `Footer` document elements.
* **Fix output filepath for fsspec-based source connectors.** Previously the base directory was being included in the output filepath unnecessarily.

## 0.11.0

### Enhancements

* **Add a class for the strategy constants.** Add a class `PartitionStrategy` for the strategy constants and use the constants to replace strategy strings.
* **Temporary Support for paddle language parameter.** User can specify default langage code for paddle with ENV `DEFAULT_PADDLE_LANG` before we have the language mapping for paddle.
* **Improve DOCX page-break fidelity.** Improve page-break fidelity such that a paragraph containing a page-break is split into two elements, one containing the text before the page-break and the other the text after. Emit the PageBreak element between these two and assign the correct page-number (n and n+1 respectively) to the two textual elements.

### Features

* **Add ad-hoc fields to `ElementMetadata` instance.** End-users can now add their own metadata fields simply by assigning to an element-metadata attribute-name of their choice, like `element.metadata.coefficient = 0.58`. These fields will round-trip through JSON and can be accessed with dotted notation.
* **MongoDB Destination Connector.** New destination connector added to all CLI ingest commands to support writing partitioned json output to mongodb.

### Fixes

* **Fix `TYPE_TO_TEXT_ELEMENT_MAP`.** Updated `Figure` mapping from `FigureCaption` to `Image`.
* **Handle errors when extracting PDF text** Certain pdfs throw unexpected errors when being opened by `pdfminer`, causing `partition_pdf()` to fail. We expect to be able to partition smoothly using an alternative strategy if text extraction doesn't work.  Added exception handling to handle unexpected errors when extracting pdf text and to help determine pdf strategy.
* **Fix `fast` strategy fall back to `ocr_only`** The `fast` strategy should not fall back to a more expensive strategy.
* **Remove default user ./ssh folder** The default notebook user during image build would create the known_hosts file with incorrect ownership, this is legacy and no longer needed so it was removed.
* **Include `languages` in metadata when partitioning `strategy=hi_res` or `fast`** User defined `languages` was previously used for text detection, but not included in the resulting element metadata for some strategies. `languages` will now be included in the metadata regardless of partition strategy for pdfs and images.
* **Handle a case where Paddle returns a list item in ocr_data as None** In partition, while parsing PaddleOCR data, it was assumed that PaddleOCR does not return None for any list item in ocr_data. Removed the assumption by skipping the text region whenever this happens.
* **Fix some pdfs returning `KeyError: 'N'`** Certain pdfs were throwing this error when being opened by pdfminer. Added a wrapper function for pdfminer that allows these documents to be partitioned.
* **Fix mis-splits on `Table` chunks.** Remedies repeated appearance of full `.text_as_html` on metadata of each `TableChunk` split from a `Table` element too large to fit in the chunking window.
* **Import tables_agent from inference** so that we don't have to initialize a global table agent in unstructured OCR again
* **Fix empty table is identified as bulleted-table.** A table with no text content was mistakenly identified as a bulleted-table and processed by the wrong branch of the initial HTML partitioner.
* **Fix partition_html() emits empty (no text) tables.** A table with cells nested below a `<thead>` or `<tfoot>` element was emitted as a table element having no text and unparseable HTML in `element.metadata.text_as_html`. Do not emit empty tables to the element stream.
* **Fix HTML `element.metadata.text_as_html` contains spurious <br> elements in invalid locations.** The HTML generated for the `text_as_html` metadata for HTML tables contained `<br>` elements invalid locations like between `<table>` and `<tr>`. Change the HTML generator such that these do not appear.
* **Fix HTML table cells enclosed in <thead> and <tfoot> elements are dropped.** HTML table cells nested in a `<thead>` or `<tfoot>` element were not detected and the text in those cells was omitted from the table element text and `.text_as_html`. Detect table rows regardless of the semantic tag they may be nested in.
* **Remove whitespace padding from `.text_as_html`.** `tabulate` inserts padding spaces to achieve visual alignment of columns in HTML tables it generates. Add our own HTML generator to do this simple job and omit that padding as well as newlines ("\n") used for human readability.
* **Fix local connector with absolute input path** When passed an absolute filepath for the input document path, the local connector incorrectly writes the output file to the input file directory. This fixes such that the output in this case is written to `output-dir/input-filename.json`

## 0.10.30

### Enhancements

* **Support nested DOCX tables.** In DOCX, like HTML, a table cell can itself contain a table. In this case, create nested HTML tables to reflect that structure and create a plain-text table with captures all the text in nested tables, formatting it as a reasonable facsimile of a table.
* **Add connection check to ingest connectors** Each source and destination connector now support a `check_connection()` method which makes sure a valid connection can be established with the source/destination given any authentication credentials in a lightweight request.

### Features

* **Add functionality to do a second OCR on cropped table images.** Changes to the values for scaling ENVs affect entire page OCR output(OCR regression) so we now do a second OCR for tables.
* **Adds ability to pass timeout for a request when partitioning via a `url`.** `partition` now accepts a new optional parameter `request_timeout` which if set will prevent any `requests.get` from hanging indefinitely and instead will raise a timeout error. This is useful when partitioning a url that may be slow to respond or may not respond at all.

### Fixes

* **Fix logic that determines pdf auto strategy.** Previously, `_determine_pdf_auto_strategy` returned `hi_res` strategy only if `infer_table_structure` was true. It now returns the `hi_res` strategy if either `infer_table_structure` or `extract_images_in_pdf` is true.
* **Fix invalid coordinates when parsing tesseract ocr data.** Previously, when parsing tesseract ocr data, the ocr data had invalid bboxes if zoom was set to `0`. A logical check is now added to avoid such error.
* **Fix ingest partition parameters not being passed to the api.** When using the --partition-by-api flag via unstructured-ingest, none of the partition arguments are forwarded, meaning that these options are disregarded. With this change, we now pass through all of the relevant partition arguments to the api. This allows a user to specify all of the same partition arguments they would locally and have them respected when specifying --partition-by-api.
* **Support tables in section-less DOCX.** Generalize solution for MS Chat Transcripts exported as DOCX by including tables in the partitioned output when present.
* **Support tables that contain only numbers when partitioning via `ocr_only`** Tables that contain only numbers are returned as floats in a pandas.DataFrame when the image is converted from `.image_to_data()`. An AttributeError was raised downstream when trying to `.strip()` the floats.
* **Improve DOCX page-break detection.** DOCX page breaks are reliably indicated by `w:lastRenderedPageBreak` elements present in the document XML. Page breaks are NOT reliably indicated by "hard" page-breaks inserted by the author and when present are redundant to a `w:lastRenderedPageBreak` element so cause over-counting if used. Use rendered page-breaks only.

## 0.10.29

### Enhancements

* **Adds include_header argument for partition_csv and partition_tsv** Now supports retaining header rows in CSV and TSV documents element partitioning.
* **Add retry logic for all source connectors** All http calls being made by the ingest source connectors have been isolated and wrapped by the `SourceConnectionNetworkError` custom error, which triggers the retry logic, if enabled, in the ingest pipeline.
* **Google Drive source connector supports credentials from memory** Originally, the connector expected a filepath to pull the credentials from when creating the client. This was expanded to support passing that information from memory as a dict if access to the file system might not be available.
* **Add support for generic partition configs in ingest cli** Along with the explicit partition options supported by the cli, an `additional_partition_args` arg was added to allow users to pass in any other arguments that should be added when calling partition(). This helps keep any changes to the input parameters of the partition() exposed in the CLI.
* **Map full output schema for table-based destination connectors** A full schema was introduced to map the type of all output content from the json partition output and mapped to a flattened table structure to leverage table-based destination connectors. The delta table destination connector was updated at the moment to take advantage of this.
* **Incorporate multiple embedding model options into ingest, add diff test embeddings** Problem: Ingest pipeline already supported embedding functionality, however users might want to use different types of embedding providers. Enhancement: Extend ingest pipeline so that users can specify and embed via a particular embedding provider from a range of options. Also adds a diff test to compare output from an embedding module with the expected output

### Features

* **Allow setting table crop parameter** In certain circumstances, adjusting the table crop padding may improve table.

### Fixes

* **Fixes `partition_text` to prevent empty elements** Adds a check to filter out empty bullets.
* **Handle empty string for `ocr_languages` with values for `languages`** Some API users ran into an issue with sending `languages` params because the API defaulted to also using an empty string for `ocr_languages`. This update handles situations where `languages` is defined and `ocr_languages` is an empty string.
* **Fix PDF tried to loop through None** Previously the PDF annotation extraction tried to loop through `annots` that resolved out as None. A logical check added to avoid such error.
* **Ingest session handler not being shared correctly** All ingest docs that leverage the session handler should only need to set it once per process. It was recreating it each time because the right values weren't being set nor available given how dataclasses work in python.
* **Ingest download-only fix.** Previously the download only flag was being checked after the doc factory pipeline step, which occurs before the files are actually downloaded by the source node. This check was moved after the source node to allow for the files to be downloaded first before exiting the pipeline.
* **Fix flaky chunk-metadata.** Prior implementation was sensitive to element order in the section resulting in metadata values sometimes being dropped. Also, not all metadata items can be consolidated across multiple elements (e.g. coordinates) and so are now dropped from consolidated metadata.
* **Fix tesseract error `Estimating resolution as X`** leaded by invalid language parameters input. Proceed with defalut language `eng` when `lang.py` fails to find valid language code for tesseract, so that we don't pass an empty string to tesseract CLI and raise an exception in downstream.

## 0.10.28

### Enhancements

* **Add table structure evaluation helpers** Adds functions to evaluate the similarity between predicted table structure and actual table structure.
* **Use `yolox` by default for table extraction when partitioning pdf/image** `yolox` model provides higher recall of the table regions than the quantized version and it is now the default element detection model when `infer_table_structure=True` for partitioning pdf/image files
* **Remove pdfminer elements from inside tables** Previously, when using `hi_res` some elements where extracted using pdfminer too, so we removed pdfminer from the tables pipeline to avoid duplicated elements.
* **Fsspec downstream connectors** New destination connector added to ingest CLI, users may now use `unstructured-ingest` to write to any of the following:
  * Azure
  * Box
  * Dropbox
  * Google Cloud Service

### Features

* **Update `ocr_only` strategy in `partition_pdf()`** Adds the functionality to get accurate coordinate data when partitioning PDFs and Images with the `ocr_only` strategy.

### Fixes
* **Fixed SharePoint permissions for the fetching to be opt-in** Problem: Sharepoint permissions were trying to be fetched even when no reletad cli params were provided, and this gave an error due to values for those keys not existing. Fix: Updated getting keys to be with .get() method and changed the "skip-check" to check individual cli params rather than checking the existance of a config object.

* **Fixes issue where tables from markdown documents were being treated as text** Problem: Tables from markdown documents were being treated as text, and not being extracted as tables. Solution: Enable the `tables` extension when instantiating the `python-markdown` object. Importance: This will allow users to extract structured data from tables in markdown documents.
* **Fix wrong logger for paddle info** Replace the logger from unstructured-inference with the logger from unstructured for paddle_ocr.py module.
* **Fix ingest pipeline to be able to use chunking and embedding together** Problem: When ingest pipeline was using chunking and embedding together, embedding outputs were empty and the outputs of chunking couldn't be re-read into memory and be forwarded to embeddings. Fix: Added CompositeElement type to TYPE_TO_TEXT_ELEMENT_MAP to be able to process CompositeElements with unstructured.staging.base.isd_to_elements
* **Fix unnecessary mid-text chunk-splitting.** The "pre-chunker" did not consider separator blank-line ("\n\n") length when grouping elements for a single chunk. As a result, sections were frequently over-populated producing a over-sized chunk that required mid-text splitting.
* **Fix frequent dissociation of title from chunk.** The sectioning algorithm included the title of the next section with the prior section whenever it would fit, frequently producing association of a section title with the prior section and dissociating it from its actual section. Fix this by performing combination of whole sections only.
* **Fix PDF attempt to get dict value from string.** Fixes a rare edge case that prevented some PDF's from being partitioned. The `get_uris_from_annots` function tried to access the dictionary value of a string instance variable. Assign `None` to the annotation variable if the instance type is not dictionary to avoid the erroneous attempt.

## 0.10.27

### Enhancements

* **Leverage dict to share content across ingest pipeline** To share the ingest doc content across steps in the ingest pipeline, this was updated to use a multiprocessing-safe dictionary so changes get persisted and each step has the option to modify the ingest docs in place.

### Features

### Fixes

* **Removed `ebooklib` as a dependency** `ebooklib` is licensed under AGPL3, which is incompatible with the Apache 2.0 license. Thus it is being removed.
* **Caching fixes in ingest pipeline** Previously, steps like the source node were not leveraging parameters such as `re_download` to dictate if files should be forced to redownload rather than use what might already exist locally.

## 0.10.26

### Enhancements

* **Add text CCT CI evaluation workflow** Adds cct text extraction evaluation metrics to the current ingest workflow to measure the performance of each file extracted as well as aggregated-level performance.

### Features

* **Functionality to catch and classify overlapping/nested elements** Method to identify overlapping-bboxes cases within detected elements in a document. It returns two values: a boolean defining if there are overlapping elements present, and a list reporting them with relevant metadata. The output includes information about the `overlapping_elements`, `overlapping_case`, `overlapping_percentage`, `largest_ngram_percentage`, `overlap_percentage_total`, `max_area`, `min_area`, and `total_area`.
* **Add Local connector source metadata** python's os module used to pull stats from local file when processing via the local connector and populates fields such as last modified time, created time.

### Fixes

* **Fixes elements partitioned from an image file missing certain metadata** Metadata for image files, like file type, was being handled differently from other file types. This caused a bug where other metadata, like the file name, was being missed. This change brought metadata handling for image files to be more in line with the handling for other file types so that file name and other metadata fields are being captured.
* **Adds `typing-extensions` as an explicit dependency** This package is an implicit dependency, but the module is being imported directly in `unstructured.documents.elements` so the dependency should be explicit in case changes in other dependencies lead to `typing-extensions` being dropped as a dependency.
* **Stop passing `extract_tables` to `unstructured-inference` since it is now supported in `unstructured` instead** Table extraction previously occurred in `unstructured-inference`, but that logic, except for the table model itself, is now a part of the `unstructured` library. Thus the parameter triggering table extraction is no longer passed to the `unstructured-inference` package. Also noted the table output regression for PDF files.
* **Fix a bug in Table partitioning** Previously the `skip_infer_table_types` variable used in `partition` was not being passed down to specific file partitioners. Now you can utilize the `skip_infer_table_types` list variable when calling `partition` to specify the filetypes for which you want to skip table extraction, or the `infer_table_structure` boolean variable on the file specific partitioning function.
* **Fix partition docx without sections** Some docx files, like those from teams output, do not contain sections and it would produce no results because the code assumes all components are in sections. Now if no sections is detected from a document we iterate through the paragraphs and return contents found in the paragraphs.
* **Fix out-of-order sequencing of split chunks.** Fixes behavior where "split" chunks were inserted at the beginning of the chunk sequence. This would produce a chunk sequence like [5a, 5b, 3a, 3b, 1, 2, 4] when sections 3 and 5 exceeded `max_characters`.
* **Deserialization of ingest docs fixed** When ingest docs are being deserialized as part of the ingest pipeline process (cli), there were certain fields that weren't getting persisted (metadata and date processed). The from_dict method was updated to take these into account and a unit test added to check.
* **Map source cli command configs when destination set** Due to how the source connector is dynamically called when the destination connector is set via the CLI, the configs were being set incorrectoy, causing the source connector to break. The configs were fixed and updated to take into account Fsspec-specific connectors.

## 0.10.25

### Enhancements

* **Duplicate CLI param check** Given that many of the options associated with the `Click` based cli ingest commands are added dynamically from a number of configs, a check was incorporated to make sure there were no duplicate entries to prevent new configs from overwriting already added options.
* **Ingest CLI refactor for better code reuse** Much of the ingest cli code can be templated and was a copy-paste across files, adding potential risk. Code was refactored to use a base class which had much of the shared code templated.

### Features

* **Table OCR refactor** support Table OCR with pre-computed OCR data to ensure we only do one OCR for entrie document. User can specify
ocr agent tesseract/paddle in environment variable `OCR_AGENT` for OCRing the entire document.
* **Adds accuracy function** The accuracy scoring was originally an option under `calculate_edit_distance`. For easy function call, it is now a wrapper around the original function that calls edit_distance and return as "score".
* **Adds HuggingFaceEmbeddingEncoder** The HuggingFace Embedding Encoder uses a local embedding model as opposed to using an API.
* **Add AWS bedrock embedding connector** `unstructured.embed.bedrock` now provides a connector to use AWS bedrock's `titan-embed-text` model to generate embeddings for elements. This features requires valid AWS bedrock setup and an internet connectionto run.

### Fixes

* **Import PDFResourceManager more directly** We were importing `PDFResourceManager` from `pdfminer.converter` which was causing an error for some users. We changed to import from the actual location of `PDFResourceManager`, which is `pdfminer.pdfinterp`.
* **Fix language detection of elements with empty strings** This resolves a warning message that was raised by `langdetect` if the language was attempted to be detected on an empty string. Language detection is now skipped for empty strings.
* **Fix chunks breaking on regex-metadata matches.** Fixes "over-chunking" when `regex_metadata` was used, where every element that contained a regex-match would start a new chunk.
* **Fix regex-metadata match offsets not adjusted within chunk.** Fixes incorrect regex-metadata match start/stop offset in chunks where multiple elements are combined.
* **Map source cli command configs when destination set** Due to how the source connector is dynamically called when the destination connector is set via the CLI, the configs were being set incorrectoy, causing the source connector to break. The configs were fixed and updated to take into account Fsspec-specific connectors.
* **Fix metrics folder not discoverable** Fixes issue where unstructured/metrics folder is not discoverable on PyPI by adding an `__init__.py` file under the folder.
* **Fix a bug when `parition_pdf` get `model_name=None`** In API usage the `model_name` value is `None` and the `cast` function in `partition_pdf` would return `None` and lead to attribution error. Now we use `str` function to explicit convert the content to string so it is garanteed to have `starts_with` and other string functions as attributes
* **Fix html partition fail on tables without `tbody` tag** HTML tables may sometimes just contain headers without body (`tbody` tag)

## 0.10.24

### Enhancements

* **Improve natural reading order** Some `OCR` elements with only spaces in the text have full-page width in the bounding box, which causes the `xycut` sorting to not work as expected. Now the logic to parse OCR results removes any elements with only spaces (more than one space).
* **Ingest compression utilities and fsspec connector support** Generic utility code added to handle files that get pulled from a source connector that are either tar or zip compressed and uncompress them locally. This is then processed using a local source connector. Currently this functionality has been incorporated into the fsspec connector and all those inheriting from it (currently: Azure Blob Storage, Google Cloud Storage, S3, Box, and Dropbox).
* **Ingest destination connectors support for writing raw list of elements** Along with the default write method used in the ingest pipeline to write the json content associated with the ingest docs, each destination connector can now also write a raw list of elements to the desired downstream location without having an ingest doc associated with it.

### Features

* **Adds element type percent match function** In order to evaluate the element type extracted, we add a function that calculates the matched percentage between two frequency dictionary.

### Fixes

* **Fix paddle model file not discoverable** Fixes issue where ocr_models/paddle_ocr.py file is not discoverable on PyPI by adding
an `__init__.py` file under the folder.
* **Chipper v2 Fixes** Includes fix for a memory leak and rare last-element bbox fix. (unstructured-inference==0.7.7)
* **Fix image resizing issue** Includes fix related to resizing images in the tables pipeline. (unstructured-inference==0.7.6)

## 0.10.23

### Enhancements

* **Add functionality to limit precision when serializing to json** Precision for `points` is limited to 1 decimal point if coordinates["system"] == "PixelSpace" (otherwise 2 decimal points?). Precision for `detection_class_prob` is limited to 5 decimal points.
* **Fix csv file detection logic when mime-type is text/plain** Previously the logic to detect csv file type was considering only first row's comma count comparing with the header_row comma count and both the rows being same line the result was always true, Now the logic is changed to consider the comma's count for all the lines except first line and compare with header_row comma count.
* **Improved inference speed for Chipper V2** API requests with 'hi_res_model_name=chipper' now have ~2-3x faster responses.

### Features

### Fixes

* **Cleans up temporary files after conversion** Previously a file conversion utility was leaving temporary files behind on the filesystem without removing them when no longer needed. This fix helps prevent an accumulation of temporary files taking up excessive disk space.
* **Fixes `under_non_alpha_ratio` dividing by zero** Although this function guarded against a specific cause of division by zero, there were edge cases slipping through like strings with only whitespace. This update more generally prevents the function from performing a division by zero.
* **Fix languages default** Previously the default language was being set to English when elements didn't have text or if langdetect could not detect the language. It now defaults to None so there is not misleading information about the language detected.
* **Fixes recursion limit error that was being raised when partitioning Excel documents of a certain size** Previously we used a recursive method to find subtables within an excel sheet. However this would run afoul of Python's recursion depth limit when there was a contiguous block of more than 1000 cells within a sheet. This function has been updated to use the NetworkX library which avoids Python recursion issues.

## 0.10.22

### Enhancements

* **bump `unstructured-inference` to `0.7.3`** The updated version of `unstructured-inference` supports a new version of the Chipper model, as well as a cleaner schema for its output classes. Support is included for new inference features such as hierarchy and ordering.
* **Expose skip_infer_table_types in ingest CLI.** For each connector a new `--skip-infer-table-types` parameter was added to map to the `skip_infer_table_types` partition argument. This gives more granular control to unstructured-ingest users, allowing them to specify the file types for which we should attempt table extraction.
* **Add flag to ingest CLI to raise error if any single doc fails in pipeline** Currently if a single doc fails in the pipeline, the whole thing halts due to the error. This flag defaults to log an error but continue with the docs it can.
* **Emit hyperlink metadata for DOCX file-type.** DOCX partitioner now adds `metadata.links`, `metadata.link_texts` and `metadata.link_urls` for elements that contain a hyperlink that points to an external resource. So-called "jump" links pointing to document internal locations (such as those found in a table-of-contents "jumping" to a chapter or section) are excluded.

### Features

* **Add `elements_to_text` as a staging helper function** In order to get a single clean text output from unstructured for metric calculations, automate the process of extracting text from elements using this function.
* **Adds permissions(RBAC) data ingestion functionality for the Sharepoint connector.** Problem: Role based access control is an important component in many data storage systems. Users may need to pass permissions (RBAC) data to downstream systems when ingesting data. Feature: Added permissions data ingestion functionality to the Sharepoint connector.

### Fixes

* **Fixes PDF list parsing creating duplicate list items** Previously a bug in PDF list item parsing caused removal of other elements and duplication of the list item
* **Fixes duplicated elements** Fixes issue where elements are duplicated when embeddings are generated. This will allow users to generate embeddings for their list of Elements without duplicating/breaking the orginal content.
* **Fixes failure when flagging for embeddings through unstructured-ingest** Currently adding the embedding parameter to any connector results in a failure on the copy stage. This is resolves the issue by adding the IngestDoc to the context map in the embedding node's `run` method. This allows users to specify that connectors fetch embeddings without failure.
* **Fix ingest pipeline reformat nodes not discoverable** Fixes issue where  reformat nodes raise ModuleNotFoundError on import. This was due to the directory was missing `__init__.py` in order to make it discoverable.
* **Fix default language in ingest CLI** Previously the default was being set to english which injected potentially incorrect information to downstream language detection libraries. By setting the default to None allows those libraries to better detect what language the text is in the doc being processed.

## 0.10.21

* **Adds Scarf analytics**.

## 0.10.20

### Enhancements

* **Add document level language detection functionality.** Adds the "auto" default for the languages param to all partitioners. The primary language present in the document is detected using the `langdetect` package. Additional param `detect_language_per_element` is also added for partitioners that return multiple elements. Defaults to `False`.
* **Refactor OCR code** The OCR code for entire page is moved from unstructured-inference to unstructured. On top of continuing support for OCR language parameter, we also support two OCR processing modes, "entire_page" or "individual_blocks".
* **Align to top left when shrinking bounding boxes for `xy-cut` sorting:** Update `shrink_bbox()` to keep top left rather than center.
* **Add visualization script to annotate elements** This script is often used to analyze/visualize elements with coordinates (e.g. partition_pdf()).
* **Adds data source properties to the Jira, Github and Gitlab connectors** These properties (date_created, date_modified, version, source_url, record_locator) are written to element metadata during ingest, mapping elements to information about the document source from which they derive. This functionality enables downstream applications to reveal source document applications, e.g. a link to a GDrive doc, Salesforce record, etc.
* **Improve title detection in pptx documents** The default title textboxes on a pptx slide are now categorized as titles.
* **Improve hierarchy detection in pptx documents** List items, and other slide text are properly nested under the slide title. This will enable better chunking of pptx documents.
* **Refactor of the ingest cli workflow** The refactored approach uses a dynamically set pipeline with a snapshot along each step to save progress and accommodate continuation from a snapshot if an error occurs. This also allows the pipeline to dynamically assign any number of steps to modify the partitioned content before it gets written to a destination.
* **Applies `max_characters=<n>` argument to all element types in `add_chunking_strategy` decorator** Previously this argument was only utilized in chunking Table elements and now applies to all partitioned elements if `add_chunking_strategy` decorator is utilized, further preparing the elements for downstream processing.
* **Add common retry strategy utilities for unstructured-ingest** Dynamic retry strategy with exponential backoff added to Notion source connector.
*
### Features

* **Adds `bag_of_words` and `percent_missing_text` functions** In order to count the word frequencies in two input texts and calculate the percentage of text missing relative to the source document.
* **Adds `edit_distance` calculation metrics** In order to benchmark the cleaned, extracted text with unstructured, `edit_distance` (`Levenshtein distance`) is included.
* **Adds detection_origin field to metadata** Problem: Currently isn't an easy way to find out how an element was created. With this change that information is added. Importance: With this information the developers and users are now able to know how an element was created to make decisions on how to use it. In order tu use this feature
setting UNSTRUCTURED_INCLUDE_DEBUG_METADATA=true is needed.
* **Adds a function that calculates frequency of the element type and its depth** To capture the accuracy of element type extraction, this function counts the occurrences of each unique element type with its depth for use in element metrics.

### Fixes

* **Fix zero division error in annotation bbox size** This fixes the bug where we find annotation bboxes realted to an element that need to divide the intersection size between annotation bbox and element bbox by the size of the annotation bbox
* **Fix prevent metadata module from importing dependencies from unnecessary modules** Problem: The `metadata` module had several top level imports that were only used in and applicable to code related to specific document types, while there were many general-purpose functions. As a result, general-purpose functions couldn't be used without unnecessary dependencies being installed. Fix: moved 3rd party dependency top level imports to inside the functions in which they are used and applied a decorator to check that the dependency is installed and emit a helpful error message if not.
* **Fixes category_depth None value for Title elements** Problem: `Title` elements from `chipper` get `category_depth`= None even when `Headline` and/or `Subheadline` elements are present in the same page. Fix: all `Title` elements with `category_depth` = None should be set to have a depth of 0 instead iff there are `Headline` and/or `Subheadline` element-types present. Importance: `Title` elements should be equivalent html `H1` when nested headings are present; otherwise, `category_depth` metadata can result ambiguous within elements in a page.
* **Tweak `xy-cut` ordering output to be more column friendly** This results in the order of elements more closely reflecting natural reading order which benefits downstream applications. While element ordering from `xy-cut` is usually mostly correct when ordering multi-column documents, sometimes elements from a RHS column will appear before elements in a LHS column. Fix: add swapped `xy-cut` ordering by sorting by X coordinate first and then Y coordinate.
* **Fixes badly initialized Formula** Problem: YoloX contain new types of elements, when loading a document that contain formulas a new element of that class
should be generated, however the Formula class inherits from Element instead of Text. After this change the element is correctly created with the correct class
allowing the document to be loaded. Fix: Change parent class for Formula to Text. Importance: Crucial to be able to load documents that contain formulas.
* **Fixes pdf uri error** An error was encountered when URI type of `GoToR` which refers to pdf resources outside of its own was detected since no condition catches such case. The code is fixing the issue by initialize URI before any condition check.


## 0.10.19

### Enhancements

* **Adds XLSX document level language detection** Enhancing on top of language detection functionality in previous release, we now support language detection within `.xlsx` file type at Element level.
* **bump `unstructured-inference` to `0.6.6`** The updated version of `unstructured-inference` makes table extraction in `hi_res` mode configurable to fine tune table extraction performance; it also improves element detection by adding a deduplication post processing step in the `hi_res` partitioning of pdfs and images.
* **Detect text in HTML Heading Tags as Titles** This will increase the accuracy of hierarchies in HTML documents and provide more accurate element categorization. If text is in an HTML heading tag and is not a list item, address, or narrative text, categorize it as a title.
* **Update python-based docs** Refactor docs to use the actual unstructured code rather than using the subprocess library to run the cli command itself.
* **Adds Table support for the `add_chunking_strategy` decorator to partition functions.** In addition to combining elements under Title elements, user's can now specify the `max_characters=<n>` argument to chunk Table elements into TableChunk elements with `text` and `text_as_html` of length <n> characters. This means partitioned Table results are ready for use in downstream applications without any post processing.
* **Expose endpoint url for s3 connectors** By allowing for the endpoint url to be explicitly overwritten, this allows for any non-AWS data providers supporting the s3 protocol to be supported (i.e. minio).

### Features

* **change default `hi_res` model for pdf/image partition to `yolox`** Now partitioning pdf/image using `hi_res` strategy utilizes `yolox_quantized` model isntead of `detectron2_onnx` model. This new default model has better recall for tables and produces more detailed categories for elements.
* **XLSX can now reads subtables within one sheet** Problem: Many .xlsx files are not created to be read as one full table per sheet. There are subtables, text and header along with more informations to extract from each sheet. Feature: This `partition_xlsx` now can reads subtable(s) within one .xlsx sheet, along with extracting other title and narrative texts. Importance: This enhance the power of .xlsx reading to not only one table per sheet, allowing user to capture more data tables from the file, if exists.
* **Update Documentation on Element Types and Metadata**: We have updated the documentation according to the latest element types and metadata. It includes the common and additional metadata provided by the Partitions and Connectors.

### Fixes

* **Fixes partition_pdf is_alnum reference bug** Problem: The `partition_pdf` when attempt to get bounding box from element experienced a reference before assignment error when the first object is not text extractable.  Fix: Switched to a flag when the condition is met. Importance: Crucial to be able to partition with pdf.
* **Fix various cases of HTML text missing after partition**
  Problem: Under certain circumstances, text immediately after some HTML tags will be misssing from partition result.
  Fix: Updated code to deal with these cases.
  Importance: This will ensure the correctness when partitioning HTML and Markdown documents.
* **Fixes chunking when `detection_class_prob` appears in Element metadata** Problem: when `detection_class_prob` appears in Element metadata, Elements will only be combined by chunk_by_title if they have the same `detection_class_prob` value (which is rare). This is unlikely a case we ever need to support and most often results in no chunking. Fix: `detection_class_prob` is included in the chunking list of metadata keys excluded for similarity comparison. Importance: This change allows `chunk_by_title` to operate as intended for documents which include `detection_class_prob` metadata in their Elements.

## 0.10.18

### Enhancements

* **Better detection of natural reading order in images and PDF's** The elements returned by partition better reflect natural reading order in some cases, particularly in complicated multi-column layouts, leading to better chunking and retrieval for downstream applications. Achieved by improving the `xy-cut` sorting to preprocess bboxes, shrinking all bounding boxes by 90% along x and y axes (still centered around the same center point), which allows projection lines to be drawn where not possible before if layout bboxes overlapped.
* **Improves `partition_xml` to be faster and more memory efficient when partitioning large XML files** The new behavior is to partition iteratively to prevent loading the entire XML tree into memory at once in most use cases.
* **Adds data source properties to SharePoint, Outlook, Onedrive, Reddit, Slack, DeltaTable connectors** These properties (date_created, date_modified, version, source_url, record_locator) are written to element metadata during ingest, mapping elements to information about the document source from which they derive. This functionality enables downstream applications to reveal source document applications, e.g. a link to a GDrive doc, Salesforce record, etc.
* **Add functionality to save embedded images in PDF's separately as images** This allows users to save embedded images in PDF's separately as images, given some directory path. The saved image path is written to the metadata for the Image element. Downstream applications may benefit by providing users with image links from relevant "hits."
* **Azure Cognite Search destination connector** New Azure Cognitive Search destination connector added to ingest CLI.  Users may now use `unstructured-ingest` to write partitioned data from over 20 data sources (so far) to an Azure Cognitive Search index.
* **Improves salesforce partitioning** Partitions Salesforce data as xlm instead of text for improved detail and flexibility. Partitions htmlbody instead of textbody for Salesforce emails. Importance: Allows all Salesforce fields to be ingested and gives Salesforce emails more detailed partitioning.
* **Add document level language detection functionality.** Introduces the "auto" default for the languages param, which then detects the languages present in the document using the `langdetect` package. Adds the document languages as ISO 639-3 codes to the element metadata. Implemented only for the partition_text function to start.
* **PPTX partitioner refactored in preparation for enhancement.** Behavior should be unchanged except that shapes enclosed in a group-shape are now included, as many levels deep as required (a group-shape can itself contain a group-shape).
* **Embeddings support for the SharePoint SourceConnector via unstructured-ingest CLI** The SharePoint connector can now optionally create embeddings from the elements it pulls out during partition and upload those embeddings to Azure Cognitive Search index.
* **Improves hierarchy from docx files by leveraging natural hierarchies built into docx documents**  Hierarchy can now be detected from an indentation level for list bullets/numbers and by style name (e.g. Heading 1, List Bullet 2, List Number).
* **Chunking support for the SharePoint SourceConnector via unstructured-ingest CLI** The SharePoint connector can now optionally chunk the elements pulled out during partition via the chunking unstructured brick. This can be used as a stage before creating embeddings.

### Features

* **Adds `links` metadata in `partition_pdf` for `fast` strategy.** Problem: PDF files contain rich information and hyperlink that Unstructured did not captured earlier. Feature: `partition_pdf` now can capture embedded links within the file along with its associated text and page number. Importance: Providing depth in extracted elements give user a better understanding and richer context of documents. This also enables user to map to other elements within the document if the hyperlink is refered internally.
* **Adds the embedding module to be able to embed Elements** Problem: Many NLP applications require the ability to represent parts of documents in a semantic way. Until now, Unstructured did not have text embedding ability within the core library. Feature: This embedding module is able to track embeddings related data with a class, embed a list of elements, and return an updated list of Elements with the *embeddings* property. The module is also able to embed query strings. Importance: Ability to embed documents or parts of documents will enable users to make use of these semantic representations in different NLP applications, such as search, retrieval, and retrieval augmented generation.

### Fixes

* **Fixes a metadata source serialization bug** Problem: In unstructured elements, when loading an elements json file from the disk, the data_source attribute is assumed to be an instance of DataSourceMetadata and the code acts based on that. However the loader did not satisfy the assumption, and loaded it as a dict instead, causing an error. Fix: Added necessary code block to initialize a DataSourceMetadata object, also refactored DataSourceMetadata.from_dict() method to remove redundant code. Importance: Crucial to be able to load elements (which have data_source fields) from json files.
* **Fixes issue where unstructured-inference was not getting updated** Problem: unstructured-inference was not getting upgraded to the version to match unstructured release when doing a pip install.  Solution: using `pip install unstructured[all-docs]` it will now upgrade both unstructured and unstructured-inference. Importance: This will ensure that the inference library is always in sync with the unstructured library, otherwise users will be using outdated libraries which will likely lead to unintended behavior.
* **Fixes SharePoint connector failures if any document has an unsupported filetype** Problem: Currently the entire connector ingest run fails if a single IngestDoc has an unsupported filetype. This is because a ValueError is raised in the IngestDoc's `__post_init__`. Fix: Adds a try/catch when the IngestConnector runs get_ingest_docs such that the error is logged but all processable documents->IngestDocs are still instantiated and returned. Importance: Allows users to ingest SharePoint content even when some files with unsupported filetypes exist there.
* **Fixes Sharepoint connector server_path issue** Problem: Server path for the Sharepoint Ingest Doc was incorrectly formatted, causing issues while fetching pages from the remote source. Fix: changes formatting of remote file path before instantiating SharepointIngestDocs and appends a '/' while fetching pages from the remote source. Importance: Allows users to fetch pages from Sharepoint Sites.
* **Fixes Sphinx errors.** Fixes errors when running Sphinx `make html` and installs library to suppress warnings.
* **Fixes a metadata backwards compatibility error** Problem: When calling `partition_via_api`, the hosted api may return an element schema that's newer than the current `unstructured`. In this case, metadata fields were added which did not exist in the local `ElementMetadata` dataclass, and `__init__()` threw an error. Fix: remove nonexistent fields before instantiating in `ElementMetadata.from_json()`. Importance: Crucial to avoid breaking changes when adding fields.
* **Fixes issue with Discord connector when a channel returns `None`** Problem: Getting the `jump_url` from a nonexistent Discord `channel` fails. Fix: property `jump_url` is now retrieved within the same context as the messages from the channel. Importance: Avoids cascading issues when the connector fails to fetch information about a Discord channel.
* **Fixes occasionally SIGABTR when writing table with `deltalake` on Linux** Problem: occasionally on Linux ingest can throw a `SIGABTR` when writing `deltalake` table even though the table was written correctly. Fix: put the writing function into a `Process` to ensure its execution to the fullest extent before returning to the main process. Importance: Improves stability of connectors using `deltalake`
* **Fixes badly initialized Formula** Problem: YoloX contain new types of elements, when loading a document that contain formulas a new element of that class should be generated, however the Formula class inherits from Element instead of Text. After this change the element is correctly created with the correct class allowing the document to be loaded. Fix: Change parent class for Formula to Text. Importance: Crucial to be able to load documents that contain formulas.

## 0.10.16

### Enhancements

* **Adds data source properties to Airtable, Confluence, Discord, Elasticsearch, Google Drive, and Wikipedia connectors** These properties (date_created, date_modified, version, source_url, record_locator) are written to element metadata during ingest, mapping elements to information about the document source from which they derive. This functionality enables downstream applications to reveal source document applications, e.g. a link to a GDrive doc, Salesforce record, etc.
* **DOCX partitioner refactored in preparation for enhancement.** Behavior should be unchanged except in multi-section documents containing different headers/footers for different sections. These will now emit all distinct headers and footers encountered instead of just those for the last section.
* **Add a function to map between Tesseract and standard language codes.** This allows users to input language information to the `languages` param in any Tesseract-supported langcode or any ISO 639 standard language code.
* **Add document level language detection functionality.** Introduces the "auto" default for the languages param, which then detects the languages present in the document using the `langdetect` package. Implemented only for the partition_text function to start.

### Features

### Fixes

* ***Fixes an issue that caused a partition error for some PDF's.** Fixes GH Issue 1460 by bypassing a coordinate check if an element has invalid coordinates.

## 0.10.15


### Enhancements

* **Support for better element categories from the next-generation image-to-text model ("chipper").** Previously, not all of the classifications from Chipper were being mapped to proper `unstructured` element categories so the consumer of the library would see many `UncategorizedText` elements. This fixes the issue, improving the granularity of the element categories outputs for better downstream processing and chunking. The mapping update is:
  * "Threading": `NarrativeText`
  * "Form": `NarrativeText`
  * "Field-Name": `Title`
  * "Value": `NarrativeText`
  * "Link": `NarrativeText`
  * "Headline": `Title` (with `category_depth=1`)
  * "Subheadline": `Title` (with `category_depth=2`)
  * "Abstract": `NarrativeText`
* **Better ListItem grouping for PDF's (fast strategy).** The `partition_pdf` with `fast` strategy previously broke down some numbered list item lines as separate elements. This enhancement leverages the x,y coordinates and bbox sizes to help decide whether the following chunk of text is a continuation of the immediate previous detected ListItem element or not, and not detect it as its own non-ListItem element.
* **Fall back to text-based classification for uncategorized Layout elements for Images and PDF's**. Improves element classification by running existing text-based rules on previously `UncategorizedText` elements.
* **Adds table partitioning for Partitioning for many doc types including: .html, .epub., .md, .rst, .odt, and .msg.** At the core of this change is the .html partition functionality, which is leveraged by the other effected doc types. This impacts many scenarios where `Table` Elements are now propery extracted.
* **Create and add `add_chunking_strategy` decorator to partition functions.** Previously, users were responsible for their own chunking after partitioning elements, often required for downstream applications. Now, individual elements may be combined into right-sized chunks where min and max character size may be specified if `chunking_strategy=by_title`. Relevant elements are grouped together for better downstream results. This enables users immediately use partitioned results effectively in downstream applications (e.g. RAG architecture apps) without any additional post-processing.
* **Adds `languages` as an input parameter and marks `ocr_languages` kwarg for deprecation in pdf, image, and auto partitioning functions.** Previously, language information was only being used for Tesseract OCR for image-based documents and was in a Tesseract specific string format, but by refactoring into a list of standard language codes independent of Tesseract, the `unstructured` library will better support `languages` for other non-image pipelines and/or support for other OCR engines.
* **Removes `UNSTRUCTURED_LANGUAGE` env var usage and replaces `language` with `languages` as an input parameter to unstructured-partition-text_type functions.** The previous parameter/input setup was not user-friendly or scalable to the variety of elements being processed. By refactoring the inputted language information into a list of standard language codes, we can support future applications of the element language such as detection, metadata, and multi-language elements. Now, to skip English specific checks, set the `languages` parameter to any non-English language(s).
* **Adds `xlsx` and `xls` filetype extensions to the `skip_infer_table_types` default list in `partition`.** By adding these file types to the input parameter these files should not go through table extraction. Users can still specify if they would like to extract tables from these filetypes, but will have to set the `skip_infer_table_types` to exclude the desired filetype extension. This avoids mis-representing complex spreadsheets where there may be multiple sub-tables and other content.
* **Better debug output related to sentence counting internals**. Clarify message when sentence is not counted toward sentence count because there aren't enough words, relevant for developers focused on `unstructured`s NLP internals.
* **Faster ocr_only speed for partitioning PDF and images.** Use `unstructured_pytesseract.run_and_get_multiple_output` function to reduce the number of calls to `tesseract` by half when partitioning pdf or image with `tesseract`
* **Adds data source properties to fsspec connectors** These properties (date_created, date_modified, version, source_url, record_locator) are written to element metadata during ingest, mapping elements to information about the document source from which they derive. This functionality enables downstream applications to reveal source document applications, e.g. a link to a GDrive doc, Salesforce record, etc.
* **Add delta table destination connector** New delta table destination connector added to ingest CLI.  Users may now use `unstructured-ingest` to write partitioned data from over 20 data sources (so far) to a Delta Table.
* **Rename to Source and Destination Connectors in the Documentation.** Maintain naming consistency between Connectors codebase and documentation with the first addition to a destination connector.
* **Non-HTML text files now return unstructured-elements as opposed to HTML-elements.** Previously the text based files that went through `partition_html` would return HTML-elements but now we preserve the format from the input using `source_format` argument in the partition call.
* **Adds `PaddleOCR` as an optional alternative to `Tesseract`** for OCR in processing of PDF or Image files, it is installable via the `makefile` command `install-paddleocr`. For experimental purposes only.
* **Bump unstructured-inference** to 0.5.28. This version bump markedly improves the output of table data, rendered as `metadata.text_as_html` in an element. These changes include:
  * add env variable `ENTIRE_PAGE_OCR` to specify using paddle or tesseract on entire page OCR
  * table structure detection now pads the input image by 25 pixels in all 4 directions to improve its recall (0.5.27)
  * support paddle with both cpu and gpu and assume it is pre-installed (0.5.26)
  * fix a bug where `cells_to_html` doesn't handle cells spanning multiple rows properly (0.5.25)
  * remove `cv2` preprocessing step before OCR step in table transformer (0.5.24)

### Features

* **Adds element metadata via `category_depth` with default value None**.
  * This additional metadata is useful for vectordb/LLM, chunking strategies, and retrieval applications.
* **Adds a naive hierarchy for elements via a `parent_id` on the element's metadata**
  * Users will now have more metadata for implementing vectordb/LLM chunking strategies. For example, text elements could be queried by their preceding title element.
  * Title elements created from HTML headings will properly nest

### Fixes

* **`add_pytesseract_bboxes_to_elements` no longer returns `nan` values**. The function logic is now broken into new methods
  `_get_element_box` and `convert_multiple_coordinates_to_new_system`
* **Selecting a different model wasn't being respected when calling `partition_image`.** Problem: `partition_pdf` allows for passing a `model_name` parameter. Given the similarity between the image and PDF pipelines, the expected behavior is that `partition_image` should support the same parameter, but `partition_image` was unintentionally not passing along its `kwargs`. This was corrected by adding the kwargs to the downstream call.
* **Fixes a chunking issue via dropping the field "coordinates".** Problem: chunk_by_title function was chunking each element to its own individual chunk while it needed to group elements into a fewer number of chunks. We've discovered that this happens due to a metadata matching logic in chunk_by_title function, and discovered that elements with different metadata can't be put into the same chunk. At the same time, any element with "coordinates" essentially had different metadata than other elements, due each element locating in different places and having different coordinates. Fix: That is why we have included the key "coordinates" inside a list of excluded metadata keys, while doing this "metadata_matches" comparision. Importance: This change is crucial to be able to chunk by title for documents which include "coordinates" metadata in their elements.

## 0.10.14

### Enhancements

* Update all connectors to use new downstream architecture
  * New click type added to parse comma-delimited string inputs
  * Some CLI options renamed

### Features

### Fixes

## 0.10.13

### Enhancements

* Updated documentation: Added back support doc types for partitioning, more Python codes in the API page,  RAG definition, and use case.
* Updated Hi-Res Metadata: PDFs and Images using Hi-Res strategy now have layout model class probabilities added ot metadata.
* Updated the `_detect_filetype_from_octet_stream()` function to use libmagic to infer the content type of file when it is not a zip file.
* Tesseract minor version bump to 5.3.2

### Features

* Add Jira Connector to be able to pull issues from a Jira organization
* Add `clean_ligatures` function to expand ligatures in text


### Fixes

* `partition_html` breaks on `<br>` elements.
* Ingest error handling to properly raise errors when wrapped
* GH issue 1361: fixes a sortig error that prevented some PDF's from being parsed
* Bump unstructured-inference
  * Brings back embedded images in PDF's (0.5.23)

## 0.10.12

### Enhancements

* Removed PIL pin as issue has been resolved upstream
* Bump unstructured-inference
  * Support for yolox_quantized layout detection model (0.5.20)
* YoloX element types added


### Features

* Add Salesforce Connector to be able to pull Account, Case, Campaign, EmailMessage, Lead

### Fixes


* Bump unstructured-inference
  * Avoid divide-by-zero errors swith `safe_division` (0.5.21)

## 0.10.11

### Enhancements

* Bump unstructured-inference
  * Combine entire-page OCR output with layout-detected elements, to ensure full coverage of the page (0.5.19)

### Features

* Add in ingest cli s3 writer

### Fixes

* Fix a bug where `xy-cut` sorting attemps to sort elements without valid coordinates; now xy cut sorting only works when **all** elements have valid coordinates

## 0.10.10

### Enhancements

* Adds `text` as an input parameter to `partition_xml`.
* `partition_xml` no longer runs through `partition_text`, avoiding incorrect splitting
  on carriage returns in the XML. Since `partition_xml` no longer calls `partition_text`,
  `min_partition` and `max_partition` are no longer supported in `partition_xml`.
* Bump `unstructured-inference==0.5.18`, change non-default detectron2 classification threshold
* Upgrade base image from rockylinux 8 to rockylinux 9
* Serialize IngestDocs to JSON when passing to subprocesses

### Features

### Fixes

- Fix a bug where mismatched `elements` and `bboxes` are passed into `add_pytesseract_bbox_to_elements`

## 0.10.9

### Enhancements

* Fix `test_json` to handle only non-extra dependencies file types (plain-text)

### Features

* Adds `chunk_by_title` to break a document into sections based on the presence of `Title`
  elements.
* add new extraction function `extract_image_urls_from_html` to extract all img related URL from html text.

### Fixes

* Make cv2 dependency optional
* Edit `add_pytesseract_bbox_to_elements`'s (`ocr_only` strategy) `metadata.coordinates.points` return type to `Tuple` for consistency.
* Re-enable test-ingest-confluence-diff for ingest tests
* Fix syntax for ingest test check number of files
* Fix csv and tsv partitioners loosing the first line of the files when creating elements

## 0.10.8

### Enhancements

* Release docker image that installs Python 3.10 rather than 3.8

### Features

### Fixes

## 0.10.7

### Enhancements

### Features

### Fixes

* Remove overly aggressive ListItem chunking for images and PDF's which typically resulted in inchorent elements.

## 0.10.6

### Enhancements

* Enable `partition_email` and `partition_msg` to detect if an email is PGP encryped. If
  and email is PGP encryped, the functions will return an empy list of elements and
  emit a warning about the encrypted content.
* Add threaded Slack conversations into Slack connector output
* Add functionality to sort elements using `xy-cut` sorting approach in `partition_pdf` for `hi_res` and `fast` strategies
* Bump unstructured-inference
  * Set OMP_THREAD_LIMIT to 1 if not set for better tesseract perf (0.5.17)

### Features

* Extract coordinates from PDFs and images when using OCR only strategy and add to metadata

### Fixes

* Update `partition_html` to respect the order of `<pre>` tags.
* Fix bug in `partition_pdf_or_image` where two partitions were called if `strategy == "ocr_only"`.
* Bump unstructured-inference
  * Fix issue where temporary files were being left behind (0.5.16)
* Adds deprecation warning for the `file_filename` kwarg to `partition`, `partition_via_api`,
  and `partition_multiple_via_api`.
* Fix documentation build workflow by pinning dependencies

## 0.10.5

### Enhancements

* Create new CI Pipelines
  - Checking text, xml, email, and html doc tests against the library installed without extras
  - Checking each library extra against their respective tests
* `partition` raises an error and tells the user to install the appropriate extra if a filetype
  is detected that is missing dependencies.
* Add custom errors to ingest
* Bump `unstructured-ingest==0.5.15`
  - Handle an uncaught TesseractError (0.5.15)
  - Add TIFF test file and TIFF filetype to `test_from_image_file` in `test_layout` (0.5.14)
* Use `entire_page` ocr mode for pdfs and images
* Add notes on extra installs to docs
* Adds ability to reuse connections per process in unstructured-ingest

### Features
* Add delta table connector

### Fixes

## 0.10.4
* Pass ocr_mode in partition_pdf and set the default back to individual pages for now
* Add diagrams and descriptions for ingest design in the ingest README

### Features
* Supports multipage TIFF image partitioning

### Fixes

## 0.10.2

### Enhancements
* Bump unstructured-inference==0.5.13:
  - Fix extracted image elements being included in layout merge, addresses the issue
    where an entire-page image in a PDF was not passed to the layout model when using hi_res.

### Features

### Fixes

## 0.10.1

### Enhancements
* Bump unstructured-inference==0.5.12:
  - fix to avoid trace for certain PDF's (0.5.12)
  - better defaults for DPI for hi_res and  Chipper (0.5.11)
  - implement full-page OCR (0.5.10)

### Features

### Fixes

* Fix dead links in repository README (Quick Start > Install for local development, and Learn more > Batch Processing)
* Update document dependencies to include tesseract-lang for additional language support (required for tests to pass)

## 0.10.0

### Enhancements

* Add `include_header` kwarg to `partition_xlsx` and change default behavior to `True`
* Update the `links` and `emphasized_texts` metadata fields

### Features

### Fixes

## 0.9.3

### Enhancements

* Pinned dependency cleanup.
* Update `partition_csv` to always use `soupparser_fromstring` to parse `html text`
* Update `partition_tsv` to always use `soupparser_fromstring` to parse `html text`
* Add `metadata.section` to capture epub table of contents data
* Add `unique_element_ids` kwarg to partition functions. If `True`, will use a UUID
  for element IDs instead of a SHA-256 hash.
* Update `partition_xlsx` to always use `soupparser_fromstring` to parse `html text`
* Add functionality to switch `html` text parser based on whether the `html` text contains emoji
* Add functionality to check if a string contains any emoji characters
* Add CI tests around Notion

### Features

* Add Airtable Connector to be able to pull views/tables/bases from an Airtable organization

### Fixes

* fix pdf partition of list items being detected as titles in OCR only mode
* make notion module discoverable
* fix emails with `Content-Distribution: inline` and `Content-Distribution: attachment` with no filename
* Fix email attachment filenames which had `=` in the filename itself

## 0.9.2


### Enhancements

* Update table extraction section in API documentation to sync with change in Prod API
* Update Notion connector to extract to html
* Added UUID option for `element_id`
* Bump unstructured-inference==0.5.9:
  - better caching of models
  - another version of detectron2 available, though the default layout model is unchanged
* Added UUID option for element_id
* Added UUID option for element_id
* CI improvements to run ingest tests in parallel

### Features

* Adds Sharepoint connector.

### Fixes

* Bump unstructured-inference==0.5.9:
  - ignores Tesseract errors where no text is extracted for tiles that indeed, have no text

## 0.9.1

### Enhancements

* Adds --partition-pdf-infer-table-structure to unstructured-ingest.
* Enable `partition_html` to skip headers and footers with the `skip_headers_and_footers` flag.
* Update `partition_doc` and `partition_docx` to track emphasized texts in the output
* Adds post processing function `filter_element_types`
* Set the default strategy for partitioning images to `hi_res`
* Add page break parameter section in API documentation to sync with change in Prod API
* Update `partition_html` to track emphasized texts in the output
* Update `XMLDocument._read_xml` to create `<p>` tag element for the text enclosed in the `<pre>` tag
* Add parameter `include_tail_text` to `_construct_text` to enable (skip) tail text inclusion
* Add Notion connector

### Features

### Fixes

* Remove unused `_partition_via_api` function
* Fixed emoji bug in `partition_xlsx`.
* Pass `file_filename` metadata when partitioning file object
* Skip ingest test on missing Slack token
* Add Dropbox variables to CI environments
* Remove default encoding for ingest
* Adds new element type `EmailAddress` for recognising email address in the  text
* Simplifies `min_partition` logic; makes partitions falling below the `min_partition`
  less likely.
* Fix bug where ingest test check for number of files fails in smoke test
* Fix unstructured-ingest entrypoint failure

## 0.9.0

### Enhancements

* Dependencies are now split by document type, creating a slimmer base installation.

## 0.8.8

### Enhancements

### Features

### Fixes

* Rename "date" field to "last_modified"
* Adds Box connector

### Fixes

## 0.8.7

### Enhancements

* Put back useful function `split_by_paragraph`

### Features

### Fixes

* Fix argument order in NLTK download step

## 0.8.6

### Enhancements

### Features

### Fixes

* Remove debug print lines and non-functional code

## 0.8.5

### Enhancements

* Add parameter `skip_infer_table_types` to enable (skip) table extraction for other doc types
* Adds optional Unstructured API unit tests in CI
* Tracks last modified date for all document types.
* Add auto_paragraph_grouper to detect new-line and blank-line new paragraph for .txt files.
* refactor the ingest cli to better support expanding supported connectors

## 0.8.3

### Enhancements

### Features

### Fixes

* NLTK now only gets downloaded if necessary.
* Handling for empty tables in Word Documents and PowerPoints.

## 0.8.4

### Enhancements

* Additional tests and refactor of JSON detection.
* Update functionality to retrieve image metadata from a page for `document_to_element_list`
* Links are now tracked in `partition_html` output.
* Set the file's current position to the beginning after reading the file in `convert_to_bytes`
* Add `min_partition` kwarg to that combines elements below a specified threshold and modifies splitting of strings longer than max partition so words are not split.
* set the file's current position to the beginning after reading the file in `convert_to_bytes`
* Add slide notes to pptx
* Add `--encoding` directive to ingest
* Improve json detection by `detect_filetype`

### Features

* Adds Outlook connector
* Add support for dpi parameter in inference library
* Adds Onedrive connector.
* Add Confluence connector for ingest cli to pull the body text from all documents from all spaces in a confluence domain.

### Fixes

* Fixes issue with email partitioning where From field was being assigned the To field value.
* Use the `image_metadata` property of the `PageLayout` instance to get the page image info in the `document_to_element_list`
* Add functionality to write images to computer storage temporarily instead of keeping them in memory for `ocr_only` strategy
* Add functionality to convert a PDF in small chunks of pages at a time for `ocr_only` strategy
* Adds `.txt`, `.text`, and `.tab` to list of extensions to check if file
  has a `text/plain` MIME type.
* Enables filters to be passed to `partition_doc` so it doesn't error with LibreOffice7.
* Removed old error message that's superseded by `requires_dependencies`.
* Removes using `hi_res` as the default strategy value for `partition_via_api` and `partition_multiple_via_api`

## 0.8.1

### Enhancements

* Add support for Python 3.11

### Features

### Fixes

* Fixed `auto` strategy detected scanned document as having extractable text and using `fast` strategy, resulting in no output.
* Fix list detection in MS Word documents.
* Don't instantiate an element with a coordinate system when there isn't a way to get its location data.

## 0.8.0

### Enhancements

* Allow model used for hi res pdf partition strategy to be chosen when called.
* Updated inference package

### Features

* Add `metadata_filename` parameter across all partition functions

### Fixes

* Update to ensure `convert_to_datafame` grabs all of the metadata fields.
* Adjust encoding recognition threshold value in `detect_file_encoding`
* Fix KeyError when `isd_to_elements` doesn't find a type
* Fix `_output_filename` for local connector, allowing single files to be written correctly to the disk

* Fix for cases where an invalid encoding is extracted from an email header.

### BREAKING CHANGES

* Information about an element's location is no longer returned as top-level attributes of an element. Instead, it is returned in the `coordinates` attribute of the element's metadata.

## 0.7.12

### Enhancements

* Adds `include_metadata` kwarg to `partition_doc`, `partition_docx`, `partition_email`, `partition_epub`, `partition_json`, `partition_msg`, `partition_odt`, `partition_org`, `partition_pdf`, `partition_ppt`, `partition_pptx`, `partition_rst`, and `partition_rtf`
### Features

* Add Elasticsearch connector for ingest cli to pull specific fields from all documents in an index.
* Adds Dropbox connector

### Fixes

* Fix tests that call unstructured-api by passing through an api-key
* Fixed page breaks being given (incorrect) page numbers
* Fix skipping download on ingest when a source document exists locally

## 0.7.11

### Enhancements

* More deterministic element ordering when using `hi_res` PDF parsing strategy (from unstructured-inference bump to 0.5.4)
* Make large model available (from unstructured-inference bump to 0.5.3)
* Combine inferred elements with extracted elements (from unstructured-inference bump to 0.5.2)
* `partition_email` and `partition_msg` will now process attachments if `process_attachments=True`
  and a attachment partitioning functions is passed through with `attachment_partitioner=partition`.

### Features

### Fixes

* Fix tests that call unstructured-api by passing through an api-key
* Fixed page breaks being given (incorrect) page numbers
* Fix skipping download on ingest when a source document exists locally

## 0.7.10

### Enhancements

* Adds a `max_partition` parameter to `partition_text`, `partition_pdf`, `partition_email`,
  `partition_msg` and `partition_xml` that sets a limit for the size of an individual
  document elements. Defaults to `1500` for everything except `partition_xml`, which has
  a default value of `None`.
* DRY connector refactor

### Features

* `hi_res` model for pdfs and images is selectable via environment variable.

### Fixes

* CSV check now ignores escaped commas.
* Fix for filetype exploration util when file content does not have a comma.
* Adds negative lookahead to bullet pattern to avoid detecting plain text line
  breaks like `-------` as list items.
* Fix pre tag parsing for `partition_html`
* Fix lookup error for annotated Arabic and Hebrew encodings

## 0.7.9

### Enhancements

* Improvements to string check for leafs in `partition_xml`.
* Adds --partition-ocr-languages to unstructured-ingest.

### Features

* Adds `partition_org` for processed Org Mode documents.

### Fixes

## 0.7.8

### Enhancements

### Features

* Adds Google Cloud Service connector

### Fixes

* Updates the `parse_email` for `partition_eml` so that `unstructured-api` passes the smoke tests
* `partition_email` now works if there is no message content
* Updates the `"fast"` strategy for `partition_pdf` so that it's able to recursively
* Adds recursive functionality to all fsspec connectors
* Adds generic --recursive ingest flag

## 0.7.7

### Enhancements

* Adds functionality to replace the `MIME` encodings for `eml` files with one of the common encodings if a `unicode` error occurs
* Adds missed file-like object handling in `detect_file_encoding`
* Adds functionality to extract charset info from `eml` files

### Features

* Added coordinate system class to track coordinate types and convert to different coordinate

### Fixes

* Adds an `html_assemble_articles` kwarg to `partition_html` to enable users to capture
  control whether content outside of `<article>` tags is captured when
  `<article>` tags are present.
* Check for the `xml` attribute on `element` before looking for pagebreaks in `partition_docx`.

## 0.7.6

### Enhancements

* Convert fast startegy to ocr_only for images
* Adds support for page numbers in `.docx` and `.doc` when user or renderer
  created page breaks are present.
* Adds retry logic for the unstructured-ingest Biomed connector

### Features

* Provides users with the ability to extract additional metadata via regex.
* Updates `partition_docx` to include headers and footers in the output.
* Create `partition_tsv` and associated tests. Make additional changes to `detect_filetype`.

### Fixes

* Remove fake api key in test `partition_via_api` since we now require valid/empty api keys
* Page number defaults to `None` instead of `1` when page number is not present in the metadata.
  A page number of `None` indicates that page numbers are not being tracked for the document
  or that page numbers do not apply to the element in question..
* Fixes an issue with some pptx files. Assume pptx shapes are found in top left position of slide
  in case the shape.top and shape.left attributes are `None`.

## 0.7.5

### Enhancements

* Adds functionality to sort elements in `partition_pdf` for `fast` strategy
* Adds ingest tests with `--fast` strategy on PDF documents
* Adds --api-key to unstructured-ingest

### Features

* Adds `partition_rst` for processed ReStructured Text documents.

### Fixes

* Adds handling for emails that do not have a datetime to extract.
* Adds pdf2image package as core requirement of unstructured (with no extras)

## 0.7.4

### Enhancements

* Allows passing kwargs to request data field for `partition_via_api` and `partition_multiple_via_api`
* Enable MIME type detection if libmagic is not available
* Adds handling for empty files in `detect_filetype` and `partition`.

### Features

### Fixes

* Reslove `grpcio` import issue on `weaviate.schema.validate_schema` for python 3.9 and 3.10
* Remove building `detectron2` from source in Dockerfile

## 0.7.3

### Enhancements

* Update IngestDoc abstractions and add data source metadata in ElementMetadata

### Features

### Fixes

* Pass `strategy` parameter down from `partition` for `partition_image`
* Filetype detection if a CSV has a `text/plain` MIME type
* `convert_office_doc` no longers prints file conversion info messages to stdout.
* `partition_via_api` reflects the actual filetype for the file processed in the API.

## 0.7.2

### Enhancements

* Adds an optional encoding kwarg to `elements_to_json` and `elements_from_json`
* Bump version of base image to use new stable version of tesseract

### Features

### Fixes

* Update the `read_txt_file` utility function to keep using `spooled_to_bytes_io_if_needed` for xml
* Add functionality to the `read_txt_file` utility function to handle file-like object from URL
* Remove the unused parameter `encoding` from `partition_pdf`
* Change auto.py to have a `None` default for encoding
* Add functionality to try other common encodings for html and xml files if an error related to the encoding is raised and the user has not specified an encoding.
* Adds benchmark test with test docs in example-docs
* Re-enable test_upload_label_studio_data_with_sdk
* File detection now detects code files as plain text
* Adds `tabulate` explicitly to dependencies
* Fixes an issue in `metadata.page_number` of pptx files
* Adds showing help if no parameters passed

## 0.7.1

### Enhancements

### Features

* Add `stage_for_weaviate` to stage `unstructured` outputs for upload to Weaviate, along with
  a helper function for defining a class to use in Weaviate schemas.
* Builds from Unstructured base image, built off of Rocky Linux 8.7, this resolves almost all CVE's in the image.

### Fixes

## 0.7.0

### Enhancements

* Installing `detectron2` from source is no longer required when using the `local-inference` extra.
* Updates `.pptx` parsing to include text in tables.

### Features

### Fixes

* Fixes an issue in `_add_element_metadata` that caused all elements to have `page_number=1`
  in the element metadata.
* Adds `.log` as a file extension for TXT files.
* Adds functionality to try other common encodings for email (`.eml`) files if an error related to the encoding is raised and the user has not specified an encoding.
* Allow passed encoding to be used in the `replace_mime_encodings`
* Fixes page metadata for `partition_html` when `include_metadata=False`
* A `ValueError` now raises if `file_filename` is not specified when you use `partition_via_api`
  with a file-like object.

## 0.6.11

### Enhancements

* Supports epub tests since pandoc is updated in base image

### Features


### Fixes


## 0.6.10

### Enhancements

* XLS support from auto partition

### Features

### Fixes

## 0.6.9

### Enhancements

* fast strategy for pdf now keeps element bounding box data
* setup.py refactor

### Features

### Fixes

* Adds functionality to try other common encodings if an error related to the encoding is raised and the user has not specified an encoding.
* Adds additional MIME types for CSV

## 0.6.8

### Enhancements

### Features

* Add `partition_csv` for CSV files.

### Fixes

## 0.6.7

### Enhancements

* Deprecate `--s3-url` in favor of `--remote-url` in CLI
* Refactor out non-connector-specific config variables
* Add `file_directory` to metadata
* Add `page_name` to metadata. Currently used for the sheet name in XLSX documents.
* Added a `--partition-strategy` parameter to unstructured-ingest so that users can specify
  partition strategy in CLI. For example, `--partition-strategy fast`.
* Added metadata for filetype.
* Add Discord connector to pull messages from a list of channels
* Refactor `unstructured/file-utils/filetype.py` to better utilise hashmap to return mime type.
* Add local declaration of DOCX_MIME_TYPES and XLSX_MIME_TYPES for `test_filetype.py`.

### Features

* Add `partition_xml` for XML files.
* Add `partition_xlsx` for Microsoft Excel documents.

### Fixes

* Supports `hml` filetype for partition as a variation of html filetype.
* Makes `pytesseract` a function level import in `partition_pdf` so you can use the `"fast"`
  or `"hi_res"` strategies if `pytesseract` is not installed. Also adds the
  `required_dependencies` decorator for the `"hi_res"` and `"ocr_only"` strategies.
* Fix to ensure `filename` is tracked in metadata for `docx` tables.

## 0.6.6

### Enhancements

* Adds an `"auto"` strategy that chooses the partitioning strategy based on document
  characteristics and function kwargs. This is the new default strategy for `partition_pdf`
  and `partition_image`. Users can maintain existing behavior by explicitly setting
  `strategy="hi_res"`.
* Added an additional trace logger for NLP debugging.
* Add `get_date` method to `ElementMetadata` for converting the datestring to a `datetime` object.
* Cleanup the `filename` attribute on `ElementMetadata` to remove the full filepath.

### Features

* Added table reading as html with URL parsing to `partition_docx` in docx
* Added metadata field for text_as_html for docx files

### Fixes

* `fileutils/file_type` check json and eml decode ignore error
* `partition_email` was updated to more flexibly handle deviations from the RFC-2822 standard.
  The time in the metadata returns `None` if the time does not match RFC-2822 at all.
* Include all metadata fields when converting to dataframe or CSV

## 0.6.5

### Enhancements

* Added support for SpooledTemporaryFile file argument.

### Features

### Fixes


## 0.6.4

### Enhancements

* Added an "ocr_only" strategy for `partition_pdf`. Refactored the strategy decision
  logic into its own module.

### Features

### Fixes

## 0.6.3

### Enhancements

* Add an "ocr_only" strategy for `partition_image`.

### Features

* Added `partition_multiple_via_api` for partitioning multiple documents in a single REST
  API call.
* Added `stage_for_baseplate` function to prepare outputs for ingestion into Baseplate.
* Added `partition_odt` for processing Open Office documents.

### Fixes

* Updates the grouping logic in the `partition_pdf` fast strategy to group together text
  in the same bounding box.

## 0.6.2

### Enhancements

* Added logic to `partition_pdf` for detecting copy protected PDFs and falling back
  to the hi res strategy when necessary.


### Features

* Add `partition_via_api` for partitioning documents through the hosted API.

### Fixes

* Fix how `exceeds_cap_ratio` handles empty (returns `True` instead of `False`)
* Updates `detect_filetype` to properly detect JSONs when the MIME type is `text/plain`.

## 0.6.1

### Enhancements

* Updated the table extraction parameter name to be more descriptive

### Features

### Fixes

## 0.6.0

### Enhancements

* Adds an `ssl_verify` kwarg to `partition` and `partition_html` to enable turning off
  SSL verification for HTTP requests. SSL verification is on by default.
* Allows users to pass in ocr language to `partition_pdf` and `partition_image` through
  the `ocr_language` kwarg. `ocr_language` corresponds to the code for the language pack
  in Tesseract. You will need to install the relevant Tesseract language pack to use a
  given language.

### Features

* Table extraction is now possible for pdfs from `partition` and `partition_pdf`.
* Adds support for extracting attachments from `.msg` files

### Fixes

* Adds an `ssl_verify` kwarg to `partition` and `partition_html` to enable turning off
  SSL verification for HTTP requests. SSL verification is on by default.

## 0.5.13

### Enhancements

* Allow headers to be passed into `partition` when `url` is used.

### Features

* `bytes_string_to_string` cleaning brick for bytes string output.

### Fixes

* Fixed typo in call to `exactly_one` in `partition_json`
* unstructured-documents encode xml string if document_tree is `None` in `_read_xml`.
* Update to `_read_xml` so that Markdown files with embedded HTML process correctly.
* Fallback to "fast" strategy only emits a warning if the user specifies the "hi_res" strategy.
* unstructured-partition-text_type exceeds_cap_ratio fix returns and how capitalization ratios are calculated
* `partition_pdf` and `partition_text` group broken paragraphs to avoid fragmented `NarrativeText` elements.
* .json files resolved as "application/json" on centos7 (or other installs with older libmagic libs)

## 0.5.12

### Enhancements

* Add OS mimetypes DB to docker image, mainly for unstructured-api compat.
* Use the image registry as a cache when building Docker images.
* Adds the ability for `partition_text` to group together broken paragraphs.
* Added method to utils to allow date time format validation

### Features
* Add Slack connector to pull messages for a specific channel

* Add --partition-by-api parameter to unstructured-ingest
* Added `partition_rtf` for processing rich text files.
* `partition` now accepts a `url` kwarg in addition to `file` and `filename`.

### Fixes

* Allow encoding to be passed into `replace_mime_encodings`.
* unstructured-ingest connector-specific dependencies are imported on demand.
* unstructured-ingest --flatten-metadata supported for local connector.
* unstructured-ingest fix runtime error when using --metadata-include.

## 0.5.11

### Enhancements

### Features

### Fixes

* Guard against null style attribute in docx document elements
* Update HTML encoding to better support foreign language characters

## 0.5.10

### Enhancements

* Updated inference package
* Add sender, recipient, date, and subject to element metadata for emails

### Features

* Added `--download-only` parameter to `unstructured-ingest`

### Fixes

* FileNotFound error when filename is provided but file is not on disk

## 0.5.9

### Enhancements

### Features

### Fixes

* Convert file to str in helper `split_by_paragraph` for `partition_text`

## 0.5.8

### Enhancements

* Update `elements_to_json` to return string when filename is not specified
* `elements_from_json` may take a string instead of a filename with the `text` kwarg
* `detect_filetype` now does a final fallback to file extension.
* Empty tags are now skipped during the depth check for HTML processing.

### Features

* Add local file system to `unstructured-ingest`
* Add `--max-docs` parameter to `unstructured-ingest`
* Added `partition_msg` for processing MSFT Outlook .msg files.

### Fixes

* `convert_file_to_text` now passes through the `source_format` and `target_format` kwargs.
  Previously they were hard coded.
* Partitioning functions that accept a `text` kwarg no longer raise an error if an empty
  string is passed (and empty list of elements is returned instead).
* `partition_json` no longer fails if the input is an empty list.
* Fixed bug in `chunk_by_attention_window` that caused the last word in segments to be cut-off
  in some cases.

### BREAKING CHANGES

* `stage_for_transformers` now returns a list of elements, making it consistent with other
  staging bricks

## 0.5.7

### Enhancements

* Refactored codebase using `exactly_one`
* Adds ability to pass headers when passing a url in partition_html()
* Added optional `content_type` and `file_filename` parameters to `partition()` to bypass file detection

### Features

* Add `--flatten-metadata` parameter to `unstructured-ingest`
* Add `--fields-include` parameter to `unstructured-ingest`

### Fixes

## 0.5.6

### Enhancements

* `contains_english_word()`, used heavily in text processing, is 10x faster.

### Features

* Add `--metadata-include` and `--metadata-exclude` parameters to `unstructured-ingest`
* Add `clean_non_ascii_chars` to remove non-ascii characters from unicode string

### Fixes

* Fix problem with PDF partition (duplicated test)

## 0.5.4

### Enhancements

* Added Biomedical literature connector for ingest cli.
* Add `FsspecConnector` to easily integrate any existing `fsspec` filesystem as a connector.
* Rename `s3_connector.py` to `s3.py` for readability and consistency with the
  rest of the connectors.
* Now `S3Connector` relies on `s3fs` instead of on `boto3`, and it inherits
  from `FsspecConnector`.
* Adds an `UNSTRUCTURED_LANGUAGE_CHECKS` environment variable to control whether or not language
  specific checks like vocabulary and POS tagging are applied. Set to `"true"` for higher
  resolution partitioning and `"false"` for faster processing.
* Improves `detect_filetype` warning to include filename when provided.
* Adds a "fast" strategy for partitioning PDFs with PDFMiner. Also falls back to the "fast"
  strategy if detectron2 is not available.
* Start deprecation life cycle for `unstructured-ingest --s3-url` option, to be deprecated in
  favor of `--remote-url`.

### Features

* Add `AzureBlobStorageConnector` based on its `fsspec` implementation inheriting
from `FsspecConnector`
* Add `partition_epub` for partitioning e-books in EPUB3 format.

### Fixes

* Fixes processing for text files with `message/rfc822` MIME type.
* Open xml files in read-only mode when reading contents to construct an XMLDocument.

## 0.5.3

### Enhancements

* `auto.partition()` can now load Unstructured ISD json documents.
* Simplify partitioning functions.
* Improve logging for ingest CLI.

### Features

* Add `--wikipedia-auto-suggest` argument to the ingest CLI to disable automatic redirection
  to pages with similar names.
* Add setup script for Amazon Linux 2
* Add optional `encoding` argument to the `partition_(text/email/html)` functions.
* Added Google Drive connector for ingest cli.
* Added Gitlab connector for ingest cli.

### Fixes

## 0.5.2

### Enhancements

* Fully move from printing to logging.
* `unstructured-ingest` now uses a default `--download_dir` of `$HOME/.cache/unstructured/ingest`
rather than a "tmp-ingest-" dir in the working directory.

### Features

### Fixes

* `setup_ubuntu.sh` no longer fails in some contexts by interpreting
`DEBIAN_FRONTEND=noninteractive` as a command
* `unstructured-ingest` no longer re-downloads files when --preserve-downloads
is used without --download-dir.
* Fixed an issue that was causing text to be skipped in some HTML documents.

## 0.5.1

### Enhancements

### Features

### Fixes

* Fixes an error causing JavaScript to appear in the output of `partition_html` sometimes.
* Fix several issues with the `requires_dependencies` decorator, including the error message
  and how it was used, which had caused an error for `unstructured-ingest --github-url ...`.

## 0.5.0

### Enhancements

* Add `requires_dependencies` Python decorator to check dependencies are installed before
  instantiating a class or running a function

### Features

* Added Wikipedia connector for ingest cli.

### Fixes

* Fix `process_document` file cleaning on failure
* Fixes an error introduced in the metadata tracking commit that caused `NarrativeText`
  and `FigureCaption` elements to be represented as `Text` in HTML documents.

## 0.4.16

### Enhancements

* Fallback to using file extensions for filetype detection if `libmagic` is not present

### Features

* Added setup script for Ubuntu
* Added GitHub connector for ingest cli.
* Added `partition_md` partitioner.
* Added Reddit connector for ingest cli.

### Fixes

* Initializes connector properly in ingest.main::MainProcess
* Restricts version of unstructured-inference to avoid multithreading issue

## 0.4.15

### Enhancements

* Added `elements_to_json` and `elements_from_json` for easier serialization/deserialization
* `convert_to_dict`, `dict_to_elements` and `convert_to_csv` are now aliases for functions
  that use the ISD terminology.

### Fixes

* Update to ensure all elements are preserved during serialization/deserialization

## 0.4.14

* Automatically install `nltk` models in the `tokenize` module.

## 0.4.13

* Fixes unstructured-ingest cli.

## 0.4.12

* Adds console_entrypoint for unstructured-ingest, other structure/doc updates related to ingest.
* Add `parser` parameter to `partition_html`.

## 0.4.11

* Adds `partition_doc` for partitioning Word documents in `.doc` format. Requires `libreoffice`.
* Adds `partition_ppt` for partitioning PowerPoint documents in `.ppt` format. Requires `libreoffice`.

## 0.4.10

* Fixes `ElementMetadata` so that it's JSON serializable when the filename is a `Path` object.

## 0.4.9

* Added ingest modules and s3 connector, sample ingest script
* Default to `url=None` for `partition_pdf` and `partition_image`
* Add ability to skip English specific check by setting the `UNSTRUCTURED_LANGUAGE` env var to `""`.
* Document `Element` objects now track metadata

## 0.4.8

* Modified XML and HTML parsers not to load comments.

## 0.4.7

* Added the ability to pull an HTML document from a url in `partition_html`.
* Added the the ability to get file summary info from lists of filenames and lists
  of file contents.
* Added optional page break to `partition` for `.pptx`, `.pdf`, images, and `.html` files.
* Added `to_dict` method to document elements.
* Include more unicode quotes in `replace_unicode_quotes`.

## 0.4.6

* Loosen the default cap threshold to `0.5`.
* Add a `UNSTRUCTURED_NARRATIVE_TEXT_CAP_THRESHOLD` environment variable for controlling
  the cap ratio threshold.
* Unknown text elements are identified as `Text` for HTML and plain text documents.
* `Body Text` styles no longer default to `NarrativeText` for Word documents. The style information
  is insufficient to determine that the text is narrative.
* Upper cased text is lower cased before checking for verbs. This helps avoid some missed verbs.
* Adds an `Address` element for capturing elements that only contain an address.
* Suppress the `UserWarning` when detectron is called.
* Checks that titles and narrative test have at least one English word.
* Checks that titles and narrative text are at least 50% alpha characters.
* Restricts titles to a maximum word length. Adds a `UNSTRUCTURED_TITLE_MAX_WORD_LENGTH`
  environment variable for controlling the max number of words in a title.
* Updated `partition_pptx` to order the elements on the page

## 0.4.4

* Updated `partition_pdf` and `partition_image` to return `unstructured` `Element` objects
* Fixed the healthcheck url path when partitioning images and PDFs via API
* Adds an optional `coordinates` attribute to document objects
* Adds `FigureCaption` and `CheckBox` document elements
* Added ability to split lists detected in `LayoutElement` objects
* Adds `partition_pptx` for partitioning PowerPoint documents
* LayoutParser models now download from HugginfaceHub instead of DropBox
* Fixed file type detection for XML and HTML files on Amazone Linux

## 0.4.3

* Adds `requests` as a base dependency
* Fix in `exceeds_cap_ratio` so the function doesn't break with empty text
* Fix bug in `_parse_received_data`.
* Update `detect_filetype` to properly handle `.doc`, `.xls`, and `.ppt`.

## 0.4.2

* Added `partition_image` to process documents in an image format.
* Fixed utf-8 encoding error in `partition_email` with attachments for `text/html`

## 0.4.1

* Added support for text files in the `partition` function
* Pinned `opencv-python` for easier installation on Linux

## 0.4.0

* Added generic `partition` brick that detects the file type and routes a file to the appropriate
  partitioning brick.
* Added a file type detection module.
* Updated `partition_html` and `partition_eml` to support file-like objects in 'rb' mode.
* Cleaning brick for removing ordered bullets `clean_ordered_bullets`.
* Extract brick method for ordered bullets `extract_ordered_bullets`.
* Test for `clean_ordered_bullets`.
* Test for `extract_ordered_bullets`.
* Added `partition_docx` for pre-processing Word Documents.
* Added new REGEX patterns to extract email header information
* Added new functions to extract header information `parse_received_data` and `partition_header`
* Added new function to parse plain text files `partition_text`
* Added new cleaners functions `extract_ip_address`, `extract_ip_address_name`, `extract_mapi_id`, `extract_datetimetz`
* Add new `Image` element and function to find embedded images `find_embedded_images`
* Added `get_directory_file_info` for summarizing information about source documents

## 0.3.5

* Add support for local inference
* Add new pattern to recognize plain text dash bullets
* Add test for bullet patterns
* Fix for `partition_html` that allows for processing `div` tags that have both text and child
  elements
* Add ability to extract document metadata from `.docx`, `.xlsx`, and `.jpg` files.
* Helper functions for identifying and extracting phone numbers
* Add new function `extract_attachment_info` that extracts and decodes the attachment
of an email.
* Staging brick to convert a list of `Element`s to a `pandas` dataframe.
* Add plain text functionality to `partition_email`

## 0.3.4

* Python-3.7 compat

## 0.3.3

* Removes BasicConfig from logger configuration
* Adds the `partition_email` partitioning brick
* Adds the `replace_mime_encodings` cleaning bricks
* Small fix to HTML parsing related to processing list items with sub-tags
* Add `EmailElement` data structure to store email documents

## 0.3.2

* Added `translate_text` brick for translating text between languages
* Add an `apply` method to make it easier to apply cleaners to elements

## 0.3.1

* Added \_\_init.py\_\_ to `partition`

## 0.3.0

* Implement staging brick for Argilla. Converts lists of `Text` elements to `argilla` dataset classes.
* Removing the local PDF parsing code and any dependencies and tests.
* Reorganizes the staging bricks in the unstructured.partition module
* Allow entities to be passed into the Datasaur staging brick
* Added HTML escapes to the `replace_unicode_quotes` brick
* Fix bad responses in partition_pdf to raise ValueError
* Adds `partition_html` for partitioning HTML documents.

## 0.2.6

* Small change to how \_read is placed within the inheritance structure since it doesn't really apply to pdf
* Add partitioning brick for calling the document image analysis API

## 0.2.5

* Update python requirement to >=3.7

## 0.2.4

* Add alternative way of importing `Final` to support google colab

## 0.2.3

* Add cleaning bricks for removing prefixes and postfixes
* Add cleaning bricks for extracting text before and after a pattern

## 0.2.2

* Add staging brick for Datasaur

## 0.2.1

* Added brick to convert an ISD dictionary to a list of elements
* Update `PDFDocument` to use the `from_file` method
* Added staging brick for CSV format for ISD (Initial Structured Data) format.
* Added staging brick for separating text into attention window size chunks for `transformers`.
* Added staging brick for LabelBox.
* Added ability to upload LabelStudio predictions
* Added utility function for JSONL reading and writing
* Added staging brick for CSV format for Prodigy
* Added staging brick for Prodigy
* Added ability to upload LabelStudio annotations
* Added text_field and id_field to stage_for_label_studio signature

## 0.2.0

* Initial release of unstructured<|MERGE_RESOLUTION|>--- conflicted
+++ resolved
@@ -1,23 +1,11 @@
-## 0.13.7-dev8
-<<<<<<< HEAD
-
-### Enhancements
-
-* **Evaluation: skip accuracy calculation** for files for which output and ground truth sizes differ greatly
-
-### Features
-
-### Fixes
-
-## 0.13.7-dev7
-=======
->>>>>>> 4397dd6a
+## 0.13.7-dev9
 
 ### Enhancements
 
 * **Remove `page_number` metadata fields** for HTML partition until we have a better strategy to decide page counting.
 * **Extract OCRAgent.get_agent().** Generalize access to the configured OCRAgent instance beyond its use for PDFs.
 * **Add calculation of table related metrics which take into account colspans and rowspans**
+* **Evaluation: skip accuracy calculation** for files for which output and ground truth sizes differ greatly
 
 ### Features
 
