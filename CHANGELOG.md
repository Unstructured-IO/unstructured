--- conflicted
+++ resolved
@@ -1,4 +1,3 @@
-<<<<<<< HEAD
 ## 0.9.3-dev2
 
 ### Enhancements
@@ -9,10 +8,7 @@
 
 ### Fixes
 
-## 0.9.3-dev1
-=======
 ## 0.10.5-dev2
->>>>>>> ad595d32
 
 ### Enhancements
 * Create new CI Pipelines
