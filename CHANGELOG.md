<<<<<<< HEAD
## 0.10.16-dev1
=======
## 0.10.16-dev2


### Enhancements

* **Adds data source properties to Airtable, Confluence, Discord, Elasticsearch, Google Drive, and Wikipedia connectors** These properties (date_created, date_modified, version, source_url, record_locator) are written to element metadata during ingest, mapping elements to information about the document source from which they derive. This functionality enables downstream applications to reveal source document applications, e.g. a link to a GDrive doc, Salesforce record, etc.

### Features

### Fixes

## 0.10.15
>>>>>>> 9a3e24fc

### Enhancements

* **Add a function to map between Tesseract and standard language codes.** This allows users to input language information to the `languages` param in any Tesseract-supported langcode or any ISO 639 standard language code.

### Features

* **Adds the embedding module to be able to embed Elements**
  * Problem: Many NLP applications require the ability to represent parts of documents in a semantic way. Until now, Unstructured did not have text embedding ability within the core library.
  * Feature: This embedding module is able to track embeddings related data with a class, embed a list of elements, and return an updated list of Elements with the *embeddings* property. The module is also able to embed query strings.
  * Importance: Ability to embed documents, or parts of documents will enable users to make use of these semantic representations in different NLP applications, such as search, retrieval, and retrieval augmented generation.

### Fixes

* **Fixes a metadata source serialization bug**
  * Problem: In unstructured elements, when loading an elements json file from the disk, the data_source attribute is assumed to be an instance of DataSourceMetadata and the code acts based on that. However the loader did not satisfy the assumption, and loaded it as a dict instead, causing an error.
  * Fix: Added necessary code block to initialize a DataSourceMetadata object, also refactored DataSourceMetadata.from_dict() method to remove redundant code.
  * Importance: Crucial to be able to load elements (which have data_source fields) from json files.

## 0.10.15

### Enhancements

* **Support for better element categories from the next-generation image-to-text model ("chipper").** Previously, not all of the classifications from Chipper were being mapped to proper `unstructured` element categories so the consumer of the library would see many `UncategorizedText` elements. This fixes the issue, improving the granularity of the element categories outputs for better downstream processing and chunking. The mapping update is:
  * "Threading": `NarrativeText`
  * "Form": `NarrativeText`
  * "Field-Name": `Title`
  * "Value": `NarrativeText`
  * "Link": `NarrativeText`
  * "Headline": `Title` (with `category_depth=1`)
  * "Subheadline": `Title` (with `category_depth=2`)
  * "Abstract": `NarrativeText`
* **Better ListItem grouping for PDF's (fast strategy).** The `partition_pdf` with `fast` strategy previously broke down some numbered list item lines as separate elements. This enhancement leverages the x,y coordinates and bbox sizes to help decide whether the following chunk of text is a continuation of the immediate previous detected ListItem element or not, and not detect it as its own non-ListItem element.
* **Fall back to text-based classification for uncategorized Layout elements for Images and PDF's**. Improves element classification by running existing text-based rules on previously `UncategorizedText` elements.
* **Adds table partitioning for Partitioning for many doc types including: .html, .epub., .md, .rst, .odt, and .msg.** At the core of this change is the .html partition functionality, which is leveraged by the other effected doc types. This impacts many scenarios where `Table` Elements are now propery extracted.
* **Create and add `add_chunking_strategy` decorator to partition functions.** Previously, users were responsible for their own chunking after partitioning elements, often required for downstream applications. Now, individual elements may be combined into right-sized chunks where min and max character size may be specified if `chunking_strategy=by_title`. Relevant elements are grouped together for better downstream results. This enables users immediately use partitioned results effectively in downstream applications (e.g. RAG architecture apps) without any additional post-processing.
* **Adds `languages` as an input parameter and marks `ocr_languages` kwarg for deprecation in pdf, image, and auto partitioning functions.** Previously, language information was only being used for Tesseract OCR for image-based documents and was in a Tesseract specific string format, but by refactoring into a list of standard language codes independent of Tesseract, the `unstructured` library will better support `languages` for other non-image pipelines and/or support for other OCR engines.
* **Removes `UNSTRUCTURED_LANGUAGE` env var usage and replaces `language` with `languages` as an input parameter to unstructured-partition-text_type functions.** The previous parameter/input setup was not user-friendly or scalable to the variety of elements being processed. By refactoring the inputted language information into a list of standard language codes, we can support future applications of the element language such as detection, metadata, and multi-language elements. Now, to skip English specific checks, set the `languages` parameter to any non-English language(s).
* **Adds `xlsx` and `xls` filetype extensions to the `skip_infer_table_types` default list in `partition`.** By adding these file types to the input parameter these files should not go through table extraction. Users can still specify if they would like to extract tables from these filetypes, but will have to set the `skip_infer_table_types` to exclude the desired filetype extension. This avoids mis-representing complex spreadsheets where there may be multiple sub-tables and other content.
* **Better debug output related to sentence counting internals**. Clarify message when sentence is not counted toward sentence count because there aren't enough words, relevant for developers focused on `unstructured`s NLP internals.
* **Faster ocr_only speed for partitioning PDF and images.** Use `unstructured_pytesseract.run_and_get_multiple_output` function to reduce the number of calls to `tesseract` by half when partitioning pdf or image with `tesseract`
* **Adds data source properties to fsspec connectors** These properties (date_created, date_modified, version, source_url, record_locator) are written to element metadata during ingest, mapping elements to information about the document source from which they derive. This functionality enables downstream applications to reveal source document applications, e.g. a link to a GDrive doc, Salesforce record, etc.
* **Add delta table destination connector** New delta table destination connector added to ingest CLI.  Users may now use `unstructured-ingest` to write partitioned data from over 20 data sources (so far) to a Delta Table.
* **Rename to Source and Destination Connectors in the Documentation.** Maintain naming consistency between Connectors codebase and documentation with the first addition to a destination connector.
* **Non-HTML text files now return unstructured-elements as opposed to HTML-elements.** Previously the text based files that went through `partition_html` would return HTML-elements but now we preserve the format from the input using `source_format` argument in the partition call.
* **Adds `PaddleOCR` as an optional alternative to `Tesseract`** for OCR in processing of PDF or Image files, it is installable via the `makefile` command `install-paddleocr`. For experimental purposes only.
* **Bump unstructured-inference** to 0.5.28. This version bump markedly improves the output of table data, rendered as `metadata.text_as_html` in an element. These changes include:
  * add env variable `ENTIRE_PAGE_OCR` to specify using paddle or tesseract on entire page OCR
  * table structure detection now pads the input image by 25 pixels in all 4 directions to improve its recall (0.5.27)
  * support paddle with both cpu and gpu and assume it is pre-installed (0.5.26)
  * fix a bug where `cells_to_html` doesn't handle cells spanning multiple rows properly (0.5.25)
  * remove `cv2` preprocessing step before OCR step in table transformer (0.5.24)

### Features

* **Adds element metadata via `category_depth` with default value None**.
  * This additional metadata is useful for vectordb/LLM, chunking strategies, and retrieval applications.
* **Adds a naive hierarchy for elements via a `parent_id` on the element's metadata**
  * Users will now have more metadata for implementing vectordb/LLM chunking strategies. For example, text elements could be queried by their preceding title element.
  * Title elements created from HTML headings will properly nest

### Fixes

* **`add_pytesseract_bboxes_to_elements` no longer returns `nan` values**. The function logic is now broken into new methods
  `_get_element_box` and `convert_multiple_coordinates_to_new_system`
* **Selecting a different model wasn't being respected when calling `partition_image`.** Problem: `partition_pdf` allows for passing a `model_name` parameter. Given the similarity between the image and PDF pipelines, the expected behavior is that `partition_image` should support the same parameter, but `partition_image` was unintentionally not passing along its `kwargs`. This was corrected by adding the kwargs to the downstream call.
* **Fixes a chunking issue via dropping the field "coordinates".**
  * Problem: chunk_by_title function was chunking each element to its own individual chunk while it needed to group elements into a fewer number of chunks. We've discovered that this happens due to a metadata matching logic in chunk_by_title function, and discovered that elements with different metadata can't be put into the same chunk. At the same time, any element with "coordinates" essentially had different metadata than other elements, due each element locating in different places and having different coordinates.
  * Fix: That is why we have included the key "coordinates" inside a list of excluded metadata keys, while doing this "metadata_matches" comparision.
  * Importance: This change is crucial to be able to chunk by title for documents which include "coordinates" metadata in their elements.

## 0.10.14

### Enhancements

* Update all connectors to use new downstream architecture
  * New click type added to parse comma-delimited string inputs
  * Some CLI options renamed

### Features

### Fixes

## 0.10.13

### Enhancements

* Updated documentation: Added back support doc types for partitioning, more Python codes in the API page,  RAG definition, and use case.
* Updated Hi-Res Metadata: PDFs and Images using Hi-Res strategy now have layout model class probabilities added ot metadata.
* Updated the `_detect_filetype_from_octet_stream()` function to use libmagic to infer the content type of file when it is not a zip file.
* Tesseract minor version bump to 5.3.2

### Features

* Add Jira Connector to be able to pull issues from a Jira organization
* Add `clean_ligatures` function to expand ligatures in text


### Fixes

* `partition_html` breaks on `<br>` elements.
* Ingest error handling to properly raise errors when wrapped
* GH issue 1361: fixes a sortig error that prevented some PDF's from being parsed
* Bump unstructured-inference
  * Brings back embedded images in PDF's (0.5.23)

## 0.10.12

### Enhancements

* Removed PIL pin as issue has been resolved upstream
* Bump unstructured-inference
  * Support for yolox_quantized layout detection model (0.5.20)
* YoloX element types added


### Features

* Add Salesforce Connector to be able to pull Account, Case, Campaign, EmailMessage, Lead

### Fixes


* Bump unstructured-inference
  * Avoid divide-by-zero errors swith `safe_division` (0.5.21)

## 0.10.11

### Enhancements

* Bump unstructured-inference
  * Combine entire-page OCR output with layout-detected elements, to ensure full coverage of the page (0.5.19)

### Features

* Add in ingest cli s3 writer

### Fixes

* Fix a bug where `xy-cut` sorting attemps to sort elements without valid coordinates; now xy cut sorting only works when **all** elements have valid coordinates

## 0.10.10

### Enhancements

* Adds `text` as an input parameter to `partition_xml`.
* `partition_xml` no longer runs through `partition_text`, avoiding incorrect splitting
  on carriage returns in the XML. Since `partition_xml` no longer calls `partition_text`,
  `min_partition` and `max_partition` are no longer supported in `partition_xml`.
* Bump `unstructured-inference==0.5.18`, change non-default detectron2 classification threshold
* Upgrade base image from rockylinux 8 to rockylinux 9
* Serialize IngestDocs to JSON when passing to subprocesses

### Features

### Fixes

- Fix a bug where mismatched `elements` and `bboxes` are passed into `add_pytesseract_bbox_to_elements`

## 0.10.9

### Enhancements

* Fix `test_json` to handle only non-extra dependencies file types (plain-text)

### Features

* Adds `chunk_by_title` to break a document into sections based on the presence of `Title`
  elements.
* add new extraction function `extract_image_urls_from_html` to extract all img related URL from html text.

### Fixes

* Make cv2 dependency optional
* Edit `add_pytesseract_bbox_to_elements`'s (`ocr_only` strategy) `metadata.coordinates.points` return type to `Tuple` for consistency.
* Re-enable test-ingest-confluence-diff for ingest tests
* Fix syntax for ingest test check number of files

## 0.10.8

### Enhancements

* Release docker image that installs Python 3.10 rather than 3.8

### Features

### Fixes

## 0.10.7

### Enhancements

### Features

### Fixes

* Remove overly aggressive ListItem chunking for images and PDF's which typically resulted in inchorent elements.

## 0.10.6

### Enhancements

* Enable `partition_email` and `partition_msg` to detect if an email is PGP encryped. If
  and email is PGP encryped, the functions will return an empy list of elements and
  emit a warning about the encrypted content.
* Add threaded Slack conversations into Slack connector output
* Add functionality to sort elements using `xy-cut` sorting approach in `partition_pdf` for `hi_res` and `fast` strategies
* Bump unstructured-inference
  * Set OMP_THREAD_LIMIT to 1 if not set for better tesseract perf (0.5.17)

### Features

* Extract coordinates from PDFs and images when using OCR only strategy and add to metadata

### Fixes

* Update `partition_html` to respect the order of `<pre>` tags.
* Fix bug in `partition_pdf_or_image` where two partitions were called if `strategy == "ocr_only"`.
* Bump unstructured-inference
  * Fix issue where temporary files were being left behind (0.5.16)
* Adds deprecation warning for the `file_filename` kwarg to `partition`, `partition_via_api`,
  and `partition_multiple_via_api`.
* Fix documentation build workflow by pinning dependencies

## 0.10.5

### Enhancements

* Create new CI Pipelines
  - Checking text, xml, email, and html doc tests against the library installed without extras
  - Checking each library extra against their respective tests
* `partition` raises an error and tells the user to install the appropriate extra if a filetype
  is detected that is missing dependencies.
* Add custom errors to ingest
* Bump `unstructured-ingest==0.5.15`
  - Handle an uncaught TesseractError (0.5.15)
  - Add TIFF test file and TIFF filetype to `test_from_image_file` in `test_layout` (0.5.14)
* Use `entire_page` ocr mode for pdfs and images
* Add notes on extra installs to docs
* Adds ability to reuse connections per process in unstructured-ingest

### Features
* Add delta table connector

### Fixes

## 0.10.4
* Pass ocr_mode in partition_pdf and set the default back to individual pages for now
* Add diagrams and descriptions for ingest design in the ingest README

### Features
* Supports multipage TIFF image partitioning

### Fixes

## 0.10.2

### Enhancements
* Bump unstructured-inference==0.5.13:
  - Fix extracted image elements being included in layout merge, addresses the issue
    where an entire-page image in a PDF was not passed to the layout model when using hi_res.

### Features

### Fixes

## 0.10.1

### Enhancements
* Bump unstructured-inference==0.5.12:
  - fix to avoid trace for certain PDF's (0.5.12)
  - better defaults for DPI for hi_res and  Chipper (0.5.11)
  - implement full-page OCR (0.5.10)

### Features

### Fixes

* Fix dead links in repository README (Quick Start > Install for local development, and Learn more > Batch Processing)
* Update document dependencies to include tesseract-lang for additional language support (required for tests to pass)

## 0.10.0

### Enhancements

* Add `include_header` kwarg to `partition_xlsx` and change default behavior to `True`
* Update the `links` and `emphasized_texts` metadata fields

### Features

### Fixes

## 0.9.3

### Enhancements

* Pinned dependency cleanup.
* Update `partition_csv` to always use `soupparser_fromstring` to parse `html text`
* Update `partition_tsv` to always use `soupparser_fromstring` to parse `html text`
* Add `metadata.section` to capture epub table of contents data
* Add `unique_element_ids` kwarg to partition functions. If `True`, will use a UUID
  for element IDs instead of a SHA-256 hash.
* Update `partition_xlsx` to always use `soupparser_fromstring` to parse `html text`
* Add functionality to switch `html` text parser based on whether the `html` text contains emoji
* Add functionality to check if a string contains any emoji characters
* Add CI tests around Notion

### Features

* Add Airtable Connector to be able to pull views/tables/bases from an Airtable organization

### Fixes

* fix pdf partition of list items being detected as titles in OCR only mode
* make notion module discoverable
* fix emails with `Content-Distribution: inline` and `Content-Distribution: attachment` with no filename
* Fix email attachment filenames which had `=` in the filename itself

## 0.9.2


### Enhancements

* Update table extraction section in API documentation to sync with change in Prod API
* Update Notion connector to extract to html
* Added UUID option for `element_id`
* Bump unstructured-inference==0.5.9:
  - better caching of models
  - another version of detectron2 available, though the default layout model is unchanged
* Added UUID option for element_id
* Added UUID option for element_id
* CI improvements to run ingest tests in parallel

### Features

* Adds Sharepoint connector.

### Fixes

* Bump unstructured-inference==0.5.9:
  - ignores Tesseract errors where no text is extracted for tiles that indeed, have no text

## 0.9.1

### Enhancements

* Adds --partition-pdf-infer-table-structure to unstructured-ingest.
* Enable `partition_html` to skip headers and footers with the `skip_headers_and_footers` flag.
* Update `partition_doc` and `partition_docx` to track emphasized texts in the output
* Adds post processing function `filter_element_types`
* Set the default strategy for partitioning images to `hi_res`
* Add page break parameter section in API documentation to sync with change in Prod API
* Update `partition_html` to track emphasized texts in the output
* Update `XMLDocument._read_xml` to create `<p>` tag element for the text enclosed in the `<pre>` tag
* Add parameter `include_tail_text` to `_construct_text` to enable (skip) tail text inclusion
* Add Notion connector

### Features

### Fixes

* Remove unused `_partition_via_api` function
* Fixed emoji bug in `partition_xlsx`.
* Pass `file_filename` metadata when partitioning file object
* Skip ingest test on missing Slack token
* Add Dropbox variables to CI environments
* Remove default encoding for ingest
* Adds new element type `EmailAddress` for recognising email address in the  text
* Simplifies `min_partition` logic; makes partitions falling below the `min_partition`
  less likely.
* Fix bug where ingest test check for number of files fails in smoke test
* Fix unstructured-ingest entrypoint failure

## 0.9.0

### Enhancements

* Dependencies are now split by document type, creating a slimmer base installation.

## 0.8.8

### Enhancements

### Features

### Fixes

* Rename "date" field to "last_modified"
* Adds Box connector

### Fixes

## 0.8.7

### Enhancements

* Put back useful function `split_by_paragraph`

### Features

### Fixes

* Fix argument order in NLTK download step

## 0.8.6

### Enhancements

### Features

### Fixes

* Remove debug print lines and non-functional code

## 0.8.5

### Enhancements

* Add parameter `skip_infer_table_types` to enable (skip) table extraction for other doc types
* Adds optional Unstructured API unit tests in CI
* Tracks last modified date for all document types.
* Add auto_paragraph_grouper to detect new-line and blank-line new paragraph for .txt files.
* refactor the ingest cli to better support expanding supported connectors

## 0.8.3

### Enhancements

### Features

### Fixes

* NLTK now only gets downloaded if necessary.
* Handling for empty tables in Word Documents and PowerPoints.

## 0.8.4

### Enhancements

* Additional tests and refactor of JSON detection.
* Update functionality to retrieve image metadata from a page for `document_to_element_list`
* Links are now tracked in `partition_html` output.
* Set the file's current position to the beginning after reading the file in `convert_to_bytes`
* Add `min_partition` kwarg to that combines elements below a specified threshold and modifies splitting of strings longer than max partition so words are not split.
* set the file's current position to the beginning after reading the file in `convert_to_bytes`
* Add slide notes to pptx
* Add `--encoding` directive to ingest
* Improve json detection by `detect_filetype`

### Features

* Adds Outlook connector
* Add support for dpi parameter in inference library
* Adds Onedrive connector.
* Add Confluence connector for ingest cli to pull the body text from all documents from all spaces in a confluence domain.

### Fixes

* Fixes issue with email partitioning where From field was being assigned the To field value.
* Use the `image_metadata` property of the `PageLayout` instance to get the page image info in the `document_to_element_list`
* Add functionality to write images to computer storage temporarily instead of keeping them in memory for `ocr_only` strategy
* Add functionality to convert a PDF in small chunks of pages at a time for `ocr_only` strategy
* Adds `.txt`, `.text`, and `.tab` to list of extensions to check if file
  has a `text/plain` MIME type.
* Enables filters to be passed to `partition_doc` so it doesn't error with LibreOffice7.
* Removed old error message that's superseded by `requires_dependencies`.
* Removes using `hi_res` as the default strategy value for `partition_via_api` and `partition_multiple_via_api`

## 0.8.1

### Enhancements

* Add support for Python 3.11

### Features

### Fixes

* Fixed `auto` strategy detected scanned document as having extractable text and using `fast` strategy, resulting in no output.
* Fix list detection in MS Word documents.
* Don't instantiate an element with a coordinate system when there isn't a way to get its location data.

## 0.8.0

### Enhancements

* Allow model used for hi res pdf partition strategy to be chosen when called.
* Updated inference package

### Features

* Add `metadata_filename` parameter across all partition functions

### Fixes

* Update to ensure `convert_to_datafame` grabs all of the metadata fields.
* Adjust encoding recognition threshold value in `detect_file_encoding`
* Fix KeyError when `isd_to_elements` doesn't find a type
* Fix `_output_filename` for local connector, allowing single files to be written correctly to the disk

* Fix for cases where an invalid encoding is extracted from an email header.

### BREAKING CHANGES

* Information about an element's location is no longer returned as top-level attributes of an element. Instead, it is returned in the `coordinates` attribute of the element's metadata.

## 0.7.12

### Enhancements

* Adds `include_metadata` kwarg to `partition_doc`, `partition_docx`, `partition_email`, `partition_epub`, `partition_json`, `partition_msg`, `partition_odt`, `partition_org`, `partition_pdf`, `partition_ppt`, `partition_pptx`, `partition_rst`, and `partition_rtf`
### Features

* Add Elasticsearch connector for ingest cli to pull specific fields from all documents in an index.
* Adds Dropbox connector

### Fixes

* Fix tests that call unstructured-api by passing through an api-key
* Fixed page breaks being given (incorrect) page numbers
* Fix skipping download on ingest when a source document exists locally

## 0.7.11

### Enhancements

* More deterministic element ordering when using `hi_res` PDF parsing strategy (from unstructured-inference bump to 0.5.4)
* Make large model available (from unstructured-inference bump to 0.5.3)
* Combine inferred elements with extracted elements (from unstructured-inference bump to 0.5.2)
* `partition_email` and `partition_msg` will now process attachments if `process_attachments=True`
  and a attachment partitioning functions is passed through with `attachment_partitioner=partition`.

### Features

### Fixes

* Fix tests that call unstructured-api by passing through an api-key
* Fixed page breaks being given (incorrect) page numbers
* Fix skipping download on ingest when a source document exists locally

## 0.7.10

### Enhancements

* Adds a `max_partition` parameter to `partition_text`, `partition_pdf`, `partition_email`,
  `partition_msg` and `partition_xml` that sets a limit for the size of an individual
  document elements. Defaults to `1500` for everything except `partition_xml`, which has
  a default value of `None`.
* DRY connector refactor

### Features

* `hi_res` model for pdfs and images is selectable via environment variable.

### Fixes

* CSV check now ignores escaped commas.
* Fix for filetype exploration util when file content does not have a comma.
* Adds negative lookahead to bullet pattern to avoid detecting plain text line
  breaks like `-------` as list items.
* Fix pre tag parsing for `partition_html`
* Fix lookup error for annotated Arabic and Hebrew encodings

## 0.7.9

### Enhancements

* Improvements to string check for leafs in `partition_xml`.
* Adds --partition-ocr-languages to unstructured-ingest.

### Features

* Adds `partition_org` for processed Org Mode documents.

### Fixes

## 0.7.8

### Enhancements

### Features

* Adds Google Cloud Service connector

### Fixes

* Updates the `parse_email` for `partition_eml` so that `unstructured-api` passes the smoke tests
* `partition_email` now works if there is no message content
* Updates the `"fast"` strategy for `partition_pdf` so that it's able to recursively
* Adds recursive functionality to all fsspec connectors
* Adds generic --recursive ingest flag

## 0.7.7

### Enhancements

* Adds functionality to replace the `MIME` encodings for `eml` files with one of the common encodings if a `unicode` error occurs
* Adds missed file-like object handling in `detect_file_encoding`
* Adds functionality to extract charset info from `eml` files

### Features

* Added coordinate system class to track coordinate types and convert to different coordinate

### Fixes

* Adds an `html_assemble_articles` kwarg to `partition_html` to enable users to capture
  control whether content outside of `<article>` tags is captured when
  `<article>` tags are present.
* Check for the `xml` attribute on `element` before looking for pagebreaks in `partition_docx`.

## 0.7.6

### Enhancements

* Convert fast startegy to ocr_only for images
* Adds support for page numbers in `.docx` and `.doc` when user or renderer
  created page breaks are present.
* Adds retry logic for the unstructured-ingest Biomed connector

### Features

* Provides users with the ability to extract additional metadata via regex.
* Updates `partition_docx` to include headers and footers in the output.
* Create `partition_tsv` and associated tests. Make additional changes to `detect_filetype`.

### Fixes

* Remove fake api key in test `partition_via_api` since we now require valid/empty api keys
* Page number defaults to `None` instead of `1` when page number is not present in the metadata.
  A page number of `None` indicates that page numbers are not being tracked for the document
  or that page numbers do not apply to the element in question..
* Fixes an issue with some pptx files. Assume pptx shapes are found in top left position of slide
  in case the shape.top and shape.left attributes are `None`.

## 0.7.5

### Enhancements

* Adds functionality to sort elements in `partition_pdf` for `fast` strategy
* Adds ingest tests with `--fast` strategy on PDF documents
* Adds --api-key to unstructured-ingest

### Features

* Adds `partition_rst` for processed ReStructured Text documents.

### Fixes

* Adds handling for emails that do not have a datetime to extract.
* Adds pdf2image package as core requirement of unstructured (with no extras)

## 0.7.4

### Enhancements

* Allows passing kwargs to request data field for `partition_via_api` and `partition_multiple_via_api`
* Enable MIME type detection if libmagic is not available
* Adds handling for empty files in `detect_filetype` and `partition`.

### Features

### Fixes

* Reslove `grpcio` import issue on `weaviate.schema.validate_schema` for python 3.9 and 3.10
* Remove building `detectron2` from source in Dockerfile

## 0.7.3

### Enhancements

* Update IngestDoc abstractions and add data source metadata in ElementMetadata

### Features

### Fixes

* Pass `strategy` parameter down from `partition` for `partition_image`
* Filetype detection if a CSV has a `text/plain` MIME type
* `convert_office_doc` no longers prints file conversion info messages to stdout.
* `partition_via_api` reflects the actual filetype for the file processed in the API.

## 0.7.2

### Enhancements

* Adds an optional encoding kwarg to `elements_to_json` and `elements_from_json`
* Bump version of base image to use new stable version of tesseract

### Features

### Fixes

* Update the `read_txt_file` utility function to keep using `spooled_to_bytes_io_if_needed` for xml
* Add functionality to the `read_txt_file` utility function to handle file-like object from URL
* Remove the unused parameter `encoding` from `partition_pdf`
* Change auto.py to have a `None` default for encoding
* Add functionality to try other common encodings for html and xml files if an error related to the encoding is raised and the user has not specified an encoding.
* Adds benchmark test with test docs in example-docs
* Re-enable test_upload_label_studio_data_with_sdk
* File detection now detects code files as plain text
* Adds `tabulate` explicitly to dependencies
* Fixes an issue in `metadata.page_number` of pptx files
* Adds showing help if no parameters passed

## 0.7.1

### Enhancements

### Features

* Add `stage_for_weaviate` to stage `unstructured` outputs for upload to Weaviate, along with
  a helper function for defining a class to use in Weaviate schemas.
* Builds from Unstructured base image, built off of Rocky Linux 8.7, this resolves almost all CVE's in the image.

### Fixes

## 0.7.0

### Enhancements

* Installing `detectron2` from source is no longer required when using the `local-inference` extra.
* Updates `.pptx` parsing to include text in tables.

### Features

### Fixes

* Fixes an issue in `_add_element_metadata` that caused all elements to have `page_number=1`
  in the element metadata.
* Adds `.log` as a file extension for TXT files.
* Adds functionality to try other common encodings for email (`.eml`) files if an error related to the encoding is raised and the user has not specified an encoding.
* Allow passed encoding to be used in the `replace_mime_encodings`
* Fixes page metadata for `partition_html` when `include_metadata=False`
* A `ValueError` now raises if `file_filename` is not specified when you use `partition_via_api`
  with a file-like object.

## 0.6.11

### Enhancements

* Supports epub tests since pandoc is updated in base image

### Features


### Fixes


## 0.6.10

### Enhancements

* XLS support from auto partition

### Features

### Fixes

## 0.6.9

### Enhancements

* fast strategy for pdf now keeps element bounding box data
* setup.py refactor

### Features

### Fixes

* Adds functionality to try other common encodings if an error related to the encoding is raised and the user has not specified an encoding.
* Adds additional MIME types for CSV

## 0.6.8

### Enhancements

### Features

* Add `partition_csv` for CSV files.

### Fixes

## 0.6.7

### Enhancements

* Deprecate `--s3-url` in favor of `--remote-url` in CLI
* Refactor out non-connector-specific config variables
* Add `file_directory` to metadata
* Add `page_name` to metadata. Currently used for the sheet name in XLSX documents.
* Added a `--partition-strategy` parameter to unstructured-ingest so that users can specify
  partition strategy in CLI. For example, `--partition-strategy fast`.
* Added metadata for filetype.
* Add Discord connector to pull messages from a list of channels
* Refactor `unstructured/file-utils/filetype.py` to better utilise hashmap to return mime type.
* Add local declaration of DOCX_MIME_TYPES and XLSX_MIME_TYPES for `test_filetype.py`.

### Features

* Add `partition_xml` for XML files.
* Add `partition_xlsx` for Microsoft Excel documents.

### Fixes

* Supports `hml` filetype for partition as a variation of html filetype.
* Makes `pytesseract` a function level import in `partition_pdf` so you can use the `"fast"`
  or `"hi_res"` strategies if `pytesseract` is not installed. Also adds the
  `required_dependencies` decorator for the `"hi_res"` and `"ocr_only"` strategies.
* Fix to ensure `filename` is tracked in metadata for `docx` tables.

## 0.6.6

### Enhancements

* Adds an `"auto"` strategy that chooses the partitioning strategy based on document
  characteristics and function kwargs. This is the new default strategy for `partition_pdf`
  and `partition_image`. Users can maintain existing behavior by explicitly setting
  `strategy="hi_res"`.
* Added an additional trace logger for NLP debugging.
* Add `get_date` method to `ElementMetadata` for converting the datestring to a `datetime` object.
* Cleanup the `filename` attribute on `ElementMetadata` to remove the full filepath.

### Features

* Added table reading as html with URL parsing to `partition_docx` in docx
* Added metadata field for text_as_html for docx files

### Fixes

* `fileutils/file_type` check json and eml decode ignore error
* `partition_email` was updated to more flexibly handle deviations from the RFC-2822 standard.
  The time in the metadata returns `None` if the time does not match RFC-2822 at all.
* Include all metadata fields when converting to dataframe or CSV

## 0.6.5

### Enhancements

* Added support for SpooledTemporaryFile file argument.

### Features

### Fixes


## 0.6.4

### Enhancements

* Added an "ocr_only" strategy for `partition_pdf`. Refactored the strategy decision
  logic into its own module.

### Features

### Fixes

## 0.6.3

### Enhancements

* Add an "ocr_only" strategy for `partition_image`.

### Features

* Added `partition_multiple_via_api` for partitioning multiple documents in a single REST
  API call.
* Added `stage_for_baseplate` function to prepare outputs for ingestion into Baseplate.
* Added `partition_odt` for processing Open Office documents.

### Fixes

* Updates the grouping logic in the `partition_pdf` fast strategy to group together text
  in the same bounding box.

## 0.6.2

### Enhancements

* Added logic to `partition_pdf` for detecting copy protected PDFs and falling back
  to the hi res strategy when necessary.


### Features

* Add `partition_via_api` for partitioning documents through the hosted API.

### Fixes

* Fix how `exceeds_cap_ratio` handles empty (returns `True` instead of `False`)
* Updates `detect_filetype` to properly detect JSONs when the MIME type is `text/plain`.

## 0.6.1

### Enhancements

* Updated the table extraction parameter name to be more descriptive

### Features

### Fixes

## 0.6.0

### Enhancements

* Adds an `ssl_verify` kwarg to `partition` and `partition_html` to enable turning off
  SSL verification for HTTP requests. SSL verification is on by default.
* Allows users to pass in ocr language to `partition_pdf` and `partition_image` through
  the `ocr_language` kwarg. `ocr_language` corresponds to the code for the language pack
  in Tesseract. You will need to install the relevant Tesseract language pack to use a
  given language.

### Features

* Table extraction is now possible for pdfs from `partition` and `partition_pdf`.
* Adds support for extracting attachments from `.msg` files

### Fixes

* Adds an `ssl_verify` kwarg to `partition` and `partition_html` to enable turning off
  SSL verification for HTTP requests. SSL verification is on by default.

## 0.5.13

### Enhancements

* Allow headers to be passed into `partition` when `url` is used.

### Features

* `bytes_string_to_string` cleaning brick for bytes string output.

### Fixes

* Fixed typo in call to `exactly_one` in `partition_json`
* unstructured-documents encode xml string if document_tree is `None` in `_read_xml`.
* Update to `_read_xml` so that Markdown files with embedded HTML process correctly.
* Fallback to "fast" strategy only emits a warning if the user specifies the "hi_res" strategy.
* unstructured-partition-text_type exceeds_cap_ratio fix returns and how capitalization ratios are calculated
* `partition_pdf` and `partition_text` group broken paragraphs to avoid fragmented `NarrativeText` elements.
* .json files resolved as "application/json" on centos7 (or other installs with older libmagic libs)

## 0.5.12

### Enhancements

* Add OS mimetypes DB to docker image, mainly for unstructured-api compat.
* Use the image registry as a cache when building Docker images.
* Adds the ability for `partition_text` to group together broken paragraphs.
* Added method to utils to allow date time format validation

### Features
* Add Slack connector to pull messages for a specific channel

* Add --partition-by-api parameter to unstructured-ingest
* Added `partition_rtf` for processing rich text files.
* `partition` now accepts a `url` kwarg in addition to `file` and `filename`.

### Fixes

* Allow encoding to be passed into `replace_mime_encodings`.
* unstructured-ingest connector-specific dependencies are imported on demand.
* unstructured-ingest --flatten-metadata supported for local connector.
* unstructured-ingest fix runtime error when using --metadata-include.

## 0.5.11

### Enhancements

### Features

### Fixes

* Guard against null style attribute in docx document elements
* Update HTML encoding to better support foreign language characters

## 0.5.10

### Enhancements

* Updated inference package
* Add sender, recipient, date, and subject to element metadata for emails

### Features

* Added `--download-only` parameter to `unstructured-ingest`

### Fixes

* FileNotFound error when filename is provided but file is not on disk

## 0.5.9

### Enhancements

### Features

### Fixes

* Convert file to str in helper `split_by_paragraph` for `partition_text`

## 0.5.8

### Enhancements

* Update `elements_to_json` to return string when filename is not specified
* `elements_from_json` may take a string instead of a filename with the `text` kwarg
* `detect_filetype` now does a final fallback to file extension.
* Empty tags are now skipped during the depth check for HTML processing.

### Features

* Add local file system to `unstructured-ingest`
* Add `--max-docs` parameter to `unstructured-ingest`
* Added `partition_msg` for processing MSFT Outlook .msg files.

### Fixes

* `convert_file_to_text` now passes through the `source_format` and `target_format` kwargs.
  Previously they were hard coded.
* Partitioning functions that accept a `text` kwarg no longer raise an error if an empty
  string is passed (and empty list of elements is returned instead).
* `partition_json` no longer fails if the input is an empty list.
* Fixed bug in `chunk_by_attention_window` that caused the last word in segments to be cut-off
  in some cases.

### BREAKING CHANGES

* `stage_for_transformers` now returns a list of elements, making it consistent with other
  staging bricks

## 0.5.7

### Enhancements

* Refactored codebase using `exactly_one`
* Adds ability to pass headers when passing a url in partition_html()
* Added optional `content_type` and `file_filename` parameters to `partition()` to bypass file detection

### Features

* Add `--flatten-metadata` parameter to `unstructured-ingest`
* Add `--fields-include` parameter to `unstructured-ingest`

### Fixes

## 0.5.6

### Enhancements

* `contains_english_word()`, used heavily in text processing, is 10x faster.

### Features

* Add `--metadata-include` and `--metadata-exclude` parameters to `unstructured-ingest`
* Add `clean_non_ascii_chars` to remove non-ascii characters from unicode string

### Fixes

* Fix problem with PDF partition (duplicated test)

## 0.5.4

### Enhancements

* Added Biomedical literature connector for ingest cli.
* Add `FsspecConnector` to easily integrate any existing `fsspec` filesystem as a connector.
* Rename `s3_connector.py` to `s3.py` for readability and consistency with the
  rest of the connectors.
* Now `S3Connector` relies on `s3fs` instead of on `boto3`, and it inherits
  from `FsspecConnector`.
* Adds an `UNSTRUCTURED_LANGUAGE_CHECKS` environment variable to control whether or not language
  specific checks like vocabulary and POS tagging are applied. Set to `"true"` for higher
  resolution partitioning and `"false"` for faster processing.
* Improves `detect_filetype` warning to include filename when provided.
* Adds a "fast" strategy for partitioning PDFs with PDFMiner. Also falls back to the "fast"
  strategy if detectron2 is not available.
* Start deprecation life cycle for `unstructured-ingest --s3-url` option, to be deprecated in
  favor of `--remote-url`.

### Features

* Add `AzureBlobStorageConnector` based on its `fsspec` implementation inheriting
from `FsspecConnector`
* Add `partition_epub` for partitioning e-books in EPUB3 format.

### Fixes

* Fixes processing for text files with `message/rfc822` MIME type.
* Open xml files in read-only mode when reading contents to construct an XMLDocument.

## 0.5.3

### Enhancements

* `auto.partition()` can now load Unstructured ISD json documents.
* Simplify partitioning functions.
* Improve logging for ingest CLI.

### Features

* Add `--wikipedia-auto-suggest` argument to the ingest CLI to disable automatic redirection
  to pages with similar names.
* Add setup script for Amazon Linux 2
* Add optional `encoding` argument to the `partition_(text/email/html)` functions.
* Added Google Drive connector for ingest cli.
* Added Gitlab connector for ingest cli.

### Fixes

## 0.5.2

### Enhancements

* Fully move from printing to logging.
* `unstructured-ingest` now uses a default `--download_dir` of `$HOME/.cache/unstructured/ingest`
rather than a "tmp-ingest-" dir in the working directory.

### Features

### Fixes

* `setup_ubuntu.sh` no longer fails in some contexts by interpreting
`DEBIAN_FRONTEND=noninteractive` as a command
* `unstructured-ingest` no longer re-downloads files when --preserve-downloads
is used without --download-dir.
* Fixed an issue that was causing text to be skipped in some HTML documents.

## 0.5.1

### Enhancements

### Features

### Fixes

* Fixes an error causing JavaScript to appear in the output of `partition_html` sometimes.
* Fix several issues with the `requires_dependencies` decorator, including the error message
  and how it was used, which had caused an error for `unstructured-ingest --github-url ...`.

## 0.5.0

### Enhancements

* Add `requires_dependencies` Python decorator to check dependencies are installed before
  instantiating a class or running a function

### Features

* Added Wikipedia connector for ingest cli.

### Fixes

* Fix `process_document` file cleaning on failure
* Fixes an error introduced in the metadata tracking commit that caused `NarrativeText`
  and `FigureCaption` elements to be represented as `Text` in HTML documents.

## 0.4.16

### Enhancements

* Fallback to using file extensions for filetype detection if `libmagic` is not present

### Features

* Added setup script for Ubuntu
* Added GitHub connector for ingest cli.
* Added `partition_md` partitioner.
* Added Reddit connector for ingest cli.

### Fixes

* Initializes connector properly in ingest.main::MainProcess
* Restricts version of unstructured-inference to avoid multithreading issue

## 0.4.15

### Enhancements

* Added `elements_to_json` and `elements_from_json` for easier serialization/deserialization
* `convert_to_dict`, `dict_to_elements` and `convert_to_csv` are now aliases for functions
  that use the ISD terminology.

### Fixes

* Update to ensure all elements are preserved during serialization/deserialization

## 0.4.14

* Automatically install `nltk` models in the `tokenize` module.

## 0.4.13

* Fixes unstructured-ingest cli.

## 0.4.12

* Adds console_entrypoint for unstructured-ingest, other structure/doc updates related to ingest.
* Add `parser` parameter to `partition_html`.

## 0.4.11

* Adds `partition_doc` for partitioning Word documents in `.doc` format. Requires `libreoffice`.
* Adds `partition_ppt` for partitioning PowerPoint documents in `.ppt` format. Requires `libreoffice`.

## 0.4.10

* Fixes `ElementMetadata` so that it's JSON serializable when the filename is a `Path` object.

## 0.4.9

* Added ingest modules and s3 connector, sample ingest script
* Default to `url=None` for `partition_pdf` and `partition_image`
* Add ability to skip English specific check by setting the `UNSTRUCTURED_LANGUAGE` env var to `""`.
* Document `Element` objects now track metadata

## 0.4.8

* Modified XML and HTML parsers not to load comments.

## 0.4.7

* Added the ability to pull an HTML document from a url in `partition_html`.
* Added the the ability to get file summary info from lists of filenames and lists
  of file contents.
* Added optional page break to `partition` for `.pptx`, `.pdf`, images, and `.html` files.
* Added `to_dict` method to document elements.
* Include more unicode quotes in `replace_unicode_quotes`.

## 0.4.6

* Loosen the default cap threshold to `0.5`.
* Add a `UNSTRUCTURED_NARRATIVE_TEXT_CAP_THRESHOLD` environment variable for controlling
  the cap ratio threshold.
* Unknown text elements are identified as `Text` for HTML and plain text documents.
* `Body Text` styles no longer default to `NarrativeText` for Word documents. The style information
  is insufficient to determine that the text is narrative.
* Upper cased text is lower cased before checking for verbs. This helps avoid some missed verbs.
* Adds an `Address` element for capturing elements that only contain an address.
* Suppress the `UserWarning` when detectron is called.
* Checks that titles and narrative test have at least one English word.
* Checks that titles and narrative text are at least 50% alpha characters.
* Restricts titles to a maximum word length. Adds a `UNSTRUCTURED_TITLE_MAX_WORD_LENGTH`
  environment variable for controlling the max number of words in a title.
* Updated `partition_pptx` to order the elements on the page

## 0.4.4

* Updated `partition_pdf` and `partition_image` to return `unstructured` `Element` objects
* Fixed the healthcheck url path when partitioning images and PDFs via API
* Adds an optional `coordinates` attribute to document objects
* Adds `FigureCaption` and `CheckBox` document elements
* Added ability to split lists detected in `LayoutElement` objects
* Adds `partition_pptx` for partitioning PowerPoint documents
* LayoutParser models now download from HugginfaceHub instead of DropBox
* Fixed file type detection for XML and HTML files on Amazone Linux

## 0.4.3

* Adds `requests` as a base dependency
* Fix in `exceeds_cap_ratio` so the function doesn't break with empty text
* Fix bug in `_parse_received_data`.
* Update `detect_filetype` to properly handle `.doc`, `.xls`, and `.ppt`.

## 0.4.2

* Added `partition_image` to process documents in an image format.
* Fixed utf-8 encoding error in `partition_email` with attachments for `text/html`

## 0.4.1

* Added support for text files in the `partition` function
* Pinned `opencv-python` for easier installation on Linux

## 0.4.0

* Added generic `partition` brick that detects the file type and routes a file to the appropriate
  partitioning brick.
* Added a file type detection module.
* Updated `partition_html` and `partition_eml` to support file-like objects in 'rb' mode.
* Cleaning brick for removing ordered bullets `clean_ordered_bullets`.
* Extract brick method for ordered bullets `extract_ordered_bullets`.
* Test for `clean_ordered_bullets`.
* Test for `extract_ordered_bullets`.
* Added `partition_docx` for pre-processing Word Documents.
* Added new REGEX patterns to extract email header information
* Added new functions to extract header information `parse_received_data` and `partition_header`
* Added new function to parse plain text files `partition_text`
* Added new cleaners functions `extract_ip_address`, `extract_ip_address_name`, `extract_mapi_id`, `extract_datetimetz`
* Add new `Image` element and function to find embedded images `find_embedded_images`
* Added `get_directory_file_info` for summarizing information about source documents

## 0.3.5

* Add support for local inference
* Add new pattern to recognize plain text dash bullets
* Add test for bullet patterns
* Fix for `partition_html` that allows for processing `div` tags that have both text and child
  elements
* Add ability to extract document metadata from `.docx`, `.xlsx`, and `.jpg` files.
* Helper functions for identifying and extracting phone numbers
* Add new function `extract_attachment_info` that extracts and decodes the attachment
of an email.
* Staging brick to convert a list of `Element`s to a `pandas` dataframe.
* Add plain text functionality to `partition_email`

## 0.3.4

* Python-3.7 compat

## 0.3.3

* Removes BasicConfig from logger configuration
* Adds the `partition_email` partitioning brick
* Adds the `replace_mime_encodings` cleaning bricks
* Small fix to HTML parsing related to processing list items with sub-tags
* Add `EmailElement` data structure to store email documents

## 0.3.2

* Added `translate_text` brick for translating text between languages
* Add an `apply` method to make it easier to apply cleaners to elements

## 0.3.1

* Added \_\_init.py\_\_ to `partition`

## 0.3.0

* Implement staging brick for Argilla. Converts lists of `Text` elements to `argilla` dataset classes.
* Removing the local PDF parsing code and any dependencies and tests.
* Reorganizes the staging bricks in the unstructured.partition module
* Allow entities to be passed into the Datasaur staging brick
* Added HTML escapes to the `replace_unicode_quotes` brick
* Fix bad responses in partition_pdf to raise ValueError
* Adds `partition_html` for partitioning HTML documents.

## 0.2.6

* Small change to how \_read is placed within the inheritance structure since it doesn't really apply to pdf
* Add partitioning brick for calling the document image analysis API

## 0.2.5

* Update python requirement to >=3.7

## 0.2.4

* Add alternative way of importing `Final` to support google colab

## 0.2.3

* Add cleaning bricks for removing prefixes and postfixes
* Add cleaning bricks for extracting text before and after a pattern

## 0.2.2

* Add staging brick for Datasaur

## 0.2.1

* Added brick to convert an ISD dictionary to a list of elements
* Update `PDFDocument` to use the `from_file` method
* Added staging brick for CSV format for ISD (Initial Structured Data) format.
* Added staging brick for separating text into attention window size chunks for `transformers`.
* Added staging brick for LabelBox.
* Added ability to upload LabelStudio predictions
* Added utility function for JSONL reading and writing
* Added staging brick for CSV format for Prodigy
* Added staging brick for Prodigy
* Added ability to upload LabelStudio annotations
* Added text_field and id_field to stage_for_label_studio signature

## 0.2.0

* Initial release of unstructured<|MERGE_RESOLUTION|>--- conflicted
+++ resolved
@@ -1,23 +1,8 @@
-<<<<<<< HEAD
-## 0.10.16-dev1
-=======
-## 0.10.16-dev2
-
+## 0.10.16-dev3
 
 ### Enhancements
 
 * **Adds data source properties to Airtable, Confluence, Discord, Elasticsearch, Google Drive, and Wikipedia connectors** These properties (date_created, date_modified, version, source_url, record_locator) are written to element metadata during ingest, mapping elements to information about the document source from which they derive. This functionality enables downstream applications to reveal source document applications, e.g. a link to a GDrive doc, Salesforce record, etc.
-
-### Features
-
-### Fixes
-
-## 0.10.15
->>>>>>> 9a3e24fc
-
-### Enhancements
-
-* **Add a function to map between Tesseract and standard language codes.** This allows users to input language information to the `languages` param in any Tesseract-supported langcode or any ISO 639 standard language code.
 
 ### Features
 
@@ -32,6 +17,14 @@
   * Problem: In unstructured elements, when loading an elements json file from the disk, the data_source attribute is assumed to be an instance of DataSourceMetadata and the code acts based on that. However the loader did not satisfy the assumption, and loaded it as a dict instead, causing an error.
   * Fix: Added necessary code block to initialize a DataSourceMetadata object, also refactored DataSourceMetadata.from_dict() method to remove redundant code.
   * Importance: Crucial to be able to load elements (which have data_source fields) from json files.
+
+## 0.10.15
+
+### Enhancements
+
+* **Add a function to map between Tesseract and standard language codes.** This allows users to input language information to the `languages` param in any Tesseract-supported langcode or any ISO 639 standard language code.
+
+### Features
 
 ## 0.10.15
 
