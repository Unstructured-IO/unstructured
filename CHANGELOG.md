<<<<<<< HEAD
## 0.10.27-dev1
=======
## 0.10.27
>>>>>>> 808b4ced

### Enhancements

* **Leverage dict to share content across ingest pipeline** To share the ingest doc content across steps in the ingest pipeline, this was updated to use a multiprocessing-safe dictionary so changes get persisted and each step has the option to modify the ingest docs in place.

### Features

* **Update `ocr_only` strategy in `partition_pdf()`** Adds the functionality to get accurate coordinate data when partitioning PDFs and Images with the `ocr_only` strategy.

### Fixes

* **Removed `ebooklib` as a dependency** `ebooklib` is licensed under AGPL3, which is incompatible with the Apache 2.0 license. Thus it is being removed.
* **Caching fixes in ingest pipeline** Previously, steps like the source node were not leveraging parameters such as `re_download` to dictate if files should be forced to redownload rather than use what might already exist locally.

## 0.10.26

### Enhancements

* **Add CI evaluation workflow** Adds evaluation metrics to the current ingest workflow to measure the performance of each file extracted as well as aggregated-level performance.

### Features

* **Functionality to catch and classify overlapping/nested elements** Method to identify overlapping-bboxes cases within detected elements in a document. It returns two values: a boolean defining if there are overlapping elements present, and a list reporting them with relevant metadata. The output includes information about the `overlapping_elements`, `overlapping_case`, `overlapping_percentage`, `largest_ngram_percentage`, `overlap_percentage_total`, `max_area`, `min_area`, and `total_area`. 
* **Add Local connector source metadata** python's os module used to pull stats from local file when processing via the local connector and populates fields such as last modified time, created time.
* **Add Local connector source metadata.** python's os module used to pull stats from local file when processing via the local connector and populates fields such as last modified time, created time.

### Fixes

* **Fixes elements partitioned from an image file missing certain metadata** Metadata for image files, like file type, was being handled differently from other file types. This caused a bug where other metadata, like the file name, was being missed. This change brought metadata handling for image files to be more in line with the handling for other file types so that file name and other metadata fields are being captured.
* **Adds `typing-extensions` as an explicit dependency** This package is an implicit dependency, but the module is being imported directly in `unstructured.documents.elements` so the dependency should be explicit in case changes in other dependencies lead to `typing-extensions` being dropped as a dependency.
* **Stop passing `extract_tables` to `unstructured-inference` since it is now supported in `unstructured` instead** Table extraction previously occurred in `unstructured-inference`, but that logic, except for the table model itself, is now a part of the `unstructured` library. Thus the parameter triggering table extraction is no longer passed to the `unstructured-inference` package. Also noted the table output regression for PDF files.
* **Fix a bug in Table partitioning** Previously the `skip_infer_table_types` variable used in `partition` was not being passed down to specific file partitioners. Now you can utilize the `skip_infer_table_types` list variable when calling `partition` to specify the filetypes for which you want to skip table extraction, or the `infer_table_structure` boolean variable on the file specific partitioning function.
* **Fix partition docx without sections** Some docx files, like those from teams output, do not contain sections and it would produce no results because the code assumes all components are in sections. Now if no sections is detected from a document we iterate through the paragraphs and return contents found in the paragraphs.

## 0.10.25

### Enhancements

* **Duplicate CLI param check** Given that many of the options associated with the `Click` based cli ingest commands are added dynamically from a number of configs, a check was incorporated to make sure there were no duplicate entries to prevent new configs from overwriting already added options.
* **Ingest CLI refactor for better code reuse** Much of the ingest cli code can be templated and was a copy-paste across files, adding potential risk. Code was refactored to use a base class which had much of the shared code templated.

### Features

* **Table OCR refactor** support Table OCR with pre-computed OCR data to ensure we only do one OCR for entrie document. User can specify
ocr agent tesseract/paddle in environment variable `OCR_AGENT` for OCRing the entire document.
* **Adds accuracy function** The accuracy scoring was originally an option under `calculate_edit_distance`. For easy function call, it is now a wrapper around the original function that calls edit_distance and return as "score".
* **Adds HuggingFaceEmbeddingEncoder** The HuggingFace Embedding Encoder uses a local embedding model as opposed to using an API.
* **Add AWS bedrock embedding connector** `unstructured.embed.bedrock` now provides a connector to use AWS bedrock's `titan-embed-text` model to generate embeddings for elements. This features requires valid AWS bedrock setup and an internet connectionto run.

### Fixes

* **Import PDFResourceManager more directly** We were importing `PDFResourceManager` from `pdfminer.converter` which was causing an error for some users. We changed to import from the actual location of `PDFResourceManager`, which is `pdfminer.pdfinterp`.
* **Fix language detection of elements with empty strings** This resolves a warning message that was raised by `langdetect` if the language was attempted to be detected on an empty string. Language detection is now skipped for empty strings.
* **Fix chunks breaking on regex-metadata matches.** Fixes "over-chunking" when `regex_metadata` was used, where every element that contained a regex-match would start a new chunk.
* **Fix regex-metadata match offsets not adjusted within chunk.** Fixes incorrect regex-metadata match start/stop offset in chunks where multiple elements are combined.
* **Map source cli command configs when destination set** Due to how the source connector is dynamically called when the destination connector is set via the CLI, the configs were being set incorrectoy, causing the source connector to break. The configs were fixed and updated to take into account Fsspec-specific connectors.
* **Fix metrics folder not discoverable** Fixes issue where unstructured/metrics folder is not discoverable on PyPI by adding an `__init__.py` file under the folder.
* **Fix a bug when `parition_pdf` get `model_name=None`** In API usage the `model_name` value is `None` and the `cast` function in `partition_pdf` would return `None` and lead to attribution error. Now we use `str` function to explicit convert the content to string so it is garanteed to have `starts_with` and other string functions as attributes
* **Fix html partition fail on tables without `tbody` tag** HTML tables may sometimes just contain headers without body (`tbody` tag)
* **Fix out-of-order sequencing of split chunks.** Fixes behavior where "split" chunks were inserted at the beginning of the chunk sequence. This would produce a chunk sequence like [5a, 5b, 3a, 3b, 1, 2, 4] when sections 3 and 5 exceeded `max_characters`.
* **Deserialization of ingest docs fixed** When ingest docs are being deserialized as part of the ingest pipeline process (cli), there were certain fields that weren't getting persisted (metadata and date processed). The from_dict method was updated to take these into account and a unit test added to check.
* **Map source cli command configs when destination set** Due to how the source connector is dynamically called when the destination connector is set via the CLI, the configs were being set incorrectoy, causing the source connector to break. The configs were fixed and updated to take into account Fsspec-specific connectors.
* **Deserialization of ingest docs fixed** When ingest docs are being deserialized as part of the ingest pipeline process (cli), there were certain fields that weren't getting persisted (metadata and date processed). The from_dict method was updated to take these into account and a unit test added to check.

## 0.10.24

### Enhancements

* **Improve natural reading order** Some `OCR` elements with only spaces in the text have full-page width in the bounding box, which causes the `xycut` sorting to not work as expected. Now the logic to parse OCR results removes any elements with only spaces (more than one space).
* **Ingest compression utilities and fsspec connector support** Generic utility code added to handle files that get pulled from a source connector that are either tar or zip compressed and uncompress them locally. This is then processed using a local source connector. Currently this functionality has been incorporated into the fsspec connector and all those inheriting from it (currently: Azure Blob Storage, Google Cloud Storage, S3, Box, and Dropbox).
* **Ingest destination connectors support for writing raw list of elements** Along with the default write method used in the ingest pipeline to write the json content associated with the ingest docs, each destination connector can now also write a raw list of elements to the desired downstream location without having an ingest doc associated with it.

### Features

* **Adds element type percent match function** In order to evaluate the element type extracted, we add a function that calculates the matched percentage between two frequency dictionary.

### Fixes

* **Fix paddle model file not discoverable** Fixes issue where ocr_models/paddle_ocr.py file is not discoverable on PyPI by adding
an `__init__.py` file under the folder.
* **Chipper v2 Fixes** Includes fix for a memory leak and rare last-element bbox fix. (unstructured-inference==0.7.7)
* **Fix image resizing issue** Includes fix related to resizing images in the tables pipeline. (unstructured-inference==0.7.6)

## 0.10.23

### Enhancements

* **Add functionality to limit precision when serializing to json** Precision for `points` is limited to 1 decimal point if coordinates["system"] == "PixelSpace" (otherwise 2 decimal points?). Precision for `detection_class_prob` is limited to 5 decimal points.
* **Fix csv file detection logic when mime-type is text/plain** Previously the logic to detect csv file type was considering only first row's comma count comparing with the header_row comma count and both the rows being same line the result was always true, Now the logic is changed to consider the comma's count for all the lines except first line and compare with header_row comma count.
* **Improved inference speed for Chipper V2** API requests with 'hi_res_model_name=chipper' now have ~2-3x faster responses.

### Features

### Fixes

* **Cleans up temporary files after conversion** Previously a file conversion utility was leaving temporary files behind on the filesystem without removing them when no longer needed. This fix helps prevent an accumulation of temporary files taking up excessive disk space.
* **Fixes `under_non_alpha_ratio` dividing by zero** Although this function guarded against a specific cause of division by zero, there were edge cases slipping through like strings with only whitespace. This update more generally prevents the function from performing a division by zero.
* **Fix languages default** Previously the default language was being set to English when elements didn't have text or if langdetect could not detect the language. It now defaults to None so there is not misleading information about the language detected.
* **Fixes recursion limit error that was being raised when partitioning Excel documents of a certain size** Previously we used a recursive method to find subtables within an excel sheet. However this would run afoul of Python's recursion depth limit when there was a contiguous block of more than 1000 cells within a sheet. This function has been updated to use the NetworkX library which avoids Python recursion issues.

## 0.10.22

### Enhancements

* **bump `unstructured-inference` to `0.7.3`** The updated version of `unstructured-inference` supports a new version of the Chipper model, as well as a cleaner schema for its output classes. Support is included for new inference features such as hierarchy and ordering.
* **Expose skip_infer_table_types in ingest CLI.** For each connector a new `--skip-infer-table-types` parameter was added to map to the `skip_infer_table_types` partition argument. This gives more granular control to unstructured-ingest users, allowing them to specify the file types for which we should attempt table extraction.
* **Add flag to ingest CLI to raise error if any single doc fails in pipeline** Currently if a single doc fails in the pipeline, the whole thing halts due to the error. This flag defaults to log an error but continue with the docs it can.
* **Emit hyperlink metadata for DOCX file-type.** DOCX partitioner now adds `metadata.links`, `metadata.link_texts` and `metadata.link_urls` for elements that contain a hyperlink that points to an external resource. So-called "jump" links pointing to document internal locations (such as those found in a table-of-contents "jumping" to a chapter or section) are excluded.

### Features

* **Add `elements_to_text` as a staging helper function** In order to get a single clean text output from unstructured for metric calculations, automate the process of extracting text from elements using this function.
* **Adds permissions(RBAC) data ingestion functionality for the Sharepoint connector.** Problem: Role based access control is an important component in many data storage systems. Users may need to pass permissions (RBAC) data to downstream systems when ingesting data. Feature: Added permissions data ingestion functionality to the Sharepoint connector.

### Fixes

* **Fixes PDF list parsing creating duplicate list items** Previously a bug in PDF list item parsing caused removal of other elements and duplication of the list item
* **Fixes duplicated elements** Fixes issue where elements are duplicated when embeddings are generated. This will allow users to generate embeddings for their list of Elements without duplicating/breaking the orginal content.
* **Fixes failure when flagging for embeddings through unstructured-ingest** Currently adding the embedding parameter to any connector results in a failure on the copy stage. This is resolves the issue by adding the IngestDoc to the context map in the embedding node's `run` method. This allows users to specify that connectors fetch embeddings without failure.
* **Fix ingest pipeline reformat nodes not discoverable** Fixes issue where  reformat nodes raise ModuleNotFoundError on import. This was due to the directory was missing `__init__.py` in order to make it discoverable.
* **Fix default language in ingest CLI** Previously the default was being set to english which injected potentially incorrect information to downstream language detection libraries. By setting the default to None allows those libraries to better detect what language the text is in the doc being processed.

## 0.10.21

* **Adds Scarf analytics**.

## 0.10.20

### Enhancements

* **Add document level language detection functionality.** Adds the "auto" default for the languages param to all partitioners. The primary language present in the document is detected using the `langdetect` package. Additional param `detect_language_per_element` is also added for partitioners that return multiple elements. Defaults to `False`.
* **Refactor OCR code** The OCR code for entire page is moved from unstructured-inference to unstructured. On top of continuing support for OCR language parameter, we also support two OCR processing modes, "entire_page" or "individual_blocks".
* **Align to top left when shrinking bounding boxes for `xy-cut` sorting:** Update `shrink_bbox()` to keep top left rather than center.
* **Add visualization script to annotate elements** This script is often used to analyze/visualize elements with coordinates (e.g. partition_pdf()).
* **Adds data source properties to the Jira, Github and Gitlab connectors** These properties (date_created, date_modified, version, source_url, record_locator) are written to element metadata during ingest, mapping elements to information about the document source from which they derive. This functionality enables downstream applications to reveal source document applications, e.g. a link to a GDrive doc, Salesforce record, etc.
* **Improve title detection in pptx documents** The default title textboxes on a pptx slide are now categorized as titles.
* **Improve hierarchy detection in pptx documents** List items, and other slide text are properly nested under the slide title. This will enable better chunking of pptx documents.
* **Refactor of the ingest cli workflow** The refactored approach uses a dynamically set pipeline with a snapshot along each step to save progress and accommodate continuation from a snapshot if an error occurs. This also allows the pipeline to dynamically assign any number of steps to modify the partitioned content before it gets written to a destination.
* **Applies `max_characters=<n>` argument to all element types in `add_chunking_strategy` decorator** Previously this argument was only utilized in chunking Table elements and now applies to all partitioned elements if `add_chunking_strategy` decorator is utilized, further preparing the elements for downstream processing.
* **Add common retry strategy utilities for unstructured-ingest** Dynamic retry strategy with exponential backoff added to Notion source connector.
*
### Features

* **Adds `bag_of_words` and `percent_missing_text` functions** In order to count the word frequencies in two input texts and calculate the percentage of text missing relative to the source document.
* **Adds `edit_distance` calculation metrics** In order to benchmark the cleaned, extracted text with unstructured, `edit_distance` (`Levenshtein distance`) is included.
* **Adds detection_origin field to metadata** Problem: Currently isn't an easy way to find out how an element was created. With this change that information is added. Importance: With this information the developers and users are now able to know how an element was created to make decisions on how to use it. In order tu use this feature
setting UNSTRUCTURED_INCLUDE_DEBUG_METADATA=true is needed.
* **Adds a function that calculates frequency of the element type and its depth** To capture the accuracy of element type extraction, this function counts the occurrences of each unique element type with its depth for use in element metrics.

### Fixes

* **Fix zero division error in annotation bbox size** This fixes the bug where we find annotation bboxes realted to an element that need to divide the intersection size between annotation bbox and element bbox by the size of the annotation bbox
* **Fix prevent metadata module from importing dependencies from unnecessary modules** Problem: The `metadata` module had several top level imports that were only used in and applicable to code related to specific document types, while there were many general-purpose functions. As a result, general-purpose functions couldn't be used without unnecessary dependencies being installed. Fix: moved 3rd party dependency top level imports to inside the functions in which they are used and applied a decorator to check that the dependency is installed and emit a helpful error message if not.
* **Fixes category_depth None value for Title elements** Problem: `Title` elements from `chipper` get `category_depth`= None even when `Headline` and/or `Subheadline` elements are present in the same page. Fix: all `Title` elements with `category_depth` = None should be set to have a depth of 0 instead iff there are `Headline` and/or `Subheadline` element-types present. Importance: `Title` elements should be equivalent html `H1` when nested headings are present; otherwise, `category_depth` metadata can result ambiguous within elements in a page.
* **Tweak `xy-cut` ordering output to be more column friendly** This results in the order of elements more closely reflecting natural reading order which benefits downstream applications. While element ordering from `xy-cut` is usually mostly correct when ordering multi-column documents, sometimes elements from a RHS column will appear before elements in a LHS column. Fix: add swapped `xy-cut` ordering by sorting by X coordinate first and then Y coordinate.
* **Fixes badly initialized Formula** Problem: YoloX contain new types of elements, when loading a document that contain formulas a new element of that class
should be generated, however the Formula class inherits from Element instead of Text. After this change the element is correctly created with the correct class
allowing the document to be loaded. Fix: Change parent class for Formula to Text. Importance: Crucial to be able to load documents that contain formulas.
* **Fixes pdf uri error** An error was encountered when URI type of `GoToR` which refers to pdf resources outside of its own was detected since no condition catches such case. The code is fixing the issue by initialize URI before any condition check.


## 0.10.19

### Enhancements

* **Adds XLSX document level language detection** Enhancing on top of language detection functionality in previous release, we now support language detection within `.xlsx` file type at Element level.
* **bump `unstructured-inference` to `0.6.6`** The updated version of `unstructured-inference` makes table extraction in `hi_res` mode configurable to fine tune table extraction performance; it also improves element detection by adding a deduplication post processing step in the `hi_res` partitioning of pdfs and images.
* **Detect text in HTML Heading Tags as Titles** This will increase the accuracy of hierarchies in HTML documents and provide more accurate element categorization. If text is in an HTML heading tag and is not a list item, address, or narrative text, categorize it as a title.
* **Update python-based docs** Refactor docs to use the actual unstructured code rather than using the subprocess library to run the cli command itself.
* **Adds Table support for the `add_chunking_strategy` decorator to partition functions.** In addition to combining elements under Title elements, user's can now specify the `max_characters=<n>` argument to chunk Table elements into TableChunk elements with `text` and `text_as_html` of length <n> characters. This means partitioned Table results are ready for use in downstream applications without any post processing.
* **Expose endpoint url for s3 connectors** By allowing for the endpoint url to be explicitly overwritten, this allows for any non-AWS data providers supporting the s3 protocol to be supported (i.e. minio).

### Features

* **change default `hi_res` model for pdf/image partition to `yolox`** Now partitioning pdf/image using `hi_res` strategy utilizes `yolox_quantized` model isntead of `detectron2_onnx` model. This new default model has better recall for tables and produces more detailed categories for elements.
* **XLSX can now reads subtables within one sheet** Problem: Many .xlsx files are not created to be read as one full table per sheet. There are subtables, text and header along with more informations to extract from each sheet. Feature: This `partition_xlsx` now can reads subtable(s) within one .xlsx sheet, along with extracting other title and narrative texts. Importance: This enhance the power of .xlsx reading to not only one table per sheet, allowing user to capture more data tables from the file, if exists.
* **Update Documentation on Element Types and Metadata**: We have updated the documentation according to the latest element types and metadata. It includes the common and additional metadata provided by the Partitions and Connectors.

### Fixes

* **Fixes partition_pdf is_alnum reference bug** Problem: The `partition_pdf` when attempt to get bounding box from element experienced a reference before assignment error when the first object is not text extractable.  Fix: Switched to a flag when the condition is met. Importance: Crucial to be able to partition with pdf.
* **Fix various cases of HTML text missing after partition**
  Problem: Under certain circumstances, text immediately after some HTML tags will be misssing from partition result.
  Fix: Updated code to deal with these cases.
  Importance: This will ensure the correctness when partitioning HTML and Markdown documents.
* **Fixes chunking when `detection_class_prob` appears in Element metadata** Problem: when `detection_class_prob` appears in Element metadata, Elements will only be combined by chunk_by_title if they have the same `detection_class_prob` value (which is rare). This is unlikely a case we ever need to support and most often results in no chunking. Fix: `detection_class_prob` is included in the chunking list of metadata keys excluded for similarity comparison. Importance: This change allows `chunk_by_title` to operate as intended for documents which include `detection_class_prob` metadata in their Elements.

## 0.10.18

### Enhancements

* **Better detection of natural reading order in images and PDF's** The elements returned by partition better reflect natural reading order in some cases, particularly in complicated multi-column layouts, leading to better chunking and retrieval for downstream applications. Achieved by improving the `xy-cut` sorting to preprocess bboxes, shrinking all bounding boxes by 90% along x and y axes (still centered around the same center point), which allows projection lines to be drawn where not possible before if layout bboxes overlapped.
* **Improves `partition_xml` to be faster and more memory efficient when partitioning large XML files** The new behavior is to partition iteratively to prevent loading the entire XML tree into memory at once in most use cases.
* **Adds data source properties to SharePoint, Outlook, Onedrive, Reddit, Slack, DeltaTable connectors** These properties (date_created, date_modified, version, source_url, record_locator) are written to element metadata during ingest, mapping elements to information about the document source from which they derive. This functionality enables downstream applications to reveal source document applications, e.g. a link to a GDrive doc, Salesforce record, etc.
* **Add functionality to save embedded images in PDF's separately as images** This allows users to save embedded images in PDF's separately as images, given some directory path. The saved image path is written to the metadata for the Image element. Downstream applications may benefit by providing users with image links from relevant "hits."
* **Azure Cognite Search destination connector** New Azure Cognitive Search destination connector added to ingest CLI.  Users may now use `unstructured-ingest` to write partitioned data from over 20 data sources (so far) to an Azure Cognitive Search index.
* **Improves salesforce partitioning** Partitions Salesforce data as xlm instead of text for improved detail and flexibility. Partitions htmlbody instead of textbody for Salesforce emails. Importance: Allows all Salesforce fields to be ingested and gives Salesforce emails more detailed partitioning.
* **Add document level language detection functionality.** Introduces the "auto" default for the languages param, which then detects the languages present in the document using the `langdetect` package. Adds the document languages as ISO 639-3 codes to the element metadata. Implemented only for the partition_text function to start.
* **PPTX partitioner refactored in preparation for enhancement.** Behavior should be unchanged except that shapes enclosed in a group-shape are now included, as many levels deep as required (a group-shape can itself contain a group-shape).
* **Embeddings support for the SharePoint SourceConnector via unstructured-ingest CLI** The SharePoint connector can now optionally create embeddings from the elements it pulls out during partition and upload those embeddings to Azure Cognitive Search index.
* **Improves hierarchy from docx files by leveraging natural hierarchies built into docx documents**  Hierarchy can now be detected from an indentation level for list bullets/numbers and by style name (e.g. Heading 1, List Bullet 2, List Number).
* **Chunking support for the SharePoint SourceConnector via unstructured-ingest CLI** The SharePoint connector can now optionally chunk the elements pulled out during partition via the chunking unstructured brick. This can be used as a stage before creating embeddings.

### Features

* **Adds `links` metadata in `partition_pdf` for `fast` strategy.** Problem: PDF files contain rich information and hyperlink that Unstructured did not captured earlier. Feature: `partition_pdf` now can capture embedded links within the file along with its associated text and page number. Importance: Providing depth in extracted elements give user a better understanding and richer context of documents. This also enables user to map to other elements within the document if the hyperlink is refered internally.
* **Adds the embedding module to be able to embed Elements** Problem: Many NLP applications require the ability to represent parts of documents in a semantic way. Until now, Unstructured did not have text embedding ability within the core library. Feature: This embedding module is able to track embeddings related data with a class, embed a list of elements, and return an updated list of Elements with the *embeddings* property. The module is also able to embed query strings. Importance: Ability to embed documents or parts of documents will enable users to make use of these semantic representations in different NLP applications, such as search, retrieval, and retrieval augmented generation.

### Fixes

* **Fixes a metadata source serialization bug** Problem: In unstructured elements, when loading an elements json file from the disk, the data_source attribute is assumed to be an instance of DataSourceMetadata and the code acts based on that. However the loader did not satisfy the assumption, and loaded it as a dict instead, causing an error. Fix: Added necessary code block to initialize a DataSourceMetadata object, also refactored DataSourceMetadata.from_dict() method to remove redundant code. Importance: Crucial to be able to load elements (which have data_source fields) from json files.
* **Fixes issue where unstructured-inference was not getting updated** Problem: unstructured-inference was not getting upgraded to the version to match unstructured release when doing a pip install.  Solution: using `pip install unstructured[all-docs]` it will now upgrade both unstructured and unstructured-inference. Importance: This will ensure that the inference library is always in sync with the unstructured library, otherwise users will be using outdated libraries which will likely lead to unintended behavior.
* **Fixes SharePoint connector failures if any document has an unsupported filetype** Problem: Currently the entire connector ingest run fails if a single IngestDoc has an unsupported filetype. This is because a ValueError is raised in the IngestDoc's `__post_init__`. Fix: Adds a try/catch when the IngestConnector runs get_ingest_docs such that the error is logged but all processable documents->IngestDocs are still instantiated and returned. Importance: Allows users to ingest SharePoint content even when some files with unsupported filetypes exist there.
* **Fixes Sharepoint connector server_path issue** Problem: Server path for the Sharepoint Ingest Doc was incorrectly formatted, causing issues while fetching pages from the remote source. Fix: changes formatting of remote file path before instantiating SharepointIngestDocs and appends a '/' while fetching pages from the remote source. Importance: Allows users to fetch pages from Sharepoint Sites.
* **Fixes Sphinx errors.** Fixes errors when running Sphinx `make html` and installs library to suppress warnings.
* **Fixes a metadata backwards compatibility error** Problem: When calling `partition_via_api`, the hosted api may return an element schema that's newer than the current `unstructured`. In this case, metadata fields were added which did not exist in the local `ElementMetadata` dataclass, and `__init__()` threw an error. Fix: remove nonexistent fields before instantiating in `ElementMetadata.from_json()`. Importance: Crucial to avoid breaking changes when adding fields.
* **Fixes issue with Discord connector when a channel returns `None`** Problem: Getting the `jump_url` from a nonexistent Discord `channel` fails. Fix: property `jump_url` is now retrieved within the same context as the messages from the channel. Importance: Avoids cascading issues when the connector fails to fetch information about a Discord channel.
* **Fixes occasionally SIGABTR when writing table with `deltalake` on Linux** Problem: occasionally on Linux ingest can throw a `SIGABTR` when writing `deltalake` table even though the table was written correctly. Fix: put the writing function into a `Process` to ensure its execution to the fullest extent before returning to the main process. Importance: Improves stability of connectors using `deltalake`


* **Fix badly initialized Formula** Problem: YoloX contain new types of elements, when loading a document that contain formulas a new element of that class
should be generated, however the Formula class inherits from Element instead of Text. After this change the element is correctly created with the correct class
allowing the document to be loaded. Fix: Change parent class for Formula to Text. Importance: Crucial to be able to load documents that contain formulas.

## 0.10.16

### Enhancements

* **Adds data source properties to Airtable, Confluence, Discord, Elasticsearch, Google Drive, and Wikipedia connectors** These properties (date_created, date_modified, version, source_url, record_locator) are written to element metadata during ingest, mapping elements to information about the document source from which they derive. This functionality enables downstream applications to reveal source document applications, e.g. a link to a GDrive doc, Salesforce record, etc.
* **DOCX partitioner refactored in preparation for enhancement.** Behavior should be unchanged except in multi-section documents containing different headers/footers for different sections. These will now emit all distinct headers and footers encountered instead of just those for the last section.
* **Add a function to map between Tesseract and standard language codes.** This allows users to input language information to the `languages` param in any Tesseract-supported langcode or any ISO 639 standard language code.
* **Add document level language detection functionality.** Introduces the "auto" default for the languages param, which then detects the languages present in the document using the `langdetect` package. Implemented only for the partition_text function to start.

### Features

### Fixes

* ***Fixes an issue that caused a partition error for some PDF's.** Fixes GH Issue 1460 by bypassing a coordinate check if an element has invalid coordinates.

## 0.10.15


### Enhancements

* **Support for better element categories from the next-generation image-to-text model ("chipper").** Previously, not all of the classifications from Chipper were being mapped to proper `unstructured` element categories so the consumer of the library would see many `UncategorizedText` elements. This fixes the issue, improving the granularity of the element categories outputs for better downstream processing and chunking. The mapping update is:
  * "Threading": `NarrativeText`
  * "Form": `NarrativeText`
  * "Field-Name": `Title`
  * "Value": `NarrativeText`
  * "Link": `NarrativeText`
  * "Headline": `Title` (with `category_depth=1`)
  * "Subheadline": `Title` (with `category_depth=2`)
  * "Abstract": `NarrativeText`
* **Better ListItem grouping for PDF's (fast strategy).** The `partition_pdf` with `fast` strategy previously broke down some numbered list item lines as separate elements. This enhancement leverages the x,y coordinates and bbox sizes to help decide whether the following chunk of text is a continuation of the immediate previous detected ListItem element or not, and not detect it as its own non-ListItem element.
* **Fall back to text-based classification for uncategorized Layout elements for Images and PDF's**. Improves element classification by running existing text-based rules on previously `UncategorizedText` elements.
* **Adds table partitioning for Partitioning for many doc types including: .html, .epub., .md, .rst, .odt, and .msg.** At the core of this change is the .html partition functionality, which is leveraged by the other effected doc types. This impacts many scenarios where `Table` Elements are now propery extracted.
* **Create and add `add_chunking_strategy` decorator to partition functions.** Previously, users were responsible for their own chunking after partitioning elements, often required for downstream applications. Now, individual elements may be combined into right-sized chunks where min and max character size may be specified if `chunking_strategy=by_title`. Relevant elements are grouped together for better downstream results. This enables users immediately use partitioned results effectively in downstream applications (e.g. RAG architecture apps) without any additional post-processing.
* **Adds `languages` as an input parameter and marks `ocr_languages` kwarg for deprecation in pdf, image, and auto partitioning functions.** Previously, language information was only being used for Tesseract OCR for image-based documents and was in a Tesseract specific string format, but by refactoring into a list of standard language codes independent of Tesseract, the `unstructured` library will better support `languages` for other non-image pipelines and/or support for other OCR engines.
* **Removes `UNSTRUCTURED_LANGUAGE` env var usage and replaces `language` with `languages` as an input parameter to unstructured-partition-text_type functions.** The previous parameter/input setup was not user-friendly or scalable to the variety of elements being processed. By refactoring the inputted language information into a list of standard language codes, we can support future applications of the element language such as detection, metadata, and multi-language elements. Now, to skip English specific checks, set the `languages` parameter to any non-English language(s).
* **Adds `xlsx` and `xls` filetype extensions to the `skip_infer_table_types` default list in `partition`.** By adding these file types to the input parameter these files should not go through table extraction. Users can still specify if they would like to extract tables from these filetypes, but will have to set the `skip_infer_table_types` to exclude the desired filetype extension. This avoids mis-representing complex spreadsheets where there may be multiple sub-tables and other content.
* **Better debug output related to sentence counting internals**. Clarify message when sentence is not counted toward sentence count because there aren't enough words, relevant for developers focused on `unstructured`s NLP internals.
* **Faster ocr_only speed for partitioning PDF and images.** Use `unstructured_pytesseract.run_and_get_multiple_output` function to reduce the number of calls to `tesseract` by half when partitioning pdf or image with `tesseract`
* **Adds data source properties to fsspec connectors** These properties (date_created, date_modified, version, source_url, record_locator) are written to element metadata during ingest, mapping elements to information about the document source from which they derive. This functionality enables downstream applications to reveal source document applications, e.g. a link to a GDrive doc, Salesforce record, etc.
* **Add delta table destination connector** New delta table destination connector added to ingest CLI.  Users may now use `unstructured-ingest` to write partitioned data from over 20 data sources (so far) to a Delta Table.
* **Rename to Source and Destination Connectors in the Documentation.** Maintain naming consistency between Connectors codebase and documentation with the first addition to a destination connector.
* **Non-HTML text files now return unstructured-elements as opposed to HTML-elements.** Previously the text based files that went through `partition_html` would return HTML-elements but now we preserve the format from the input using `source_format` argument in the partition call.
* **Adds `PaddleOCR` as an optional alternative to `Tesseract`** for OCR in processing of PDF or Image files, it is installable via the `makefile` command `install-paddleocr`. For experimental purposes only.
* **Bump unstructured-inference** to 0.5.28. This version bump markedly improves the output of table data, rendered as `metadata.text_as_html` in an element. These changes include:
  * add env variable `ENTIRE_PAGE_OCR` to specify using paddle or tesseract on entire page OCR
  * table structure detection now pads the input image by 25 pixels in all 4 directions to improve its recall (0.5.27)
  * support paddle with both cpu and gpu and assume it is pre-installed (0.5.26)
  * fix a bug where `cells_to_html` doesn't handle cells spanning multiple rows properly (0.5.25)
  * remove `cv2` preprocessing step before OCR step in table transformer (0.5.24)

### Features

* **Adds element metadata via `category_depth` with default value None**.
  * This additional metadata is useful for vectordb/LLM, chunking strategies, and retrieval applications.
* **Adds a naive hierarchy for elements via a `parent_id` on the element's metadata**
  * Users will now have more metadata for implementing vectordb/LLM chunking strategies. For example, text elements could be queried by their preceding title element.
  * Title elements created from HTML headings will properly nest

### Fixes

* **`add_pytesseract_bboxes_to_elements` no longer returns `nan` values**. The function logic is now broken into new methods
  `_get_element_box` and `convert_multiple_coordinates_to_new_system`
* **Selecting a different model wasn't being respected when calling `partition_image`.** Problem: `partition_pdf` allows for passing a `model_name` parameter. Given the similarity between the image and PDF pipelines, the expected behavior is that `partition_image` should support the same parameter, but `partition_image` was unintentionally not passing along its `kwargs`. This was corrected by adding the kwargs to the downstream call.
* **Fixes a chunking issue via dropping the field "coordinates".** Problem: chunk_by_title function was chunking each element to its own individual chunk while it needed to group elements into a fewer number of chunks. We've discovered that this happens due to a metadata matching logic in chunk_by_title function, and discovered that elements with different metadata can't be put into the same chunk. At the same time, any element with "coordinates" essentially had different metadata than other elements, due each element locating in different places and having different coordinates. Fix: That is why we have included the key "coordinates" inside a list of excluded metadata keys, while doing this "metadata_matches" comparision. Importance: This change is crucial to be able to chunk by title for documents which include "coordinates" metadata in their elements.

## 0.10.14

### Enhancements

* Update all connectors to use new downstream architecture
  * New click type added to parse comma-delimited string inputs
  * Some CLI options renamed

### Features

### Fixes

## 0.10.13

### Enhancements

* Updated documentation: Added back support doc types for partitioning, more Python codes in the API page,  RAG definition, and use case.
* Updated Hi-Res Metadata: PDFs and Images using Hi-Res strategy now have layout model class probabilities added ot metadata.
* Updated the `_detect_filetype_from_octet_stream()` function to use libmagic to infer the content type of file when it is not a zip file.
* Tesseract minor version bump to 5.3.2

### Features

* Add Jira Connector to be able to pull issues from a Jira organization
* Add `clean_ligatures` function to expand ligatures in text


### Fixes

* `partition_html` breaks on `<br>` elements.
* Ingest error handling to properly raise errors when wrapped
* GH issue 1361: fixes a sortig error that prevented some PDF's from being parsed
* Bump unstructured-inference
  * Brings back embedded images in PDF's (0.5.23)

## 0.10.12

### Enhancements

* Removed PIL pin as issue has been resolved upstream
* Bump unstructured-inference
  * Support for yolox_quantized layout detection model (0.5.20)
* YoloX element types added


### Features

* Add Salesforce Connector to be able to pull Account, Case, Campaign, EmailMessage, Lead

### Fixes


* Bump unstructured-inference
  * Avoid divide-by-zero errors swith `safe_division` (0.5.21)

## 0.10.11

### Enhancements

* Bump unstructured-inference
  * Combine entire-page OCR output with layout-detected elements, to ensure full coverage of the page (0.5.19)

### Features

* Add in ingest cli s3 writer

### Fixes

* Fix a bug where `xy-cut` sorting attemps to sort elements without valid coordinates; now xy cut sorting only works when **all** elements have valid coordinates

## 0.10.10

### Enhancements

* Adds `text` as an input parameter to `partition_xml`.
* `partition_xml` no longer runs through `partition_text`, avoiding incorrect splitting
  on carriage returns in the XML. Since `partition_xml` no longer calls `partition_text`,
  `min_partition` and `max_partition` are no longer supported in `partition_xml`.
* Bump `unstructured-inference==0.5.18`, change non-default detectron2 classification threshold
* Upgrade base image from rockylinux 8 to rockylinux 9
* Serialize IngestDocs to JSON when passing to subprocesses

### Features

### Fixes

- Fix a bug where mismatched `elements` and `bboxes` are passed into `add_pytesseract_bbox_to_elements`

## 0.10.9

### Enhancements

* Fix `test_json` to handle only non-extra dependencies file types (plain-text)

### Features

* Adds `chunk_by_title` to break a document into sections based on the presence of `Title`
  elements.
* add new extraction function `extract_image_urls_from_html` to extract all img related URL from html text.

### Fixes

* Make cv2 dependency optional
* Edit `add_pytesseract_bbox_to_elements`'s (`ocr_only` strategy) `metadata.coordinates.points` return type to `Tuple` for consistency.
* Re-enable test-ingest-confluence-diff for ingest tests
* Fix syntax for ingest test check number of files
* Fix csv and tsv partitioners loosing the first line of the files when creating elements

## 0.10.8

### Enhancements

* Release docker image that installs Python 3.10 rather than 3.8

### Features

### Fixes

## 0.10.7

### Enhancements

### Features

### Fixes

* Remove overly aggressive ListItem chunking for images and PDF's which typically resulted in inchorent elements.

## 0.10.6

### Enhancements

* Enable `partition_email` and `partition_msg` to detect if an email is PGP encryped. If
  and email is PGP encryped, the functions will return an empy list of elements and
  emit a warning about the encrypted content.
* Add threaded Slack conversations into Slack connector output
* Add functionality to sort elements using `xy-cut` sorting approach in `partition_pdf` for `hi_res` and `fast` strategies
* Bump unstructured-inference
  * Set OMP_THREAD_LIMIT to 1 if not set for better tesseract perf (0.5.17)

### Features

* Extract coordinates from PDFs and images when using OCR only strategy and add to metadata

### Fixes

* Update `partition_html` to respect the order of `<pre>` tags.
* Fix bug in `partition_pdf_or_image` where two partitions were called if `strategy == "ocr_only"`.
* Bump unstructured-inference
  * Fix issue where temporary files were being left behind (0.5.16)
* Adds deprecation warning for the `file_filename` kwarg to `partition`, `partition_via_api`,
  and `partition_multiple_via_api`.
* Fix documentation build workflow by pinning dependencies

## 0.10.5

### Enhancements

* Create new CI Pipelines
  - Checking text, xml, email, and html doc tests against the library installed without extras
  - Checking each library extra against their respective tests
* `partition` raises an error and tells the user to install the appropriate extra if a filetype
  is detected that is missing dependencies.
* Add custom errors to ingest
* Bump `unstructured-ingest==0.5.15`
  - Handle an uncaught TesseractError (0.5.15)
  - Add TIFF test file and TIFF filetype to `test_from_image_file` in `test_layout` (0.5.14)
* Use `entire_page` ocr mode for pdfs and images
* Add notes on extra installs to docs
* Adds ability to reuse connections per process in unstructured-ingest

### Features
* Add delta table connector

### Fixes

## 0.10.4
* Pass ocr_mode in partition_pdf and set the default back to individual pages for now
* Add diagrams and descriptions for ingest design in the ingest README

### Features
* Supports multipage TIFF image partitioning

### Fixes

## 0.10.2

### Enhancements
* Bump unstructured-inference==0.5.13:
  - Fix extracted image elements being included in layout merge, addresses the issue
    where an entire-page image in a PDF was not passed to the layout model when using hi_res.

### Features

### Fixes

## 0.10.1

### Enhancements
* Bump unstructured-inference==0.5.12:
  - fix to avoid trace for certain PDF's (0.5.12)
  - better defaults for DPI for hi_res and  Chipper (0.5.11)
  - implement full-page OCR (0.5.10)

### Features

### Fixes

* Fix dead links in repository README (Quick Start > Install for local development, and Learn more > Batch Processing)
* Update document dependencies to include tesseract-lang for additional language support (required for tests to pass)

## 0.10.0

### Enhancements

* Add `include_header` kwarg to `partition_xlsx` and change default behavior to `True`
* Update the `links` and `emphasized_texts` metadata fields

### Features

### Fixes

## 0.9.3

### Enhancements

* Pinned dependency cleanup.
* Update `partition_csv` to always use `soupparser_fromstring` to parse `html text`
* Update `partition_tsv` to always use `soupparser_fromstring` to parse `html text`
* Add `metadata.section` to capture epub table of contents data
* Add `unique_element_ids` kwarg to partition functions. If `True`, will use a UUID
  for element IDs instead of a SHA-256 hash.
* Update `partition_xlsx` to always use `soupparser_fromstring` to parse `html text`
* Add functionality to switch `html` text parser based on whether the `html` text contains emoji
* Add functionality to check if a string contains any emoji characters
* Add CI tests around Notion

### Features

* Add Airtable Connector to be able to pull views/tables/bases from an Airtable organization

### Fixes

* fix pdf partition of list items being detected as titles in OCR only mode
* make notion module discoverable
* fix emails with `Content-Distribution: inline` and `Content-Distribution: attachment` with no filename
* Fix email attachment filenames which had `=` in the filename itself

## 0.9.2


### Enhancements

* Update table extraction section in API documentation to sync with change in Prod API
* Update Notion connector to extract to html
* Added UUID option for `element_id`
* Bump unstructured-inference==0.5.9:
  - better caching of models
  - another version of detectron2 available, though the default layout model is unchanged
* Added UUID option for element_id
* Added UUID option for element_id
* CI improvements to run ingest tests in parallel

### Features

* Adds Sharepoint connector.

### Fixes

* Bump unstructured-inference==0.5.9:
  - ignores Tesseract errors where no text is extracted for tiles that indeed, have no text

## 0.9.1

### Enhancements

* Adds --partition-pdf-infer-table-structure to unstructured-ingest.
* Enable `partition_html` to skip headers and footers with the `skip_headers_and_footers` flag.
* Update `partition_doc` and `partition_docx` to track emphasized texts in the output
* Adds post processing function `filter_element_types`
* Set the default strategy for partitioning images to `hi_res`
* Add page break parameter section in API documentation to sync with change in Prod API
* Update `partition_html` to track emphasized texts in the output
* Update `XMLDocument._read_xml` to create `<p>` tag element for the text enclosed in the `<pre>` tag
* Add parameter `include_tail_text` to `_construct_text` to enable (skip) tail text inclusion
* Add Notion connector

### Features

### Fixes

* Remove unused `_partition_via_api` function
* Fixed emoji bug in `partition_xlsx`.
* Pass `file_filename` metadata when partitioning file object
* Skip ingest test on missing Slack token
* Add Dropbox variables to CI environments
* Remove default encoding for ingest
* Adds new element type `EmailAddress` for recognising email address in the  text
* Simplifies `min_partition` logic; makes partitions falling below the `min_partition`
  less likely.
* Fix bug where ingest test check for number of files fails in smoke test
* Fix unstructured-ingest entrypoint failure

## 0.9.0

### Enhancements

* Dependencies are now split by document type, creating a slimmer base installation.

## 0.8.8

### Enhancements

### Features

### Fixes

* Rename "date" field to "last_modified"
* Adds Box connector

### Fixes

## 0.8.7

### Enhancements

* Put back useful function `split_by_paragraph`

### Features

### Fixes

* Fix argument order in NLTK download step

## 0.8.6

### Enhancements

### Features

### Fixes

* Remove debug print lines and non-functional code

## 0.8.5

### Enhancements

* Add parameter `skip_infer_table_types` to enable (skip) table extraction for other doc types
* Adds optional Unstructured API unit tests in CI
* Tracks last modified date for all document types.
* Add auto_paragraph_grouper to detect new-line and blank-line new paragraph for .txt files.
* refactor the ingest cli to better support expanding supported connectors

## 0.8.3

### Enhancements

### Features

### Fixes

* NLTK now only gets downloaded if necessary.
* Handling for empty tables in Word Documents and PowerPoints.

## 0.8.4

### Enhancements

* Additional tests and refactor of JSON detection.
* Update functionality to retrieve image metadata from a page for `document_to_element_list`
* Links are now tracked in `partition_html` output.
* Set the file's current position to the beginning after reading the file in `convert_to_bytes`
* Add `min_partition` kwarg to that combines elements below a specified threshold and modifies splitting of strings longer than max partition so words are not split.
* set the file's current position to the beginning after reading the file in `convert_to_bytes`
* Add slide notes to pptx
* Add `--encoding` directive to ingest
* Improve json detection by `detect_filetype`

### Features

* Adds Outlook connector
* Add support for dpi parameter in inference library
* Adds Onedrive connector.
* Add Confluence connector for ingest cli to pull the body text from all documents from all spaces in a confluence domain.

### Fixes

* Fixes issue with email partitioning where From field was being assigned the To field value.
* Use the `image_metadata` property of the `PageLayout` instance to get the page image info in the `document_to_element_list`
* Add functionality to write images to computer storage temporarily instead of keeping them in memory for `ocr_only` strategy
* Add functionality to convert a PDF in small chunks of pages at a time for `ocr_only` strategy
* Adds `.txt`, `.text`, and `.tab` to list of extensions to check if file
  has a `text/plain` MIME type.
* Enables filters to be passed to `partition_doc` so it doesn't error with LibreOffice7.
* Removed old error message that's superseded by `requires_dependencies`.
* Removes using `hi_res` as the default strategy value for `partition_via_api` and `partition_multiple_via_api`

## 0.8.1

### Enhancements

* Add support for Python 3.11

### Features

### Fixes

* Fixed `auto` strategy detected scanned document as having extractable text and using `fast` strategy, resulting in no output.
* Fix list detection in MS Word documents.
* Don't instantiate an element with a coordinate system when there isn't a way to get its location data.

## 0.8.0

### Enhancements

* Allow model used for hi res pdf partition strategy to be chosen when called.
* Updated inference package

### Features

* Add `metadata_filename` parameter across all partition functions

### Fixes

* Update to ensure `convert_to_datafame` grabs all of the metadata fields.
* Adjust encoding recognition threshold value in `detect_file_encoding`
* Fix KeyError when `isd_to_elements` doesn't find a type
* Fix `_output_filename` for local connector, allowing single files to be written correctly to the disk

* Fix for cases where an invalid encoding is extracted from an email header.

### BREAKING CHANGES

* Information about an element's location is no longer returned as top-level attributes of an element. Instead, it is returned in the `coordinates` attribute of the element's metadata.

## 0.7.12

### Enhancements

* Adds `include_metadata` kwarg to `partition_doc`, `partition_docx`, `partition_email`, `partition_epub`, `partition_json`, `partition_msg`, `partition_odt`, `partition_org`, `partition_pdf`, `partition_ppt`, `partition_pptx`, `partition_rst`, and `partition_rtf`
### Features

* Add Elasticsearch connector for ingest cli to pull specific fields from all documents in an index.
* Adds Dropbox connector

### Fixes

* Fix tests that call unstructured-api by passing through an api-key
* Fixed page breaks being given (incorrect) page numbers
* Fix skipping download on ingest when a source document exists locally

## 0.7.11

### Enhancements

* More deterministic element ordering when using `hi_res` PDF parsing strategy (from unstructured-inference bump to 0.5.4)
* Make large model available (from unstructured-inference bump to 0.5.3)
* Combine inferred elements with extracted elements (from unstructured-inference bump to 0.5.2)
* `partition_email` and `partition_msg` will now process attachments if `process_attachments=True`
  and a attachment partitioning functions is passed through with `attachment_partitioner=partition`.

### Features

### Fixes

* Fix tests that call unstructured-api by passing through an api-key
* Fixed page breaks being given (incorrect) page numbers
* Fix skipping download on ingest when a source document exists locally

## 0.7.10

### Enhancements

* Adds a `max_partition` parameter to `partition_text`, `partition_pdf`, `partition_email`,
  `partition_msg` and `partition_xml` that sets a limit for the size of an individual
  document elements. Defaults to `1500` for everything except `partition_xml`, which has
  a default value of `None`.
* DRY connector refactor

### Features

* `hi_res` model for pdfs and images is selectable via environment variable.

### Fixes

* CSV check now ignores escaped commas.
* Fix for filetype exploration util when file content does not have a comma.
* Adds negative lookahead to bullet pattern to avoid detecting plain text line
  breaks like `-------` as list items.
* Fix pre tag parsing for `partition_html`
* Fix lookup error for annotated Arabic and Hebrew encodings

## 0.7.9

### Enhancements

* Improvements to string check for leafs in `partition_xml`.
* Adds --partition-ocr-languages to unstructured-ingest.

### Features

* Adds `partition_org` for processed Org Mode documents.

### Fixes

## 0.7.8

### Enhancements

### Features

* Adds Google Cloud Service connector

### Fixes

* Updates the `parse_email` for `partition_eml` so that `unstructured-api` passes the smoke tests
* `partition_email` now works if there is no message content
* Updates the `"fast"` strategy for `partition_pdf` so that it's able to recursively
* Adds recursive functionality to all fsspec connectors
* Adds generic --recursive ingest flag

## 0.7.7

### Enhancements

* Adds functionality to replace the `MIME` encodings for `eml` files with one of the common encodings if a `unicode` error occurs
* Adds missed file-like object handling in `detect_file_encoding`
* Adds functionality to extract charset info from `eml` files

### Features

* Added coordinate system class to track coordinate types and convert to different coordinate

### Fixes

* Adds an `html_assemble_articles` kwarg to `partition_html` to enable users to capture
  control whether content outside of `<article>` tags is captured when
  `<article>` tags are present.
* Check for the `xml` attribute on `element` before looking for pagebreaks in `partition_docx`.

## 0.7.6

### Enhancements

* Convert fast startegy to ocr_only for images
* Adds support for page numbers in `.docx` and `.doc` when user or renderer
  created page breaks are present.
* Adds retry logic for the unstructured-ingest Biomed connector

### Features

* Provides users with the ability to extract additional metadata via regex.
* Updates `partition_docx` to include headers and footers in the output.
* Create `partition_tsv` and associated tests. Make additional changes to `detect_filetype`.

### Fixes

* Remove fake api key in test `partition_via_api` since we now require valid/empty api keys
* Page number defaults to `None` instead of `1` when page number is not present in the metadata.
  A page number of `None` indicates that page numbers are not being tracked for the document
  or that page numbers do not apply to the element in question..
* Fixes an issue with some pptx files. Assume pptx shapes are found in top left position of slide
  in case the shape.top and shape.left attributes are `None`.

## 0.7.5

### Enhancements

* Adds functionality to sort elements in `partition_pdf` for `fast` strategy
* Adds ingest tests with `--fast` strategy on PDF documents
* Adds --api-key to unstructured-ingest

### Features

* Adds `partition_rst` for processed ReStructured Text documents.

### Fixes

* Adds handling for emails that do not have a datetime to extract.
* Adds pdf2image package as core requirement of unstructured (with no extras)

## 0.7.4

### Enhancements

* Allows passing kwargs to request data field for `partition_via_api` and `partition_multiple_via_api`
* Enable MIME type detection if libmagic is not available
* Adds handling for empty files in `detect_filetype` and `partition`.

### Features

### Fixes

* Reslove `grpcio` import issue on `weaviate.schema.validate_schema` for python 3.9 and 3.10
* Remove building `detectron2` from source in Dockerfile

## 0.7.3

### Enhancements

* Update IngestDoc abstractions and add data source metadata in ElementMetadata

### Features

### Fixes

* Pass `strategy` parameter down from `partition` for `partition_image`
* Filetype detection if a CSV has a `text/plain` MIME type
* `convert_office_doc` no longers prints file conversion info messages to stdout.
* `partition_via_api` reflects the actual filetype for the file processed in the API.

## 0.7.2

### Enhancements

* Adds an optional encoding kwarg to `elements_to_json` and `elements_from_json`
* Bump version of base image to use new stable version of tesseract

### Features

### Fixes

* Update the `read_txt_file` utility function to keep using `spooled_to_bytes_io_if_needed` for xml
* Add functionality to the `read_txt_file` utility function to handle file-like object from URL
* Remove the unused parameter `encoding` from `partition_pdf`
* Change auto.py to have a `None` default for encoding
* Add functionality to try other common encodings for html and xml files if an error related to the encoding is raised and the user has not specified an encoding.
* Adds benchmark test with test docs in example-docs
* Re-enable test_upload_label_studio_data_with_sdk
* File detection now detects code files as plain text
* Adds `tabulate` explicitly to dependencies
* Fixes an issue in `metadata.page_number` of pptx files
* Adds showing help if no parameters passed

## 0.7.1

### Enhancements

### Features

* Add `stage_for_weaviate` to stage `unstructured` outputs for upload to Weaviate, along with
  a helper function for defining a class to use in Weaviate schemas.
* Builds from Unstructured base image, built off of Rocky Linux 8.7, this resolves almost all CVE's in the image.

### Fixes

## 0.7.0

### Enhancements

* Installing `detectron2` from source is no longer required when using the `local-inference` extra.
* Updates `.pptx` parsing to include text in tables.

### Features

### Fixes

* Fixes an issue in `_add_element_metadata` that caused all elements to have `page_number=1`
  in the element metadata.
* Adds `.log` as a file extension for TXT files.
* Adds functionality to try other common encodings for email (`.eml`) files if an error related to the encoding is raised and the user has not specified an encoding.
* Allow passed encoding to be used in the `replace_mime_encodings`
* Fixes page metadata for `partition_html` when `include_metadata=False`
* A `ValueError` now raises if `file_filename` is not specified when you use `partition_via_api`
  with a file-like object.

## 0.6.11

### Enhancements

* Supports epub tests since pandoc is updated in base image

### Features


### Fixes


## 0.6.10

### Enhancements

* XLS support from auto partition

### Features

### Fixes

## 0.6.9

### Enhancements

* fast strategy for pdf now keeps element bounding box data
* setup.py refactor

### Features

### Fixes

* Adds functionality to try other common encodings if an error related to the encoding is raised and the user has not specified an encoding.
* Adds additional MIME types for CSV

## 0.6.8

### Enhancements

### Features

* Add `partition_csv` for CSV files.

### Fixes

## 0.6.7

### Enhancements

* Deprecate `--s3-url` in favor of `--remote-url` in CLI
* Refactor out non-connector-specific config variables
* Add `file_directory` to metadata
* Add `page_name` to metadata. Currently used for the sheet name in XLSX documents.
* Added a `--partition-strategy` parameter to unstructured-ingest so that users can specify
  partition strategy in CLI. For example, `--partition-strategy fast`.
* Added metadata for filetype.
* Add Discord connector to pull messages from a list of channels
* Refactor `unstructured/file-utils/filetype.py` to better utilise hashmap to return mime type.
* Add local declaration of DOCX_MIME_TYPES and XLSX_MIME_TYPES for `test_filetype.py`.

### Features

* Add `partition_xml` for XML files.
* Add `partition_xlsx` for Microsoft Excel documents.

### Fixes

* Supports `hml` filetype for partition as a variation of html filetype.
* Makes `pytesseract` a function level import in `partition_pdf` so you can use the `"fast"`
  or `"hi_res"` strategies if `pytesseract` is not installed. Also adds the
  `required_dependencies` decorator for the `"hi_res"` and `"ocr_only"` strategies.
* Fix to ensure `filename` is tracked in metadata for `docx` tables.

## 0.6.6

### Enhancements

* Adds an `"auto"` strategy that chooses the partitioning strategy based on document
  characteristics and function kwargs. This is the new default strategy for `partition_pdf`
  and `partition_image`. Users can maintain existing behavior by explicitly setting
  `strategy="hi_res"`.
* Added an additional trace logger for NLP debugging.
* Add `get_date` method to `ElementMetadata` for converting the datestring to a `datetime` object.
* Cleanup the `filename` attribute on `ElementMetadata` to remove the full filepath.

### Features

* Added table reading as html with URL parsing to `partition_docx` in docx
* Added metadata field for text_as_html for docx files

### Fixes

* `fileutils/file_type` check json and eml decode ignore error
* `partition_email` was updated to more flexibly handle deviations from the RFC-2822 standard.
  The time in the metadata returns `None` if the time does not match RFC-2822 at all.
* Include all metadata fields when converting to dataframe or CSV

## 0.6.5

### Enhancements

* Added support for SpooledTemporaryFile file argument.

### Features

### Fixes


## 0.6.4

### Enhancements

* Added an "ocr_only" strategy for `partition_pdf`. Refactored the strategy decision
  logic into its own module.

### Features

### Fixes

## 0.6.3

### Enhancements

* Add an "ocr_only" strategy for `partition_image`.

### Features

* Added `partition_multiple_via_api` for partitioning multiple documents in a single REST
  API call.
* Added `stage_for_baseplate` function to prepare outputs for ingestion into Baseplate.
* Added `partition_odt` for processing Open Office documents.

### Fixes

* Updates the grouping logic in the `partition_pdf` fast strategy to group together text
  in the same bounding box.

## 0.6.2

### Enhancements

* Added logic to `partition_pdf` for detecting copy protected PDFs and falling back
  to the hi res strategy when necessary.


### Features

* Add `partition_via_api` for partitioning documents through the hosted API.

### Fixes

* Fix how `exceeds_cap_ratio` handles empty (returns `True` instead of `False`)
* Updates `detect_filetype` to properly detect JSONs when the MIME type is `text/plain`.

## 0.6.1

### Enhancements

* Updated the table extraction parameter name to be more descriptive

### Features

### Fixes

## 0.6.0

### Enhancements

* Adds an `ssl_verify` kwarg to `partition` and `partition_html` to enable turning off
  SSL verification for HTTP requests. SSL verification is on by default.
* Allows users to pass in ocr language to `partition_pdf` and `partition_image` through
  the `ocr_language` kwarg. `ocr_language` corresponds to the code for the language pack
  in Tesseract. You will need to install the relevant Tesseract language pack to use a
  given language.

### Features

* Table extraction is now possible for pdfs from `partition` and `partition_pdf`.
* Adds support for extracting attachments from `.msg` files

### Fixes

* Adds an `ssl_verify` kwarg to `partition` and `partition_html` to enable turning off
  SSL verification for HTTP requests. SSL verification is on by default.

## 0.5.13

### Enhancements

* Allow headers to be passed into `partition` when `url` is used.

### Features

* `bytes_string_to_string` cleaning brick for bytes string output.

### Fixes

* Fixed typo in call to `exactly_one` in `partition_json`
* unstructured-documents encode xml string if document_tree is `None` in `_read_xml`.
* Update to `_read_xml` so that Markdown files with embedded HTML process correctly.
* Fallback to "fast" strategy only emits a warning if the user specifies the "hi_res" strategy.
* unstructured-partition-text_type exceeds_cap_ratio fix returns and how capitalization ratios are calculated
* `partition_pdf` and `partition_text` group broken paragraphs to avoid fragmented `NarrativeText` elements.
* .json files resolved as "application/json" on centos7 (or other installs with older libmagic libs)

## 0.5.12

### Enhancements

* Add OS mimetypes DB to docker image, mainly for unstructured-api compat.
* Use the image registry as a cache when building Docker images.
* Adds the ability for `partition_text` to group together broken paragraphs.
* Added method to utils to allow date time format validation

### Features
* Add Slack connector to pull messages for a specific channel

* Add --partition-by-api parameter to unstructured-ingest
* Added `partition_rtf` for processing rich text files.
* `partition` now accepts a `url` kwarg in addition to `file` and `filename`.

### Fixes

* Allow encoding to be passed into `replace_mime_encodings`.
* unstructured-ingest connector-specific dependencies are imported on demand.
* unstructured-ingest --flatten-metadata supported for local connector.
* unstructured-ingest fix runtime error when using --metadata-include.

## 0.5.11

### Enhancements

### Features

### Fixes

* Guard against null style attribute in docx document elements
* Update HTML encoding to better support foreign language characters

## 0.5.10

### Enhancements

* Updated inference package
* Add sender, recipient, date, and subject to element metadata for emails

### Features

* Added `--download-only` parameter to `unstructured-ingest`

### Fixes

* FileNotFound error when filename is provided but file is not on disk

## 0.5.9

### Enhancements

### Features

### Fixes

* Convert file to str in helper `split_by_paragraph` for `partition_text`

## 0.5.8

### Enhancements

* Update `elements_to_json` to return string when filename is not specified
* `elements_from_json` may take a string instead of a filename with the `text` kwarg
* `detect_filetype` now does a final fallback to file extension.
* Empty tags are now skipped during the depth check for HTML processing.

### Features

* Add local file system to `unstructured-ingest`
* Add `--max-docs` parameter to `unstructured-ingest`
* Added `partition_msg` for processing MSFT Outlook .msg files.

### Fixes

* `convert_file_to_text` now passes through the `source_format` and `target_format` kwargs.
  Previously they were hard coded.
* Partitioning functions that accept a `text` kwarg no longer raise an error if an empty
  string is passed (and empty list of elements is returned instead).
* `partition_json` no longer fails if the input is an empty list.
* Fixed bug in `chunk_by_attention_window` that caused the last word in segments to be cut-off
  in some cases.

### BREAKING CHANGES

* `stage_for_transformers` now returns a list of elements, making it consistent with other
  staging bricks

## 0.5.7

### Enhancements

* Refactored codebase using `exactly_one`
* Adds ability to pass headers when passing a url in partition_html()
* Added optional `content_type` and `file_filename` parameters to `partition()` to bypass file detection

### Features

* Add `--flatten-metadata` parameter to `unstructured-ingest`
* Add `--fields-include` parameter to `unstructured-ingest`

### Fixes

## 0.5.6

### Enhancements

* `contains_english_word()`, used heavily in text processing, is 10x faster.

### Features

* Add `--metadata-include` and `--metadata-exclude` parameters to `unstructured-ingest`
* Add `clean_non_ascii_chars` to remove non-ascii characters from unicode string

### Fixes

* Fix problem with PDF partition (duplicated test)

## 0.5.4

### Enhancements

* Added Biomedical literature connector for ingest cli.
* Add `FsspecConnector` to easily integrate any existing `fsspec` filesystem as a connector.
* Rename `s3_connector.py` to `s3.py` for readability and consistency with the
  rest of the connectors.
* Now `S3Connector` relies on `s3fs` instead of on `boto3`, and it inherits
  from `FsspecConnector`.
* Adds an `UNSTRUCTURED_LANGUAGE_CHECKS` environment variable to control whether or not language
  specific checks like vocabulary and POS tagging are applied. Set to `"true"` for higher
  resolution partitioning and `"false"` for faster processing.
* Improves `detect_filetype` warning to include filename when provided.
* Adds a "fast" strategy for partitioning PDFs with PDFMiner. Also falls back to the "fast"
  strategy if detectron2 is not available.
* Start deprecation life cycle for `unstructured-ingest --s3-url` option, to be deprecated in
  favor of `--remote-url`.

### Features

* Add `AzureBlobStorageConnector` based on its `fsspec` implementation inheriting
from `FsspecConnector`
* Add `partition_epub` for partitioning e-books in EPUB3 format.

### Fixes

* Fixes processing for text files with `message/rfc822` MIME type.
* Open xml files in read-only mode when reading contents to construct an XMLDocument.

## 0.5.3

### Enhancements

* `auto.partition()` can now load Unstructured ISD json documents.
* Simplify partitioning functions.
* Improve logging for ingest CLI.

### Features

* Add `--wikipedia-auto-suggest` argument to the ingest CLI to disable automatic redirection
  to pages with similar names.
* Add setup script for Amazon Linux 2
* Add optional `encoding` argument to the `partition_(text/email/html)` functions.
* Added Google Drive connector for ingest cli.
* Added Gitlab connector for ingest cli.

### Fixes

## 0.5.2

### Enhancements

* Fully move from printing to logging.
* `unstructured-ingest` now uses a default `--download_dir` of `$HOME/.cache/unstructured/ingest`
rather than a "tmp-ingest-" dir in the working directory.

### Features

### Fixes

* `setup_ubuntu.sh` no longer fails in some contexts by interpreting
`DEBIAN_FRONTEND=noninteractive` as a command
* `unstructured-ingest` no longer re-downloads files when --preserve-downloads
is used without --download-dir.
* Fixed an issue that was causing text to be skipped in some HTML documents.

## 0.5.1

### Enhancements

### Features

### Fixes

* Fixes an error causing JavaScript to appear in the output of `partition_html` sometimes.
* Fix several issues with the `requires_dependencies` decorator, including the error message
  and how it was used, which had caused an error for `unstructured-ingest --github-url ...`.

## 0.5.0

### Enhancements

* Add `requires_dependencies` Python decorator to check dependencies are installed before
  instantiating a class or running a function

### Features

* Added Wikipedia connector for ingest cli.

### Fixes

* Fix `process_document` file cleaning on failure
* Fixes an error introduced in the metadata tracking commit that caused `NarrativeText`
  and `FigureCaption` elements to be represented as `Text` in HTML documents.

## 0.4.16

### Enhancements

* Fallback to using file extensions for filetype detection if `libmagic` is not present

### Features

* Added setup script for Ubuntu
* Added GitHub connector for ingest cli.
* Added `partition_md` partitioner.
* Added Reddit connector for ingest cli.

### Fixes

* Initializes connector properly in ingest.main::MainProcess
* Restricts version of unstructured-inference to avoid multithreading issue

## 0.4.15

### Enhancements

* Added `elements_to_json` and `elements_from_json` for easier serialization/deserialization
* `convert_to_dict`, `dict_to_elements` and `convert_to_csv` are now aliases for functions
  that use the ISD terminology.

### Fixes

* Update to ensure all elements are preserved during serialization/deserialization

## 0.4.14

* Automatically install `nltk` models in the `tokenize` module.

## 0.4.13

* Fixes unstructured-ingest cli.

## 0.4.12

* Adds console_entrypoint for unstructured-ingest, other structure/doc updates related to ingest.
* Add `parser` parameter to `partition_html`.

## 0.4.11

* Adds `partition_doc` for partitioning Word documents in `.doc` format. Requires `libreoffice`.
* Adds `partition_ppt` for partitioning PowerPoint documents in `.ppt` format. Requires `libreoffice`.

## 0.4.10

* Fixes `ElementMetadata` so that it's JSON serializable when the filename is a `Path` object.

## 0.4.9

* Added ingest modules and s3 connector, sample ingest script
* Default to `url=None` for `partition_pdf` and `partition_image`
* Add ability to skip English specific check by setting the `UNSTRUCTURED_LANGUAGE` env var to `""`.
* Document `Element` objects now track metadata

## 0.4.8

* Modified XML and HTML parsers not to load comments.

## 0.4.7

* Added the ability to pull an HTML document from a url in `partition_html`.
* Added the the ability to get file summary info from lists of filenames and lists
  of file contents.
* Added optional page break to `partition` for `.pptx`, `.pdf`, images, and `.html` files.
* Added `to_dict` method to document elements.
* Include more unicode quotes in `replace_unicode_quotes`.

## 0.4.6

* Loosen the default cap threshold to `0.5`.
* Add a `UNSTRUCTURED_NARRATIVE_TEXT_CAP_THRESHOLD` environment variable for controlling
  the cap ratio threshold.
* Unknown text elements are identified as `Text` for HTML and plain text documents.
* `Body Text` styles no longer default to `NarrativeText` for Word documents. The style information
  is insufficient to determine that the text is narrative.
* Upper cased text is lower cased before checking for verbs. This helps avoid some missed verbs.
* Adds an `Address` element for capturing elements that only contain an address.
* Suppress the `UserWarning` when detectron is called.
* Checks that titles and narrative test have at least one English word.
* Checks that titles and narrative text are at least 50% alpha characters.
* Restricts titles to a maximum word length. Adds a `UNSTRUCTURED_TITLE_MAX_WORD_LENGTH`
  environment variable for controlling the max number of words in a title.
* Updated `partition_pptx` to order the elements on the page

## 0.4.4

* Updated `partition_pdf` and `partition_image` to return `unstructured` `Element` objects
* Fixed the healthcheck url path when partitioning images and PDFs via API
* Adds an optional `coordinates` attribute to document objects
* Adds `FigureCaption` and `CheckBox` document elements
* Added ability to split lists detected in `LayoutElement` objects
* Adds `partition_pptx` for partitioning PowerPoint documents
* LayoutParser models now download from HugginfaceHub instead of DropBox
* Fixed file type detection for XML and HTML files on Amazone Linux

## 0.4.3

* Adds `requests` as a base dependency
* Fix in `exceeds_cap_ratio` so the function doesn't break with empty text
* Fix bug in `_parse_received_data`.
* Update `detect_filetype` to properly handle `.doc`, `.xls`, and `.ppt`.

## 0.4.2

* Added `partition_image` to process documents in an image format.
* Fixed utf-8 encoding error in `partition_email` with attachments for `text/html`

## 0.4.1

* Added support for text files in the `partition` function
* Pinned `opencv-python` for easier installation on Linux

## 0.4.0

* Added generic `partition` brick that detects the file type and routes a file to the appropriate
  partitioning brick.
* Added a file type detection module.
* Updated `partition_html` and `partition_eml` to support file-like objects in 'rb' mode.
* Cleaning brick for removing ordered bullets `clean_ordered_bullets`.
* Extract brick method for ordered bullets `extract_ordered_bullets`.
* Test for `clean_ordered_bullets`.
* Test for `extract_ordered_bullets`.
* Added `partition_docx` for pre-processing Word Documents.
* Added new REGEX patterns to extract email header information
* Added new functions to extract header information `parse_received_data` and `partition_header`
* Added new function to parse plain text files `partition_text`
* Added new cleaners functions `extract_ip_address`, `extract_ip_address_name`, `extract_mapi_id`, `extract_datetimetz`
* Add new `Image` element and function to find embedded images `find_embedded_images`
* Added `get_directory_file_info` for summarizing information about source documents

## 0.3.5

* Add support for local inference
* Add new pattern to recognize plain text dash bullets
* Add test for bullet patterns
* Fix for `partition_html` that allows for processing `div` tags that have both text and child
  elements
* Add ability to extract document metadata from `.docx`, `.xlsx`, and `.jpg` files.
* Helper functions for identifying and extracting phone numbers
* Add new function `extract_attachment_info` that extracts and decodes the attachment
of an email.
* Staging brick to convert a list of `Element`s to a `pandas` dataframe.
* Add plain text functionality to `partition_email`

## 0.3.4

* Python-3.7 compat

## 0.3.3

* Removes BasicConfig from logger configuration
* Adds the `partition_email` partitioning brick
* Adds the `replace_mime_encodings` cleaning bricks
* Small fix to HTML parsing related to processing list items with sub-tags
* Add `EmailElement` data structure to store email documents

## 0.3.2

* Added `translate_text` brick for translating text between languages
* Add an `apply` method to make it easier to apply cleaners to elements

## 0.3.1

* Added \_\_init.py\_\_ to `partition`

## 0.3.0

* Implement staging brick for Argilla. Converts lists of `Text` elements to `argilla` dataset classes.
* Removing the local PDF parsing code and any dependencies and tests.
* Reorganizes the staging bricks in the unstructured.partition module
* Allow entities to be passed into the Datasaur staging brick
* Added HTML escapes to the `replace_unicode_quotes` brick
* Fix bad responses in partition_pdf to raise ValueError
* Adds `partition_html` for partitioning HTML documents.

## 0.2.6

* Small change to how \_read is placed within the inheritance structure since it doesn't really apply to pdf
* Add partitioning brick for calling the document image analysis API

## 0.2.5

* Update python requirement to >=3.7

## 0.2.4

* Add alternative way of importing `Final` to support google colab

## 0.2.3

* Add cleaning bricks for removing prefixes and postfixes
* Add cleaning bricks for extracting text before and after a pattern

## 0.2.2

* Add staging brick for Datasaur

## 0.2.1

* Added brick to convert an ISD dictionary to a list of elements
* Update `PDFDocument` to use the `from_file` method
* Added staging brick for CSV format for ISD (Initial Structured Data) format.
* Added staging brick for separating text into attention window size chunks for `transformers`.
* Added staging brick for LabelBox.
* Added ability to upload LabelStudio predictions
* Added utility function for JSONL reading and writing
* Added staging brick for CSV format for Prodigy
* Added staging brick for Prodigy
* Added ability to upload LabelStudio annotations
* Added text_field and id_field to stage_for_label_studio signature

## 0.2.0

* Initial release of unstructured<|MERGE_RESOLUTION|>--- conflicted
+++ resolved
@@ -1,16 +1,10 @@
-<<<<<<< HEAD
-## 0.10.27-dev1
-=======
 ## 0.10.27
->>>>>>> 808b4ced
 
 ### Enhancements
 
 * **Leverage dict to share content across ingest pipeline** To share the ingest doc content across steps in the ingest pipeline, this was updated to use a multiprocessing-safe dictionary so changes get persisted and each step has the option to modify the ingest docs in place.
 
 ### Features
-
-* **Update `ocr_only` strategy in `partition_pdf()`** Adds the functionality to get accurate coordinate data when partitioning PDFs and Images with the `ocr_only` strategy.
 
 ### Fixes
 
