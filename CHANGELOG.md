--- conflicted
+++ resolved
@@ -1,11 +1,15 @@
-<<<<<<< HEAD
-## 0.16.3-dev2
-=======
+## 0.16.4-dev0
+
+### Enhancements
+* **Elements created from V2 HTML are less granular** Added merging of adjacent text elements and inline html tags in the HTML partitioner to reduce the number of elements created from V2 HTML.
+
+### Features
+
+### Fixes
+
 ## 0.16.3
->>>>>>> 340a07f1
-
-### Enhancements
-* **Elements created from V2 HTML are less granular** Added merging of adjacent text elements and inline html tags in the HTML partitioner to reduce the number of elements created from V2 HTML.
+
+### Enhancements
 
 ### Features
 
