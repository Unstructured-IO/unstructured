<<<<<<< HEAD
## 0.11.4-dev10
=======
## 0.11.5-dev0

### Enhancements

### Features

### Fixes

## 0.11.4
>>>>>>> 70cf1410

### Enhancements

* **Refactor image extraction code.** The image extraction code is moved from `unstructured-inference` to `unstructured`.
* **Refactor pdfminer code.** The pdfminer code is moved from `unstructured-inference` to `unstructured`.
* **Improve handling of auth data for fsspec connectors.** Leverage an extension of the dataclass paradigm to support a `sensitive` annotation for fields related to auth (i.e. passwords, tokens). Refactor all fsspec connectors to use explicit access configs rather than a generic dictionary.
* **Add glob support for fsspec connectors** Similar to the glob support in the ingest local source connector, similar filters are now enabled on all fsspec based source connectors to limit files being partitioned.
* Define a constant for the splitter "+" used in tesseract ocr languages.

### Features

* **Save tables in PDF's separately as images.** The "table" elements are saved as `table-<pageN>-<tableN>.jpg`. This filename is presented in the `image_path` metadata field for the Table element. The default would be to not do this.
* **Add Weaviate destination connector** Weaviate connector added to ingest CLI.  Users may now use `unstructured-ingest` to write partitioned data from over 20 data sources (so far) to a Weaviate object collection.
* **Sftp Source Connector.** New source connector added to support downloading/partitioning files from Sftp.
* **Add Elasticsearch destination connector.** Problem: After ingesting data from a source, users might want to move their data into a destination. Elasticsearch is a popular storage solution for various functionality such as search, or providing intermediary caches within data pipelines. Feature: Added Elasticsearch destination connector to be able to ingest documents from any supported source, embed them and write the embeddings / documents into Elasticsearch.

### Fixes

* **Fix pdf `hi_res` partitioning failure when pdfminer fails.** Implemented logic to fall back to the "inferred_layout + OCR" if pdfminer fails in the `hi_res` strategy.
<<<<<<< HEAD
* **Enable --fields argument omission for elasticsearch connector** Solves two bugs where removing the optional parameter --fields broke the connector due to an integer processing error and using an elasticsearch config for a destination connector resulted in a serialization issue when optional parameter --fields was not provided.
=======
* **Fix a bug where image can be scaled too large for tesseract** Adds a limit to prevent auto-scaling an image beyond the maximum size `tesseract` can handle for ocr layout detection
* **Update partition_csv to handle different delimiters** CSV files containing both non-comma delimiters and commas in the data were throwing an error in Pandas. `partition_csv` now identifies the correct delimiter before the file is processed.
* **partition returning cid code in `hi_res`** occasionally pdfminer can fail to decode the text in an pdf file and return cid code as text. Now when this happens the text from OCR is used.
>>>>>>> 70cf1410

## 0.11.2

### Enhancements

* **Updated Documentation**: (i) Added examples, and (ii) API Documentation, including Usage, SDKs, Azure Marketplace, and parameters and validation errors.

### Features

* * **Add Pinecone destination connector.** Problem: After ingesting data from a source, users might want to produce embeddings for their data and write these into a vector DB. Pinecone is an option among these vector databases. Feature: Added Pinecone destination connector to be able to ingest documents from any supported source, embed them and write the embeddings / documents into Pinecone.

### Fixes

* **Process chunking parameter names in ingest correctly** Solves a bug where chunking parameters weren't being processed and used by ingest cli by renaming faulty parameter names and prepends; adds relevant parameters to ingest pinecone test to verify that the parameters are functional.

## 0.11.1

### Enhancements

* **Use `pikepdf` to repair invalid PDF structure** for PDFminer when we see error `PSSyntaxError` when PDFminer opens the document and creates the PDFminer pages object or processes a single PDF page.
* **Batch Source Connector support** For instances where it is more optimal to read content from a source connector in batches, a new batch ingest doc is added which created multiple ingest docs after reading them in in batches per process.

### Features

* **Staging Brick for Coco Format** Staging brick which converts a list of Elements into Coco Format.
* **Adds HubSpot connector** Adds connector to retrieve call, communications, emails, notes, products and tickets from HubSpot

### Fixes

* **Do not extract text of `<style>` tags in HTML.** `<style>` tags containing CSS in invalid positions previously contributed to element text. Do not consider text node of a `<style>` element as textual content.
* **Fix DOCX merged table cell repeats cell text.** Only include text for a merged cell, not for each underlying cell spanned by the merge.
* **Fix tables not extracted from DOCX header/footers.** Headers and footers in DOCX documents skip tables defined in the header and commonly used for layout/alignment purposes. Extract text from tables as a string and include in the `Header` and `Footer` document elements.
* **Fix output filepath for fsspec-based source connectors.** Previously the base directory was being included in the output filepath unnecessarily.

## 0.11.0

### Enhancements

* **Add a class for the strategy constants.** Add a class `PartitionStrategy` for the strategy constants and use the constants to replace strategy strings.
* **Temporary Support for paddle language parameter.** User can specify default langage code for paddle with ENV `DEFAULT_PADDLE_LANG` before we have the language mapping for paddle.
* **Improve DOCX page-break fidelity.** Improve page-break fidelity such that a paragraph containing a page-break is split into two elements, one containing the text before the page-break and the other the text after. Emit the PageBreak element between these two and assign the correct page-number (n and n+1 respectively) to the two textual elements.

### Features

* **Add ad-hoc fields to `ElementMetadata` instance.** End-users can now add their own metadata fields simply by assigning to an element-metadata attribute-name of their choice, like `element.metadata.coefficient = 0.58`. These fields will round-trip through JSON and can be accessed with dotted notation.
* **MongoDB Destination Connector.** New destination connector added to all CLI ingest commands to support writing partitioned json output to mongodb.

### Fixes

* **Fix `TYPE_TO_TEXT_ELEMENT_MAP`.** Updated `Figure` mapping from `FigureCaption` to `Image`.
* **Handle errors when extracting PDF text** Certain pdfs throw unexpected errors when being opened by `pdfminer`, causing `partition_pdf()` to fail. We expect to be able to partition smoothly using an alternative strategy if text extraction doesn't work.  Added exception handling to handle unexpected errors when extracting pdf text and to help determine pdf strategy.
* **Fix `fast` strategy fall back to `ocr_only`** The `fast` strategy should not fall back to a more expensive strategy.
* **Remove default user ./ssh folder** The default notebook user during image build would create the known_hosts file with incorrect ownership, this is legacy and no longer needed so it was removed.
* **Include `languages` in metadata when partitioning `strategy=hi_res` or `fast`** User defined `languages` was previously used for text detection, but not included in the resulting element metadata for some strategies. `languages` will now be included in the metadata regardless of partition strategy for pdfs and images.
* **Handle a case where Paddle returns a list item in ocr_data as None** In partition, while parsing PaddleOCR data, it was assumed that PaddleOCR does not return None for any list item in ocr_data. Removed the assumption by skipping the text region whenever this happens.
* **Fix some pdfs returning `KeyError: 'N'`** Certain pdfs were throwing this error when being opened by pdfminer. Added a wrapper function for pdfminer that allows these documents to be partitioned.
* **Fix mis-splits on `Table` chunks.** Remedies repeated appearance of full `.text_as_html` on metadata of each `TableChunk` split from a `Table` element too large to fit in the chunking window.
* **Import tables_agent from inference** so that we don't have to initialize a global table agent in unstructured OCR again
* **Fix empty table is identified as bulleted-table.** A table with no text content was mistakenly identified as a bulleted-table and processed by the wrong branch of the initial HTML partitioner.
* **Fix partition_html() emits empty (no text) tables.** A table with cells nested below a `<thead>` or `<tfoot>` element was emitted as a table element having no text and unparseable HTML in `element.metadata.text_as_html`. Do not emit empty tables to the element stream.
* **Fix HTML `element.metadata.text_as_html` contains spurious <br> elements in invalid locations.** The HTML generated for the `text_as_html` metadata for HTML tables contained `<br>` elements invalid locations like between `<table>` and `<tr>`. Change the HTML generator such that these do not appear.
* **Fix HTML table cells enclosed in <thead> and <tfoot> elements are dropped.** HTML table cells nested in a `<thead>` or `<tfoot>` element were not detected and the text in those cells was omitted from the table element text and `.text_as_html`. Detect table rows regardless of the semantic tag they may be nested in.
* **Remove whitespace padding from `.text_as_html`.** `tabulate` inserts padding spaces to achieve visual alignment of columns in HTML tables it generates. Add our own HTML generator to do this simple job and omit that padding as well as newlines ("\n") used for human readability.
* **Fix local connector with absolute input path** When passed an absolute filepath for the input document path, the local connector incorrectly writes the output file to the input file directory. This fixes such that the output in this case is written to `output-dir/input-filename.json`

## 0.10.30

### Enhancements

* **Support nested DOCX tables.** In DOCX, like HTML, a table cell can itself contain a table. In this case, create nested HTML tables to reflect that structure and create a plain-text table with captures all the text in nested tables, formatting it as a reasonable facsimile of a table.
* **Add connection check to ingest connectors** Each source and destination connector now support a `check_connection()` method which makes sure a valid connection can be established with the source/destination given any authentication credentials in a lightweight request.

### Features

* **Add functionality to do a second OCR on cropped table images.** Changes to the values for scaling ENVs affect entire page OCR output(OCR regression) so we now do a second OCR for tables.
* **Adds ability to pass timeout for a request when partitioning via a `url`.** `partition` now accepts a new optional parameter `request_timeout` which if set will prevent any `requests.get` from hanging indefinitely and instead will raise a timeout error. This is useful when partitioning a url that may be slow to respond or may not respond at all.

### Fixes

* **Fix logic that determines pdf auto strategy.** Previously, `_determine_pdf_auto_strategy` returned `hi_res` strategy only if `infer_table_structure` was true. It now returns the `hi_res` strategy if either `infer_table_structure` or `extract_images_in_pdf` is true.
* **Fix invalid coordinates when parsing tesseract ocr data.** Previously, when parsing tesseract ocr data, the ocr data had invalid bboxes if zoom was set to `0`. A logical check is now added to avoid such error.
* **Fix ingest partition parameters not being passed to the api.** When using the --partition-by-api flag via unstructured-ingest, none of the partition arguments are forwarded, meaning that these options are disregarded. With this change, we now pass through all of the relevant partition arguments to the api. This allows a user to specify all of the same partition arguments they would locally and have them respected when specifying --partition-by-api.
* **Support tables in section-less DOCX.** Generalize solution for MS Chat Transcripts exported as DOCX by including tables in the partitioned output when present.
* **Support tables that contain only numbers when partitioning via `ocr_only`** Tables that contain only numbers are returned as floats in a pandas.DataFrame when the image is converted from `.image_to_data()`. An AttributeError was raised downstream when trying to `.strip()` the floats.
* **Improve DOCX page-break detection.** DOCX page breaks are reliably indicated by `w:lastRenderedPageBreak` elements present in the document XML. Page breaks are NOT reliably indicated by "hard" page-breaks inserted by the author and when present are redundant to a `w:lastRenderedPageBreak` element so cause over-counting if used. Use rendered page-breaks only.

## 0.10.29

### Enhancements

* **Adds include_header argument for partition_csv and partition_tsv** Now supports retaining header rows in CSV and TSV documents element partitioning.
* **Add retry logic for all source connectors** All http calls being made by the ingest source connectors have been isolated and wrapped by the `SourceConnectionNetworkError` custom error, which triggers the retry logic, if enabled, in the ingest pipeline.
* **Google Drive source connector supports credentials from memory** Originally, the connector expected a filepath to pull the credentials from when creating the client. This was expanded to support passing that information from memory as a dict if access to the file system might not be available.
* **Add support for generic partition configs in ingest cli** Along with the explicit partition options supported by the cli, an `additional_partition_args` arg was added to allow users to pass in any other arguments that should be added when calling partition(). This helps keep any changes to the input parameters of the partition() exposed in the CLI.
* **Map full output schema for table-based destination connectors** A full schema was introduced to map the type of all output content from the json partition output and mapped to a flattened table structure to leverage table-based destination connectors. The delta table destination connector was updated at the moment to take advantage of this.
* **Incorporate multiple embedding model options into ingest, add diff test embeddings** Problem: Ingest pipeline already supported embedding functionality, however users might want to use different types of embedding providers. Enhancement: Extend ingest pipeline so that users can specify and embed via a particular embedding provider from a range of options. Also adds a diff test to compare output from an embedding module with the expected output

### Features

* **Allow setting table crop parameter** In certain circumstances, adjusting the table crop padding may improve table.

### Fixes

* **Fixes `partition_text` to prevent empty elements** Adds a check to filter out empty bullets.
* **Handle empty string for `ocr_languages` with values for `languages`** Some API users ran into an issue with sending `languages` params because the API defaulted to also using an empty string for `ocr_languages`. This update handles situations where `languages` is defined and `ocr_languages` is an empty string.
* **Fix PDF tried to loop through None** Previously the PDF annotation extraction tried to loop through `annots` that resolved out as None. A logical check added to avoid such error.
* **Ingest session handler not being shared correctly** All ingest docs that leverage the session handler should only need to set it once per process. It was recreating it each time because the right values weren't being set nor available given how dataclasses work in python.
* **Ingest download-only fix.** Previously the download only flag was being checked after the doc factory pipeline step, which occurs before the files are actually downloaded by the source node. This check was moved after the source node to allow for the files to be downloaded first before exiting the pipeline.
* **Fix flaky chunk-metadata.** Prior implementation was sensitive to element order in the section resulting in metadata values sometimes being dropped. Also, not all metadata items can be consolidated across multiple elements (e.g. coordinates) and so are now dropped from consolidated metadata.
* **Fix tesseract error `Estimating resolution as X`** leaded by invalid language parameters input. Proceed with defalut language `eng` when `lang.py` fails to find valid language code for tesseract, so that we don't pass an empty string to tesseract CLI and raise an exception in downstream.

## 0.10.28

### Enhancements

* **Add table structure evaluation helpers** Adds functions to evaluate the similarity between predicted table structure and actual table structure.
* **Use `yolox` by default for table extraction when partitioning pdf/image** `yolox` model provides higher recall of the table regions than the quantized version and it is now the default element detection model when `infer_table_structure=True` for partitioning pdf/image files
* **Remove pdfminer elements from inside tables** Previously, when using `hi_res` some elements where extracted using pdfminer too, so we removed pdfminer from the tables pipeline to avoid duplicated elements.
* **Fsspec downstream connectors** New destination connector added to ingest CLI, users may now use `unstructured-ingest` to write to any of the following:
  * Azure
  * Box
  * Dropbox
  * Google Cloud Service

### Features

* **Update `ocr_only` strategy in `partition_pdf()`** Adds the functionality to get accurate coordinate data when partitioning PDFs and Images with the `ocr_only` strategy.

### Fixes
* **Fixed SharePoint permissions for the fetching to be opt-in** Problem: Sharepoint permissions were trying to be fetched even when no reletad cli params were provided, and this gave an error due to values for those keys not existing. Fix: Updated getting keys to be with .get() method and changed the "skip-check" to check individual cli params rather than checking the existance of a config object.

* **Fixes issue where tables from markdown documents were being treated as text** Problem: Tables from markdown documents were being treated as text, and not being extracted as tables. Solution: Enable the `tables` extension when instantiating the `python-markdown` object. Importance: This will allow users to extract structured data from tables in markdown documents.
* **Fix wrong logger for paddle info** Replace the logger from unstructured-inference with the logger from unstructured for paddle_ocr.py module.
* **Fix ingest pipeline to be able to use chunking and embedding together** Problem: When ingest pipeline was using chunking and embedding together, embedding outputs were empty and the outputs of chunking couldn't be re-read into memory and be forwarded to embeddings. Fix: Added CompositeElement type to TYPE_TO_TEXT_ELEMENT_MAP to be able to process CompositeElements with unstructured.staging.base.isd_to_elements
* **Fix unnecessary mid-text chunk-splitting.** The "pre-chunker" did not consider separator blank-line ("\n\n") length when grouping elements for a single chunk. As a result, sections were frequently over-populated producing a over-sized chunk that required mid-text splitting.
* **Fix frequent dissociation of title from chunk.** The sectioning algorithm included the title of the next section with the prior section whenever it would fit, frequently producing association of a section title with the prior section and dissociating it from its actual section. Fix this by performing combination of whole sections only.
* **Fix PDF attempt to get dict value from string.** Fixes a rare edge case that prevented some PDF's from being partitioned. The `get_uris_from_annots` function tried to access the dictionary value of a string instance variable. Assign `None` to the annotation variable if the instance type is not dictionary to avoid the erroneous attempt.

## 0.10.27

### Enhancements

* **Leverage dict to share content across ingest pipeline** To share the ingest doc content across steps in the ingest pipeline, this was updated to use a multiprocessing-safe dictionary so changes get persisted and each step has the option to modify the ingest docs in place.

### Features

### Fixes

* **Removed `ebooklib` as a dependency** `ebooklib` is licensed under AGPL3, which is incompatible with the Apache 2.0 license. Thus it is being removed.
* **Caching fixes in ingest pipeline** Previously, steps like the source node were not leveraging parameters such as `re_download` to dictate if files should be forced to redownload rather than use what might already exist locally.

## 0.10.26

### Enhancements

* **Add text CCT CI evaluation workflow** Adds cct text extraction evaluation metrics to the current ingest workflow to measure the performance of each file extracted as well as aggregated-level performance.

### Features

* **Functionality to catch and classify overlapping/nested elements** Method to identify overlapping-bboxes cases within detected elements in a document. It returns two values: a boolean defining if there are overlapping elements present, and a list reporting them with relevant metadata. The output includes information about the `overlapping_elements`, `overlapping_case`, `overlapping_percentage`, `largest_ngram_percentage`, `overlap_percentage_total`, `max_area`, `min_area`, and `total_area`.
* **Add Local connector source metadata** python's os module used to pull stats from local file when processing via the local connector and populates fields such as last modified time, created time.

### Fixes

* **Fixes elements partitioned from an image file missing certain metadata** Metadata for image files, like file type, was being handled differently from other file types. This caused a bug where other metadata, like the file name, was being missed. This change brought metadata handling for image files to be more in line with the handling for other file types so that file name and other metadata fields are being captured.
* **Adds `typing-extensions` as an explicit dependency** This package is an implicit dependency, but the module is being imported directly in `unstructured.documents.elements` so the dependency should be explicit in case changes in other dependencies lead to `typing-extensions` being dropped as a dependency.
* **Stop passing `extract_tables` to `unstructured-inference` since it is now supported in `unstructured` instead** Table extraction previously occurred in `unstructured-inference`, but that logic, except for the table model itself, is now a part of the `unstructured` library. Thus the parameter triggering table extraction is no longer passed to the `unstructured-inference` package. Also noted the table output regression for PDF files.
* **Fix a bug in Table partitioning** Previously the `skip_infer_table_types` variable used in `partition` was not being passed down to specific file partitioners. Now you can utilize the `skip_infer_table_types` list variable when calling `partition` to specify the filetypes for which you want to skip table extraction, or the `infer_table_structure` boolean variable on the file specific partitioning function.
* **Fix partition docx without sections** Some docx files, like those from teams output, do not contain sections and it would produce no results because the code assumes all components are in sections. Now if no sections is detected from a document we iterate through the paragraphs and return contents found in the paragraphs.
* **Fix out-of-order sequencing of split chunks.** Fixes behavior where "split" chunks were inserted at the beginning of the chunk sequence. This would produce a chunk sequence like [5a, 5b, 3a, 3b, 1, 2, 4] when sections 3 and 5 exceeded `max_characters`.
* **Deserialization of ingest docs fixed** When ingest docs are being deserialized as part of the ingest pipeline process (cli), there were certain fields that weren't getting persisted (metadata and date processed). The from_dict method was updated to take these into account and a unit test added to check.
* **Map source cli command configs when destination set** Due to how the source connector is dynamically called when the destination connector is set via the CLI, the configs were being set incorrectoy, causing the source connector to break. The configs were fixed and updated to take into account Fsspec-specific connectors.

## 0.10.25

### Enhancements

* **Duplicate CLI param check** Given that many of the options associated with the `Click` based cli ingest commands are added dynamically from a number of configs, a check was incorporated to make sure there were no duplicate entries to prevent new configs from overwriting already added options.
* **Ingest CLI refactor for better code reuse** Much of the ingest cli code can be templated and was a copy-paste across files, adding potential risk. Code was refactored to use a base class which had much of the shared code templated.

### Features

* **Table OCR refactor** support Table OCR with pre-computed OCR data to ensure we only do one OCR for entrie document. User can specify
ocr agent tesseract/paddle in environment variable `OCR_AGENT` for OCRing the entire document.
* **Adds accuracy function** The accuracy scoring was originally an option under `calculate_edit_distance`. For easy function call, it is now a wrapper around the original function that calls edit_distance and return as "score".
* **Adds HuggingFaceEmbeddingEncoder** The HuggingFace Embedding Encoder uses a local embedding model as opposed to using an API.
* **Add AWS bedrock embedding connector** `unstructured.embed.bedrock` now provides a connector to use AWS bedrock's `titan-embed-text` model to generate embeddings for elements. This features requires valid AWS bedrock setup and an internet connectionto run.

### Fixes

* **Import PDFResourceManager more directly** We were importing `PDFResourceManager` from `pdfminer.converter` which was causing an error for some users. We changed to import from the actual location of `PDFResourceManager`, which is `pdfminer.pdfinterp`.
* **Fix language detection of elements with empty strings** This resolves a warning message that was raised by `langdetect` if the language was attempted to be detected on an empty string. Language detection is now skipped for empty strings.
* **Fix chunks breaking on regex-metadata matches.** Fixes "over-chunking" when `regex_metadata` was used, where every element that contained a regex-match would start a new chunk.
* **Fix regex-metadata match offsets not adjusted within chunk.** Fixes incorrect regex-metadata match start/stop offset in chunks where multiple elements are combined.
* **Map source cli command configs when destination set** Due to how the source connector is dynamically called when the destination connector is set via the CLI, the configs were being set incorrectoy, causing the source connector to break. The configs were fixed and updated to take into account Fsspec-specific connectors.
* **Fix metrics folder not discoverable** Fixes issue where unstructured/metrics folder is not discoverable on PyPI by adding an `__init__.py` file under the folder.
* **Fix a bug when `parition_pdf` get `model_name=None`** In API usage the `model_name` value is `None` and the `cast` function in `partition_pdf` would return `None` and lead to attribution error. Now we use `str` function to explicit convert the content to string so it is garanteed to have `starts_with` and other string functions as attributes
* **Fix html partition fail on tables without `tbody` tag** HTML tables may sometimes just contain headers without body (`tbody` tag)

## 0.10.24

### Enhancements

* **Improve natural reading order** Some `OCR` elements with only spaces in the text have full-page width in the bounding box, which causes the `xycut` sorting to not work as expected. Now the logic to parse OCR results removes any elements with only spaces (more than one space).
* **Ingest compression utilities and fsspec connector support** Generic utility code added to handle files that get pulled from a source connector that are either tar or zip compressed and uncompress them locally. This is then processed using a local source connector. Currently this functionality has been incorporated into the fsspec connector and all those inheriting from it (currently: Azure Blob Storage, Google Cloud Storage, S3, Box, and Dropbox).
* **Ingest destination connectors support for writing raw list of elements** Along with the default write method used in the ingest pipeline to write the json content associated with the ingest docs, each destination connector can now also write a raw list of elements to the desired downstream location without having an ingest doc associated with it.

### Features

* **Adds element type percent match function** In order to evaluate the element type extracted, we add a function that calculates the matched percentage between two frequency dictionary.

### Fixes

* **Fix paddle model file not discoverable** Fixes issue where ocr_models/paddle_ocr.py file is not discoverable on PyPI by adding
an `__init__.py` file under the folder.
* **Chipper v2 Fixes** Includes fix for a memory leak and rare last-element bbox fix. (unstructured-inference==0.7.7)
* **Fix image resizing issue** Includes fix related to resizing images in the tables pipeline. (unstructured-inference==0.7.6)

## 0.10.23

### Enhancements

* **Add functionality to limit precision when serializing to json** Precision for `points` is limited to 1 decimal point if coordinates["system"] == "PixelSpace" (otherwise 2 decimal points?). Precision for `detection_class_prob` is limited to 5 decimal points.
* **Fix csv file detection logic when mime-type is text/plain** Previously the logic to detect csv file type was considering only first row's comma count comparing with the header_row comma count and both the rows being same line the result was always true, Now the logic is changed to consider the comma's count for all the lines except first line and compare with header_row comma count.
* **Improved inference speed for Chipper V2** API requests with 'hi_res_model_name=chipper' now have ~2-3x faster responses.

### Features

### Fixes

* **Cleans up temporary files after conversion** Previously a file conversion utility was leaving temporary files behind on the filesystem without removing them when no longer needed. This fix helps prevent an accumulation of temporary files taking up excessive disk space.
* **Fixes `under_non_alpha_ratio` dividing by zero** Although this function guarded against a specific cause of division by zero, there were edge cases slipping through like strings with only whitespace. This update more generally prevents the function from performing a division by zero.
* **Fix languages default** Previously the default language was being set to English when elements didn't have text or if langdetect could not detect the language. It now defaults to None so there is not misleading information about the language detected.
* **Fixes recursion limit error that was being raised when partitioning Excel documents of a certain size** Previously we used a recursive method to find subtables within an excel sheet. However this would run afoul of Python's recursion depth limit when there was a contiguous block of more than 1000 cells within a sheet. This function has been updated to use the NetworkX library which avoids Python recursion issues.

## 0.10.22

### Enhancements

* **bump `unstructured-inference` to `0.7.3`** The updated version of `unstructured-inference` supports a new version of the Chipper model, as well as a cleaner schema for its output classes. Support is included for new inference features such as hierarchy and ordering.
* **Expose skip_infer_table_types in ingest CLI.** For each connector a new `--skip-infer-table-types` parameter was added to map to the `skip_infer_table_types` partition argument. This gives more granular control to unstructured-ingest users, allowing them to specify the file types for which we should attempt table extraction.
* **Add flag to ingest CLI to raise error if any single doc fails in pipeline** Currently if a single doc fails in the pipeline, the whole thing halts due to the error. This flag defaults to log an error but continue with the docs it can.
* **Emit hyperlink metadata for DOCX file-type.** DOCX partitioner now adds `metadata.links`, `metadata.link_texts` and `metadata.link_urls` for elements that contain a hyperlink that points to an external resource. So-called "jump" links pointing to document internal locations (such as those found in a table-of-contents "jumping" to a chapter or section) are excluded.

### Features

* **Add `elements_to_text` as a staging helper function** In order to get a single clean text output from unstructured for metric calculations, automate the process of extracting text from elements using this function.
* **Adds permissions(RBAC) data ingestion functionality for the Sharepoint connector.** Problem: Role based access control is an important component in many data storage systems. Users may need to pass permissions (RBAC) data to downstream systems when ingesting data. Feature: Added permissions data ingestion functionality to the Sharepoint connector.

### Fixes

* **Fixes PDF list parsing creating duplicate list items** Previously a bug in PDF list item parsing caused removal of other elements and duplication of the list item
* **Fixes duplicated elements** Fixes issue where elements are duplicated when embeddings are generated. This will allow users to generate embeddings for their list of Elements without duplicating/breaking the orginal content.
* **Fixes failure when flagging for embeddings through unstructured-ingest** Currently adding the embedding parameter to any connector results in a failure on the copy stage. This is resolves the issue by adding the IngestDoc to the context map in the embedding node's `run` method. This allows users to specify that connectors fetch embeddings without failure.
* **Fix ingest pipeline reformat nodes not discoverable** Fixes issue where  reformat nodes raise ModuleNotFoundError on import. This was due to the directory was missing `__init__.py` in order to make it discoverable.
* **Fix default language in ingest CLI** Previously the default was being set to english which injected potentially incorrect information to downstream language detection libraries. By setting the default to None allows those libraries to better detect what language the text is in the doc being processed.

## 0.10.21

* **Adds Scarf analytics**.

## 0.10.20

### Enhancements

* **Add document level language detection functionality.** Adds the "auto" default for the languages param to all partitioners. The primary language present in the document is detected using the `langdetect` package. Additional param `detect_language_per_element` is also added for partitioners that return multiple elements. Defaults to `False`.
* **Refactor OCR code** The OCR code for entire page is moved from unstructured-inference to unstructured. On top of continuing support for OCR language parameter, we also support two OCR processing modes, "entire_page" or "individual_blocks".
* **Align to top left when shrinking bounding boxes for `xy-cut` sorting:** Update `shrink_bbox()` to keep top left rather than center.
* **Add visualization script to annotate elements** This script is often used to analyze/visualize elements with coordinates (e.g. partition_pdf()).
* **Adds data source properties to the Jira, Github and Gitlab connectors** These properties (date_created, date_modified, version, source_url, record_locator) are written to element metadata during ingest, mapping elements to information about the document source from which they derive. This functionality enables downstream applications to reveal source document applications, e.g. a link to a GDrive doc, Salesforce record, etc.
* **Improve title detection in pptx documents** The default title textboxes on a pptx slide are now categorized as titles.
* **Improve hierarchy detection in pptx documents** List items, and other slide text are properly nested under the slide title. This will enable better chunking of pptx documents.
* **Refactor of the ingest cli workflow** The refactored approach uses a dynamically set pipeline with a snapshot along each step to save progress and accommodate continuation from a snapshot if an error occurs. This also allows the pipeline to dynamically assign any number of steps to modify the partitioned content before it gets written to a destination.
* **Applies `max_characters=<n>` argument to all element types in `add_chunking_strategy` decorator** Previously this argument was only utilized in chunking Table elements and now applies to all partitioned elements if `add_chunking_strategy` decorator is utilized, further preparing the elements for downstream processing.
* **Add common retry strategy utilities for unstructured-ingest** Dynamic retry strategy with exponential backoff added to Notion source connector.
*
### Features

* **Adds `bag_of_words` and `percent_missing_text` functions** In order to count the word frequencies in two input texts and calculate the percentage of text missing relative to the source document.
* **Adds `edit_distance` calculation metrics** In order to benchmark the cleaned, extracted text with unstructured, `edit_distance` (`Levenshtein distance`) is included.
* **Adds detection_origin field to metadata** Problem: Currently isn't an easy way to find out how an element was created. With this change that information is added. Importance: With this information the developers and users are now able to know how an element was created to make decisions on how to use it. In order tu use this feature
setting UNSTRUCTURED_INCLUDE_DEBUG_METADATA=true is needed.
* **Adds a function that calculates frequency of the element type and its depth** To capture the accuracy of element type extraction, this function counts the occurrences of each unique element type with its depth for use in element metrics.

### Fixes

* **Fix zero division error in annotation bbox size** This fixes the bug where we find annotation bboxes realted to an element that need to divide the intersection size between annotation bbox and element bbox by the size of the annotation bbox
* **Fix prevent metadata module from importing dependencies from unnecessary modules** Problem: The `metadata` module had several top level imports that were only used in and applicable to code related to specific document types, while there were many general-purpose functions. As a result, general-purpose functions couldn't be used without unnecessary dependencies being installed. Fix: moved 3rd party dependency top level imports to inside the functions in which they are used and applied a decorator to check that the dependency is installed and emit a helpful error message if not.
* **Fixes category_depth None value for Title elements** Problem: `Title` elements from `chipper` get `category_depth`= None even when `Headline` and/or `Subheadline` elements are present in the same page. Fix: all `Title` elements with `category_depth` = None should be set to have a depth of 0 instead iff there are `Headline` and/or `Subheadline` element-types present. Importance: `Title` elements should be equivalent html `H1` when nested headings are present; otherwise, `category_depth` metadata can result ambiguous within elements in a page.
* **Tweak `xy-cut` ordering output to be more column friendly** This results in the order of elements more closely reflecting natural reading order which benefits downstream applications. While element ordering from `xy-cut` is usually mostly correct when ordering multi-column documents, sometimes elements from a RHS column will appear before elements in a LHS column. Fix: add swapped `xy-cut` ordering by sorting by X coordinate first and then Y coordinate.
* **Fixes badly initialized Formula** Problem: YoloX contain new types of elements, when loading a document that contain formulas a new element of that class
should be generated, however the Formula class inherits from Element instead of Text. After this change the element is correctly created with the correct class
allowing the document to be loaded. Fix: Change parent class for Formula to Text. Importance: Crucial to be able to load documents that contain formulas.
* **Fixes pdf uri error** An error was encountered when URI type of `GoToR` which refers to pdf resources outside of its own was detected since no condition catches such case. The code is fixing the issue by initialize URI before any condition check.


## 0.10.19

### Enhancements

* **Adds XLSX document level language detection** Enhancing on top of language detection functionality in previous release, we now support language detection within `.xlsx` file type at Element level.
* **bump `unstructured-inference` to `0.6.6`** The updated version of `unstructured-inference` makes table extraction in `hi_res` mode configurable to fine tune table extraction performance; it also improves element detection by adding a deduplication post processing step in the `hi_res` partitioning of pdfs and images.
* **Detect text in HTML Heading Tags as Titles** This will increase the accuracy of hierarchies in HTML documents and provide more accurate element categorization. If text is in an HTML heading tag and is not a list item, address, or narrative text, categorize it as a title.
* **Update python-based docs** Refactor docs to use the actual unstructured code rather than using the subprocess library to run the cli command itself.
* **Adds Table support for the `add_chunking_strategy` decorator to partition functions.** In addition to combining elements under Title elements, user's can now specify the `max_characters=<n>` argument to chunk Table elements into TableChunk elements with `text` and `text_as_html` of length <n> characters. This means partitioned Table results are ready for use in downstream applications without any post processing.
* **Expose endpoint url for s3 connectors** By allowing for the endpoint url to be explicitly overwritten, this allows for any non-AWS data providers supporting the s3 protocol to be supported (i.e. minio).

### Features

* **change default `hi_res` model for pdf/image partition to `yolox`** Now partitioning pdf/image using `hi_res` strategy utilizes `yolox_quantized` model isntead of `detectron2_onnx` model. This new default model has better recall for tables and produces more detailed categories for elements.
* **XLSX can now reads subtables within one sheet** Problem: Many .xlsx files are not created to be read as one full table per sheet. There are subtables, text and header along with more informations to extract from each sheet. Feature: This `partition_xlsx` now can reads subtable(s) within one .xlsx sheet, along with extracting other title and narrative texts. Importance: This enhance the power of .xlsx reading to not only one table per sheet, allowing user to capture more data tables from the file, if exists.
* **Update Documentation on Element Types and Metadata**: We have updated the documentation according to the latest element types and metadata. It includes the common and additional metadata provided by the Partitions and Connectors.

### Fixes

* **Fixes partition_pdf is_alnum reference bug** Problem: The `partition_pdf` when attempt to get bounding box from element experienced a reference before assignment error when the first object is not text extractable.  Fix: Switched to a flag when the condition is met. Importance: Crucial to be able to partition with pdf.
* **Fix various cases of HTML text missing after partition**
  Problem: Under certain circumstances, text immediately after some HTML tags will be misssing from partition result.
  Fix: Updated code to deal with these cases.
  Importance: This will ensure the correctness when partitioning HTML and Markdown documents.
* **Fixes chunking when `detection_class_prob` appears in Element metadata** Problem: when `detection_class_prob` appears in Element metadata, Elements will only be combined by chunk_by_title if they have the same `detection_class_prob` value (which is rare). This is unlikely a case we ever need to support and most often results in no chunking. Fix: `detection_class_prob` is included in the chunking list of metadata keys excluded for similarity comparison. Importance: This change allows `chunk_by_title` to operate as intended for documents which include `detection_class_prob` metadata in their Elements.

## 0.10.18

### Enhancements

* **Better detection of natural reading order in images and PDF's** The elements returned by partition better reflect natural reading order in some cases, particularly in complicated multi-column layouts, leading to better chunking and retrieval for downstream applications. Achieved by improving the `xy-cut` sorting to preprocess bboxes, shrinking all bounding boxes by 90% along x and y axes (still centered around the same center point), which allows projection lines to be drawn where not possible before if layout bboxes overlapped.
* **Improves `partition_xml` to be faster and more memory efficient when partitioning large XML files** The new behavior is to partition iteratively to prevent loading the entire XML tree into memory at once in most use cases.
* **Adds data source properties to SharePoint, Outlook, Onedrive, Reddit, Slack, DeltaTable connectors** These properties (date_created, date_modified, version, source_url, record_locator) are written to element metadata during ingest, mapping elements to information about the document source from which they derive. This functionality enables downstream applications to reveal source document applications, e.g. a link to a GDrive doc, Salesforce record, etc.
* **Add functionality to save embedded images in PDF's separately as images** This allows users to save embedded images in PDF's separately as images, given some directory path. The saved image path is written to the metadata for the Image element. Downstream applications may benefit by providing users with image links from relevant "hits."
* **Azure Cognite Search destination connector** New Azure Cognitive Search destination connector added to ingest CLI.  Users may now use `unstructured-ingest` to write partitioned data from over 20 data sources (so far) to an Azure Cognitive Search index.
* **Improves salesforce partitioning** Partitions Salesforce data as xlm instead of text for improved detail and flexibility. Partitions htmlbody instead of textbody for Salesforce emails. Importance: Allows all Salesforce fields to be ingested and gives Salesforce emails more detailed partitioning.
* **Add document level language detection functionality.** Introduces the "auto" default for the languages param, which then detects the languages present in the document using the `langdetect` package. Adds the document languages as ISO 639-3 codes to the element metadata. Implemented only for the partition_text function to start.
* **PPTX partitioner refactored in preparation for enhancement.** Behavior should be unchanged except that shapes enclosed in a group-shape are now included, as many levels deep as required (a group-shape can itself contain a group-shape).
* **Embeddings support for the SharePoint SourceConnector via unstructured-ingest CLI** The SharePoint connector can now optionally create embeddings from the elements it pulls out during partition and upload those embeddings to Azure Cognitive Search index.
* **Improves hierarchy from docx files by leveraging natural hierarchies built into docx documents**  Hierarchy can now be detected from an indentation level for list bullets/numbers and by style name (e.g. Heading 1, List Bullet 2, List Number).
* **Chunking support for the SharePoint SourceConnector via unstructured-ingest CLI** The SharePoint connector can now optionally chunk the elements pulled out during partition via the chunking unstructured brick. This can be used as a stage before creating embeddings.

### Features

* **Adds `links` metadata in `partition_pdf` for `fast` strategy.** Problem: PDF files contain rich information and hyperlink that Unstructured did not captured earlier. Feature: `partition_pdf` now can capture embedded links within the file along with its associated text and page number. Importance: Providing depth in extracted elements give user a better understanding and richer context of documents. This also enables user to map to other elements within the document if the hyperlink is refered internally.
* **Adds the embedding module to be able to embed Elements** Problem: Many NLP applications require the ability to represent parts of documents in a semantic way. Until now, Unstructured did not have text embedding ability within the core library. Feature: This embedding module is able to track embeddings related data with a class, embed a list of elements, and return an updated list of Elements with the *embeddings* property. The module is also able to embed query strings. Importance: Ability to embed documents or parts of documents will enable users to make use of these semantic representations in different NLP applications, such as search, retrieval, and retrieval augmented generation.

### Fixes

* **Fixes a metadata source serialization bug** Problem: In unstructured elements, when loading an elements json file from the disk, the data_source attribute is assumed to be an instance of DataSourceMetadata and the code acts based on that. However the loader did not satisfy the assumption, and loaded it as a dict instead, causing an error. Fix: Added necessary code block to initialize a DataSourceMetadata object, also refactored DataSourceMetadata.from_dict() method to remove redundant code. Importance: Crucial to be able to load elements (which have data_source fields) from json files.
* **Fixes issue where unstructured-inference was not getting updated** Problem: unstructured-inference was not getting upgraded to the version to match unstructured release when doing a pip install.  Solution: using `pip install unstructured[all-docs]` it will now upgrade both unstructured and unstructured-inference. Importance: This will ensure that the inference library is always in sync with the unstructured library, otherwise users will be using outdated libraries which will likely lead to unintended behavior.
* **Fixes SharePoint connector failures if any document has an unsupported filetype** Problem: Currently the entire connector ingest run fails if a single IngestDoc has an unsupported filetype. This is because a ValueError is raised in the IngestDoc's `__post_init__`. Fix: Adds a try/catch when the IngestConnector runs get_ingest_docs such that the error is logged but all processable documents->IngestDocs are still instantiated and returned. Importance: Allows users to ingest SharePoint content even when some files with unsupported filetypes exist there.
* **Fixes Sharepoint connector server_path issue** Problem: Server path for the Sharepoint Ingest Doc was incorrectly formatted, causing issues while fetching pages from the remote source. Fix: changes formatting of remote file path before instantiating SharepointIngestDocs and appends a '/' while fetching pages from the remote source. Importance: Allows users to fetch pages from Sharepoint Sites.
* **Fixes Sphinx errors.** Fixes errors when running Sphinx `make html` and installs library to suppress warnings.
* **Fixes a metadata backwards compatibility error** Problem: When calling `partition_via_api`, the hosted api may return an element schema that's newer than the current `unstructured`. In this case, metadata fields were added which did not exist in the local `ElementMetadata` dataclass, and `__init__()` threw an error. Fix: remove nonexistent fields before instantiating in `ElementMetadata.from_json()`. Importance: Crucial to avoid breaking changes when adding fields.
* **Fixes issue with Discord connector when a channel returns `None`** Problem: Getting the `jump_url` from a nonexistent Discord `channel` fails. Fix: property `jump_url` is now retrieved within the same context as the messages from the channel. Importance: Avoids cascading issues when the connector fails to fetch information about a Discord channel.
* **Fixes occasionally SIGABTR when writing table with `deltalake` on Linux** Problem: occasionally on Linux ingest can throw a `SIGABTR` when writing `deltalake` table even though the table was written correctly. Fix: put the writing function into a `Process` to ensure its execution to the fullest extent before returning to the main process. Importance: Improves stability of connectors using `deltalake`
* **Fixes badly initialized Formula** Problem: YoloX contain new types of elements, when loading a document that contain formulas a new element of that class should be generated, however the Formula class inherits from Element instead of Text. After this change the element is correctly created with the correct class allowing the document to be loaded. Fix: Change parent class for Formula to Text. Importance: Crucial to be able to load documents that contain formulas.

## 0.10.16

### Enhancements

* **Adds data source properties to Airtable, Confluence, Discord, Elasticsearch, Google Drive, and Wikipedia connectors** These properties (date_created, date_modified, version, source_url, record_locator) are written to element metadata during ingest, mapping elements to information about the document source from which they derive. This functionality enables downstream applications to reveal source document applications, e.g. a link to a GDrive doc, Salesforce record, etc.
* **DOCX partitioner refactored in preparation for enhancement.** Behavior should be unchanged except in multi-section documents containing different headers/footers for different sections. These will now emit all distinct headers and footers encountered instead of just those for the last section.
* **Add a function to map between Tesseract and standard language codes.** This allows users to input language information to the `languages` param in any Tesseract-supported langcode or any ISO 639 standard language code.
* **Add document level language detection functionality.** Introduces the "auto" default for the languages param, which then detects the languages present in the document using the `langdetect` package. Implemented only for the partition_text function to start.

### Features

### Fixes

* ***Fixes an issue that caused a partition error for some PDF's.** Fixes GH Issue 1460 by bypassing a coordinate check if an element has invalid coordinates.

## 0.10.15


### Enhancements

* **Support for better element categories from the next-generation image-to-text model ("chipper").** Previously, not all of the classifications from Chipper were being mapped to proper `unstructured` element categories so the consumer of the library would see many `UncategorizedText` elements. This fixes the issue, improving the granularity of the element categories outputs for better downstream processing and chunking. The mapping update is:
  * "Threading": `NarrativeText`
  * "Form": `NarrativeText`
  * "Field-Name": `Title`
  * "Value": `NarrativeText`
  * "Link": `NarrativeText`
  * "Headline": `Title` (with `category_depth=1`)
  * "Subheadline": `Title` (with `category_depth=2`)
  * "Abstract": `NarrativeText`
* **Better ListItem grouping for PDF's (fast strategy).** The `partition_pdf` with `fast` strategy previously broke down some numbered list item lines as separate elements. This enhancement leverages the x,y coordinates and bbox sizes to help decide whether the following chunk of text is a continuation of the immediate previous detected ListItem element or not, and not detect it as its own non-ListItem element.
* **Fall back to text-based classification for uncategorized Layout elements for Images and PDF's**. Improves element classification by running existing text-based rules on previously `UncategorizedText` elements.
* **Adds table partitioning for Partitioning for many doc types including: .html, .epub., .md, .rst, .odt, and .msg.** At the core of this change is the .html partition functionality, which is leveraged by the other effected doc types. This impacts many scenarios where `Table` Elements are now propery extracted.
* **Create and add `add_chunking_strategy` decorator to partition functions.** Previously, users were responsible for their own chunking after partitioning elements, often required for downstream applications. Now, individual elements may be combined into right-sized chunks where min and max character size may be specified if `chunking_strategy=by_title`. Relevant elements are grouped together for better downstream results. This enables users immediately use partitioned results effectively in downstream applications (e.g. RAG architecture apps) without any additional post-processing.
* **Adds `languages` as an input parameter and marks `ocr_languages` kwarg for deprecation in pdf, image, and auto partitioning functions.** Previously, language information was only being used for Tesseract OCR for image-based documents and was in a Tesseract specific string format, but by refactoring into a list of standard language codes independent of Tesseract, the `unstructured` library will better support `languages` for other non-image pipelines and/or support for other OCR engines.
* **Removes `UNSTRUCTURED_LANGUAGE` env var usage and replaces `language` with `languages` as an input parameter to unstructured-partition-text_type functions.** The previous parameter/input setup was not user-friendly or scalable to the variety of elements being processed. By refactoring the inputted language information into a list of standard language codes, we can support future applications of the element language such as detection, metadata, and multi-language elements. Now, to skip English specific checks, set the `languages` parameter to any non-English language(s).
* **Adds `xlsx` and `xls` filetype extensions to the `skip_infer_table_types` default list in `partition`.** By adding these file types to the input parameter these files should not go through table extraction. Users can still specify if they would like to extract tables from these filetypes, but will have to set the `skip_infer_table_types` to exclude the desired filetype extension. This avoids mis-representing complex spreadsheets where there may be multiple sub-tables and other content.
* **Better debug output related to sentence counting internals**. Clarify message when sentence is not counted toward sentence count because there aren't enough words, relevant for developers focused on `unstructured`s NLP internals.
* **Faster ocr_only speed for partitioning PDF and images.** Use `unstructured_pytesseract.run_and_get_multiple_output` function to reduce the number of calls to `tesseract` by half when partitioning pdf or image with `tesseract`
* **Adds data source properties to fsspec connectors** These properties (date_created, date_modified, version, source_url, record_locator) are written to element metadata during ingest, mapping elements to information about the document source from which they derive. This functionality enables downstream applications to reveal source document applications, e.g. a link to a GDrive doc, Salesforce record, etc.
* **Add delta table destination connector** New delta table destination connector added to ingest CLI.  Users may now use `unstructured-ingest` to write partitioned data from over 20 data sources (so far) to a Delta Table.
* **Rename to Source and Destination Connectors in the Documentation.** Maintain naming consistency between Connectors codebase and documentation with the first addition to a destination connector.
* **Non-HTML text files now return unstructured-elements as opposed to HTML-elements.** Previously the text based files that went through `partition_html` would return HTML-elements but now we preserve the format from the input using `source_format` argument in the partition call.
* **Adds `PaddleOCR` as an optional alternative to `Tesseract`** for OCR in processing of PDF or Image files, it is installable via the `makefile` command `install-paddleocr`. For experimental purposes only.
* **Bump unstructured-inference** to 0.5.28. This version bump markedly improves the output of table data, rendered as `metadata.text_as_html` in an element. These changes include:
  * add env variable `ENTIRE_PAGE_OCR` to specify using paddle or tesseract on entire page OCR
  * table structure detection now pads the input image by 25 pixels in all 4 directions to improve its recall (0.5.27)
  * support paddle with both cpu and gpu and assume it is pre-installed (0.5.26)
  * fix a bug where `cells_to_html` doesn't handle cells spanning multiple rows properly (0.5.25)
  * remove `cv2` preprocessing step before OCR step in table transformer (0.5.24)

### Features

* **Adds element metadata via `category_depth` with default value None**.
  * This additional metadata is useful for vectordb/LLM, chunking strategies, and retrieval applications.
* **Adds a naive hierarchy for elements via a `parent_id` on the element's metadata**
  * Users will now have more metadata for implementing vectordb/LLM chunking strategies. For example, text elements could be queried by their preceding title element.
  * Title elements created from HTML headings will properly nest

### Fixes

* **`add_pytesseract_bboxes_to_elements` no longer returns `nan` values**. The function logic is now broken into new methods
  `_get_element_box` and `convert_multiple_coordinates_to_new_system`
* **Selecting a different model wasn't being respected when calling `partition_image`.** Problem: `partition_pdf` allows for passing a `model_name` parameter. Given the similarity between the image and PDF pipelines, the expected behavior is that `partition_image` should support the same parameter, but `partition_image` was unintentionally not passing along its `kwargs`. This was corrected by adding the kwargs to the downstream call.
* **Fixes a chunking issue via dropping the field "coordinates".** Problem: chunk_by_title function was chunking each element to its own individual chunk while it needed to group elements into a fewer number of chunks. We've discovered that this happens due to a metadata matching logic in chunk_by_title function, and discovered that elements with different metadata can't be put into the same chunk. At the same time, any element with "coordinates" essentially had different metadata than other elements, due each element locating in different places and having different coordinates. Fix: That is why we have included the key "coordinates" inside a list of excluded metadata keys, while doing this "metadata_matches" comparision. Importance: This change is crucial to be able to chunk by title for documents which include "coordinates" metadata in their elements.

## 0.10.14

### Enhancements

* Update all connectors to use new downstream architecture
  * New click type added to parse comma-delimited string inputs
  * Some CLI options renamed

### Features

### Fixes

## 0.10.13

### Enhancements

* Updated documentation: Added back support doc types for partitioning, more Python codes in the API page,  RAG definition, and use case.
* Updated Hi-Res Metadata: PDFs and Images using Hi-Res strategy now have layout model class probabilities added ot metadata.
* Updated the `_detect_filetype_from_octet_stream()` function to use libmagic to infer the content type of file when it is not a zip file.
* Tesseract minor version bump to 5.3.2

### Features

* Add Jira Connector to be able to pull issues from a Jira organization
* Add `clean_ligatures` function to expand ligatures in text


### Fixes

* `partition_html` breaks on `<br>` elements.
* Ingest error handling to properly raise errors when wrapped
* GH issue 1361: fixes a sortig error that prevented some PDF's from being parsed
* Bump unstructured-inference
  * Brings back embedded images in PDF's (0.5.23)

## 0.10.12

### Enhancements

* Removed PIL pin as issue has been resolved upstream
* Bump unstructured-inference
  * Support for yolox_quantized layout detection model (0.5.20)
* YoloX element types added


### Features

* Add Salesforce Connector to be able to pull Account, Case, Campaign, EmailMessage, Lead

### Fixes


* Bump unstructured-inference
  * Avoid divide-by-zero errors swith `safe_division` (0.5.21)

## 0.10.11

### Enhancements

* Bump unstructured-inference
  * Combine entire-page OCR output with layout-detected elements, to ensure full coverage of the page (0.5.19)

### Features

* Add in ingest cli s3 writer

### Fixes

* Fix a bug where `xy-cut` sorting attemps to sort elements without valid coordinates; now xy cut sorting only works when **all** elements have valid coordinates

## 0.10.10

### Enhancements

* Adds `text` as an input parameter to `partition_xml`.
* `partition_xml` no longer runs through `partition_text`, avoiding incorrect splitting
  on carriage returns in the XML. Since `partition_xml` no longer calls `partition_text`,
  `min_partition` and `max_partition` are no longer supported in `partition_xml`.
* Bump `unstructured-inference==0.5.18`, change non-default detectron2 classification threshold
* Upgrade base image from rockylinux 8 to rockylinux 9
* Serialize IngestDocs to JSON when passing to subprocesses

### Features

### Fixes

- Fix a bug where mismatched `elements` and `bboxes` are passed into `add_pytesseract_bbox_to_elements`

## 0.10.9

### Enhancements

* Fix `test_json` to handle only non-extra dependencies file types (plain-text)

### Features

* Adds `chunk_by_title` to break a document into sections based on the presence of `Title`
  elements.
* add new extraction function `extract_image_urls_from_html` to extract all img related URL from html text.

### Fixes

* Make cv2 dependency optional
* Edit `add_pytesseract_bbox_to_elements`'s (`ocr_only` strategy) `metadata.coordinates.points` return type to `Tuple` for consistency.
* Re-enable test-ingest-confluence-diff for ingest tests
* Fix syntax for ingest test check number of files
* Fix csv and tsv partitioners loosing the first line of the files when creating elements

## 0.10.8

### Enhancements

* Release docker image that installs Python 3.10 rather than 3.8

### Features

### Fixes

## 0.10.7

### Enhancements

### Features

### Fixes

* Remove overly aggressive ListItem chunking for images and PDF's which typically resulted in inchorent elements.

## 0.10.6

### Enhancements

* Enable `partition_email` and `partition_msg` to detect if an email is PGP encryped. If
  and email is PGP encryped, the functions will return an empy list of elements and
  emit a warning about the encrypted content.
* Add threaded Slack conversations into Slack connector output
* Add functionality to sort elements using `xy-cut` sorting approach in `partition_pdf` for `hi_res` and `fast` strategies
* Bump unstructured-inference
  * Set OMP_THREAD_LIMIT to 1 if not set for better tesseract perf (0.5.17)

### Features

* Extract coordinates from PDFs and images when using OCR only strategy and add to metadata

### Fixes

* Update `partition_html` to respect the order of `<pre>` tags.
* Fix bug in `partition_pdf_or_image` where two partitions were called if `strategy == "ocr_only"`.
* Bump unstructured-inference
  * Fix issue where temporary files were being left behind (0.5.16)
* Adds deprecation warning for the `file_filename` kwarg to `partition`, `partition_via_api`,
  and `partition_multiple_via_api`.
* Fix documentation build workflow by pinning dependencies

## 0.10.5

### Enhancements

* Create new CI Pipelines
  - Checking text, xml, email, and html doc tests against the library installed without extras
  - Checking each library extra against their respective tests
* `partition` raises an error and tells the user to install the appropriate extra if a filetype
  is detected that is missing dependencies.
* Add custom errors to ingest
* Bump `unstructured-ingest==0.5.15`
  - Handle an uncaught TesseractError (0.5.15)
  - Add TIFF test file and TIFF filetype to `test_from_image_file` in `test_layout` (0.5.14)
* Use `entire_page` ocr mode for pdfs and images
* Add notes on extra installs to docs
* Adds ability to reuse connections per process in unstructured-ingest

### Features
* Add delta table connector

### Fixes

## 0.10.4
* Pass ocr_mode in partition_pdf and set the default back to individual pages for now
* Add diagrams and descriptions for ingest design in the ingest README

### Features
* Supports multipage TIFF image partitioning

### Fixes

## 0.10.2

### Enhancements
* Bump unstructured-inference==0.5.13:
  - Fix extracted image elements being included in layout merge, addresses the issue
    where an entire-page image in a PDF was not passed to the layout model when using hi_res.

### Features

### Fixes

## 0.10.1

### Enhancements
* Bump unstructured-inference==0.5.12:
  - fix to avoid trace for certain PDF's (0.5.12)
  - better defaults for DPI for hi_res and  Chipper (0.5.11)
  - implement full-page OCR (0.5.10)

### Features

### Fixes

* Fix dead links in repository README (Quick Start > Install for local development, and Learn more > Batch Processing)
* Update document dependencies to include tesseract-lang for additional language support (required for tests to pass)

## 0.10.0

### Enhancements

* Add `include_header` kwarg to `partition_xlsx` and change default behavior to `True`
* Update the `links` and `emphasized_texts` metadata fields

### Features

### Fixes

## 0.9.3

### Enhancements

* Pinned dependency cleanup.
* Update `partition_csv` to always use `soupparser_fromstring` to parse `html text`
* Update `partition_tsv` to always use `soupparser_fromstring` to parse `html text`
* Add `metadata.section` to capture epub table of contents data
* Add `unique_element_ids` kwarg to partition functions. If `True`, will use a UUID
  for element IDs instead of a SHA-256 hash.
* Update `partition_xlsx` to always use `soupparser_fromstring` to parse `html text`
* Add functionality to switch `html` text parser based on whether the `html` text contains emoji
* Add functionality to check if a string contains any emoji characters
* Add CI tests around Notion

### Features

* Add Airtable Connector to be able to pull views/tables/bases from an Airtable organization

### Fixes

* fix pdf partition of list items being detected as titles in OCR only mode
* make notion module discoverable
* fix emails with `Content-Distribution: inline` and `Content-Distribution: attachment` with no filename
* Fix email attachment filenames which had `=` in the filename itself

## 0.9.2


### Enhancements

* Update table extraction section in API documentation to sync with change in Prod API
* Update Notion connector to extract to html
* Added UUID option for `element_id`
* Bump unstructured-inference==0.5.9:
  - better caching of models
  - another version of detectron2 available, though the default layout model is unchanged
* Added UUID option for element_id
* Added UUID option for element_id
* CI improvements to run ingest tests in parallel

### Features

* Adds Sharepoint connector.

### Fixes

* Bump unstructured-inference==0.5.9:
  - ignores Tesseract errors where no text is extracted for tiles that indeed, have no text

## 0.9.1

### Enhancements

* Adds --partition-pdf-infer-table-structure to unstructured-ingest.
* Enable `partition_html` to skip headers and footers with the `skip_headers_and_footers` flag.
* Update `partition_doc` and `partition_docx` to track emphasized texts in the output
* Adds post processing function `filter_element_types`
* Set the default strategy for partitioning images to `hi_res`
* Add page break parameter section in API documentation to sync with change in Prod API
* Update `partition_html` to track emphasized texts in the output
* Update `XMLDocument._read_xml` to create `<p>` tag element for the text enclosed in the `<pre>` tag
* Add parameter `include_tail_text` to `_construct_text` to enable (skip) tail text inclusion
* Add Notion connector

### Features

### Fixes

* Remove unused `_partition_via_api` function
* Fixed emoji bug in `partition_xlsx`.
* Pass `file_filename` metadata when partitioning file object
* Skip ingest test on missing Slack token
* Add Dropbox variables to CI environments
* Remove default encoding for ingest
* Adds new element type `EmailAddress` for recognising email address in the  text
* Simplifies `min_partition` logic; makes partitions falling below the `min_partition`
  less likely.
* Fix bug where ingest test check for number of files fails in smoke test
* Fix unstructured-ingest entrypoint failure

## 0.9.0

### Enhancements

* Dependencies are now split by document type, creating a slimmer base installation.

## 0.8.8

### Enhancements

### Features

### Fixes

* Rename "date" field to "last_modified"
* Adds Box connector

### Fixes

## 0.8.7

### Enhancements

* Put back useful function `split_by_paragraph`

### Features

### Fixes

* Fix argument order in NLTK download step

## 0.8.6

### Enhancements

### Features

### Fixes

* Remove debug print lines and non-functional code

## 0.8.5

### Enhancements

* Add parameter `skip_infer_table_types` to enable (skip) table extraction for other doc types
* Adds optional Unstructured API unit tests in CI
* Tracks last modified date for all document types.
* Add auto_paragraph_grouper to detect new-line and blank-line new paragraph for .txt files.
* refactor the ingest cli to better support expanding supported connectors

## 0.8.3

### Enhancements

### Features

### Fixes

* NLTK now only gets downloaded if necessary.
* Handling for empty tables in Word Documents and PowerPoints.

## 0.8.4

### Enhancements

* Additional tests and refactor of JSON detection.
* Update functionality to retrieve image metadata from a page for `document_to_element_list`
* Links are now tracked in `partition_html` output.
* Set the file's current position to the beginning after reading the file in `convert_to_bytes`
* Add `min_partition` kwarg to that combines elements below a specified threshold and modifies splitting of strings longer than max partition so words are not split.
* set the file's current position to the beginning after reading the file in `convert_to_bytes`
* Add slide notes to pptx
* Add `--encoding` directive to ingest
* Improve json detection by `detect_filetype`

### Features

* Adds Outlook connector
* Add support for dpi parameter in inference library
* Adds Onedrive connector.
* Add Confluence connector for ingest cli to pull the body text from all documents from all spaces in a confluence domain.

### Fixes

* Fixes issue with email partitioning where From field was being assigned the To field value.
* Use the `image_metadata` property of the `PageLayout` instance to get the page image info in the `document_to_element_list`
* Add functionality to write images to computer storage temporarily instead of keeping them in memory for `ocr_only` strategy
* Add functionality to convert a PDF in small chunks of pages at a time for `ocr_only` strategy
* Adds `.txt`, `.text`, and `.tab` to list of extensions to check if file
  has a `text/plain` MIME type.
* Enables filters to be passed to `partition_doc` so it doesn't error with LibreOffice7.
* Removed old error message that's superseded by `requires_dependencies`.
* Removes using `hi_res` as the default strategy value for `partition_via_api` and `partition_multiple_via_api`

## 0.8.1

### Enhancements

* Add support for Python 3.11

### Features

### Fixes

* Fixed `auto` strategy detected scanned document as having extractable text and using `fast` strategy, resulting in no output.
* Fix list detection in MS Word documents.
* Don't instantiate an element with a coordinate system when there isn't a way to get its location data.

## 0.8.0

### Enhancements

* Allow model used for hi res pdf partition strategy to be chosen when called.
* Updated inference package

### Features

* Add `metadata_filename` parameter across all partition functions

### Fixes

* Update to ensure `convert_to_datafame` grabs all of the metadata fields.
* Adjust encoding recognition threshold value in `detect_file_encoding`
* Fix KeyError when `isd_to_elements` doesn't find a type
* Fix `_output_filename` for local connector, allowing single files to be written correctly to the disk

* Fix for cases where an invalid encoding is extracted from an email header.

### BREAKING CHANGES

* Information about an element's location is no longer returned as top-level attributes of an element. Instead, it is returned in the `coordinates` attribute of the element's metadata.

## 0.7.12

### Enhancements

* Adds `include_metadata` kwarg to `partition_doc`, `partition_docx`, `partition_email`, `partition_epub`, `partition_json`, `partition_msg`, `partition_odt`, `partition_org`, `partition_pdf`, `partition_ppt`, `partition_pptx`, `partition_rst`, and `partition_rtf`
### Features

* Add Elasticsearch connector for ingest cli to pull specific fields from all documents in an index.
* Adds Dropbox connector

### Fixes

* Fix tests that call unstructured-api by passing through an api-key
* Fixed page breaks being given (incorrect) page numbers
* Fix skipping download on ingest when a source document exists locally

## 0.7.11

### Enhancements

* More deterministic element ordering when using `hi_res` PDF parsing strategy (from unstructured-inference bump to 0.5.4)
* Make large model available (from unstructured-inference bump to 0.5.3)
* Combine inferred elements with extracted elements (from unstructured-inference bump to 0.5.2)
* `partition_email` and `partition_msg` will now process attachments if `process_attachments=True`
  and a attachment partitioning functions is passed through with `attachment_partitioner=partition`.

### Features

### Fixes

* Fix tests that call unstructured-api by passing through an api-key
* Fixed page breaks being given (incorrect) page numbers
* Fix skipping download on ingest when a source document exists locally

## 0.7.10

### Enhancements

* Adds a `max_partition` parameter to `partition_text`, `partition_pdf`, `partition_email`,
  `partition_msg` and `partition_xml` that sets a limit for the size of an individual
  document elements. Defaults to `1500` for everything except `partition_xml`, which has
  a default value of `None`.
* DRY connector refactor

### Features

* `hi_res` model for pdfs and images is selectable via environment variable.

### Fixes

* CSV check now ignores escaped commas.
* Fix for filetype exploration util when file content does not have a comma.
* Adds negative lookahead to bullet pattern to avoid detecting plain text line
  breaks like `-------` as list items.
* Fix pre tag parsing for `partition_html`
* Fix lookup error for annotated Arabic and Hebrew encodings

## 0.7.9

### Enhancements

* Improvements to string check for leafs in `partition_xml`.
* Adds --partition-ocr-languages to unstructured-ingest.

### Features

* Adds `partition_org` for processed Org Mode documents.

### Fixes

## 0.7.8

### Enhancements

### Features

* Adds Google Cloud Service connector

### Fixes

* Updates the `parse_email` for `partition_eml` so that `unstructured-api` passes the smoke tests
* `partition_email` now works if there is no message content
* Updates the `"fast"` strategy for `partition_pdf` so that it's able to recursively
* Adds recursive functionality to all fsspec connectors
* Adds generic --recursive ingest flag

## 0.7.7

### Enhancements

* Adds functionality to replace the `MIME` encodings for `eml` files with one of the common encodings if a `unicode` error occurs
* Adds missed file-like object handling in `detect_file_encoding`
* Adds functionality to extract charset info from `eml` files

### Features

* Added coordinate system class to track coordinate types and convert to different coordinate

### Fixes

* Adds an `html_assemble_articles` kwarg to `partition_html` to enable users to capture
  control whether content outside of `<article>` tags is captured when
  `<article>` tags are present.
* Check for the `xml` attribute on `element` before looking for pagebreaks in `partition_docx`.

## 0.7.6

### Enhancements

* Convert fast startegy to ocr_only for images
* Adds support for page numbers in `.docx` and `.doc` when user or renderer
  created page breaks are present.
* Adds retry logic for the unstructured-ingest Biomed connector

### Features

* Provides users with the ability to extract additional metadata via regex.
* Updates `partition_docx` to include headers and footers in the output.
* Create `partition_tsv` and associated tests. Make additional changes to `detect_filetype`.

### Fixes

* Remove fake api key in test `partition_via_api` since we now require valid/empty api keys
* Page number defaults to `None` instead of `1` when page number is not present in the metadata.
  A page number of `None` indicates that page numbers are not being tracked for the document
  or that page numbers do not apply to the element in question..
* Fixes an issue with some pptx files. Assume pptx shapes are found in top left position of slide
  in case the shape.top and shape.left attributes are `None`.

## 0.7.5

### Enhancements

* Adds functionality to sort elements in `partition_pdf` for `fast` strategy
* Adds ingest tests with `--fast` strategy on PDF documents
* Adds --api-key to unstructured-ingest

### Features

* Adds `partition_rst` for processed ReStructured Text documents.

### Fixes

* Adds handling for emails that do not have a datetime to extract.
* Adds pdf2image package as core requirement of unstructured (with no extras)

## 0.7.4

### Enhancements

* Allows passing kwargs to request data field for `partition_via_api` and `partition_multiple_via_api`
* Enable MIME type detection if libmagic is not available
* Adds handling for empty files in `detect_filetype` and `partition`.

### Features

### Fixes

* Reslove `grpcio` import issue on `weaviate.schema.validate_schema` for python 3.9 and 3.10
* Remove building `detectron2` from source in Dockerfile

## 0.7.3

### Enhancements

* Update IngestDoc abstractions and add data source metadata in ElementMetadata

### Features

### Fixes

* Pass `strategy` parameter down from `partition` for `partition_image`
* Filetype detection if a CSV has a `text/plain` MIME type
* `convert_office_doc` no longers prints file conversion info messages to stdout.
* `partition_via_api` reflects the actual filetype for the file processed in the API.

## 0.7.2

### Enhancements

* Adds an optional encoding kwarg to `elements_to_json` and `elements_from_json`
* Bump version of base image to use new stable version of tesseract

### Features

### Fixes

* Update the `read_txt_file` utility function to keep using `spooled_to_bytes_io_if_needed` for xml
* Add functionality to the `read_txt_file` utility function to handle file-like object from URL
* Remove the unused parameter `encoding` from `partition_pdf`
* Change auto.py to have a `None` default for encoding
* Add functionality to try other common encodings for html and xml files if an error related to the encoding is raised and the user has not specified an encoding.
* Adds benchmark test with test docs in example-docs
* Re-enable test_upload_label_studio_data_with_sdk
* File detection now detects code files as plain text
* Adds `tabulate` explicitly to dependencies
* Fixes an issue in `metadata.page_number` of pptx files
* Adds showing help if no parameters passed

## 0.7.1

### Enhancements

### Features

* Add `stage_for_weaviate` to stage `unstructured` outputs for upload to Weaviate, along with
  a helper function for defining a class to use in Weaviate schemas.
* Builds from Unstructured base image, built off of Rocky Linux 8.7, this resolves almost all CVE's in the image.

### Fixes

## 0.7.0

### Enhancements

* Installing `detectron2` from source is no longer required when using the `local-inference` extra.
* Updates `.pptx` parsing to include text in tables.

### Features

### Fixes

* Fixes an issue in `_add_element_metadata` that caused all elements to have `page_number=1`
  in the element metadata.
* Adds `.log` as a file extension for TXT files.
* Adds functionality to try other common encodings for email (`.eml`) files if an error related to the encoding is raised and the user has not specified an encoding.
* Allow passed encoding to be used in the `replace_mime_encodings`
* Fixes page metadata for `partition_html` when `include_metadata=False`
* A `ValueError` now raises if `file_filename` is not specified when you use `partition_via_api`
  with a file-like object.

## 0.6.11

### Enhancements

* Supports epub tests since pandoc is updated in base image

### Features


### Fixes


## 0.6.10

### Enhancements

* XLS support from auto partition

### Features

### Fixes

## 0.6.9

### Enhancements

* fast strategy for pdf now keeps element bounding box data
* setup.py refactor

### Features

### Fixes

* Adds functionality to try other common encodings if an error related to the encoding is raised and the user has not specified an encoding.
* Adds additional MIME types for CSV

## 0.6.8

### Enhancements

### Features

* Add `partition_csv` for CSV files.

### Fixes

## 0.6.7

### Enhancements

* Deprecate `--s3-url` in favor of `--remote-url` in CLI
* Refactor out non-connector-specific config variables
* Add `file_directory` to metadata
* Add `page_name` to metadata. Currently used for the sheet name in XLSX documents.
* Added a `--partition-strategy` parameter to unstructured-ingest so that users can specify
  partition strategy in CLI. For example, `--partition-strategy fast`.
* Added metadata for filetype.
* Add Discord connector to pull messages from a list of channels
* Refactor `unstructured/file-utils/filetype.py` to better utilise hashmap to return mime type.
* Add local declaration of DOCX_MIME_TYPES and XLSX_MIME_TYPES for `test_filetype.py`.

### Features

* Add `partition_xml` for XML files.
* Add `partition_xlsx` for Microsoft Excel documents.

### Fixes

* Supports `hml` filetype for partition as a variation of html filetype.
* Makes `pytesseract` a function level import in `partition_pdf` so you can use the `"fast"`
  or `"hi_res"` strategies if `pytesseract` is not installed. Also adds the
  `required_dependencies` decorator for the `"hi_res"` and `"ocr_only"` strategies.
* Fix to ensure `filename` is tracked in metadata for `docx` tables.

## 0.6.6

### Enhancements

* Adds an `"auto"` strategy that chooses the partitioning strategy based on document
  characteristics and function kwargs. This is the new default strategy for `partition_pdf`
  and `partition_image`. Users can maintain existing behavior by explicitly setting
  `strategy="hi_res"`.
* Added an additional trace logger for NLP debugging.
* Add `get_date` method to `ElementMetadata` for converting the datestring to a `datetime` object.
* Cleanup the `filename` attribute on `ElementMetadata` to remove the full filepath.

### Features

* Added table reading as html with URL parsing to `partition_docx` in docx
* Added metadata field for text_as_html for docx files

### Fixes

* `fileutils/file_type` check json and eml decode ignore error
* `partition_email` was updated to more flexibly handle deviations from the RFC-2822 standard.
  The time in the metadata returns `None` if the time does not match RFC-2822 at all.
* Include all metadata fields when converting to dataframe or CSV

## 0.6.5

### Enhancements

* Added support for SpooledTemporaryFile file argument.

### Features

### Fixes


## 0.6.4

### Enhancements

* Added an "ocr_only" strategy for `partition_pdf`. Refactored the strategy decision
  logic into its own module.

### Features

### Fixes

## 0.6.3

### Enhancements

* Add an "ocr_only" strategy for `partition_image`.

### Features

* Added `partition_multiple_via_api` for partitioning multiple documents in a single REST
  API call.
* Added `stage_for_baseplate` function to prepare outputs for ingestion into Baseplate.
* Added `partition_odt` for processing Open Office documents.

### Fixes

* Updates the grouping logic in the `partition_pdf` fast strategy to group together text
  in the same bounding box.

## 0.6.2

### Enhancements

* Added logic to `partition_pdf` for detecting copy protected PDFs and falling back
  to the hi res strategy when necessary.


### Features

* Add `partition_via_api` for partitioning documents through the hosted API.

### Fixes

* Fix how `exceeds_cap_ratio` handles empty (returns `True` instead of `False`)
* Updates `detect_filetype` to properly detect JSONs when the MIME type is `text/plain`.

## 0.6.1

### Enhancements

* Updated the table extraction parameter name to be more descriptive

### Features

### Fixes

## 0.6.0

### Enhancements

* Adds an `ssl_verify` kwarg to `partition` and `partition_html` to enable turning off
  SSL verification for HTTP requests. SSL verification is on by default.
* Allows users to pass in ocr language to `partition_pdf` and `partition_image` through
  the `ocr_language` kwarg. `ocr_language` corresponds to the code for the language pack
  in Tesseract. You will need to install the relevant Tesseract language pack to use a
  given language.

### Features

* Table extraction is now possible for pdfs from `partition` and `partition_pdf`.
* Adds support for extracting attachments from `.msg` files

### Fixes

* Adds an `ssl_verify` kwarg to `partition` and `partition_html` to enable turning off
  SSL verification for HTTP requests. SSL verification is on by default.

## 0.5.13

### Enhancements

* Allow headers to be passed into `partition` when `url` is used.

### Features

* `bytes_string_to_string` cleaning brick for bytes string output.

### Fixes

* Fixed typo in call to `exactly_one` in `partition_json`
* unstructured-documents encode xml string if document_tree is `None` in `_read_xml`.
* Update to `_read_xml` so that Markdown files with embedded HTML process correctly.
* Fallback to "fast" strategy only emits a warning if the user specifies the "hi_res" strategy.
* unstructured-partition-text_type exceeds_cap_ratio fix returns and how capitalization ratios are calculated
* `partition_pdf` and `partition_text` group broken paragraphs to avoid fragmented `NarrativeText` elements.
* .json files resolved as "application/json" on centos7 (or other installs with older libmagic libs)

## 0.5.12

### Enhancements

* Add OS mimetypes DB to docker image, mainly for unstructured-api compat.
* Use the image registry as a cache when building Docker images.
* Adds the ability for `partition_text` to group together broken paragraphs.
* Added method to utils to allow date time format validation

### Features
* Add Slack connector to pull messages for a specific channel

* Add --partition-by-api parameter to unstructured-ingest
* Added `partition_rtf` for processing rich text files.
* `partition` now accepts a `url` kwarg in addition to `file` and `filename`.

### Fixes

* Allow encoding to be passed into `replace_mime_encodings`.
* unstructured-ingest connector-specific dependencies are imported on demand.
* unstructured-ingest --flatten-metadata supported for local connector.
* unstructured-ingest fix runtime error when using --metadata-include.

## 0.5.11

### Enhancements

### Features

### Fixes

* Guard against null style attribute in docx document elements
* Update HTML encoding to better support foreign language characters

## 0.5.10

### Enhancements

* Updated inference package
* Add sender, recipient, date, and subject to element metadata for emails

### Features

* Added `--download-only` parameter to `unstructured-ingest`

### Fixes

* FileNotFound error when filename is provided but file is not on disk

## 0.5.9

### Enhancements

### Features

### Fixes

* Convert file to str in helper `split_by_paragraph` for `partition_text`

## 0.5.8

### Enhancements

* Update `elements_to_json` to return string when filename is not specified
* `elements_from_json` may take a string instead of a filename with the `text` kwarg
* `detect_filetype` now does a final fallback to file extension.
* Empty tags are now skipped during the depth check for HTML processing.

### Features

* Add local file system to `unstructured-ingest`
* Add `--max-docs` parameter to `unstructured-ingest`
* Added `partition_msg` for processing MSFT Outlook .msg files.

### Fixes

* `convert_file_to_text` now passes through the `source_format` and `target_format` kwargs.
  Previously they were hard coded.
* Partitioning functions that accept a `text` kwarg no longer raise an error if an empty
  string is passed (and empty list of elements is returned instead).
* `partition_json` no longer fails if the input is an empty list.
* Fixed bug in `chunk_by_attention_window` that caused the last word in segments to be cut-off
  in some cases.

### BREAKING CHANGES

* `stage_for_transformers` now returns a list of elements, making it consistent with other
  staging bricks

## 0.5.7

### Enhancements

* Refactored codebase using `exactly_one`
* Adds ability to pass headers when passing a url in partition_html()
* Added optional `content_type` and `file_filename` parameters to `partition()` to bypass file detection

### Features

* Add `--flatten-metadata` parameter to `unstructured-ingest`
* Add `--fields-include` parameter to `unstructured-ingest`

### Fixes

## 0.5.6

### Enhancements

* `contains_english_word()`, used heavily in text processing, is 10x faster.

### Features

* Add `--metadata-include` and `--metadata-exclude` parameters to `unstructured-ingest`
* Add `clean_non_ascii_chars` to remove non-ascii characters from unicode string

### Fixes

* Fix problem with PDF partition (duplicated test)

## 0.5.4

### Enhancements

* Added Biomedical literature connector for ingest cli.
* Add `FsspecConnector` to easily integrate any existing `fsspec` filesystem as a connector.
* Rename `s3_connector.py` to `s3.py` for readability and consistency with the
  rest of the connectors.
* Now `S3Connector` relies on `s3fs` instead of on `boto3`, and it inherits
  from `FsspecConnector`.
* Adds an `UNSTRUCTURED_LANGUAGE_CHECKS` environment variable to control whether or not language
  specific checks like vocabulary and POS tagging are applied. Set to `"true"` for higher
  resolution partitioning and `"false"` for faster processing.
* Improves `detect_filetype` warning to include filename when provided.
* Adds a "fast" strategy for partitioning PDFs with PDFMiner. Also falls back to the "fast"
  strategy if detectron2 is not available.
* Start deprecation life cycle for `unstructured-ingest --s3-url` option, to be deprecated in
  favor of `--remote-url`.

### Features

* Add `AzureBlobStorageConnector` based on its `fsspec` implementation inheriting
from `FsspecConnector`
* Add `partition_epub` for partitioning e-books in EPUB3 format.

### Fixes

* Fixes processing for text files with `message/rfc822` MIME type.
* Open xml files in read-only mode when reading contents to construct an XMLDocument.

## 0.5.3

### Enhancements

* `auto.partition()` can now load Unstructured ISD json documents.
* Simplify partitioning functions.
* Improve logging for ingest CLI.

### Features

* Add `--wikipedia-auto-suggest` argument to the ingest CLI to disable automatic redirection
  to pages with similar names.
* Add setup script for Amazon Linux 2
* Add optional `encoding` argument to the `partition_(text/email/html)` functions.
* Added Google Drive connector for ingest cli.
* Added Gitlab connector for ingest cli.

### Fixes

## 0.5.2

### Enhancements

* Fully move from printing to logging.
* `unstructured-ingest` now uses a default `--download_dir` of `$HOME/.cache/unstructured/ingest`
rather than a "tmp-ingest-" dir in the working directory.

### Features

### Fixes

* `setup_ubuntu.sh` no longer fails in some contexts by interpreting
`DEBIAN_FRONTEND=noninteractive` as a command
* `unstructured-ingest` no longer re-downloads files when --preserve-downloads
is used without --download-dir.
* Fixed an issue that was causing text to be skipped in some HTML documents.

## 0.5.1

### Enhancements

### Features

### Fixes

* Fixes an error causing JavaScript to appear in the output of `partition_html` sometimes.
* Fix several issues with the `requires_dependencies` decorator, including the error message
  and how it was used, which had caused an error for `unstructured-ingest --github-url ...`.

## 0.5.0

### Enhancements

* Add `requires_dependencies` Python decorator to check dependencies are installed before
  instantiating a class or running a function

### Features

* Added Wikipedia connector for ingest cli.

### Fixes

* Fix `process_document` file cleaning on failure
* Fixes an error introduced in the metadata tracking commit that caused `NarrativeText`
  and `FigureCaption` elements to be represented as `Text` in HTML documents.

## 0.4.16

### Enhancements

* Fallback to using file extensions for filetype detection if `libmagic` is not present

### Features

* Added setup script for Ubuntu
* Added GitHub connector for ingest cli.
* Added `partition_md` partitioner.
* Added Reddit connector for ingest cli.

### Fixes

* Initializes connector properly in ingest.main::MainProcess
* Restricts version of unstructured-inference to avoid multithreading issue

## 0.4.15

### Enhancements

* Added `elements_to_json` and `elements_from_json` for easier serialization/deserialization
* `convert_to_dict`, `dict_to_elements` and `convert_to_csv` are now aliases for functions
  that use the ISD terminology.

### Fixes

* Update to ensure all elements are preserved during serialization/deserialization

## 0.4.14

* Automatically install `nltk` models in the `tokenize` module.

## 0.4.13

* Fixes unstructured-ingest cli.

## 0.4.12

* Adds console_entrypoint for unstructured-ingest, other structure/doc updates related to ingest.
* Add `parser` parameter to `partition_html`.

## 0.4.11

* Adds `partition_doc` for partitioning Word documents in `.doc` format. Requires `libreoffice`.
* Adds `partition_ppt` for partitioning PowerPoint documents in `.ppt` format. Requires `libreoffice`.

## 0.4.10

* Fixes `ElementMetadata` so that it's JSON serializable when the filename is a `Path` object.

## 0.4.9

* Added ingest modules and s3 connector, sample ingest script
* Default to `url=None` for `partition_pdf` and `partition_image`
* Add ability to skip English specific check by setting the `UNSTRUCTURED_LANGUAGE` env var to `""`.
* Document `Element` objects now track metadata

## 0.4.8

* Modified XML and HTML parsers not to load comments.

## 0.4.7

* Added the ability to pull an HTML document from a url in `partition_html`.
* Added the the ability to get file summary info from lists of filenames and lists
  of file contents.
* Added optional page break to `partition` for `.pptx`, `.pdf`, images, and `.html` files.
* Added `to_dict` method to document elements.
* Include more unicode quotes in `replace_unicode_quotes`.

## 0.4.6

* Loosen the default cap threshold to `0.5`.
* Add a `UNSTRUCTURED_NARRATIVE_TEXT_CAP_THRESHOLD` environment variable for controlling
  the cap ratio threshold.
* Unknown text elements are identified as `Text` for HTML and plain text documents.
* `Body Text` styles no longer default to `NarrativeText` for Word documents. The style information
  is insufficient to determine that the text is narrative.
* Upper cased text is lower cased before checking for verbs. This helps avoid some missed verbs.
* Adds an `Address` element for capturing elements that only contain an address.
* Suppress the `UserWarning` when detectron is called.
* Checks that titles and narrative test have at least one English word.
* Checks that titles and narrative text are at least 50% alpha characters.
* Restricts titles to a maximum word length. Adds a `UNSTRUCTURED_TITLE_MAX_WORD_LENGTH`
  environment variable for controlling the max number of words in a title.
* Updated `partition_pptx` to order the elements on the page

## 0.4.4

* Updated `partition_pdf` and `partition_image` to return `unstructured` `Element` objects
* Fixed the healthcheck url path when partitioning images and PDFs via API
* Adds an optional `coordinates` attribute to document objects
* Adds `FigureCaption` and `CheckBox` document elements
* Added ability to split lists detected in `LayoutElement` objects
* Adds `partition_pptx` for partitioning PowerPoint documents
* LayoutParser models now download from HugginfaceHub instead of DropBox
* Fixed file type detection for XML and HTML files on Amazone Linux

## 0.4.3

* Adds `requests` as a base dependency
* Fix in `exceeds_cap_ratio` so the function doesn't break with empty text
* Fix bug in `_parse_received_data`.
* Update `detect_filetype` to properly handle `.doc`, `.xls`, and `.ppt`.

## 0.4.2

* Added `partition_image` to process documents in an image format.
* Fixed utf-8 encoding error in `partition_email` with attachments for `text/html`

## 0.4.1

* Added support for text files in the `partition` function
* Pinned `opencv-python` for easier installation on Linux

## 0.4.0

* Added generic `partition` brick that detects the file type and routes a file to the appropriate
  partitioning brick.
* Added a file type detection module.
* Updated `partition_html` and `partition_eml` to support file-like objects in 'rb' mode.
* Cleaning brick for removing ordered bullets `clean_ordered_bullets`.
* Extract brick method for ordered bullets `extract_ordered_bullets`.
* Test for `clean_ordered_bullets`.
* Test for `extract_ordered_bullets`.
* Added `partition_docx` for pre-processing Word Documents.
* Added new REGEX patterns to extract email header information
* Added new functions to extract header information `parse_received_data` and `partition_header`
* Added new function to parse plain text files `partition_text`
* Added new cleaners functions `extract_ip_address`, `extract_ip_address_name`, `extract_mapi_id`, `extract_datetimetz`
* Add new `Image` element and function to find embedded images `find_embedded_images`
* Added `get_directory_file_info` for summarizing information about source documents

## 0.3.5

* Add support for local inference
* Add new pattern to recognize plain text dash bullets
* Add test for bullet patterns
* Fix for `partition_html` that allows for processing `div` tags that have both text and child
  elements
* Add ability to extract document metadata from `.docx`, `.xlsx`, and `.jpg` files.
* Helper functions for identifying and extracting phone numbers
* Add new function `extract_attachment_info` that extracts and decodes the attachment
of an email.
* Staging brick to convert a list of `Element`s to a `pandas` dataframe.
* Add plain text functionality to `partition_email`

## 0.3.4

* Python-3.7 compat

## 0.3.3

* Removes BasicConfig from logger configuration
* Adds the `partition_email` partitioning brick
* Adds the `replace_mime_encodings` cleaning bricks
* Small fix to HTML parsing related to processing list items with sub-tags
* Add `EmailElement` data structure to store email documents

## 0.3.2

* Added `translate_text` brick for translating text between languages
* Add an `apply` method to make it easier to apply cleaners to elements

## 0.3.1

* Added \_\_init.py\_\_ to `partition`

## 0.3.0

* Implement staging brick for Argilla. Converts lists of `Text` elements to `argilla` dataset classes.
* Removing the local PDF parsing code and any dependencies and tests.
* Reorganizes the staging bricks in the unstructured.partition module
* Allow entities to be passed into the Datasaur staging brick
* Added HTML escapes to the `replace_unicode_quotes` brick
* Fix bad responses in partition_pdf to raise ValueError
* Adds `partition_html` for partitioning HTML documents.

## 0.2.6

* Small change to how \_read is placed within the inheritance structure since it doesn't really apply to pdf
* Add partitioning brick for calling the document image analysis API

## 0.2.5

* Update python requirement to >=3.7

## 0.2.4

* Add alternative way of importing `Final` to support google colab

## 0.2.3

* Add cleaning bricks for removing prefixes and postfixes
* Add cleaning bricks for extracting text before and after a pattern

## 0.2.2

* Add staging brick for Datasaur

## 0.2.1

* Added brick to convert an ISD dictionary to a list of elements
* Update `PDFDocument` to use the `from_file` method
* Added staging brick for CSV format for ISD (Initial Structured Data) format.
* Added staging brick for separating text into attention window size chunks for `transformers`.
* Added staging brick for LabelBox.
* Added ability to upload LabelStudio predictions
* Added utility function for JSONL reading and writing
* Added staging brick for CSV format for Prodigy
* Added staging brick for Prodigy
* Added ability to upload LabelStudio annotations
* Added text_field and id_field to stage_for_label_studio signature

## 0.2.0

* Initial release of unstructured<|MERGE_RESOLUTION|>--- conflicted
+++ resolved
@@ -1,16 +1,16 @@
-<<<<<<< HEAD
-## 0.11.4-dev10
-=======
-## 0.11.5-dev0
-
-### Enhancements
-
-### Features
-
-### Fixes
+## 0.11.5-dev1
+
+### Enhancements
+
+### Features
+
+* **Add Elasticsearch destination connector.** Problem: After ingesting data from a source, users might want to move their data into a destination. Elasticsearch is a popular storage solution for various functionality such as search, or providing intermediary caches within data pipelines. Feature: Added Elasticsearch destination connector to be able to ingest documents from any supported source, embed them and write the embeddings / documents into Elasticsearch.
+
+### Fixes
+
+* **Enable --fields argument omission for elasticsearch connector** Solves two bugs where removing the optional parameter --fields broke the connector due to an integer processing error and using an elasticsearch config for a destination connector resulted in a serialization issue when optional parameter --fields was not provided.
 
 ## 0.11.4
->>>>>>> 70cf1410
 
 ### Enhancements
 
@@ -25,18 +25,13 @@
 * **Save tables in PDF's separately as images.** The "table" elements are saved as `table-<pageN>-<tableN>.jpg`. This filename is presented in the `image_path` metadata field for the Table element. The default would be to not do this.
 * **Add Weaviate destination connector** Weaviate connector added to ingest CLI.  Users may now use `unstructured-ingest` to write partitioned data from over 20 data sources (so far) to a Weaviate object collection.
 * **Sftp Source Connector.** New source connector added to support downloading/partitioning files from Sftp.
-* **Add Elasticsearch destination connector.** Problem: After ingesting data from a source, users might want to move their data into a destination. Elasticsearch is a popular storage solution for various functionality such as search, or providing intermediary caches within data pipelines. Feature: Added Elasticsearch destination connector to be able to ingest documents from any supported source, embed them and write the embeddings / documents into Elasticsearch.
 
 ### Fixes
 
 * **Fix pdf `hi_res` partitioning failure when pdfminer fails.** Implemented logic to fall back to the "inferred_layout + OCR" if pdfminer fails in the `hi_res` strategy.
-<<<<<<< HEAD
-* **Enable --fields argument omission for elasticsearch connector** Solves two bugs where removing the optional parameter --fields broke the connector due to an integer processing error and using an elasticsearch config for a destination connector resulted in a serialization issue when optional parameter --fields was not provided.
-=======
 * **Fix a bug where image can be scaled too large for tesseract** Adds a limit to prevent auto-scaling an image beyond the maximum size `tesseract` can handle for ocr layout detection
 * **Update partition_csv to handle different delimiters** CSV files containing both non-comma delimiters and commas in the data were throwing an error in Pandas. `partition_csv` now identifies the correct delimiter before the file is processed.
 * **partition returning cid code in `hi_res`** occasionally pdfminer can fail to decode the text in an pdf file and return cid code as text. Now when this happens the text from OCR is used.
->>>>>>> 70cf1410
 
 ## 0.11.2
 
