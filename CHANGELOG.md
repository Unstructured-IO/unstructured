<<<<<<< HEAD
## 0.5.2-dev2
=======
## 0.5.3-dev0

### Enhancements

### Features

* Add `--wikipedia-auto-suggest` argument to the ingest CLI to disable automatic redirection
  to pages with similar names.

### Fixes

## 0.5.2
>>>>>>> 2979e17a

### Enhancements

* Fully move from printing to logging.
* `unstructured-ingest` now uses a default `--download_dir` of `$HOME/.cache/unstructured/ingest`
rather than a "tmp-ingest-" dir in the working directory.

### Features

### Fixes

* 'setup_ubuntu.sh` no longer fails in some contexts by interpreting
`DEBIAN_FRONTEND=noninteractive` as a command
* `unstructured-ingest` no longer re-downloads files when --preserve-downloads
is used without --download-dir.
* Fixed an issue that was causing text to be skipped in some HTML documents.

## 0.5.1

### Enhancements

### Features

### Fixes

* Fixes an error causing JavaScript to appear in the output of `partition_html` sometimes.
* Fix several issues with the `requires_dependencies` decorator, including the error message
  and how it was used, which had caused an error for `unstructured-ingest --github-url ...`.

## 0.5.0

### Enhancements

* Add `requires_dependencies` Python decorator to check dependencies are installed before
  instantiating a class or running a function

### Features

* Added Wikipedia connector for ingest cli.

### Fixes

* Fix `process_document` file cleaning on failure
* Fixes an error introduced in the metadata tracking commit that caused `NarrativeText`
  and `FigureCaption` elements to be represented as `Text` in HTML documents.

## 0.4.16

### Enhancements

* Fallback to using file extensions for filetype detection if `libmagic` is not present

### Features

* Added setup script for Ubuntu
* Added GitHub connector for ingest cli.
* Added `partition_md` partitioner.
* Added Reddit connector for ingest cli.

### Fixes

* Initializes connector properly in ingest.main::MainProcess
* Restricts version of unstructured-inference to avoid multithreading issue

## 0.4.15

### Enhancements

* Added `elements_to_json` and `elements_from_json` for easier serialization/deserialization
* `convert_to_dict`, `dict_to_elements` and `convert_to_csv` are now aliases for functions
  that use the ISD terminology.

### Fixes

* Update to ensure all elements are preserved during serialization/deserialization

## 0.4.14

* Automatically install `nltk` models in the `tokenize` module.

## 0.4.13

* Fixes unstructured-ingest cli.

## 0.4.12

* Adds console_entrypoint for unstructured-ingest, other structure/doc updates related to ingest.
* Add `parser` parameter to `partition_html`.

## 0.4.11

* Adds `partition_doc` for partitioning Word documents in `.doc` format. Requires `libreoffice`.
* Adds `partition_ppt` for partitioning PowerPoint documents in `.ppt` format. Requires `libreoffice`.

## 0.4.10

* Fixes `ElementMetadata` so that it's JSON serializable when the filename is a `Path` object.

## 0.4.9

* Added ingest modules and s3 connector, sample ingest script
* Default to `url=None` for `partition_pdf` and `partition_image`
* Add ability to skip English specific check by setting the `UNSTRUCTURED_LANGUAGE` env var to `""`.
* Document `Element` objects now track metadata

## 0.4.8

* Modified XML and HTML parsers not to load comments.

## 0.4.7

* Added the ability to pull an HTML document from a url in `partition_html`.
* Added the the ability to get file summary info from lists of filenames and lists
  of file contents.
* Added optional page break to `partition` for `.pptx`, `.pdf`, images, and `.html` files.
* Added `to_dict` method to document elements.
* Include more unicode quotes in `replace_unicode_quotes`.

## 0.4.6

* Loosen the default cap threshold to `0.5`.
* Add a `UNSTRUCTURED_NARRATIVE_TEXT_CAP_THRESHOLD` environment variable for controlling
  the cap ratio threshold.
* Unknown text elements are identified as `Text` for HTML and plain text documents.
* `Body Text` styles no longer default to `NarrativeText` for Word documents. The style information
  is insufficient to determine that the text is narrative.
* Upper cased text is lower cased before checking for verbs. This helps avoid some missed verbs.
* Adds an `Address` element for capturing elements that only contain an address.
* Suppress the `UserWarning` when detectron is called.
* Checks that titles and narrative test have at least one English word.
* Checks that titles and narrative text are at least 50% alpha characters.
* Restricts titles to a maximum word length. Adds a `UNSTRUCTURED_TITLE_MAX_WORD_LENGTH`
  environment variable for controlling the max number of words in a title.
* Updated `partition_pptx` to order the elements on the page

## 0.4.4

* Updated `partition_pdf` and `partition_image` to return `unstructured` `Element` objects
* Fixed the healthcheck url path when partitioning images and PDFs via API
* Adds an optional `coordinates` attribute to document objects
* Adds `FigureCaption` and `CheckBox` document elements
* Added ability to split lists detected in `LayoutElement` objects
* Adds `partition_pptx` for partitioning PowerPoint documents
* LayoutParser models now download from HugginfaceHub instead of DropBox
* Fixed file type detection for XML and HTML files on Amazone Linux

## 0.4.3

* Adds `requests` as a base dependency
* Fix in `exceeds_cap_ratio` so the function doesn't break with empty text
* Fix bug in `_parse_received_data`.
* Update `detect_filetype` to properly handle `.doc`, `.xls`, and `.ppt`.

## 0.4.2

* Added `partition_image` to process documents in an image format.
* Fixed utf-8 encoding error in `partition_email` with attachments for `text/html`

## 0.4.1

* Added support for text files in the `partition` function
* Pinned `opencv-python` for easier installation on Linux

## 0.4.0

* Added generic `partition` brick that detects the file type and routes a file to the appropriate
  partitioning brick.
* Added a file type detection module.
* Updated `partition_html` and `partition_eml` to support file-like objects in 'rb' mode.
* Cleaning brick for removing ordered bullets `clean_ordered_bullets`.
* Extract brick method for ordered bullets `extract_ordered_bullets`.
* Test for `clean_ordered_bullets`.
* Test for `extract_ordered_bullets`.
* Added `partition_docx` for pre-processing Word Documents.
* Added new REGEX patterns to extract email header information
* Added new functions to extract header information `parse_received_data` and `partition_header`
* Added new function to parse plain text files `partition_text`
* Added new cleaners functions `extract_ip_address`, `extract_ip_address_name`, `extract_mapi_id`, `extract_datetimetz`
* Add new `Image` element and function to find embedded images `find_embedded_images`
* Added `get_directory_file_info` for summarizing information about source documents

## 0.3.5

* Add support for local inference
* Add new pattern to recognize plain text dash bullets
* Add test for bullet patterns
* Fix for `partition_html` that allows for processing `div` tags that have both text and child
  elements
* Add ability to extract document metadata from `.docx`, `.xlsx`, and `.jpg` files.
* Helper functions for identifying and extracting phone numbers
* Add new function `extract_attachment_info` that extracts and decodes the attachment
of an email.
* Staging brick to convert a list of `Element`s to a `pandas` dataframe.
* Add plain text functionality to `partition_email`

## 0.3.4

* Python-3.7 compat

## 0.3.3

* Removes BasicConfig from logger configuration
* Adds the `partition_email` partitioning brick
* Adds the `replace_mime_encodings` cleaning bricks
* Small fix to HTML parsing related to processing list items with sub-tags
* Add `EmailElement` data structure to store email documents

## 0.3.2

* Added `translate_text` brick for translating text between languages
* Add an `apply` method to make it easier to apply cleaners to elements

## 0.3.1

* Added \_\_init.py\_\_ to `partition`

## 0.3.0

* Implement staging brick for Argilla. Converts lists of `Text` elements to `argilla` dataset classes.
* Removing the local PDF parsing code and any dependencies and tests.
* Reorganizes the staging bricks in the unstructured.partition module
* Allow entities to be passed into the Datasaur staging brick
* Added HTML escapes to the `replace_unicode_quotes` brick
* Fix bad responses in partition_pdf to raise ValueError
* Adds `partition_html` for partitioning HTML documents.

## 0.2.6

* Small change to how \_read is placed within the inheritance structure since it doesn't really apply to pdf
* Add partitioning brick for calling the document image analysis API

## 0.2.5

* Update python requirement to >=3.7

## 0.2.4

* Add alternative way of importing `Final` to support google colab

## 0.2.3

* Add cleaning bricks for removing prefixes and postfixes
* Add cleaning bricks for extracting text before and after a pattern

## 0.2.2

* Add staging brick for Datasaur

## 0.2.1

* Added brick to convert an ISD dictionary to a list of elements
* Update `PDFDocument` to use the `from_file` method
* Added staging brick for CSV format for ISD (Initial Structured Data) format.
* Added staging brick for separating text into attention window size chunks for `transformers`.
* Added staging brick for LabelBox.
* Added ability to upload LabelStudio predictions
* Added utility function for JSONL reading and writing
* Added staging brick for CSV format for Prodigy
* Added staging brick for Prodigy
* Added ability to upload LabelStudio annotations
* Added text_field and id_field to stage_for_label_studio signature

## 0.2.0

* Initial release of unstructured
<|MERGE_RESOLUTION|>--- conflicted
+++ resolved
@@ -1,9 +1,8 @@
-<<<<<<< HEAD
-## 0.5.2-dev2
-=======
-## 0.5.3-dev0
-
-### Enhancements
+## 0.5.3-dev1
+
+### Enhancements
+
+* Improve logging for ingest CLI.
 
 ### Features
 
@@ -13,7 +12,6 @@
 ### Fixes
 
 ## 0.5.2
->>>>>>> 2979e17a
 
 ### Enhancements
 
