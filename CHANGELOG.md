--- conflicted
+++ resolved
@@ -1,8 +1,4 @@
-<<<<<<< HEAD
-## 0.10.25-dev6
-=======
-## 0.10.25-dev7
->>>>>>> 4a9d4885
+## 0.10.25-dev8
 
 ### Enhancements
 
@@ -19,13 +15,10 @@
 * **Fix language detection of elements with empty strings** This resolves a warning message that was raised by `langdetect` if the language was attempted to be detected on an empty string. Language detection is now skipped for empty strings.
 * **Fix chunks breaking on regex-metadata matches.** Fixes "over-chunking" when `regex_metadata` was used, where every element that contained a regex-match would start a new chunk.
 * **Fix regex-metadata match offsets not adjusted within chunk.** Fixes incorrect regex-metadata match start/stop offset in chunks where multiple elements are combined.
-<<<<<<< HEAD
-* **Fix html partition fail on tables without `tbody` tag** HTML tables may sometimes just contain headers without body (`tbody` tag)
-=======
 * **Map source cli command configs when destination set** Due to how the source connector is dynamically called when the destination connector is set via the CLI, the configs were being set incorrectoy, causing the source connector to break. The configs were fixed and updated to take into account Fsspec-specific connectors.
 * **Fix metrics folder not discoverable** Fixes issue where unstructured/metrics folder is not discoverable on PyPI by adding
 an `__init__.py` file under the folder.
->>>>>>> 4a9d4885
+* **Fix html partition fail on tables without `tbody` tag** HTML tables may sometimes just contain headers without body (`tbody` tag)
 
 ## 0.10.24
 
