## 0.6.9-dev1

### Enhancements

<<<<<<< HEAD
* Added ingest tests with `--fast` strategy on PDF documents
=======
* fast strategy for pdf now keeps element bounding box data
>>>>>>> 55e5d8ea

### Features

### Fixes

* Adds additional MIME types for CSV

## 0.6.8

### Enhancements

* Added ingest tests with `--fast` strategy on PDF documents

### Features

* Add `partition_csv` for CSV files.

### Fixes


## 0.6.7

### Enhancements

* Deprecate `--s3-url` in favor of `--remote-url` in CLI
* Refactor out non-connector-specific config variables
* Add `file_directory` to metadata
* Add `page_name` to metadata. Currently used for the sheet name in XLSX documents.
* Added a `--partition-strategy` parameter to unstructured-ingest so that users can specify
  partition strategy in CLI. For example, `--partition-strategy fast`.
* Added metadata for filetype.
* Add Discord connector to pull messages from a list of channels
* Refactor `unstructured/file-utils/filetype.py` to better utilise hashmap to return mime type.
* Add local declaration of DOCX_MIME_TYPES and XLSX_MIME_TYPES for `test_filetype.py`.

### Features

* Add `partition_xml` for XML files.
* Add `partition_xlsx` for Microsoft Excel documents.

### Fixes

* Supports `hml` filetype for partition as a variation of html filetype.
* Makes `pytesseract` a function level import in `partition_pdf` so you can use the `"fast"`
  or `"hi_res"` strategies if `pytesseract` is not installed. Also adds the
  `required_dependencies` decorator for the `"hi_res"` and `"ocr_only"` strategies.
* Fix to ensure `filename` is tracked in metadata for `docx` tables.

## 0.6.6

### Enhancements

* Adds an `"auto"` strategy that chooses the partitioning strategy based on document
  characteristics and function kwargs. This is the new default strategy for `partition_pdf`
  and `partition_image`. Users can maintain existing behavior by explicitly setting
  `strategy="hi_res"`.
* Added an additional trace logger for NLP debugging.
* Add `get_date` method to `ElementMetadata` for converting the datestring to a `datetime` object.
* Cleanup the `filename` attribute on `ElementMetadata` to remove the full filepath.

### Features

* Added table reading as html with URL parsing to `partition_docx` in docx
* Added metadata field for text_as_html for docx files

### Fixes

* `fileutils/file_type` check json and eml decode ignore error
* `partition_email` was updated to more flexibly handle deviations from the RFC-2822 standard.
  The time in the metadata returns `None` if the time does not match RFC-2822 at all.
* Include all metadata fields when converting to dataframe or CSV

## 0.6.5

### Enhancements

* Added support for SpooledTemporaryFile file argument.

### Features

### Fixes


## 0.6.4

### Enhancements

* Added an "ocr_only" strategy for `partition_pdf`. Refactored the strategy decision
  logic into its own module.

### Features

### Fixes

## 0.6.3

### Enhancements

* Add an "ocr_only" strategy for `partition_image`.

### Features

* Added `partition_multiple_via_api` for partitioning multiple documents in a single REST
  API call.
* Added `stage_for_baseplate` function to prepare outputs for ingestion into Baseplate.
* Added `partition_odt` for processing Open Office documents.

### Fixes

* Updates the grouping logic in the `partition_pdf` fast strategy to group together text
  in the same bounding box.

## 0.6.2

### Enhancements

* Added logic to `partition_pdf` for detecting copy protected PDFs and falling back
  to the hi res strategy when necessary.


### Features

* Add `partition_via_api` for partitioning documents through the hosted API.

### Fixes

* Fix how `exceeds_cap_ratio` handles empty (returns `True` instead of `False`)
* Updates `detect_filetype` to properly detect JSONs when the MIME type is `text/plain`.

## 0.6.1

### Enhancements

* Updated the table extraction parameter name to be more descriptive

### Features

### Fixes

## 0.6.0

### Enhancements

* Adds an `ssl_verify` kwarg to `partition` and `partition_html` to enable turning off
  SSL verification for HTTP requests. SSL verification is on by default.
* Allows users to pass in ocr language to `partition_pdf` and `partition_image` through
  the `ocr_language` kwarg. `ocr_language` corresponds to the code for the language pack
  in Tesseract. You will need to install the relevant Tesseract language pack to use a
  given language.

### Features

* Table extraction is now possible for pdfs from `partition` and `partition_pdf`.
* Adds support for extracting attachments from `.msg` files

### Fixes

* Adds an `ssl_verify` kwarg to `partition` and `partition_html` to enable turning off
  SSL verification for HTTP requests. SSL verification is on by default.

## 0.5.13

### Enhancements

* Allow headers to be passed into `partition` when `url` is used.

### Features

* `bytes_string_to_string` cleaning brick for bytes string output.

### Fixes

* Fixed typo in call to `exactly_one` in `partition_json`
* unstructured-documents encode xml string if document_tree is `None` in `_read_xml`.
* Update to `_read_xml` so that Markdown files with embedded HTML process correctly.
* Fallback to "fast" strategy only emits a warning if the user specifies the "hi_res" strategy.
* unstructured-partition-text_type exceeds_cap_ratio fix returns and how capitalization ratios are calculated
* `partition_pdf` and `partition_text` group broken paragraphs to avoid fragmented `NarrativeText` elements.
* .json files resolved as "application/json" on centos7 (or other installs with older libmagic libs)

## 0.5.12

### Enhancements

* Add OS mimetypes DB to docker image, mainly for unstructured-api compat.
* Use the image registry as a cache when building Docker images.
* Adds the ability for `partition_text` to group together broken paragraphs.
* Added method to utils to allow date time format validation

### Features
* Add Slack connector to pull messages for a specific channel

* Add --partition-by-api parameter to unstructured-ingest
* Added `partition_rtf` for processing rich text files.
* `partition` now accepts a `url` kwarg in addition to `file` and `filename`.

### Fixes

* Allow encoding to be passed into `replace_mime_encodings`.
* unstructured-ingest connector-specific dependencies are imported on demand.
* unstructured-ingest --flatten-metadata supported for local connector.
* unstructured-ingest fix runtime error when using --metadata-include.

## 0.5.11

### Enhancements

### Features

### Fixes

* Guard against null style attribute in docx document elements
* Update HTML encoding to better support foreign language characters

## 0.5.10

### Enhancements

* Updated inference package
* Add sender, recipient, date, and subject to element metadata for emails

### Features

* Added `--download-only` parameter to `unstructured-ingest`

### Fixes

* FileNotFound error when filename is provided but file is not on disk

## 0.5.9

### Enhancements

### Features

### Fixes

* Convert file to str in helper `split_by_paragraph` for `partition_text`

## 0.5.8

### Enhancements

* Update `elements_to_json` to return string when filename is not specified
* `elements_from_json` may take a string instead of a filename with the `text` kwarg
* `detect_filetype` now does a final fallback to file extension.
* Empty tags are now skipped during the depth check for HTML processing.

### Features

* Add local file system to `unstructured-ingest`
* Add `--max-docs` parameter to `unstructured-ingest`
* Added `partition_msg` for processing MSFT Outlook .msg files.

### Fixes

* `convert_file_to_text` now passes through the `source_format` and `target_format` kwargs.
  Previously they were hard coded.
* Partitioning functions that accept a `text` kwarg no longer raise an error if an empty
  string is passed (and empty list of elements is returned instead).
* `partition_json` no longer fails if the input is an empty list.
* Fixed bug in `chunk_by_attention_window` that caused the last word in segments to be cut-off
  in some cases.

### BREAKING CHANGES

* `stage_for_transformers` now returns a list of elements, making it consistent with other
  staging bricks

## 0.5.7

### Enhancements

* Refactored codebase using `exactly_one`
* Adds ability to pass headers when passing a url in partition_html()
* Added optional `content_type` and `file_filename` parameters to `partition()` to bypass file detection

### Features

* Add `--flatten-metadata` parameter to `unstructured-ingest`
* Add `--fields-include` parameter to `unstructured-ingest`

### Fixes

## 0.5.6

### Enhancements

* `contains_english_word()`, used heavily in text processing, is 10x faster.

### Features

* Add `--metadata-include` and `--metadata-exclude` parameters to `unstructured-ingest`
* Add `clean_non_ascii_chars` to remove non-ascii characters from unicode string

### Fixes

* Fix problem with PDF partition (duplicated test)

## 0.5.4

### Enhancements

* Added Biomedical literature connector for ingest cli.
* Add `FsspecConnector` to easily integrate any existing `fsspec` filesystem as a connector.
* Rename `s3_connector.py` to `s3.py` for readability and consistency with the
  rest of the connectors.
* Now `S3Connector` relies on `s3fs` instead of on `boto3`, and it inherits
  from `FsspecConnector`.
* Adds an `UNSTRUCTURED_LANGUAGE_CHECKS` environment variable to control whether or not language
  specific checks like vocabulary and POS tagging are applied. Set to `"true"` for higher
  resolution partitioning and `"false"` for faster processing.
* Improves `detect_filetype` warning to include filename when provided.
* Adds a "fast" strategy for partitioning PDFs with PDFMiner. Also falls back to the "fast"
  strategy if detectron2 is not available.
* Start deprecation life cycle for `unstructured-ingest --s3-url` option, to be deprecated in
  favor of `--remote-url`.

### Features

* Add `AzureBlobStorageConnector` based on its `fsspec` implementation inheriting
from `FsspecConnector`
* Add `partition_epub` for partitioning e-books in EPUB3 format.

### Fixes

* Fixes processing for text files with `message/rfc822` MIME type.
* Open xml files in read-only mode when reading contents to construct an XMLDocument.

## 0.5.3

### Enhancements

* `auto.partition()` can now load Unstructured ISD json documents.
* Simplify partitioning functions.
* Improve logging for ingest CLI.

### Features

* Add `--wikipedia-auto-suggest` argument to the ingest CLI to disable automatic redirection
  to pages with similar names.
* Add setup script for Amazon Linux 2
* Add optional `encoding` argument to the `partition_(text/email/html)` functions.
* Added Google Drive connector for ingest cli.
* Added Gitlab connector for ingest cli.

### Fixes

## 0.5.2

### Enhancements

* Fully move from printing to logging.
* `unstructured-ingest` now uses a default `--download_dir` of `$HOME/.cache/unstructured/ingest`
rather than a "tmp-ingest-" dir in the working directory.

### Features

### Fixes

* `setup_ubuntu.sh` no longer fails in some contexts by interpreting
`DEBIAN_FRONTEND=noninteractive` as a command
* `unstructured-ingest` no longer re-downloads files when --preserve-downloads
is used without --download-dir.
* Fixed an issue that was causing text to be skipped in some HTML documents.

## 0.5.1

### Enhancements

### Features

### Fixes

* Fixes an error causing JavaScript to appear in the output of `partition_html` sometimes.
* Fix several issues with the `requires_dependencies` decorator, including the error message
  and how it was used, which had caused an error for `unstructured-ingest --github-url ...`.

## 0.5.0

### Enhancements

* Add `requires_dependencies` Python decorator to check dependencies are installed before
  instantiating a class or running a function

### Features

* Added Wikipedia connector for ingest cli.

### Fixes

* Fix `process_document` file cleaning on failure
* Fixes an error introduced in the metadata tracking commit that caused `NarrativeText`
  and `FigureCaption` elements to be represented as `Text` in HTML documents.

## 0.4.16

### Enhancements

* Fallback to using file extensions for filetype detection if `libmagic` is not present

### Features

* Added setup script for Ubuntu
* Added GitHub connector for ingest cli.
* Added `partition_md` partitioner.
* Added Reddit connector for ingest cli.

### Fixes

* Initializes connector properly in ingest.main::MainProcess
* Restricts version of unstructured-inference to avoid multithreading issue

## 0.4.15

### Enhancements

* Added `elements_to_json` and `elements_from_json` for easier serialization/deserialization
* `convert_to_dict`, `dict_to_elements` and `convert_to_csv` are now aliases for functions
  that use the ISD terminology.

### Fixes

* Update to ensure all elements are preserved during serialization/deserialization

## 0.4.14

* Automatically install `nltk` models in the `tokenize` module.

## 0.4.13

* Fixes unstructured-ingest cli.

## 0.4.12

* Adds console_entrypoint for unstructured-ingest, other structure/doc updates related to ingest.
* Add `parser` parameter to `partition_html`.

## 0.4.11

* Adds `partition_doc` for partitioning Word documents in `.doc` format. Requires `libreoffice`.
* Adds `partition_ppt` for partitioning PowerPoint documents in `.ppt` format. Requires `libreoffice`.

## 0.4.10

* Fixes `ElementMetadata` so that it's JSON serializable when the filename is a `Path` object.

## 0.4.9

* Added ingest modules and s3 connector, sample ingest script
* Default to `url=None` for `partition_pdf` and `partition_image`
* Add ability to skip English specific check by setting the `UNSTRUCTURED_LANGUAGE` env var to `""`.
* Document `Element` objects now track metadata

## 0.4.8

* Modified XML and HTML parsers not to load comments.

## 0.4.7

* Added the ability to pull an HTML document from a url in `partition_html`.
* Added the the ability to get file summary info from lists of filenames and lists
  of file contents.
* Added optional page break to `partition` for `.pptx`, `.pdf`, images, and `.html` files.
* Added `to_dict` method to document elements.
* Include more unicode quotes in `replace_unicode_quotes`.

## 0.4.6

* Loosen the default cap threshold to `0.5`.
* Add a `UNSTRUCTURED_NARRATIVE_TEXT_CAP_THRESHOLD` environment variable for controlling
  the cap ratio threshold.
* Unknown text elements are identified as `Text` for HTML and plain text documents.
* `Body Text` styles no longer default to `NarrativeText` for Word documents. The style information
  is insufficient to determine that the text is narrative.
* Upper cased text is lower cased before checking for verbs. This helps avoid some missed verbs.
* Adds an `Address` element for capturing elements that only contain an address.
* Suppress the `UserWarning` when detectron is called.
* Checks that titles and narrative test have at least one English word.
* Checks that titles and narrative text are at least 50% alpha characters.
* Restricts titles to a maximum word length. Adds a `UNSTRUCTURED_TITLE_MAX_WORD_LENGTH`
  environment variable for controlling the max number of words in a title.
* Updated `partition_pptx` to order the elements on the page

## 0.4.4

* Updated `partition_pdf` and `partition_image` to return `unstructured` `Element` objects
* Fixed the healthcheck url path when partitioning images and PDFs via API
* Adds an optional `coordinates` attribute to document objects
* Adds `FigureCaption` and `CheckBox` document elements
* Added ability to split lists detected in `LayoutElement` objects
* Adds `partition_pptx` for partitioning PowerPoint documents
* LayoutParser models now download from HugginfaceHub instead of DropBox
* Fixed file type detection for XML and HTML files on Amazone Linux

## 0.4.3

* Adds `requests` as a base dependency
* Fix in `exceeds_cap_ratio` so the function doesn't break with empty text
* Fix bug in `_parse_received_data`.
* Update `detect_filetype` to properly handle `.doc`, `.xls`, and `.ppt`.

## 0.4.2

* Added `partition_image` to process documents in an image format.
* Fixed utf-8 encoding error in `partition_email` with attachments for `text/html`

## 0.4.1

* Added support for text files in the `partition` function
* Pinned `opencv-python` for easier installation on Linux

## 0.4.0

* Added generic `partition` brick that detects the file type and routes a file to the appropriate
  partitioning brick.
* Added a file type detection module.
* Updated `partition_html` and `partition_eml` to support file-like objects in 'rb' mode.
* Cleaning brick for removing ordered bullets `clean_ordered_bullets`.
* Extract brick method for ordered bullets `extract_ordered_bullets`.
* Test for `clean_ordered_bullets`.
* Test for `extract_ordered_bullets`.
* Added `partition_docx` for pre-processing Word Documents.
* Added new REGEX patterns to extract email header information
* Added new functions to extract header information `parse_received_data` and `partition_header`
* Added new function to parse plain text files `partition_text`
* Added new cleaners functions `extract_ip_address`, `extract_ip_address_name`, `extract_mapi_id`, `extract_datetimetz`
* Add new `Image` element and function to find embedded images `find_embedded_images`
* Added `get_directory_file_info` for summarizing information about source documents

## 0.3.5

* Add support for local inference
* Add new pattern to recognize plain text dash bullets
* Add test for bullet patterns
* Fix for `partition_html` that allows for processing `div` tags that have both text and child
  elements
* Add ability to extract document metadata from `.docx`, `.xlsx`, and `.jpg` files.
* Helper functions for identifying and extracting phone numbers
* Add new function `extract_attachment_info` that extracts and decodes the attachment
of an email.
* Staging brick to convert a list of `Element`s to a `pandas` dataframe.
* Add plain text functionality to `partition_email`

## 0.3.4

* Python-3.7 compat

## 0.3.3

* Removes BasicConfig from logger configuration
* Adds the `partition_email` partitioning brick
* Adds the `replace_mime_encodings` cleaning bricks
* Small fix to HTML parsing related to processing list items with sub-tags
* Add `EmailElement` data structure to store email documents

## 0.3.2

* Added `translate_text` brick for translating text between languages
* Add an `apply` method to make it easier to apply cleaners to elements

## 0.3.1

* Added \_\_init.py\_\_ to `partition`

## 0.3.0

* Implement staging brick for Argilla. Converts lists of `Text` elements to `argilla` dataset classes.
* Removing the local PDF parsing code and any dependencies and tests.
* Reorganizes the staging bricks in the unstructured.partition module
* Allow entities to be passed into the Datasaur staging brick
* Added HTML escapes to the `replace_unicode_quotes` brick
* Fix bad responses in partition_pdf to raise ValueError
* Adds `partition_html` for partitioning HTML documents.

## 0.2.6

* Small change to how \_read is placed within the inheritance structure since it doesn't really apply to pdf
* Add partitioning brick for calling the document image analysis API

## 0.2.5

* Update python requirement to >=3.7

## 0.2.4

* Add alternative way of importing `Final` to support google colab

## 0.2.3

* Add cleaning bricks for removing prefixes and postfixes
* Add cleaning bricks for extracting text before and after a pattern

## 0.2.2

* Add staging brick for Datasaur

## 0.2.1

* Added brick to convert an ISD dictionary to a list of elements
* Update `PDFDocument` to use the `from_file` method
* Added staging brick for CSV format for ISD (Initial Structured Data) format.
* Added staging brick for separating text into attention window size chunks for `transformers`.
* Added staging brick for LabelBox.
* Added ability to upload LabelStudio predictions
* Added utility function for JSONL reading and writing
* Added staging brick for CSV format for Prodigy
* Added staging brick for Prodigy
* Added ability to upload LabelStudio annotations
* Added text_field and id_field to stage_for_label_studio signature

## 0.2.0

* Initial release of unstructured<|MERGE_RESOLUTION|>--- conflicted
+++ resolved
@@ -1,12 +1,9 @@
-## 0.6.9-dev1
-
-### Enhancements
-
-<<<<<<< HEAD
+## 0.6.9-dev2
+
+### Enhancements
+
 * Added ingest tests with `--fast` strategy on PDF documents
-=======
 * fast strategy for pdf now keeps element bounding box data
->>>>>>> 55e5d8ea
 
 ### Features
 
