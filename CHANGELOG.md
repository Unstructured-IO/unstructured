<<<<<<< HEAD
## 0.10.29-dev4
=======
## 0.10.29-dev5
>>>>>>> 24a419ec

### Enhancements

* **Add element type CI evaluation workflow** Adds element type frequency evaluation metrics to the current ingest workflow to measure the performance of each file extracted as well as aggregated-level performance.
* **Separate chipper tests** Chipper tests are long-running and require special access, so the tests have been separated into their own file under their own marker, and now have a separate `make` target.
* **Add include_header argument for partition_csv and partition_tsv** Now supports retaining header rows in CSV and TSV documents element partitioning.
* **Add retry logic for all source connectors** All http calls being made by the ingest source connectors have been isolated and wrapped by the `SourceConnectionNetworkError` custom error, which triggers the retry logic, if enabled, in the ingest pipeline.
* **Google Drive source connector supports credentials from memory** Originally, the connector expected a filepath to pull the credentials from when creating the client. This was expanded to support passing that information from memory as a dict if access to the file system might not be available.

### Features

<<<<<<< HEAD
* **Adds HubSpot connector** Adds connector to retrieve call, communications, emails, notes, products and tickets from HubSpot
=======
* **Allow setting table crop parameter** In certain circumstances, adjusting the table crop padding may improve table.
>>>>>>> 24a419ec

### Fixes

* **Ingest session handler not being shared correctly** All ingest docs that leverage the session handler should only need to set it once per process. It was recreating it each time because the right values weren't being set nor available given how dataclasses work in python.
* **Ingest download-only fix** Previously the download only flag was being checked after the doc factory pipeline step, which occurs before the files are actually downloaded by the source node. This check was moved after the source node to allow for the files to be downloaded first before exiting the pipeline.

## 0.10.28

### Enhancements

* **Add table structure evaluation helpers** Adds functions to evaluate the similarity between predicted table structure and actual table structure.
* **Use `yolox` by default for table extraction when partitioning pdf/image** `yolox` model provides higher recall of the table regions than the quantized version and it is now the default element detection model when `infer_table_structure=True` for partitioning pdf/image files
* **Remove pdfminer elements from inside tables** Previously, when using `hi_res` some elements where extracted using pdfminer too, so we removed pdfminer from the tables pipeline to avoid duplicated elements.
* **Fsspec downstream connectors** New destination connector added to ingest CLI, users may now use `unstructured-ingest` to write to any of the following:
  * Azure
  * Box
  * Dropbox
  * Google Cloud Service

### Features

* **Update `ocr_only` strategy in `partition_pdf()`** Adds the functionality to get accurate coordinate data when partitioning PDFs and Images with the `ocr_only` strategy.

### Fixes
* **Fixed SharePoint permissions for the fetching to be opt-in** Problem: Sharepoint permissions were trying to be fetched even when no reletad cli params were provided, and this gave an error due to values for those keys not existing. Fix: Updated getting keys to be with .get() method and changed the "skip-check" to check individual cli params rather than checking the existance of a config object.

* **Fixes issue where tables from markdown documents were being treated as text** Problem: Tables from markdown documents were being treated as text, and not being extracted as tables. Solution: Enable the `tables` extension when instantiating the `python-markdown` object. Importance: This will allow users to extract structured data from tables in markdown documents.
* **Fix wrong logger for paddle info** Replace the logger from unstructured-inference with the logger from unstructured for paddle_ocr.py module.
* **Fix ingest pipeline to be able to use chunking and embedding together** Problem: When ingest pipeline was using chunking and embedding together, embedding outputs were empty and the outputs of chunking couldn't be re-read into memory and be forwarded to embeddings. Fix: Added CompositeElement type to TYPE_TO_TEXT_ELEMENT_MAP to be able to process CompositeElements with unstructured.staging.base.isd_to_elements
* **Fix unnecessary mid-text chunk-splitting.** The "pre-chunker" did not consider separator blank-line ("\n\n") length when grouping elements for a single chunk. As a result, sections were frequently over-populated producing a over-sized chunk that required mid-text splitting.
* **Fix frequent dissociation of title from chunk.** The sectioning algorithm included the title of the next section with the prior section whenever it would fit, frequently producing association of a section title with the prior section and dissociating it from its actual section. Fix this by performing combination of whole sections only.
* **Fix PDF attempt to get dict value from string.** Fixes a rare edge case that prevented some PDF's from being partitioned. The `get_uris_from_annots` function tried to access the dictionary value of a string instance variable. Assign `None` to the annotation variable if the instance type is not dictionary to avoid the erroneous attempt.

## 0.10.27

### Enhancements

* **Leverage dict to share content across ingest pipeline** To share the ingest doc content across steps in the ingest pipeline, this was updated to use a multiprocessing-safe dictionary so changes get persisted and each step has the option to modify the ingest docs in place.

### Features

### Fixes

* **Removed `ebooklib` as a dependency** `ebooklib` is licensed under AGPL3, which is incompatible with the Apache 2.0 license. Thus it is being removed.
* **Caching fixes in ingest pipeline** Previously, steps like the source node were not leveraging parameters such as `re_download` to dictate if files should be forced to redownload rather than use what might already exist locally.

## 0.10.26

### Enhancements

* **Add text CCT CI evaluation workflow** Adds cct text extraction evaluation metrics to the current ingest workflow to measure the performance of each file extracted as well as aggregated-level performance.

### Features

* **Functionality to catch and classify overlapping/nested elements** Method to identify overlapping-bboxes cases within detected elements in a document. It returns two values: a boolean defining if there are overlapping elements present, and a list reporting them with relevant metadata. The output includes information about the `overlapping_elements`, `overlapping_case`, `overlapping_percentage`, `largest_ngram_percentage`, `overlap_percentage_total`, `max_area`, `min_area`, and `total_area`.
* **Add Local connector source metadata** python's os module used to pull stats from local file when processing via the local connector and populates fields such as last modified time, created time.

### Fixes

* **Fixes elements partitioned from an image file missing certain metadata** Metadata for image files, like file type, was being handled differently from other file types. This caused a bug where other metadata, like the file name, was being missed. This change brought metadata handling for image files to be more in line with the handling for other file types so that file name and other metadata fields are being captured.
* **Adds `typing-extensions` as an explicit dependency** This package is an implicit dependency, but the module is being imported directly in `unstructured.documents.elements` so the dependency should be explicit in case changes in other dependencies lead to `typing-extensions` being dropped as a dependency.
* **Stop passing `extract_tables` to `unstructured-inference` since it is now supported in `unstructured` instead** Table extraction previously occurred in `unstructured-inference`, but that logic, except for the table model itself, is now a part of the `unstructured` library. Thus the parameter triggering table extraction is no longer passed to the `unstructured-inference` package. Also noted the table output regression for PDF files.
* **Fix a bug in Table partitioning** Previously the `skip_infer_table_types` variable used in `partition` was not being passed down to specific file partitioners. Now you can utilize the `skip_infer_table_types` list variable when calling `partition` to specify the filetypes for which you want to skip table extraction, or the `infer_table_structure` boolean variable on the file specific partitioning function.
* **Fix partition docx without sections** Some docx files, like those from teams output, do not contain sections and it would produce no results because the code assumes all components are in sections. Now if no sections is detected from a document we iterate through the paragraphs and return contents found in the paragraphs.
* **Fix out-of-order sequencing of split chunks.** Fixes behavior where "split" chunks were inserted at the beginning of the chunk sequence. This would produce a chunk sequence like [5a, 5b, 3a, 3b, 1, 2, 4] when sections 3 and 5 exceeded `max_characters`.
* **Deserialization of ingest docs fixed** When ingest docs are being deserialized as part of the ingest pipeline process (cli), there were certain fields that weren't getting persisted (metadata and date processed). The from_dict method was updated to take these into account and a unit test added to check.
* **Map source cli command configs when destination set** Due to how the source connector is dynamically called when the destination connector is set via the CLI, the configs were being set incorrectoy, causing the source connector to break. The configs were fixed and updated to take into account Fsspec-specific connectors.

## 0.10.25

### Enhancements

* **Duplicate CLI param check** Given that many of the options associated with the `Click` based cli ingest commands are added dynamically from a number of configs, a check was incorporated to make sure there were no duplicate entries to prevent new configs from overwriting already added options.
* **Ingest CLI refactor for better code reuse** Much of the ingest cli code can be templated and was a copy-paste across files, adding potential risk. Code was refactored to use a base class which had much of the shared code templated.

### Features

* **Table OCR refactor** support Table OCR with pre-computed OCR data to ensure we only do one OCR for entrie document. User can specify
ocr agent tesseract/paddle in environment variable `OCR_AGENT` for OCRing the entire document.
* **Adds accuracy function** The accuracy scoring was originally an option under `calculate_edit_distance`. For easy function call, it is now a wrapper around the original function that calls edit_distance and return as "score".
* **Adds HuggingFaceEmbeddingEncoder** The HuggingFace Embedding Encoder uses a local embedding model as opposed to using an API.
* **Add AWS bedrock embedding connector** `unstructured.embed.bedrock` now provides a connector to use AWS bedrock's `titan-embed-text` model to generate embeddings for elements. This features requires valid AWS bedrock setup and an internet connectionto run.

### Fixes

* **Import PDFResourceManager more directly** We were importing `PDFResourceManager` from `pdfminer.converter` which was causing an error for some users. We changed to import from the actual location of `PDFResourceManager`, which is `pdfminer.pdfinterp`.
* **Fix language detection of elements with empty strings** This resolves a warning message that was raised by `langdetect` if the language was attempted to be detected on an empty string. Language detection is now skipped for empty strings.
* **Fix chunks breaking on regex-metadata matches.** Fixes "over-chunking" when `regex_metadata` was used, where every element that contained a regex-match would start a new chunk.
* **Fix regex-metadata match offsets not adjusted within chunk.** Fixes incorrect regex-metadata match start/stop offset in chunks where multiple elements are combined.
* **Map source cli command configs when destination set** Due to how the source connector is dynamically called when the destination connector is set via the CLI, the configs were being set incorrectoy, causing the source connector to break. The configs were fixed and updated to take into account Fsspec-specific connectors.
* **Fix metrics folder not discoverable** Fixes issue where unstructured/metrics folder is not discoverable on PyPI by adding an `__init__.py` file under the folder.
* **Fix a bug when `parition_pdf` get `model_name=None`** In API usage the `model_name` value is `None` and the `cast` function in `partition_pdf` would return `None` and lead to attribution error. Now we use `str` function to explicit convert the content to string so it is garanteed to have `starts_with` and other string functions as attributes
* **Fix html partition fail on tables without `tbody` tag** HTML tables may sometimes just contain headers without body (`tbody` tag)

## 0.10.24

### Enhancements

* **Improve natural reading order** Some `OCR` elements with only spaces in the text have full-page width in the bounding box, which causes the `xycut` sorting to not work as expected. Now the logic to parse OCR results removes any elements with only spaces (more than one space).
* **Ingest compression utilities and fsspec connector support** Generic utility code added to handle files that get pulled from a source connector that are either tar or zip compressed and uncompress them locally. This is then processed using a local source connector. Currently this functionality has been incorporated into the fsspec connector and all those inheriting from it (currently: Azure Blob Storage, Google Cloud Storage, S3, Box, and Dropbox).
* **Ingest destination connectors support for writing raw list of elements** Along with the default write method used in the ingest pipeline to write the json content associated with the ingest docs, each destination connector can now also write a raw list of elements to the desired downstream location without having an ingest doc associated with it.

### Features

* **Adds element type percent match function** In order to evaluate the element type extracted, we add a function that calculates the matched percentage between two frequency dictionary.s

### Fixes

* **Fix paddle model file not discoverable** Fixes issue where ocr_models/paddle_ocr.py file is not discoverable on PyPI by adding
an `__init__.py` file under the folder.
* **Chipper v2 Fixes** Includes fix for a memory leak and rare last-element bbox fix. (unstructured-inference==0.7.7)
* **Fix image resizing issue** Includes fix related to resizing images in the tables pipeline. (unstructured-inference==0.7.6)

## 0.10.23

### Enhancements

* **Add functionality to limit precision when serializing to json** Precision for `points` is limited to 1 decimal point if coordinates["system"] == "PixelSpace" (otherwise 2 decimal points?). Precision for `detection_class_prob` is limited to 5 decimal points.
* **Fix csv file detection logic when mime-type is text/plain** Previously the logic to detect csv file type was considering only first row's comma count comparing with the header_row comma count and both the rows being same line the result was always true, Now the logic is changed to consider the comma's count for all the lines except first line and compare with header_row comma count.
* **Improved inference speed for Chipper V2** API requests with 'hi_res_model_name=chipper' now have ~2-3x faster responses.

### Features

### Fixes

* **Cleans up temporary files after conversion** Previously a file conversion utility was leaving temporary files behind on the filesystem without removing them when no longer needed. This fix helps prevent an accumulation of temporary files taking up excessive disk space.
* **Fixes `under_non_alpha_ratio` dividing by zero** Although this function guarded against a specific cause of division by zero, there were edge cases slipping through like strings with only whitespace. This update more generally prevents the function from performing a division by zero.
* **Fix languages default** Previously the default language was being set to English when elements didn't have text or if langdetect could not detect the language. It now defaults to None so there is not misleading information about the language detected.
* **Fixes recursion limit error that was being raised when partitioning Excel documents of a certain size** Previously we used a recursive method to find subtables within an excel sheet. However this would run afoul of Python's recursion depth limit when there was a contiguous block of more than 1000 cells within a sheet. This function has been updated to use the NetworkX library which avoids Python recursion issues.

## 0.10.22

### Enhancements

* **bump `unstructured-inference` to `0.7.3`** The updated version of `unstructured-inference` supports a new version of the Chipper model, as well as a cleaner schema for its output classes. Support is included for new inference features such as hierarchy and ordering.
* **Expose skip_infer_table_types in ingest CLI.** For each connector a new `--skip-infer-table-types` parameter was added to map to the `skip_infer_table_types` partition argument. This gives more granular control to unstructured-ingest users, allowing them to specify the file types for which we should attempt table extraction.
* **Add flag to ingest CLI to raise error if any single doc fails in pipeline** Currently if a single doc fails in the pipeline, the whole thing halts due to the error. This flag defaults to log an error but continue with the docs it can.
* **Emit hyperlink metadata for DOCX file-type.** DOCX partitioner now adds `metadata.links`, `metadata.link_texts` and `metadata.link_urls` for elements that contain a hyperlink that points to an external resource. So-called "jump" links pointing to document internal locations (such as those found in a table-of-contents "jumping" to a chapter or section) are excluded.

### Features

* **Add `elements_to_text` as a staging helper function** In order to get a single clean text output from unstructured for metric calculations, automate the process of extracting text from elements using this function.
* **Adds permissions(RBAC) data ingestion functionality for the Sharepoint connector.** Problem: Role based access control is an important component in many data storage systems. Users may need to pass permissions (RBAC) data to downstream systems when ingesting data. Feature: Added permissions data ingestion functionality to the Sharepoint connector.

### Fixes

* **Fixes PDF list parsing creating duplicate list items** Previously a bug in PDF list item parsing caused removal of other elements and duplication of the list item
* **Fixes duplicated elements** Fixes issue where elements are duplicated when embeddings are generated. This will allow users to generate embeddings for their list of Elements without duplicating/breaking the orginal content.
* **Fixes failure when flagging for embeddings through unstructured-ingest** Currently adding the embedding parameter to any connector results in a failure on the copy stage. This is resolves the issue by adding the IngestDoc to the context map in the embedding node's `run` method. This allows users to specify that connectors fetch embeddings without failure.
* **Fix ingest pipeline reformat nodes not discoverable** Fixes issue where  reformat nodes raise ModuleNotFoundError on import. This was due to the directory was missing `__init__.py` in order to make it discoverable.
* **Fix default language in ingest CLI** Previously the default was being set to english which injected potentially incorrect information to downstream language detection libraries. By setting the default to None allows those libraries to better detect what language the text is in the doc being processed.

## 0.10.21

* **Adds Scarf analytics**.

## 0.10.20

### Enhancements

* **Add document level language detection functionality.** Adds the "auto" default for the languages param to all partitioners. The primary language present in the document is detected using the `langdetect` package. Additional param `detect_language_per_element` is also added for partitioners that return multiple elements. Defaults to `False`.
* **Refactor OCR code** The OCR code for entire page is moved from unstructured-inference to unstructured. On top of continuing support for OCR language parameter, we also support two OCR processing modes, "entire_page" or "individual_blocks".
* **Align to top left when shrinking bounding boxes for `xy-cut` sorting:** Update `shrink_bbox()` to keep top left rather than center.
* **Add visualization script to annotate elements** This script is often used to analyze/visualize elements with coordinates (e.g. partition_pdf()).
* **Adds data source properties to the Jira, Github and Gitlab connectors** These properties (date_created, date_modified, version, source_url, record_locator) are written to element metadata during ingest, mapping elements to information about the document source from which they derive. This functionality enables downstream applications to reveal source document applications, e.g. a link to a GDrive doc, Salesforce record, etc.
* **Improve title detection in pptx documents** The default title textboxes on a pptx slide are now categorized as titles.
* **Improve hierarchy detection in pptx documents** List items, and other slide text are properly nested under the slide title. This will enable better chunking of pptx documents.
* **Refactor of the ingest cli workflow** The refactored approach uses a dynamically set pipeline with a snapshot along each step to save progress and accommodate continuation from a snapshot if an error occurs. This also allows the pipeline to dynamically assign any number of steps to modify the partitioned content before it gets written to a destination.
* **Applies `max_characters=<n>` argument to all element types in `add_chunking_strategy` decorator** Previously this argument was only utilized in chunking Table elements and now applies to all partitioned elements if `add_chunking_strategy` decorator is utilized, further preparing the elements for downstream processing.
* **Add common retry strategy utilities for unstructured-ingest** Dynamic retry strategy with exponential backoff added to Notion source connector.
*
### Features

* **Adds `bag_of_words` and `percent_missing_text` functions** In order to count the word frequencies in two input texts and calculate the percentage of text missing relative to the source document.
* **Adds `edit_distance` calculation metrics** In order to benchmark the cleaned, extracted text with unstructured, `edit_distance` (`Levenshtein distance`) is included.
* **Adds detection_origin field to metadata** Problem: Currently isn't an easy way to find out how an element was created. With this change that information is added. Importance: With this information the developers and users are now able to know how an element was created to make decisions on how to use it. In order tu use this feature
setting UNSTRUCTURED_INCLUDE_DEBUG_METADATA=true is needed.
* **Adds a function that calculates frequency of the element type and its depth** To capture the accuracy of element type extraction, this function counts the occurrences of each unique element type with its depth for use in element metrics.

### Fixes

* **Fix zero division error in annotation bbox size** This fixes the bug where we find annotation bboxes realted to an element that need to divide the intersection size between annotation bbox and element bbox by the size of the annotation bbox
* **Fix prevent metadata module from importing dependencies from unnecessary modules** Problem: The `metadata` module had several top level imports that were only used in and applicable to code related to specific document types, while there were many general-purpose functions. As a result, general-purpose functions couldn't be used without unnecessary dependencies being installed. Fix: moved 3rd party dependency top level imports to inside the functions in which they are used and applied a decorator to check that the dependency is installed and emit a helpful error message if not.
* **Fixes category_depth None value for Title elements** Problem: `Title` elements from `chipper` get `category_depth`= None even when `Headline` and/or `Subheadline` elements are present in the same page. Fix: all `Title` elements with `category_depth` = None should be set to have a depth of 0 instead iff there are `Headline` and/or `Subheadline` element-types present. Importance: `Title` elements should be equivalent html `H1` when nested headings are present; otherwise, `category_depth` metadata can result ambiguous within elements in a page.
* **Tweak `xy-cut` ordering output to be more column friendly** This results in the order of elements more closely reflecting natural reading order which benefits downstream applications. While element ordering from `xy-cut` is usually mostly correct when ordering multi-column documents, sometimes elements from a RHS column will appear before elements in a LHS column. Fix: add swapped `xy-cut` ordering by sorting by X coordinate first and then Y coordinate.
* **Fixes badly initialized Formula** Problem: YoloX contain new types of elements, when loading a document that contain formulas a new element of that class
should be generated, however the Formula class inherits from Element instead of Text. After this change the element is correctly created with the correct class
allowing the document to be loaded. Fix: Change parent class for Formula to Text. Importance: Crucial to be able to load documents that contain formulas.
* **Fixes pdf uri error** An error was encountered when URI type of `GoToR` which refers to pdf resources outside of its own was detected since no condition catches such case. The code is fixing the issue by initialize URI before any condition check.


## 0.10.19

### Enhancements

* **Adds XLSX document level language detection** Enhancing on top of language detection functionality in previous release, we now support language detection within `.xlsx` file type at Element level.
* **bump `unstructured-inference` to `0.6.6`** The updated version of `unstructured-inference` makes table extraction in `hi_res` mode configurable to fine tune table extraction performance; it also improves element detection by adding a deduplication post processing step in the `hi_res` partitioning of pdfs and images.
* **Detect text in HTML Heading Tags as Titles** This will increase the accuracy of hierarchies in HTML documents and provide more accurate element categorization. If text is in an HTML heading tag and is not a list item, address, or narrative text, categorize it as a title.
* **Update python-based docs** Refactor docs to use the actual unstructured code rather than using the subprocess library to run the cli command itself.
* **Adds Table support for the `add_chunking_strategy` decorator to partition functions.** In addition to combining elements under Title elements, user's can now specify the `max_characters=<n>` argument to chunk Table elements into TableChunk elements with `text` and `text_as_html` of length <n> characters. This means partitioned Table results are ready for use in downstream applications without any post processing.
* **Expose endpoint url for s3 connectors** By allowing for the endpoint url to be explicitly overwritten, this allows for any non-AWS data providers supporting the s3 protocol to be supported (i.e. minio).

### Features

* **change default `hi_res` model for pdf/image partition to `yolox`** Now partitioning pdf/image using `hi_res` strategy utilizes `yolox_quantized` model isntead of `detectron2_onnx` model. This new default model has better recall for tables and produces more detailed categories for elements.
* **XLSX can now reads subtables within one sheet** Problem: Many .xlsx files are not created to be read as one full table per sheet. There are subtables, text and header along with more informations to extract from each sheet. Feature: This `partition_xlsx` now can reads subtable(s) within one .xlsx sheet, along with extracting other title and narrative texts. Importance: This enhance the power of .xlsx reading to not only one table per sheet, allowing user to capture more data tables from the file, if exists.
* **Update Documentation on Element Types and Metadata**: We have updated the documentation according to the latest element types and metadata. It includes the common and additional metadata provided by the Partitions and Connectors.

### Fixes

* **Fixes partition_pdf is_alnum reference bug** Problem: The `partition_pdf` when attempt to get bounding box from element experienced a reference before assignment error when the first object is not text extractable.  Fix: Switched to a flag when the condition is met. Importance: Crucial to be able to partition with pdf.
* **Fix various cases of HTML text missing after partition**
  Problem: Under certain circumstances, text immediately after some HTML tags will be misssing from partition result.
  Fix: Updated code to deal with these cases.
  Importance: This will ensure the correctness when partitioning HTML and Markdown documents.
* **Fixes chunking when `detection_class_prob` appears in Element metadata** Problem: when `detection_class_prob` appears in Element metadata, Elements will only be combined by chunk_by_title if they have the same `detection_class_prob` value (which is rare). This is unlikely a case we ever need to support and most often results in no chunking. Fix: `detection_class_prob` is included in the chunking list of metadata keys excluded for similarity comparison. Importance: This change allows `chunk_by_title` to operate as intended for documents which include `detection_class_prob` metadata in their Elements.

## 0.10.18

### Enhancements

* **Better detection of natural reading order in images and PDF's** The elements returned by partition better reflect natural reading order in some cases, particularly in complicated multi-column layouts, leading to better chunking and retrieval for downstream applications. Achieved by improving the `xy-cut` sorting to preprocess bboxes, shrinking all bounding boxes by 90% along x and y axes (still centered around the same center point), which allows projection lines to be drawn where not possible before if layout bboxes overlapped.
* **Improves `partition_xml` to be faster and more memory efficient when partitioning large XML files** The new behavior is to partition iteratively to prevent loading the entire XML tree into memory at once in most use cases.
* **Adds data source properties to SharePoint, Outlook, Onedrive, Reddit, Slack, DeltaTable connectors** These properties (date_created, date_modified, version, source_url, record_locator) are written to element metadata during ingest, mapping elements to information about the document source from which they derive. This functionality enables downstream applications to reveal source document applications, e.g. a link to a GDrive doc, Salesforce record, etc.
* **Add functionality to save embedded images in PDF's separately as images** This allows users to save embedded images in PDF's separately as images, given some directory path. The saved image path is written to the metadata for the Image element. Downstream applications may benefit by providing users with image links from relevant "hits."
* **Azure Cognite Search destination connector** New Azure Cognitive Search destination connector added to ingest CLI.  Users may now use `unstructured-ingest` to write partitioned data from over 20 data sources (so far) to an Azure Cognitive Search index.
* **Improves salesforce partitioning** Partitions Salesforce data as xlm instead of text for improved detail and flexibility. Partitions htmlbody instead of textbody for Salesforce emails. Importance: Allows all Salesforce fields to be ingested and gives Salesforce emails more detailed partitioning.
* **Add document level language detection functionality.** Introduces the "auto" default for the languages param, which then detects the languages present in the document using the `langdetect` package. Adds the document languages as ISO 639-3 codes to the element metadata. Implemented only for the partition_text function to start.
* **PPTX partitioner refactored in preparation for enhancement.** Behavior should be unchanged except that shapes enclosed in a group-shape are now included, as many levels deep as required (a group-shape can itself contain a group-shape).
* **Embeddings support for the SharePoint SourceConnector via unstructured-ingest CLI** The SharePoint connector can now optionally create embeddings from the elements it pulls out during partition and upload those embeddings to Azure Cognitive Search index.
* **Improves hierarchy from docx files by leveraging natural hierarchies built into docx documents**  Hierarchy can now be detected from an indentation level for list bullets/numbers and by style name (e.g. Heading 1, List Bullet 2, List Number).
* **Chunking support for the SharePoint SourceConnector via unstructured-ingest CLI** The SharePoint connector can now optionally chunk the elements pulled out during partition via the chunking unstructured brick. This can be used as a stage before creating embeddings.

### Features

* **Adds `links` metadata in `partition_pdf` for `fast` strategy.** Problem: PDF files contain rich information and hyperlink that Unstructured did not captured earlier. Feature: `partition_pdf` now can capture embedded links within the file along with its associated text and page number. Importance: Providing depth in extracted elements give user a better understanding and richer context of documents. This also enables user to map to other elements within the document if the hyperlink is refered internally.
* **Adds the embedding module to be able to embed Elements** Problem: Many NLP applications require the ability to represent parts of documents in a semantic way. Until now, Unstructured did not have text embedding ability within the core library. Feature: This embedding module is able to track embeddings related data with a class, embed a list of elements, and return an updated list of Elements with the *embeddings* property. The module is also able to embed query strings. Importance: Ability to embed documents or parts of documents will enable users to make use of these semantic representations in different NLP applications, such as search, retrieval, and retrieval augmented generation.

### Fixes

* **Fixes a metadata source serialization bug** Problem: In unstructured elements, when loading an elements json file from the disk, the data_source attribute is assumed to be an instance of DataSourceMetadata and the code acts based on that. However the loader did not satisfy the assumption, and loaded it as a dict instead, causing an error. Fix: Added necessary code block to initialize a DataSourceMetadata object, also refactored DataSourceMetadata.from_dict() method to remove redundant code. Importance: Crucial to be able to load elements (which have data_source fields) from json files.
* **Fixes issue where unstructured-inference was not getting updated** Problem: unstructured-inference was not getting upgraded to the version to match unstructured release when doing a pip install.  Solution: using `pip install unstructured[all-docs]` it will now upgrade both unstructured and unstructured-inference. Importance: This will ensure that the inference library is always in sync with the unstructured library, otherwise users will be using outdated libraries which will likely lead to unintended behavior.
* **Fixes SharePoint connector failures if any document has an unsupported filetype** Problem: Currently the entire connector ingest run fails if a single IngestDoc has an unsupported filetype. This is because a ValueError is raised in the IngestDoc's `__post_init__`. Fix: Adds a try/catch when the IngestConnector runs get_ingest_docs such that the error is logged but all processable documents->IngestDocs are still instantiated and returned. Importance: Allows users to ingest SharePoint content even when some files with unsupported filetypes exist there.
* **Fixes Sharepoint connector server_path issue** Problem: Server path for the Sharepoint Ingest Doc was incorrectly formatted, causing issues while fetching pages from the remote source. Fix: changes formatting of remote file path before instantiating SharepointIngestDocs and appends a '/' while fetching pages from the remote source. Importance: Allows users to fetch pages from Sharepoint Sites.
* **Fixes Sphinx errors.** Fixes errors when running Sphinx `make html` and installs library to suppress warnings.
* **Fixes a metadata backwards compatibility error** Problem: When calling `partition_via_api`, the hosted api may return an element schema that's newer than the current `unstructured`. In this case, metadata fields were added which did not exist in the local `ElementMetadata` dataclass, and `__init__()` threw an error. Fix: remove nonexistent fields before instantiating in `ElementMetadata.from_json()`. Importance: Crucial to avoid breaking changes when adding fields.
* **Fixes issue with Discord connector when a channel returns `None`** Problem: Getting the `jump_url` from a nonexistent Discord `channel` fails. Fix: property `jump_url` is now retrieved within the same context as the messages from the channel. Importance: Avoids cascading issues when the connector fails to fetch information about a Discord channel.
* **Fixes occasionally SIGABTR when writing table with `deltalake` on Linux** Problem: occasionally on Linux ingest can throw a `SIGABTR` when writing `deltalake` table even though the table was written correctly. Fix: put the writing function into a `Process` to ensure its execution to the fullest extent before returning to the main process. Importance: Improves stability of connectors using `deltalake`


* **Fix badly initialized Formula** Problem: YoloX contain new types of elements, when loading a document that contain formulas a new element of that class
should be generated, however the Formula class inherits from Element instead of Text. After this change the element is correctly created with the correct class
allowing the document to be loaded. Fix: Change parent class for Formula to Text. Importance: Crucial to be able to load documents that contain formulas.

## 0.10.16

### Enhancements

* **Adds data source properties to Airtable, Confluence, Discord, Elasticsearch, Google Drive, and Wikipedia connectors** These properties (date_created, date_modified, version, source_url, record_locator) are written to element metadata during ingest, mapping elements to information about the document source from which they derive. This functionality enables downstream applications to reveal source document applications, e.g. a link to a GDrive doc, Salesforce record, etc.
* **DOCX partitioner refactored in preparation for enhancement.** Behavior should be unchanged except in multi-section documents containing different headers/footers for different sections. These will now emit all distinct headers and footers encountered instead of just those for the last section.
* **Add a function to map between Tesseract and standard language codes.** This allows users to input language information to the `languages` param in any Tesseract-supported langcode or any ISO 639 standard language code.
* **Add document level language detection functionality.** Introduces the "auto" default for the languages param, which then detects the languages present in the document using the `langdetect` package. Implemented only for the partition_text function to start.

### Features

### Fixes

* ***Fixes an issue that caused a partition error for some PDF's.** Fixes GH Issue 1460 by bypassing a coordinate check if an element has invalid coordinates.

## 0.10.15


### Enhancements

* **Support for better element categories from the next-generation image-to-text model ("chipper").** Previously, not all of the classifications from Chipper were being mapped to proper `unstructured` element categories so the consumer of the library would see many `UncategorizedText` elements. This fixes the issue, improving the granularity of the element categories outputs for better downstream processing and chunking. The mapping update is:
  * "Threading": `NarrativeText`
  * "Form": `NarrativeText`
  * "Field-Name": `Title`
  * "Value": `NarrativeText`
  * "Link": `NarrativeText`
  * "Headline": `Title` (with `category_depth=1`)
  * "Subheadline": `Title` (with `category_depth=2`)
  * "Abstract": `NarrativeText`
* **Better ListItem grouping for PDF's (fast strategy).** The `partition_pdf` with `fast` strategy previously broke down some numbered list item lines as separate elements. This enhancement leverages the x,y coordinates and bbox sizes to help decide whether the following chunk of text is a continuation of the immediate previous detected ListItem element or not, and not detect it as its own non-ListItem element.
* **Fall back to text-based classification for uncategorized Layout elements for Images and PDF's**. Improves element classification by running existing text-based rules on previously `UncategorizedText` elements.
* **Adds table partitioning for Partitioning for many doc types including: .html, .epub., .md, .rst, .odt, and .msg.** At the core of this change is the .html partition functionality, which is leveraged by the other effected doc types. This impacts many scenarios where `Table` Elements are now propery extracted.
* **Create and add `add_chunking_strategy` decorator to partition functions.** Previously, users were responsible for their own chunking after partitioning elements, often required for downstream applications. Now, individual elements may be combined into right-sized chunks where min and max character size may be specified if `chunking_strategy=by_title`. Relevant elements are grouped together for better downstream results. This enables users immediately use partitioned results effectively in downstream applications (e.g. RAG architecture apps) without any additional post-processing.
* **Adds `languages` as an input parameter and marks `ocr_languages` kwarg for deprecation in pdf, image, and auto partitioning functions.** Previously, language information was only being used for Tesseract OCR for image-based documents and was in a Tesseract specific string format, but by refactoring into a list of standard language codes independent of Tesseract, the `unstructured` library will better support `languages` for other non-image pipelines and/or support for other OCR engines.
* **Removes `UNSTRUCTURED_LANGUAGE` env var usage and replaces `language` with `languages` as an input parameter to unstructured-partition-text_type functions.** The previous parameter/input setup was not user-friendly or scalable to the variety of elements being processed. By refactoring the inputted language information into a list of standard language codes, we can support future applications of the element language such as detection, metadata, and multi-language elements. Now, to skip English specific checks, set the `languages` parameter to any non-English language(s).
* **Adds `xlsx` and `xls` filetype extensions to the `skip_infer_table_types` default list in `partition`.** By adding these file types to the input parameter these files should not go through table extraction. Users can still specify if they would like to extract tables from these filetypes, but will have to set the `skip_infer_table_types` to exclude the desired filetype extension. This avoids mis-representing complex spreadsheets where there may be multiple sub-tables and other content.
* **Better debug output related to sentence counting internals**. Clarify message when sentence is not counted toward sentence count because there aren't enough words, relevant for developers focused on `unstructured`s NLP internals.
* **Faster ocr_only speed for partitioning PDF and images.** Use `unstructured_pytesseract.run_and_get_multiple_output` function to reduce the number of calls to `tesseract` by half when partitioning pdf or image with `tesseract`
* **Adds data source properties to fsspec connectors** These properties (date_created, date_modified, version, source_url, record_locator) are written to element metadata during ingest, mapping elements to information about the document source from which they derive. This functionality enables downstream applications to reveal source document applications, e.g. a link to a GDrive doc, Salesforce record, etc.
* **Add delta table destination connector** New delta table destination connector added to ingest CLI.  Users may now use `unstructured-ingest` to write partitioned data from over 20 data sources (so far) to a Delta Table.
* **Rename to Source and Destination Connectors in the Documentation.** Maintain naming consistency between Connectors codebase and documentation with the first addition to a destination connector.
* **Non-HTML text files now return unstructured-elements as opposed to HTML-elements.** Previously the text based files that went through `partition_html` would return HTML-elements but now we preserve the format from the input using `source_format` argument in the partition call.
* **Adds `PaddleOCR` as an optional alternative to `Tesseract`** for OCR in processing of PDF or Image files, it is installable via the `makefile` command `install-paddleocr`. For experimental purposes only.
* **Bump unstructured-inference** to 0.5.28. This version bump markedly improves the output of table data, rendered as `metadata.text_as_html` in an element. These changes include:
  * add env variable `ENTIRE_PAGE_OCR` to specify using paddle or tesseract on entire page OCR
  * table structure detection now pads the input image by 25 pixels in all 4 directions to improve its recall (0.5.27)
  * support paddle with both cpu and gpu and assume it is pre-installed (0.5.26)
  * fix a bug where `cells_to_html` doesn't handle cells spanning multiple rows properly (0.5.25)
  * remove `cv2` preprocessing step before OCR step in table transformer (0.5.24)

### Features

* **Adds element metadata via `category_depth` with default value None**.
  * This additional metadata is useful for vectordb/LLM, chunking strategies, and retrieval applications.
* **Adds a naive hierarchy for elements via a `parent_id` on the element's metadata**
  * Users will now have more metadata for implementing vectordb/LLM chunking strategies. For example, text elements could be queried by their preceding title element.
  * Title elements created from HTML headings will properly nest

### Fixes

* **`add_pytesseract_bboxes_to_elements` no longer returns `nan` values**. The function logic is now broken into new methods
  `_get_element_box` and `convert_multiple_coordinates_to_new_system`
* **Selecting a different model wasn't being respected when calling `partition_image`.** Problem: `partition_pdf` allows for passing a `model_name` parameter. Given the similarity between the image and PDF pipelines, the expected behavior is that `partition_image` should support the same parameter, but `partition_image` was unintentionally not passing along its `kwargs`. This was corrected by adding the kwargs to the downstream call.
* **Fixes a chunking issue via dropping the field "coordinates".** Problem: chunk_by_title function was chunking each element to its own individual chunk while it needed to group elements into a fewer number of chunks. We've discovered that this happens due to a metadata matching logic in chunk_by_title function, and discovered that elements with different metadata can't be put into the same chunk. At the same time, any element with "coordinates" essentially had different metadata than other elements, due each element locating in different places and having different coordinates. Fix: That is why we have included the key "coordinates" inside a list of excluded metadata keys, while doing this "metadata_matches" comparision. Importance: This change is crucial to be able to chunk by title for documents which include "coordinates" metadata in their elements.

## 0.10.14

### Enhancements

* Update all connectors to use new downstream architecture
  * New click type added to parse comma-delimited string inputs
  * Some CLI options renamed

### Features

### Fixes

## 0.10.13

### Enhancements

* Updated documentation: Added back support doc types for partitioning, more Python codes in the API page,  RAG definition, and use case.
* Updated Hi-Res Metadata: PDFs and Images using Hi-Res strategy now have layout model class probabilities added ot metadata.
* Updated the `_detect_filetype_from_octet_stream()` function to use libmagic to infer the content type of file when it is not a zip file.
* Tesseract minor version bump to 5.3.2

### Features

* Add Jira Connector to be able to pull issues from a Jira organization
* Add `clean_ligatures` function to expand ligatures in text


### Fixes

* `partition_html` breaks on `<br>` elements.
* Ingest error handling to properly raise errors when wrapped
* GH issue 1361: fixes a sortig error that prevented some PDF's from being parsed
* Bump unstructured-inference
  * Brings back embedded images in PDF's (0.5.23)

## 0.10.12

### Enhancements

* Removed PIL pin as issue has been resolved upstream
* Bump unstructured-inference
  * Support for yolox_quantized layout detection model (0.5.20)
* YoloX element types added


### Features

* Add Salesforce Connector to be able to pull Account, Case, Campaign, EmailMessage, Lead

### Fixes


* Bump unstructured-inference
  * Avoid divide-by-zero errors swith `safe_division` (0.5.21)

## 0.10.11

### Enhancements

* Bump unstructured-inference
  * Combine entire-page OCR output with layout-detected elements, to ensure full coverage of the page (0.5.19)

### Features

* Add in ingest cli s3 writer

### Fixes

* Fix a bug where `xy-cut` sorting attemps to sort elements without valid coordinates; now xy cut sorting only works when **all** elements have valid coordinates

## 0.10.10

### Enhancements

* Adds `text` as an input parameter to `partition_xml`.
* `partition_xml` no longer runs through `partition_text`, avoiding incorrect splitting
  on carriage returns in the XML. Since `partition_xml` no longer calls `partition_text`,
  `min_partition` and `max_partition` are no longer supported in `partition_xml`.
* Bump `unstructured-inference==0.5.18`, change non-default detectron2 classification threshold
* Upgrade base image from rockylinux 8 to rockylinux 9
* Serialize IngestDocs to JSON when passing to subprocesses

### Features

### Fixes

- Fix a bug where mismatched `elements` and `bboxes` are passed into `add_pytesseract_bbox_to_elements`

## 0.10.9

### Enhancements

* Fix `test_json` to handle only non-extra dependencies file types (plain-text)

### Features

* Adds `chunk_by_title` to break a document into sections based on the presence of `Title`
  elements.
* add new extraction function `extract_image_urls_from_html` to extract all img related URL from html text.

### Fixes

* Make cv2 dependency optional
* Edit `add_pytesseract_bbox_to_elements`'s (`ocr_only` strategy) `metadata.coordinates.points` return type to `Tuple` for consistency.
* Re-enable test-ingest-confluence-diff for ingest tests
* Fix syntax for ingest test check number of files
* Fix csv and tsv partitioners loosing the first line of the files when creating elements

## 0.10.8

### Enhancements

* Release docker image that installs Python 3.10 rather than 3.8

### Features

### Fixes

## 0.10.7

### Enhancements

### Features

### Fixes

* Remove overly aggressive ListItem chunking for images and PDF's which typically resulted in inchorent elements.

## 0.10.6

### Enhancements

* Enable `partition_email` and `partition_msg` to detect if an email is PGP encryped. If
  and email is PGP encryped, the functions will return an empy list of elements and
  emit a warning about the encrypted content.
* Add threaded Slack conversations into Slack connector output
* Add functionality to sort elements using `xy-cut` sorting approach in `partition_pdf` for `hi_res` and `fast` strategies
* Bump unstructured-inference
  * Set OMP_THREAD_LIMIT to 1 if not set for better tesseract perf (0.5.17)

### Features

* Extract coordinates from PDFs and images when using OCR only strategy and add to metadata

### Fixes

* Update `partition_html` to respect the order of `<pre>` tags.
* Fix bug in `partition_pdf_or_image` where two partitions were called if `strategy == "ocr_only"`.
* Bump unstructured-inference
  * Fix issue where temporary files were being left behind (0.5.16)
* Adds deprecation warning for the `file_filename` kwarg to `partition`, `partition_via_api`,
  and `partition_multiple_via_api`.
* Fix documentation build workflow by pinning dependencies

## 0.10.5

### Enhancements

* Create new CI Pipelines
  - Checking text, xml, email, and html doc tests against the library installed without extras
  - Checking each library extra against their respective tests
* `partition` raises an error and tells the user to install the appropriate extra if a filetype
  is detected that is missing dependencies.
* Add custom errors to ingest
* Bump `unstructured-ingest==0.5.15`
  - Handle an uncaught TesseractError (0.5.15)
  - Add TIFF test file and TIFF filetype to `test_from_image_file` in `test_layout` (0.5.14)
* Use `entire_page` ocr mode for pdfs and images
* Add notes on extra installs to docs
* Adds ability to reuse connections per process in unstructured-ingest

### Features
* Add delta table connector

### Fixes

## 0.10.4
* Pass ocr_mode in partition_pdf and set the default back to individual pages for now
* Add diagrams and descriptions for ingest design in the ingest README

### Features
* Supports multipage TIFF image partitioning

### Fixes

## 0.10.2

### Enhancements
* Bump unstructured-inference==0.5.13:
  - Fix extracted image elements being included in layout merge, addresses the issue
    where an entire-page image in a PDF was not passed to the layout model when using hi_res.

### Features

### Fixes

## 0.10.1

### Enhancements
* Bump unstructured-inference==0.5.12:
  - fix to avoid trace for certain PDF's (0.5.12)
  - better defaults for DPI for hi_res and  Chipper (0.5.11)
  - implement full-page OCR (0.5.10)

### Features

### Fixes

* Fix dead links in repository README (Quick Start > Install for local development, and Learn more > Batch Processing)
* Update document dependencies to include tesseract-lang for additional language support (required for tests to pass)

## 0.10.0

### Enhancements

* Add `include_header` kwarg to `partition_xlsx` and change default behavior to `True`
* Update the `links` and `emphasized_texts` metadata fields

### Features

### Fixes

## 0.9.3

### Enhancements

* Pinned dependency cleanup.
* Update `partition_csv` to always use `soupparser_fromstring` to parse `html text`
* Update `partition_tsv` to always use `soupparser_fromstring` to parse `html text`
* Add `metadata.section` to capture epub table of contents data
* Add `unique_element_ids` kwarg to partition functions. If `True`, will use a UUID
  for element IDs instead of a SHA-256 hash.
* Update `partition_xlsx` to always use `soupparser_fromstring` to parse `html text`
* Add functionality to switch `html` text parser based on whether the `html` text contains emoji
* Add functionality to check if a string contains any emoji characters
* Add CI tests around Notion

### Features

* Add Airtable Connector to be able to pull views/tables/bases from an Airtable organization

### Fixes

* fix pdf partition of list items being detected as titles in OCR only mode
* make notion module discoverable
* fix emails with `Content-Distribution: inline` and `Content-Distribution: attachment` with no filename
* Fix email attachment filenames which had `=` in the filename itself

## 0.9.2


### Enhancements

* Update table extraction section in API documentation to sync with change in Prod API
* Update Notion connector to extract to html
* Added UUID option for `element_id`
* Bump unstructured-inference==0.5.9:
  - better caching of models
  - another version of detectron2 available, though the default layout model is unchanged
* Added UUID option for element_id
* Added UUID option for element_id
* CI improvements to run ingest tests in parallel

### Features

* Adds Sharepoint connector.

### Fixes

* Bump unstructured-inference==0.5.9:
  - ignores Tesseract errors where no text is extracted for tiles that indeed, have no text

## 0.9.1

### Enhancements

* Adds --partition-pdf-infer-table-structure to unstructured-ingest.
* Enable `partition_html` to skip headers and footers with the `skip_headers_and_footers` flag.
* Update `partition_doc` and `partition_docx` to track emphasized texts in the output
* Adds post processing function `filter_element_types`
* Set the default strategy for partitioning images to `hi_res`
* Add page break parameter section in API documentation to sync with change in Prod API
* Update `partition_html` to track emphasized texts in the output
* Update `XMLDocument._read_xml` to create `<p>` tag element for the text enclosed in the `<pre>` tag
* Add parameter `include_tail_text` to `_construct_text` to enable (skip) tail text inclusion
* Add Notion connector

### Features

### Fixes

* Remove unused `_partition_via_api` function
* Fixed emoji bug in `partition_xlsx`.
* Pass `file_filename` metadata when partitioning file object
* Skip ingest test on missing Slack token
* Add Dropbox variables to CI environments
* Remove default encoding for ingest
* Adds new element type `EmailAddress` for recognising email address in the  text
* Simplifies `min_partition` logic; makes partitions falling below the `min_partition`
  less likely.
* Fix bug where ingest test check for number of files fails in smoke test
* Fix unstructured-ingest entrypoint failure

## 0.9.0

### Enhancements

* Dependencies are now split by document type, creating a slimmer base installation.

## 0.8.8

### Enhancements

### Features

### Fixes

* Rename "date" field to "last_modified"
* Adds Box connector

### Fixes

## 0.8.7

### Enhancements

* Put back useful function `split_by_paragraph`

### Features

### Fixes

* Fix argument order in NLTK download step

## 0.8.6

### Enhancements

### Features

### Fixes

* Remove debug print lines and non-functional code

## 0.8.5

### Enhancements

* Add parameter `skip_infer_table_types` to enable (skip) table extraction for other doc types
* Adds optional Unstructured API unit tests in CI
* Tracks last modified date for all document types.
* Add auto_paragraph_grouper to detect new-line and blank-line new paragraph for .txt files.
* refactor the ingest cli to better support expanding supported connectors

## 0.8.3

### Enhancements

### Features

### Fixes

* NLTK now only gets downloaded if necessary.
* Handling for empty tables in Word Documents and PowerPoints.

## 0.8.4

### Enhancements

* Additional tests and refactor of JSON detection.
* Update functionality to retrieve image metadata from a page for `document_to_element_list`
* Links are now tracked in `partition_html` output.
* Set the file's current position to the beginning after reading the file in `convert_to_bytes`
* Add `min_partition` kwarg to that combines elements below a specified threshold and modifies splitting of strings longer than max partition so words are not split.
* set the file's current position to the beginning after reading the file in `convert_to_bytes`
* Add slide notes to pptx
* Add `--encoding` directive to ingest
* Improve json detection by `detect_filetype`

### Features

* Adds Outlook connector
* Add support for dpi parameter in inference library
* Adds Onedrive connector.
* Add Confluence connector for ingest cli to pull the body text from all documents from all spaces in a confluence domain.

### Fixes

* Fixes issue with email partitioning where From field was being assigned the To field value.
* Use the `image_metadata` property of the `PageLayout` instance to get the page image info in the `document_to_element_list`
* Add functionality to write images to computer storage temporarily instead of keeping them in memory for `ocr_only` strategy
* Add functionality to convert a PDF in small chunks of pages at a time for `ocr_only` strategy
* Adds `.txt`, `.text`, and `.tab` to list of extensions to check if file
  has a `text/plain` MIME type.
* Enables filters to be passed to `partition_doc` so it doesn't error with LibreOffice7.
* Removed old error message that's superseded by `requires_dependencies`.
* Removes using `hi_res` as the default strategy value for `partition_via_api` and `partition_multiple_via_api`

## 0.8.1

### Enhancements

* Add support for Python 3.11

### Features

### Fixes

* Fixed `auto` strategy detected scanned document as having extractable text and using `fast` strategy, resulting in no output.
* Fix list detection in MS Word documents.
* Don't instantiate an element with a coordinate system when there isn't a way to get its location data.

## 0.8.0

### Enhancements

* Allow model used for hi res pdf partition strategy to be chosen when called.
* Updated inference package

### Features

* Add `metadata_filename` parameter across all partition functions

### Fixes

* Update to ensure `convert_to_datafame` grabs all of the metadata fields.
* Adjust encoding recognition threshold value in `detect_file_encoding`
* Fix KeyError when `isd_to_elements` doesn't find a type
* Fix `_output_filename` for local connector, allowing single files to be written correctly to the disk

* Fix for cases where an invalid encoding is extracted from an email header.

### BREAKING CHANGES

* Information about an element's location is no longer returned as top-level attributes of an element. Instead, it is returned in the `coordinates` attribute of the element's metadata.

## 0.7.12

### Enhancements

* Adds `include_metadata` kwarg to `partition_doc`, `partition_docx`, `partition_email`, `partition_epub`, `partition_json`, `partition_msg`, `partition_odt`, `partition_org`, `partition_pdf`, `partition_ppt`, `partition_pptx`, `partition_rst`, and `partition_rtf`
### Features

* Add Elasticsearch connector for ingest cli to pull specific fields from all documents in an index.
* Adds Dropbox connector

### Fixes

* Fix tests that call unstructured-api by passing through an api-key
* Fixed page breaks being given (incorrect) page numbers
* Fix skipping download on ingest when a source document exists locally

## 0.7.11

### Enhancements

* More deterministic element ordering when using `hi_res` PDF parsing strategy (from unstructured-inference bump to 0.5.4)
* Make large model available (from unstructured-inference bump to 0.5.3)
* Combine inferred elements with extracted elements (from unstructured-inference bump to 0.5.2)
* `partition_email` and `partition_msg` will now process attachments if `process_attachments=True`
  and a attachment partitioning functions is passed through with `attachment_partitioner=partition`.

### Features

### Fixes

* Fix tests that call unstructured-api by passing through an api-key
* Fixed page breaks being given (incorrect) page numbers
* Fix skipping download on ingest when a source document exists locally

## 0.7.10

### Enhancements

* Adds a `max_partition` parameter to `partition_text`, `partition_pdf`, `partition_email`,
  `partition_msg` and `partition_xml` that sets a limit for the size of an individual
  document elements. Defaults to `1500` for everything except `partition_xml`, which has
  a default value of `None`.
* DRY connector refactor

### Features

* `hi_res` model for pdfs and images is selectable via environment variable.

### Fixes

* CSV check now ignores escaped commas.
* Fix for filetype exploration util when file content does not have a comma.
* Adds negative lookahead to bullet pattern to avoid detecting plain text line
  breaks like `-------` as list items.
* Fix pre tag parsing for `partition_html`
* Fix lookup error for annotated Arabic and Hebrew encodings

## 0.7.9

### Enhancements

* Improvements to string check for leafs in `partition_xml`.
* Adds --partition-ocr-languages to unstructured-ingest.

### Features

* Adds `partition_org` for processed Org Mode documents.

### Fixes

## 0.7.8

### Enhancements

### Features

* Adds Google Cloud Service connector

### Fixes

* Updates the `parse_email` for `partition_eml` so that `unstructured-api` passes the smoke tests
* `partition_email` now works if there is no message content
* Updates the `"fast"` strategy for `partition_pdf` so that it's able to recursively
* Adds recursive functionality to all fsspec connectors
* Adds generic --recursive ingest flag

## 0.7.7

### Enhancements

* Adds functionality to replace the `MIME` encodings for `eml` files with one of the common encodings if a `unicode` error occurs
* Adds missed file-like object handling in `detect_file_encoding`
* Adds functionality to extract charset info from `eml` files

### Features

* Added coordinate system class to track coordinate types and convert to different coordinate

### Fixes

* Adds an `html_assemble_articles` kwarg to `partition_html` to enable users to capture
  control whether content outside of `<article>` tags is captured when
  `<article>` tags are present.
* Check for the `xml` attribute on `element` before looking for pagebreaks in `partition_docx`.

## 0.7.6

### Enhancements

* Convert fast startegy to ocr_only for images
* Adds support for page numbers in `.docx` and `.doc` when user or renderer
  created page breaks are present.
* Adds retry logic for the unstructured-ingest Biomed connector

### Features

* Provides users with the ability to extract additional metadata via regex.
* Updates `partition_docx` to include headers and footers in the output.
* Create `partition_tsv` and associated tests. Make additional changes to `detect_filetype`.

### Fixes

* Remove fake api key in test `partition_via_api` since we now require valid/empty api keys
* Page number defaults to `None` instead of `1` when page number is not present in the metadata.
  A page number of `None` indicates that page numbers are not being tracked for the document
  or that page numbers do not apply to the element in question..
* Fixes an issue with some pptx files. Assume pptx shapes are found in top left position of slide
  in case the shape.top and shape.left attributes are `None`.

## 0.7.5

### Enhancements

* Adds functionality to sort elements in `partition_pdf` for `fast` strategy
* Adds ingest tests with `--fast` strategy on PDF documents
* Adds --api-key to unstructured-ingest

### Features

* Adds `partition_rst` for processed ReStructured Text documents.

### Fixes

* Adds handling for emails that do not have a datetime to extract.
* Adds pdf2image package as core requirement of unstructured (with no extras)

## 0.7.4

### Enhancements

* Allows passing kwargs to request data field for `partition_via_api` and `partition_multiple_via_api`
* Enable MIME type detection if libmagic is not available
* Adds handling for empty files in `detect_filetype` and `partition`.

### Features

### Fixes

* Reslove `grpcio` import issue on `weaviate.schema.validate_schema` for python 3.9 and 3.10
* Remove building `detectron2` from source in Dockerfile

## 0.7.3

### Enhancements

* Update IngestDoc abstractions and add data source metadata in ElementMetadata

### Features

### Fixes

* Pass `strategy` parameter down from `partition` for `partition_image`
* Filetype detection if a CSV has a `text/plain` MIME type
* `convert_office_doc` no longers prints file conversion info messages to stdout.
* `partition_via_api` reflects the actual filetype for the file processed in the API.

## 0.7.2

### Enhancements

* Adds an optional encoding kwarg to `elements_to_json` and `elements_from_json`
* Bump version of base image to use new stable version of tesseract

### Features

### Fixes

* Update the `read_txt_file` utility function to keep using `spooled_to_bytes_io_if_needed` for xml
* Add functionality to the `read_txt_file` utility function to handle file-like object from URL
* Remove the unused parameter `encoding` from `partition_pdf`
* Change auto.py to have a `None` default for encoding
* Add functionality to try other common encodings for html and xml files if an error related to the encoding is raised and the user has not specified an encoding.
* Adds benchmark test with test docs in example-docs
* Re-enable test_upload_label_studio_data_with_sdk
* File detection now detects code files as plain text
* Adds `tabulate` explicitly to dependencies
* Fixes an issue in `metadata.page_number` of pptx files
* Adds showing help if no parameters passed

## 0.7.1

### Enhancements

### Features

* Add `stage_for_weaviate` to stage `unstructured` outputs for upload to Weaviate, along with
  a helper function for defining a class to use in Weaviate schemas.
* Builds from Unstructured base image, built off of Rocky Linux 8.7, this resolves almost all CVE's in the image.

### Fixes

## 0.7.0

### Enhancements

* Installing `detectron2` from source is no longer required when using the `local-inference` extra.
* Updates `.pptx` parsing to include text in tables.

### Features

### Fixes

* Fixes an issue in `_add_element_metadata` that caused all elements to have `page_number=1`
  in the element metadata.
* Adds `.log` as a file extension for TXT files.
* Adds functionality to try other common encodings for email (`.eml`) files if an error related to the encoding is raised and the user has not specified an encoding.
* Allow passed encoding to be used in the `replace_mime_encodings`
* Fixes page metadata for `partition_html` when `include_metadata=False`
* A `ValueError` now raises if `file_filename` is not specified when you use `partition_via_api`
  with a file-like object.

## 0.6.11

### Enhancements

* Supports epub tests since pandoc is updated in base image

### Features


### Fixes


## 0.6.10

### Enhancements

* XLS support from auto partition

### Features

### Fixes

## 0.6.9

### Enhancements

* fast strategy for pdf now keeps element bounding box data
* setup.py refactor

### Features

### Fixes

* Adds functionality to try other common encodings if an error related to the encoding is raised and the user has not specified an encoding.
* Adds additional MIME types for CSV

## 0.6.8

### Enhancements

### Features

* Add `partition_csv` for CSV files.

### Fixes

## 0.6.7

### Enhancements

* Deprecate `--s3-url` in favor of `--remote-url` in CLI
* Refactor out non-connector-specific config variables
* Add `file_directory` to metadata
* Add `page_name` to metadata. Currently used for the sheet name in XLSX documents.
* Added a `--partition-strategy` parameter to unstructured-ingest so that users can specify
  partition strategy in CLI. For example, `--partition-strategy fast`.
* Added metadata for filetype.
* Add Discord connector to pull messages from a list of channels
* Refactor `unstructured/file-utils/filetype.py` to better utilise hashmap to return mime type.
* Add local declaration of DOCX_MIME_TYPES and XLSX_MIME_TYPES for `test_filetype.py`.

### Features

* Add `partition_xml` for XML files.
* Add `partition_xlsx` for Microsoft Excel documents.

### Fixes

* Supports `hml` filetype for partition as a variation of html filetype.
* Makes `pytesseract` a function level import in `partition_pdf` so you can use the `"fast"`
  or `"hi_res"` strategies if `pytesseract` is not installed. Also adds the
  `required_dependencies` decorator for the `"hi_res"` and `"ocr_only"` strategies.
* Fix to ensure `filename` is tracked in metadata for `docx` tables.

## 0.6.6

### Enhancements

* Adds an `"auto"` strategy that chooses the partitioning strategy based on document
  characteristics and function kwargs. This is the new default strategy for `partition_pdf`
  and `partition_image`. Users can maintain existing behavior by explicitly setting
  `strategy="hi_res"`.
* Added an additional trace logger for NLP debugging.
* Add `get_date` method to `ElementMetadata` for converting the datestring to a `datetime` object.
* Cleanup the `filename` attribute on `ElementMetadata` to remove the full filepath.

### Features

* Added table reading as html with URL parsing to `partition_docx` in docx
* Added metadata field for text_as_html for docx files

### Fixes

* `fileutils/file_type` check json and eml decode ignore error
* `partition_email` was updated to more flexibly handle deviations from the RFC-2822 standard.
  The time in the metadata returns `None` if the time does not match RFC-2822 at all.
* Include all metadata fields when converting to dataframe or CSV

## 0.6.5

### Enhancements

* Added support for SpooledTemporaryFile file argument.

### Features

### Fixes


## 0.6.4

### Enhancements

* Added an "ocr_only" strategy for `partition_pdf`. Refactored the strategy decision
  logic into its own module.

### Features

### Fixes

## 0.6.3

### Enhancements

* Add an "ocr_only" strategy for `partition_image`.

### Features

* Added `partition_multiple_via_api` for partitioning multiple documents in a single REST
  API call.
* Added `stage_for_baseplate` function to prepare outputs for ingestion into Baseplate.
* Added `partition_odt` for processing Open Office documents.

### Fixes

* Updates the grouping logic in the `partition_pdf` fast strategy to group together text
  in the same bounding box.

## 0.6.2

### Enhancements

* Added logic to `partition_pdf` for detecting copy protected PDFs and falling back
  to the hi res strategy when necessary.


### Features

* Add `partition_via_api` for partitioning documents through the hosted API.

### Fixes

* Fix how `exceeds_cap_ratio` handles empty (returns `True` instead of `False`)
* Updates `detect_filetype` to properly detect JSONs when the MIME type is `text/plain`.

## 0.6.1

### Enhancements

* Updated the table extraction parameter name to be more descriptive

### Features

### Fixes

## 0.6.0

### Enhancements

* Adds an `ssl_verify` kwarg to `partition` and `partition_html` to enable turning off
  SSL verification for HTTP requests. SSL verification is on by default.
* Allows users to pass in ocr language to `partition_pdf` and `partition_image` through
  the `ocr_language` kwarg. `ocr_language` corresponds to the code for the language pack
  in Tesseract. You will need to install the relevant Tesseract language pack to use a
  given language.

### Features

* Table extraction is now possible for pdfs from `partition` and `partition_pdf`.
* Adds support for extracting attachments from `.msg` files

### Fixes

* Adds an `ssl_verify` kwarg to `partition` and `partition_html` to enable turning off
  SSL verification for HTTP requests. SSL verification is on by default.

## 0.5.13

### Enhancements

* Allow headers to be passed into `partition` when `url` is used.

### Features

* `bytes_string_to_string` cleaning brick for bytes string output.

### Fixes

* Fixed typo in call to `exactly_one` in `partition_json`
* unstructured-documents encode xml string if document_tree is `None` in `_read_xml`.
* Update to `_read_xml` so that Markdown files with embedded HTML process correctly.
* Fallback to "fast" strategy only emits a warning if the user specifies the "hi_res" strategy.
* unstructured-partition-text_type exceeds_cap_ratio fix returns and how capitalization ratios are calculated
* `partition_pdf` and `partition_text` group broken paragraphs to avoid fragmented `NarrativeText` elements.
* .json files resolved as "application/json" on centos7 (or other installs with older libmagic libs)

## 0.5.12

### Enhancements

* Add OS mimetypes DB to docker image, mainly for unstructured-api compat.
* Use the image registry as a cache when building Docker images.
* Adds the ability for `partition_text` to group together broken paragraphs.
* Added method to utils to allow date time format validation

### Features
* Add Slack connector to pull messages for a specific channel

* Add --partition-by-api parameter to unstructured-ingest
* Added `partition_rtf` for processing rich text files.
* `partition` now accepts a `url` kwarg in addition to `file` and `filename`.

### Fixes

* Allow encoding to be passed into `replace_mime_encodings`.
* unstructured-ingest connector-specific dependencies are imported on demand.
* unstructured-ingest --flatten-metadata supported for local connector.
* unstructured-ingest fix runtime error when using --metadata-include.

## 0.5.11

### Enhancements

### Features

### Fixes

* Guard against null style attribute in docx document elements
* Update HTML encoding to better support foreign language characters

## 0.5.10

### Enhancements

* Updated inference package
* Add sender, recipient, date, and subject to element metadata for emails

### Features

* Added `--download-only` parameter to `unstructured-ingest`

### Fixes

* FileNotFound error when filename is provided but file is not on disk

## 0.5.9

### Enhancements

### Features

### Fixes

* Convert file to str in helper `split_by_paragraph` for `partition_text`

## 0.5.8

### Enhancements

* Update `elements_to_json` to return string when filename is not specified
* `elements_from_json` may take a string instead of a filename with the `text` kwarg
* `detect_filetype` now does a final fallback to file extension.
* Empty tags are now skipped during the depth check for HTML processing.

### Features

* Add local file system to `unstructured-ingest`
* Add `--max-docs` parameter to `unstructured-ingest`
* Added `partition_msg` for processing MSFT Outlook .msg files.

### Fixes

* `convert_file_to_text` now passes through the `source_format` and `target_format` kwargs.
  Previously they were hard coded.
* Partitioning functions that accept a `text` kwarg no longer raise an error if an empty
  string is passed (and empty list of elements is returned instead).
* `partition_json` no longer fails if the input is an empty list.
* Fixed bug in `chunk_by_attention_window` that caused the last word in segments to be cut-off
  in some cases.

### BREAKING CHANGES

* `stage_for_transformers` now returns a list of elements, making it consistent with other
  staging bricks

## 0.5.7

### Enhancements

* Refactored codebase using `exactly_one`
* Adds ability to pass headers when passing a url in partition_html()
* Added optional `content_type` and `file_filename` parameters to `partition()` to bypass file detection

### Features

* Add `--flatten-metadata` parameter to `unstructured-ingest`
* Add `--fields-include` parameter to `unstructured-ingest`

### Fixes

## 0.5.6

### Enhancements

* `contains_english_word()`, used heavily in text processing, is 10x faster.

### Features

* Add `--metadata-include` and `--metadata-exclude` parameters to `unstructured-ingest`
* Add `clean_non_ascii_chars` to remove non-ascii characters from unicode string

### Fixes

* Fix problem with PDF partition (duplicated test)

## 0.5.4

### Enhancements

* Added Biomedical literature connector for ingest cli.
* Add `FsspecConnector` to easily integrate any existing `fsspec` filesystem as a connector.
* Rename `s3_connector.py` to `s3.py` for readability and consistency with the
  rest of the connectors.
* Now `S3Connector` relies on `s3fs` instead of on `boto3`, and it inherits
  from `FsspecConnector`.
* Adds an `UNSTRUCTURED_LANGUAGE_CHECKS` environment variable to control whether or not language
  specific checks like vocabulary and POS tagging are applied. Set to `"true"` for higher
  resolution partitioning and `"false"` for faster processing.
* Improves `detect_filetype` warning to include filename when provided.
* Adds a "fast" strategy for partitioning PDFs with PDFMiner. Also falls back to the "fast"
  strategy if detectron2 is not available.
* Start deprecation life cycle for `unstructured-ingest --s3-url` option, to be deprecated in
  favor of `--remote-url`.

### Features

* Add `AzureBlobStorageConnector` based on its `fsspec` implementation inheriting
from `FsspecConnector`
* Add `partition_epub` for partitioning e-books in EPUB3 format.

### Fixes

* Fixes processing for text files with `message/rfc822` MIME type.
* Open xml files in read-only mode when reading contents to construct an XMLDocument.

## 0.5.3

### Enhancements

* `auto.partition()` can now load Unstructured ISD json documents.
* Simplify partitioning functions.
* Improve logging for ingest CLI.

### Features

* Add `--wikipedia-auto-suggest` argument to the ingest CLI to disable automatic redirection
  to pages with similar names.
* Add setup script for Amazon Linux 2
* Add optional `encoding` argument to the `partition_(text/email/html)` functions.
* Added Google Drive connector for ingest cli.
* Added Gitlab connector for ingest cli.

### Fixes

## 0.5.2

### Enhancements

* Fully move from printing to logging.
* `unstructured-ingest` now uses a default `--download_dir` of `$HOME/.cache/unstructured/ingest`
rather than a "tmp-ingest-" dir in the working directory.

### Features

### Fixes

* `setup_ubuntu.sh` no longer fails in some contexts by interpreting
`DEBIAN_FRONTEND=noninteractive` as a command
* `unstructured-ingest` no longer re-downloads files when --preserve-downloads
is used without --download-dir.
* Fixed an issue that was causing text to be skipped in some HTML documents.

## 0.5.1

### Enhancements

### Features

### Fixes

* Fixes an error causing JavaScript to appear in the output of `partition_html` sometimes.
* Fix several issues with the `requires_dependencies` decorator, including the error message
  and how it was used, which had caused an error for `unstructured-ingest --github-url ...`.

## 0.5.0

### Enhancements

* Add `requires_dependencies` Python decorator to check dependencies are installed before
  instantiating a class or running a function

### Features

* Added Wikipedia connector for ingest cli.

### Fixes

* Fix `process_document` file cleaning on failure
* Fixes an error introduced in the metadata tracking commit that caused `NarrativeText`
  and `FigureCaption` elements to be represented as `Text` in HTML documents.

## 0.4.16

### Enhancements

* Fallback to using file extensions for filetype detection if `libmagic` is not present

### Features

* Added setup script for Ubuntu
* Added GitHub connector for ingest cli.
* Added `partition_md` partitioner.
* Added Reddit connector for ingest cli.

### Fixes

* Initializes connector properly in ingest.main::MainProcess
* Restricts version of unstructured-inference to avoid multithreading issue

## 0.4.15

### Enhancements

* Added `elements_to_json` and `elements_from_json` for easier serialization/deserialization
* `convert_to_dict`, `dict_to_elements` and `convert_to_csv` are now aliases for functions
  that use the ISD terminology.

### Fixes

* Update to ensure all elements are preserved during serialization/deserialization

## 0.4.14

* Automatically install `nltk` models in the `tokenize` module.

## 0.4.13

* Fixes unstructured-ingest cli.

## 0.4.12

* Adds console_entrypoint for unstructured-ingest, other structure/doc updates related to ingest.
* Add `parser` parameter to `partition_html`.

## 0.4.11

* Adds `partition_doc` for partitioning Word documents in `.doc` format. Requires `libreoffice`.
* Adds `partition_ppt` for partitioning PowerPoint documents in `.ppt` format. Requires `libreoffice`.

## 0.4.10

* Fixes `ElementMetadata` so that it's JSON serializable when the filename is a `Path` object.

## 0.4.9

* Added ingest modules and s3 connector, sample ingest script
* Default to `url=None` for `partition_pdf` and `partition_image`
* Add ability to skip English specific check by setting the `UNSTRUCTURED_LANGUAGE` env var to `""`.
* Document `Element` objects now track metadata

## 0.4.8

* Modified XML and HTML parsers not to load comments.

## 0.4.7

* Added the ability to pull an HTML document from a url in `partition_html`.
* Added the the ability to get file summary info from lists of filenames and lists
  of file contents.
* Added optional page break to `partition` for `.pptx`, `.pdf`, images, and `.html` files.
* Added `to_dict` method to document elements.
* Include more unicode quotes in `replace_unicode_quotes`.

## 0.4.6

* Loosen the default cap threshold to `0.5`.
* Add a `UNSTRUCTURED_NARRATIVE_TEXT_CAP_THRESHOLD` environment variable for controlling
  the cap ratio threshold.
* Unknown text elements are identified as `Text` for HTML and plain text documents.
* `Body Text` styles no longer default to `NarrativeText` for Word documents. The style information
  is insufficient to determine that the text is narrative.
* Upper cased text is lower cased before checking for verbs. This helps avoid some missed verbs.
* Adds an `Address` element for capturing elements that only contain an address.
* Suppress the `UserWarning` when detectron is called.
* Checks that titles and narrative test have at least one English word.
* Checks that titles and narrative text are at least 50% alpha characters.
* Restricts titles to a maximum word length. Adds a `UNSTRUCTURED_TITLE_MAX_WORD_LENGTH`
  environment variable for controlling the max number of words in a title.
* Updated `partition_pptx` to order the elements on the page

## 0.4.4

* Updated `partition_pdf` and `partition_image` to return `unstructured` `Element` objects
* Fixed the healthcheck url path when partitioning images and PDFs via API
* Adds an optional `coordinates` attribute to document objects
* Adds `FigureCaption` and `CheckBox` document elements
* Added ability to split lists detected in `LayoutElement` objects
* Adds `partition_pptx` for partitioning PowerPoint documents
* LayoutParser models now download from HugginfaceHub instead of DropBox
* Fixed file type detection for XML and HTML files on Amazone Linux

## 0.4.3

* Adds `requests` as a base dependency
* Fix in `exceeds_cap_ratio` so the function doesn't break with empty text
* Fix bug in `_parse_received_data`.
* Update `detect_filetype` to properly handle `.doc`, `.xls`, and `.ppt`.

## 0.4.2

* Added `partition_image` to process documents in an image format.
* Fixed utf-8 encoding error in `partition_email` with attachments for `text/html`

## 0.4.1

* Added support for text files in the `partition` function
* Pinned `opencv-python` for easier installation on Linux

## 0.4.0

* Added generic `partition` brick that detects the file type and routes a file to the appropriate
  partitioning brick.
* Added a file type detection module.
* Updated `partition_html` and `partition_eml` to support file-like objects in 'rb' mode.
* Cleaning brick for removing ordered bullets `clean_ordered_bullets`.
* Extract brick method for ordered bullets `extract_ordered_bullets`.
* Test for `clean_ordered_bullets`.
* Test for `extract_ordered_bullets`.
* Added `partition_docx` for pre-processing Word Documents.
* Added new REGEX patterns to extract email header information
* Added new functions to extract header information `parse_received_data` and `partition_header`
* Added new function to parse plain text files `partition_text`
* Added new cleaners functions `extract_ip_address`, `extract_ip_address_name`, `extract_mapi_id`, `extract_datetimetz`
* Add new `Image` element and function to find embedded images `find_embedded_images`
* Added `get_directory_file_info` for summarizing information about source documents

## 0.3.5

* Add support for local inference
* Add new pattern to recognize plain text dash bullets
* Add test for bullet patterns
* Fix for `partition_html` that allows for processing `div` tags that have both text and child
  elements
* Add ability to extract document metadata from `.docx`, `.xlsx`, and `.jpg` files.
* Helper functions for identifying and extracting phone numbers
* Add new function `extract_attachment_info` that extracts and decodes the attachment
of an email.
* Staging brick to convert a list of `Element`s to a `pandas` dataframe.
* Add plain text functionality to `partition_email`

## 0.3.4

* Python-3.7 compat

## 0.3.3

* Removes BasicConfig from logger configuration
* Adds the `partition_email` partitioning brick
* Adds the `replace_mime_encodings` cleaning bricks
* Small fix to HTML parsing related to processing list items with sub-tags
* Add `EmailElement` data structure to store email documents

## 0.3.2

* Added `translate_text` brick for translating text between languages
* Add an `apply` method to make it easier to apply cleaners to elements

## 0.3.1

* Added \_\_init.py\_\_ to `partition`

## 0.3.0

* Implement staging brick for Argilla. Converts lists of `Text` elements to `argilla` dataset classes.
* Removing the local PDF parsing code and any dependencies and tests.
* Reorganizes the staging bricks in the unstructured.partition module
* Allow entities to be passed into the Datasaur staging brick
* Added HTML escapes to the `replace_unicode_quotes` brick
* Fix bad responses in partition_pdf to raise ValueError
* Adds `partition_html` for partitioning HTML documents.

## 0.2.6

* Small change to how \_read is placed within the inheritance structure since it doesn't really apply to pdf
* Add partitioning brick for calling the document image analysis API

## 0.2.5

* Update python requirement to >=3.7

## 0.2.4

* Add alternative way of importing `Final` to support google colab

## 0.2.3

* Add cleaning bricks for removing prefixes and postfixes
* Add cleaning bricks for extracting text before and after a pattern

## 0.2.2

* Add staging brick for Datasaur

## 0.2.1

* Added brick to convert an ISD dictionary to a list of elements
* Update `PDFDocument` to use the `from_file` method
* Added staging brick for CSV format for ISD (Initial Structured Data) format.
* Added staging brick for separating text into attention window size chunks for `transformers`.
* Added staging brick for LabelBox.
* Added ability to upload LabelStudio predictions
* Added utility function for JSONL reading and writing
* Added staging brick for CSV format for Prodigy
* Added staging brick for Prodigy
* Added ability to upload LabelStudio annotations
* Added text_field and id_field to stage_for_label_studio signature

## 0.2.0

* Initial release of unstructured<|MERGE_RESOLUTION|>--- conflicted
+++ resolved
@@ -1,8 +1,4 @@
-<<<<<<< HEAD
-## 0.10.29-dev4
-=======
-## 0.10.29-dev5
->>>>>>> 24a419ec
+## 0.10.29-dev6
 
 ### Enhancements
 
@@ -14,11 +10,8 @@
 
 ### Features
 
-<<<<<<< HEAD
 * **Adds HubSpot connector** Adds connector to retrieve call, communications, emails, notes, products and tickets from HubSpot
-=======
 * **Allow setting table crop parameter** In certain circumstances, adjusting the table crop padding may improve table.
->>>>>>> 24a419ec
 
 ### Fixes
 
