<<<<<<< HEAD
## 0.10.15-dev8
=======
## 0.10.15-dev9
>>>>>>> f1364594

### Enhancements

* Adds numbered ListItem grouping when pdfminer broke down by line-by-line using coordinates
* Use text-based classification hen elements come back uncategorized from PDF/Image partitioning
* Updated HTML Partitioning to extract tables
* Create and add `add_chunking_strategy` decorator to partition functions
* Adds `languages` as an input parameter and marks `ocr_languages` kwarg for deprecation in pdf partitioning functions
* Adds `xlsx` and `xls` to `skip_infer_table_types` default list in `partition`
* Adds `languages` as an input parameter and marks `ocr_languages` kwarg for deprecation in image partitioning functions
* Adds `languages` as an input parameter and marks `ocr_languages` kwarg for deprecation in auto partition
* Replaces `language` with `languages` as an input parameter to unstructured-partition-text_type functions
* Removes `UNSTRUCTURED_LANGUAGE` env var. To skip English specific checks, set the `languages` parameter to non-English language(s).

### Features

### Fixes

* Fixes an issue where each element was being assigned to a separate chunk in chunk_by_title, by dropping the coordinates metadata field

## 0.10.14

### Enhancements

* Update all connectors to use new downstream architecture
  * New click type added to parse comma-delimited string inputs
  * Some CLI options renamed

### Features

### Fixes

## 0.10.13

### Enhancements

* Updated documentation: Added back support doc types for partitioning, more Python codes in the API page,  RAG definition, and use case.
* Updated Hi-Res Metadata: PDFs and Images using Hi-Res strategy now have layout model class probabilities added ot metadata.
* Updated the `_detect_filetype_from_octet_stream()` function to use libmagic to infer the content type of file when it is not a zip file.
* Tesseract minor version bump to 5.3.2

### Features

* Add Jira Connector to be able to pull issues from a Jira organization
* Add `clean_ligatures` function to expand ligatures in text

### Fixes

* `partition_html` breaks on `<br>` elements.
* Ingest error handling to properly raise errors when wrapped
* GH issue 1361: fixes a sortig error that prevented some PDF's from being parsed
* Bump unstructured-inference
  * Brings back embedded images in PDF's (0.5.23)

## 0.10.12

### Enhancements

* Removed PIL pin as issue has been resolved upstream
* Bump unstructured-inference
  * Support for yolox_quantized layout detection model (0.5.20)
* YoloX element types added


### Features

* Add Salesforce Connector to be able to pull Account, Case, Campaign, EmailMessage, Lead

### Fixes


* Bump unstructured-inference
  * Avoid divide-by-zero errors swith `safe_division` (0.5.21)

## 0.10.11

### Enhancements

* Bump unstructured-inference
  * Combine entire-page OCR output with layout-detected elements, to ensure full coverage of the page (0.5.19)

### Features

* Add in ingest cli s3 writer

### Fixes

* Fix a bug where `xy-cut` sorting attemps to sort elements without valid coordinates; now xy cut sorting only works when **all** elements have valid coordinates

## 0.10.10

### Enhancements

* Adds `text` as an input parameter to `partition_xml`.
* `partition_xml` no longer runs through `partition_text`, avoiding incorrect splitting
  on carriage returns in the XML. Since `partition_xml` no longer calls `partition_text`,
  `min_partition` and `max_partition` are no longer supported in `partition_xml`.
* Bump `unstructured-inference==0.5.18`, change non-default detectron2 classification threshold
* Upgrade base image from rockylinux 8 to rockylinux 9
* Serialize IngestDocs to JSON when passing to subprocesses

### Features

### Fixes

- Fix a bug where mismatched `elements` and `bboxes` are passed into `add_pytesseract_bbox_to_elements`

## 0.10.9

### Enhancements

* Fix `test_json` to handle only non-extra dependencies file types (plain-text)

### Features

* Adds `chunk_by_title` to break a document into sections based on the presence of `Title`
  elements.
* add new extraction function `extract_image_urls_from_html` to extract all img related URL from html text.

### Fixes

* Make cv2 dependency optional
* Edit `add_pytesseract_bbox_to_elements`'s (`ocr_only` strategy) `metadata.coordinates.points` return type to `Tuple` for consistency.
* Re-enable test-ingest-confluence-diff for ingest tests
* Fix syntax for ingest test check number of files

## 0.10.8

### Enhancements

* Release docker image that installs Python 3.10 rather than 3.8

### Features

### Fixes

## 0.10.7

### Enhancements

### Features

### Fixes

* Remove overly aggressive ListItem chunking for images and PDF's which typically resulted in inchorent elements.

## 0.10.6

### Enhancements

* Enable `partition_email` and `partition_msg` to detect if an email is PGP encryped. If
  and email is PGP encryped, the functions will return an empy list of elements and
  emit a warning about the encrypted content.
* Add threaded Slack conversations into Slack connector output
* Add functionality to sort elements using `xy-cut` sorting approach in `partition_pdf` for `hi_res` and `fast` strategies
* Bump unstructured-inference
  * Set OMP_THREAD_LIMIT to 1 if not set for better tesseract perf (0.5.17)

### Features

* Extract coordinates from PDFs and images when using OCR only strategy and add to metadata

### Fixes

* Update `partition_html` to respect the order of `<pre>` tags.
* Fix bug in `partition_pdf_or_image` where two partitions were called if `strategy == "ocr_only"`.
* Bump unstructured-inference
  * Fix issue where temporary files were being left behind (0.5.16)
* Adds deprecation warning for the `file_filename` kwarg to `partition`, `partition_via_api`,
  and `partition_multiple_via_api`.
* Fix documentation build workflow by pinning dependencies

## 0.10.5

### Enhancements

* Create new CI Pipelines
  - Checking text, xml, email, and html doc tests against the library installed without extras
  - Checking each library extra against their respective tests
* `partition` raises an error and tells the user to install the appropriate extra if a filetype
  is detected that is missing dependencies.
* Add custom errors to ingest
* Bump `unstructured-ingest==0.5.15`
  - Handle an uncaught TesseractError (0.5.15)
  - Add TIFF test file and TIFF filetype to `test_from_image_file` in `test_layout` (0.5.14)
* Use `entire_page` ocr mode for pdfs and images
* Add notes on extra installs to docs
* Adds ability to reuse connections per process in unstructured-ingest

### Features
* Add delta table connector

### Fixes

## 0.10.4
* Pass ocr_mode in partition_pdf and set the default back to individual pages for now
* Add diagrams and descriptions for ingest design in the ingest README

### Features
* Supports multipage TIFF image partitioning

### Fixes

## 0.10.2

### Enhancements
* Bump unstructured-inference==0.5.13:
  - Fix extracted image elements being included in layout merge, addresses the issue
    where an entire-page image in a PDF was not passed to the layout model when using hi_res.

### Features

### Fixes

## 0.10.1

### Enhancements
* Bump unstructured-inference==0.5.12:
  - fix to avoid trace for certain PDF's (0.5.12)
  - better defaults for DPI for hi_res and  Chipper (0.5.11)
  - implement full-page OCR (0.5.10)

### Features

### Fixes

* Fix dead links in repository README (Quick Start > Install for local development, and Learn more > Batch Processing)
* Update document dependencies to include tesseract-lang for additional language support (required for tests to pass)

## 0.10.0

### Enhancements

* Add `include_header` kwarg to `partition_xlsx` and change default behavior to `True`
* Update the `links` and `emphasized_texts` metadata fields

### Features

### Fixes

## 0.9.3

### Enhancements

* Pinned dependency cleanup.
* Update `partition_csv` to always use `soupparser_fromstring` to parse `html text`
* Update `partition_tsv` to always use `soupparser_fromstring` to parse `html text`
* Add `metadata.section` to capture epub table of contents data
* Add `unique_element_ids` kwarg to partition functions. If `True`, will use a UUID
  for element IDs instead of a SHA-256 hash.
* Update `partition_xlsx` to always use `soupparser_fromstring` to parse `html text`
* Add functionality to switch `html` text parser based on whether the `html` text contains emoji
* Add functionality to check if a string contains any emoji characters
* Add CI tests around Notion

### Features

* Add Airtable Connector to be able to pull views/tables/bases from an Airtable organization

### Fixes

* fix pdf partition of list items being detected as titles in OCR only mode
* make notion module discoverable
* fix emails with `Content-Distribution: inline` and `Content-Distribution: attachment` with no filename
* Fix email attachment filenames which had `=` in the filename itself

## 0.9.2


### Enhancements

* Update table extraction section in API documentation to sync with change in Prod API
* Update Notion connector to extract to html
* Added UUID option for `element_id`
* Bump unstructured-inference==0.5.9:
  - better caching of models
  - another version of detectron2 available, though the default layout model is unchanged
* Added UUID option for element_id
* Added UUID option for element_id
* CI improvements to run ingest tests in parallel

### Features

* Adds Sharepoint connector.

### Fixes

* Bump unstructured-inference==0.5.9:
  - ignores Tesseract errors where no text is extracted for tiles that indeed, have no text

## 0.9.1

### Enhancements

* Adds --partition-pdf-infer-table-structure to unstructured-ingest.
* Enable `partition_html` to skip headers and footers with the `skip_headers_and_footers` flag.
* Update `partition_doc` and `partition_docx` to track emphasized texts in the output
* Adds post processing function `filter_element_types`
* Set the default strategy for partitioning images to `hi_res`
* Add page break parameter section in API documentation to sync with change in Prod API
* Update `partition_html` to track emphasized texts in the output
* Update `XMLDocument._read_xml` to create `<p>` tag element for the text enclosed in the `<pre>` tag
* Add parameter `include_tail_text` to `_construct_text` to enable (skip) tail text inclusion
* Add Notion connector

### Features

### Fixes

* Remove unused `_partition_via_api` function
* Fixed emoji bug in `partition_xlsx`.
* Pass `file_filename` metadata when partitioning file object
* Skip ingest test on missing Slack token
* Add Dropbox variables to CI environments
* Remove default encoding for ingest
* Adds new element type `EmailAddress` for recognising email address in the  text
* Simplifies `min_partition` logic; makes partitions falling below the `min_partition`
  less likely.
* Fix bug where ingest test check for number of files fails in smoke test
* Fix unstructured-ingest entrypoint failure

## 0.9.0

### Enhancements

* Dependencies are now split by document type, creating a slimmer base installation.

## 0.8.8

### Enhancements

### Features

### Fixes

* Rename "date" field to "last_modified"
* Adds Box connector

### Fixes

## 0.8.7

### Enhancements

* Put back useful function `split_by_paragraph`

### Features

### Fixes

* Fix argument order in NLTK download step

## 0.8.6

### Enhancements

### Features

### Fixes

* Remove debug print lines and non-functional code

## 0.8.5

### Enhancements

* Add parameter `skip_infer_table_types` to enable (skip) table extraction for other doc types
* Adds optional Unstructured API unit tests in CI
* Tracks last modified date for all document types.
* Add auto_paragraph_grouper to detect new-line and blank-line new paragraph for .txt files.
* refactor the ingest cli to better support expanding supported connectors

## 0.8.3

### Enhancements

### Features

### Fixes

* NLTK now only gets downloaded if necessary.
* Handling for empty tables in Word Documents and PowerPoints.

## 0.8.4

### Enhancements

* Additional tests and refactor of JSON detection.
* Update functionality to retrieve image metadata from a page for `document_to_element_list`
* Links are now tracked in `partition_html` output.
* Set the file's current position to the beginning after reading the file in `convert_to_bytes`
* Add `min_partition` kwarg to that combines elements below a specified threshold and modifies splitting of strings longer than max partition so words are not split.
* set the file's current position to the beginning after reading the file in `convert_to_bytes`
* Add slide notes to pptx
* Add `--encoding` directive to ingest
* Improve json detection by `detect_filetype`

### Features

* Adds Outlook connector
* Add support for dpi parameter in inference library
* Adds Onedrive connector.
* Add Confluence connector for ingest cli to pull the body text from all documents from all spaces in a confluence domain.

### Fixes

* Fixes issue with email partitioning where From field was being assigned the To field value.
* Use the `image_metadata` property of the `PageLayout` instance to get the page image info in the `document_to_element_list`
* Add functionality to write images to computer storage temporarily instead of keeping them in memory for `ocr_only` strategy
* Add functionality to convert a PDF in small chunks of pages at a time for `ocr_only` strategy
* Adds `.txt`, `.text`, and `.tab` to list of extensions to check if file
  has a `text/plain` MIME type.
* Enables filters to be passed to `partition_doc` so it doesn't error with LibreOffice7.
* Removed old error message that's superseded by `requires_dependencies`.
* Removes using `hi_res` as the default strategy value for `partition_via_api` and `partition_multiple_via_api`

## 0.8.1

### Enhancements

* Add support for Python 3.11

### Features

### Fixes

* Fixed `auto` strategy detected scanned document as having extractable text and using `fast` strategy, resulting in no output.
* Fix list detection in MS Word documents.
* Don't instantiate an element with a coordinate system when there isn't a way to get its location data.

## 0.8.0

### Enhancements

* Allow model used for hi res pdf partition strategy to be chosen when called.
* Updated inference package

### Features

* Add `metadata_filename` parameter across all partition functions

### Fixes

* Update to ensure `convert_to_datafame` grabs all of the metadata fields.
* Adjust encoding recognition threshold value in `detect_file_encoding`
* Fix KeyError when `isd_to_elements` doesn't find a type
* Fix `_output_filename` for local connector, allowing single files to be written correctly to the disk

* Fix for cases where an invalid encoding is extracted from an email header.

### BREAKING CHANGES

* Information about an element's location is no longer returned as top-level attributes of an element. Instead, it is returned in the `coordinates` attribute of the element's metadata.

## 0.7.12

### Enhancements

* Adds `include_metadata` kwarg to `partition_doc`, `partition_docx`, `partition_email`, `partition_epub`, `partition_json`, `partition_msg`, `partition_odt`, `partition_org`, `partition_pdf`, `partition_ppt`, `partition_pptx`, `partition_rst`, and `partition_rtf`
### Features

* Add Elasticsearch connector for ingest cli to pull specific fields from all documents in an index.
* Adds Dropbox connector

### Fixes

* Fix tests that call unstructured-api by passing through an api-key
* Fixed page breaks being given (incorrect) page numbers
* Fix skipping download on ingest when a source document exists locally

## 0.7.11

### Enhancements

* More deterministic element ordering when using `hi_res` PDF parsing strategy (from unstructured-inference bump to 0.5.4)
* Make large model available (from unstructured-inference bump to 0.5.3)
* Combine inferred elements with extracted elements (from unstructured-inference bump to 0.5.2)
* `partition_email` and `partition_msg` will now process attachments if `process_attachments=True`
  and a attachment partitioning functions is passed through with `attachment_partitioner=partition`.

### Features

### Fixes

* Fix tests that call unstructured-api by passing through an api-key
* Fixed page breaks being given (incorrect) page numbers
* Fix skipping download on ingest when a source document exists locally

## 0.7.10

### Enhancements

* Adds a `max_partition` parameter to `partition_text`, `partition_pdf`, `partition_email`,
  `partition_msg` and `partition_xml` that sets a limit for the size of an individual
  document elements. Defaults to `1500` for everything except `partition_xml`, which has
  a default value of `None`.
* DRY connector refactor

### Features

* `hi_res` model for pdfs and images is selectable via environment variable.

### Fixes

* CSV check now ignores escaped commas.
* Fix for filetype exploration util when file content does not have a comma.
* Adds negative lookahead to bullet pattern to avoid detecting plain text line
  breaks like `-------` as list items.
* Fix pre tag parsing for `partition_html`
* Fix lookup error for annotated Arabic and Hebrew encodings

## 0.7.9

### Enhancements

* Improvements to string check for leafs in `partition_xml`.
* Adds --partition-ocr-languages to unstructured-ingest.

### Features

* Adds `partition_org` for processed Org Mode documents.

### Fixes

## 0.7.8

### Enhancements

### Features

* Adds Google Cloud Service connector

### Fixes

* Updates the `parse_email` for `partition_eml` so that `unstructured-api` passes the smoke tests
* `partition_email` now works if there is no message content
* Updates the `"fast"` strategy for `partition_pdf` so that it's able to recursively
* Adds recursive functionality to all fsspec connectors
* Adds generic --recursive ingest flag

## 0.7.7

### Enhancements

* Adds functionality to replace the `MIME` encodings for `eml` files with one of the common encodings if a `unicode` error occurs
* Adds missed file-like object handling in `detect_file_encoding`
* Adds functionality to extract charset info from `eml` files

### Features

* Added coordinate system class to track coordinate types and convert to different coordinate

### Fixes

* Adds an `html_assemble_articles` kwarg to `partition_html` to enable users to capture
  control whether content outside of `<article>` tags is captured when
  `<article>` tags are present.
* Check for the `xml` attribute on `element` before looking for pagebreaks in `partition_docx`.

## 0.7.6

### Enhancements

* Convert fast startegy to ocr_only for images
* Adds support for page numbers in `.docx` and `.doc` when user or renderer
  created page breaks are present.
* Adds retry logic for the unstructured-ingest Biomed connector

### Features

* Provides users with the ability to extract additional metadata via regex.
* Updates `partition_docx` to include headers and footers in the output.
* Create `partition_tsv` and associated tests. Make additional changes to `detect_filetype`.

### Fixes

* Remove fake api key in test `partition_via_api` since we now require valid/empty api keys
* Page number defaults to `None` instead of `1` when page number is not present in the metadata.
  A page number of `None` indicates that page numbers are not being tracked for the document
  or that page numbers do not apply to the element in question..
* Fixes an issue with some pptx files. Assume pptx shapes are found in top left position of slide
  in case the shape.top and shape.left attributes are `None`.

## 0.7.5

### Enhancements

* Adds functionality to sort elements in `partition_pdf` for `fast` strategy
* Adds ingest tests with `--fast` strategy on PDF documents
* Adds --api-key to unstructured-ingest

### Features

* Adds `partition_rst` for processed ReStructured Text documents.

### Fixes

* Adds handling for emails that do not have a datetime to extract.
* Adds pdf2image package as core requirement of unstructured (with no extras)

## 0.7.4

### Enhancements

* Allows passing kwargs to request data field for `partition_via_api` and `partition_multiple_via_api`
* Enable MIME type detection if libmagic is not available
* Adds handling for empty files in `detect_filetype` and `partition`.

### Features

### Fixes

* Reslove `grpcio` import issue on `weaviate.schema.validate_schema` for python 3.9 and 3.10
* Remove building `detectron2` from source in Dockerfile

## 0.7.3

### Enhancements

* Update IngestDoc abstractions and add data source metadata in ElementMetadata

### Features

### Fixes

* Pass `strategy` parameter down from `partition` for `partition_image`
* Filetype detection if a CSV has a `text/plain` MIME type
* `convert_office_doc` no longers prints file conversion info messages to stdout.
* `partition_via_api` reflects the actual filetype for the file processed in the API.

## 0.7.2

### Enhancements

* Adds an optional encoding kwarg to `elements_to_json` and `elements_from_json`
* Bump version of base image to use new stable version of tesseract

### Features

### Fixes

* Update the `read_txt_file` utility function to keep using `spooled_to_bytes_io_if_needed` for xml
* Add functionality to the `read_txt_file` utility function to handle file-like object from URL
* Remove the unused parameter `encoding` from `partition_pdf`
* Change auto.py to have a `None` default for encoding
* Add functionality to try other common encodings for html and xml files if an error related to the encoding is raised and the user has not specified an encoding.
* Adds benchmark test with test docs in example-docs
* Re-enable test_upload_label_studio_data_with_sdk
* File detection now detects code files as plain text
* Adds `tabulate` explicitly to dependencies
* Fixes an issue in `metadata.page_number` of pptx files
* Adds showing help if no parameters passed

## 0.7.1

### Enhancements

### Features

* Add `stage_for_weaviate` to stage `unstructured` outputs for upload to Weaviate, along with
  a helper function for defining a class to use in Weaviate schemas.
* Builds from Unstructured base image, built off of Rocky Linux 8.7, this resolves almost all CVE's in the image.

### Fixes

## 0.7.0

### Enhancements

* Installing `detectron2` from source is no longer required when using the `local-inference` extra.
* Updates `.pptx` parsing to include text in tables.

### Features

### Fixes

* Fixes an issue in `_add_element_metadata` that caused all elements to have `page_number=1`
  in the element metadata.
* Adds `.log` as a file extension for TXT files.
* Adds functionality to try other common encodings for email (`.eml`) files if an error related to the encoding is raised and the user has not specified an encoding.
* Allow passed encoding to be used in the `replace_mime_encodings`
* Fixes page metadata for `partition_html` when `include_metadata=False`
* A `ValueError` now raises if `file_filename` is not specified when you use `partition_via_api`
  with a file-like object.

## 0.6.11

### Enhancements

* Supports epub tests since pandoc is updated in base image

### Features


### Fixes


## 0.6.10

### Enhancements

* XLS support from auto partition

### Features

### Fixes

## 0.6.9

### Enhancements

* fast strategy for pdf now keeps element bounding box data
* setup.py refactor

### Features

### Fixes

* Adds functionality to try other common encodings if an error related to the encoding is raised and the user has not specified an encoding.
* Adds additional MIME types for CSV

## 0.6.8

### Enhancements

### Features

* Add `partition_csv` for CSV files.

### Fixes

## 0.6.7

### Enhancements

* Deprecate `--s3-url` in favor of `--remote-url` in CLI
* Refactor out non-connector-specific config variables
* Add `file_directory` to metadata
* Add `page_name` to metadata. Currently used for the sheet name in XLSX documents.
* Added a `--partition-strategy` parameter to unstructured-ingest so that users can specify
  partition strategy in CLI. For example, `--partition-strategy fast`.
* Added metadata for filetype.
* Add Discord connector to pull messages from a list of channels
* Refactor `unstructured/file-utils/filetype.py` to better utilise hashmap to return mime type.
* Add local declaration of DOCX_MIME_TYPES and XLSX_MIME_TYPES for `test_filetype.py`.

### Features

* Add `partition_xml` for XML files.
* Add `partition_xlsx` for Microsoft Excel documents.

### Fixes

* Supports `hml` filetype for partition as a variation of html filetype.
* Makes `pytesseract` a function level import in `partition_pdf` so you can use the `"fast"`
  or `"hi_res"` strategies if `pytesseract` is not installed. Also adds the
  `required_dependencies` decorator for the `"hi_res"` and `"ocr_only"` strategies.
* Fix to ensure `filename` is tracked in metadata for `docx` tables.

## 0.6.6

### Enhancements

* Adds an `"auto"` strategy that chooses the partitioning strategy based on document
  characteristics and function kwargs. This is the new default strategy for `partition_pdf`
  and `partition_image`. Users can maintain existing behavior by explicitly setting
  `strategy="hi_res"`.
* Added an additional trace logger for NLP debugging.
* Add `get_date` method to `ElementMetadata` for converting the datestring to a `datetime` object.
* Cleanup the `filename` attribute on `ElementMetadata` to remove the full filepath.

### Features

* Added table reading as html with URL parsing to `partition_docx` in docx
* Added metadata field for text_as_html for docx files

### Fixes

* `fileutils/file_type` check json and eml decode ignore error
* `partition_email` was updated to more flexibly handle deviations from the RFC-2822 standard.
  The time in the metadata returns `None` if the time does not match RFC-2822 at all.
* Include all metadata fields when converting to dataframe or CSV

## 0.6.5

### Enhancements

* Added support for SpooledTemporaryFile file argument.

### Features

### Fixes


## 0.6.4

### Enhancements

* Added an "ocr_only" strategy for `partition_pdf`. Refactored the strategy decision
  logic into its own module.

### Features

### Fixes

## 0.6.3

### Enhancements

* Add an "ocr_only" strategy for `partition_image`.

### Features

* Added `partition_multiple_via_api` for partitioning multiple documents in a single REST
  API call.
* Added `stage_for_baseplate` function to prepare outputs for ingestion into Baseplate.
* Added `partition_odt` for processing Open Office documents.

### Fixes

* Updates the grouping logic in the `partition_pdf` fast strategy to group together text
  in the same bounding box.

## 0.6.2

### Enhancements

* Added logic to `partition_pdf` for detecting copy protected PDFs and falling back
  to the hi res strategy when necessary.


### Features

* Add `partition_via_api` for partitioning documents through the hosted API.

### Fixes

* Fix how `exceeds_cap_ratio` handles empty (returns `True` instead of `False`)
* Updates `detect_filetype` to properly detect JSONs when the MIME type is `text/plain`.

## 0.6.1

### Enhancements

* Updated the table extraction parameter name to be more descriptive

### Features

### Fixes

## 0.6.0

### Enhancements

* Adds an `ssl_verify` kwarg to `partition` and `partition_html` to enable turning off
  SSL verification for HTTP requests. SSL verification is on by default.
* Allows users to pass in ocr language to `partition_pdf` and `partition_image` through
  the `ocr_language` kwarg. `ocr_language` corresponds to the code for the language pack
  in Tesseract. You will need to install the relevant Tesseract language pack to use a
  given language.

### Features

* Table extraction is now possible for pdfs from `partition` and `partition_pdf`.
* Adds support for extracting attachments from `.msg` files

### Fixes

* Adds an `ssl_verify` kwarg to `partition` and `partition_html` to enable turning off
  SSL verification for HTTP requests. SSL verification is on by default.

## 0.5.13

### Enhancements

* Allow headers to be passed into `partition` when `url` is used.

### Features

* `bytes_string_to_string` cleaning brick for bytes string output.

### Fixes

* Fixed typo in call to `exactly_one` in `partition_json`
* unstructured-documents encode xml string if document_tree is `None` in `_read_xml`.
* Update to `_read_xml` so that Markdown files with embedded HTML process correctly.
* Fallback to "fast" strategy only emits a warning if the user specifies the "hi_res" strategy.
* unstructured-partition-text_type exceeds_cap_ratio fix returns and how capitalization ratios are calculated
* `partition_pdf` and `partition_text` group broken paragraphs to avoid fragmented `NarrativeText` elements.
* .json files resolved as "application/json" on centos7 (or other installs with older libmagic libs)

## 0.5.12

### Enhancements

* Add OS mimetypes DB to docker image, mainly for unstructured-api compat.
* Use the image registry as a cache when building Docker images.
* Adds the ability for `partition_text` to group together broken paragraphs.
* Added method to utils to allow date time format validation

### Features
* Add Slack connector to pull messages for a specific channel

* Add --partition-by-api parameter to unstructured-ingest
* Added `partition_rtf` for processing rich text files.
* `partition` now accepts a `url` kwarg in addition to `file` and `filename`.

### Fixes

* Allow encoding to be passed into `replace_mime_encodings`.
* unstructured-ingest connector-specific dependencies are imported on demand.
* unstructured-ingest --flatten-metadata supported for local connector.
* unstructured-ingest fix runtime error when using --metadata-include.

## 0.5.11

### Enhancements

### Features

### Fixes

* Guard against null style attribute in docx document elements
* Update HTML encoding to better support foreign language characters

## 0.5.10

### Enhancements

* Updated inference package
* Add sender, recipient, date, and subject to element metadata for emails

### Features

* Added `--download-only` parameter to `unstructured-ingest`

### Fixes

* FileNotFound error when filename is provided but file is not on disk

## 0.5.9

### Enhancements

### Features

### Fixes

* Convert file to str in helper `split_by_paragraph` for `partition_text`

## 0.5.8

### Enhancements

* Update `elements_to_json` to return string when filename is not specified
* `elements_from_json` may take a string instead of a filename with the `text` kwarg
* `detect_filetype` now does a final fallback to file extension.
* Empty tags are now skipped during the depth check for HTML processing.

### Features

* Add local file system to `unstructured-ingest`
* Add `--max-docs` parameter to `unstructured-ingest`
* Added `partition_msg` for processing MSFT Outlook .msg files.

### Fixes

* `convert_file_to_text` now passes through the `source_format` and `target_format` kwargs.
  Previously they were hard coded.
* Partitioning functions that accept a `text` kwarg no longer raise an error if an empty
  string is passed (and empty list of elements is returned instead).
* `partition_json` no longer fails if the input is an empty list.
* Fixed bug in `chunk_by_attention_window` that caused the last word in segments to be cut-off
  in some cases.

### BREAKING CHANGES

* `stage_for_transformers` now returns a list of elements, making it consistent with other
  staging bricks

## 0.5.7

### Enhancements

* Refactored codebase using `exactly_one`
* Adds ability to pass headers when passing a url in partition_html()
* Added optional `content_type` and `file_filename` parameters to `partition()` to bypass file detection

### Features

* Add `--flatten-metadata` parameter to `unstructured-ingest`
* Add `--fields-include` parameter to `unstructured-ingest`

### Fixes

## 0.5.6

### Enhancements

* `contains_english_word()`, used heavily in text processing, is 10x faster.

### Features

* Add `--metadata-include` and `--metadata-exclude` parameters to `unstructured-ingest`
* Add `clean_non_ascii_chars` to remove non-ascii characters from unicode string

### Fixes

* Fix problem with PDF partition (duplicated test)

## 0.5.4

### Enhancements

* Added Biomedical literature connector for ingest cli.
* Add `FsspecConnector` to easily integrate any existing `fsspec` filesystem as a connector.
* Rename `s3_connector.py` to `s3.py` for readability and consistency with the
  rest of the connectors.
* Now `S3Connector` relies on `s3fs` instead of on `boto3`, and it inherits
  from `FsspecConnector`.
* Adds an `UNSTRUCTURED_LANGUAGE_CHECKS` environment variable to control whether or not language
  specific checks like vocabulary and POS tagging are applied. Set to `"true"` for higher
  resolution partitioning and `"false"` for faster processing.
* Improves `detect_filetype` warning to include filename when provided.
* Adds a "fast" strategy for partitioning PDFs with PDFMiner. Also falls back to the "fast"
  strategy if detectron2 is not available.
* Start deprecation life cycle for `unstructured-ingest --s3-url` option, to be deprecated in
  favor of `--remote-url`.

### Features

* Add `AzureBlobStorageConnector` based on its `fsspec` implementation inheriting
from `FsspecConnector`
* Add `partition_epub` for partitioning e-books in EPUB3 format.

### Fixes

* Fixes processing for text files with `message/rfc822` MIME type.
* Open xml files in read-only mode when reading contents to construct an XMLDocument.

## 0.5.3

### Enhancements

* `auto.partition()` can now load Unstructured ISD json documents.
* Simplify partitioning functions.
* Improve logging for ingest CLI.

### Features

* Add `--wikipedia-auto-suggest` argument to the ingest CLI to disable automatic redirection
  to pages with similar names.
* Add setup script for Amazon Linux 2
* Add optional `encoding` argument to the `partition_(text/email/html)` functions.
* Added Google Drive connector for ingest cli.
* Added Gitlab connector for ingest cli.

### Fixes

## 0.5.2

### Enhancements

* Fully move from printing to logging.
* `unstructured-ingest` now uses a default `--download_dir` of `$HOME/.cache/unstructured/ingest`
rather than a "tmp-ingest-" dir in the working directory.

### Features

### Fixes

* `setup_ubuntu.sh` no longer fails in some contexts by interpreting
`DEBIAN_FRONTEND=noninteractive` as a command
* `unstructured-ingest` no longer re-downloads files when --preserve-downloads
is used without --download-dir.
* Fixed an issue that was causing text to be skipped in some HTML documents.

## 0.5.1

### Enhancements

### Features

### Fixes

* Fixes an error causing JavaScript to appear in the output of `partition_html` sometimes.
* Fix several issues with the `requires_dependencies` decorator, including the error message
  and how it was used, which had caused an error for `unstructured-ingest --github-url ...`.

## 0.5.0

### Enhancements

* Add `requires_dependencies` Python decorator to check dependencies are installed before
  instantiating a class or running a function

### Features

* Added Wikipedia connector for ingest cli.

### Fixes

* Fix `process_document` file cleaning on failure
* Fixes an error introduced in the metadata tracking commit that caused `NarrativeText`
  and `FigureCaption` elements to be represented as `Text` in HTML documents.

## 0.4.16

### Enhancements

* Fallback to using file extensions for filetype detection if `libmagic` is not present

### Features

* Added setup script for Ubuntu
* Added GitHub connector for ingest cli.
* Added `partition_md` partitioner.
* Added Reddit connector for ingest cli.

### Fixes

* Initializes connector properly in ingest.main::MainProcess
* Restricts version of unstructured-inference to avoid multithreading issue

## 0.4.15

### Enhancements

* Added `elements_to_json` and `elements_from_json` for easier serialization/deserialization
* `convert_to_dict`, `dict_to_elements` and `convert_to_csv` are now aliases for functions
  that use the ISD terminology.

### Fixes

* Update to ensure all elements are preserved during serialization/deserialization

## 0.4.14

* Automatically install `nltk` models in the `tokenize` module.

## 0.4.13

* Fixes unstructured-ingest cli.

## 0.4.12

* Adds console_entrypoint for unstructured-ingest, other structure/doc updates related to ingest.
* Add `parser` parameter to `partition_html`.

## 0.4.11

* Adds `partition_doc` for partitioning Word documents in `.doc` format. Requires `libreoffice`.
* Adds `partition_ppt` for partitioning PowerPoint documents in `.ppt` format. Requires `libreoffice`.

## 0.4.10

* Fixes `ElementMetadata` so that it's JSON serializable when the filename is a `Path` object.

## 0.4.9

* Added ingest modules and s3 connector, sample ingest script
* Default to `url=None` for `partition_pdf` and `partition_image`
* Add ability to skip English specific check by setting the `UNSTRUCTURED_LANGUAGE` env var to `""`.
* Document `Element` objects now track metadata

## 0.4.8

* Modified XML and HTML parsers not to load comments.

## 0.4.7

* Added the ability to pull an HTML document from a url in `partition_html`.
* Added the the ability to get file summary info from lists of filenames and lists
  of file contents.
* Added optional page break to `partition` for `.pptx`, `.pdf`, images, and `.html` files.
* Added `to_dict` method to document elements.
* Include more unicode quotes in `replace_unicode_quotes`.

## 0.4.6

* Loosen the default cap threshold to `0.5`.
* Add a `UNSTRUCTURED_NARRATIVE_TEXT_CAP_THRESHOLD` environment variable for controlling
  the cap ratio threshold.
* Unknown text elements are identified as `Text` for HTML and plain text documents.
* `Body Text` styles no longer default to `NarrativeText` for Word documents. The style information
  is insufficient to determine that the text is narrative.
* Upper cased text is lower cased before checking for verbs. This helps avoid some missed verbs.
* Adds an `Address` element for capturing elements that only contain an address.
* Suppress the `UserWarning` when detectron is called.
* Checks that titles and narrative test have at least one English word.
* Checks that titles and narrative text are at least 50% alpha characters.
* Restricts titles to a maximum word length. Adds a `UNSTRUCTURED_TITLE_MAX_WORD_LENGTH`
  environment variable for controlling the max number of words in a title.
* Updated `partition_pptx` to order the elements on the page

## 0.4.4

* Updated `partition_pdf` and `partition_image` to return `unstructured` `Element` objects
* Fixed the healthcheck url path when partitioning images and PDFs via API
* Adds an optional `coordinates` attribute to document objects
* Adds `FigureCaption` and `CheckBox` document elements
* Added ability to split lists detected in `LayoutElement` objects
* Adds `partition_pptx` for partitioning PowerPoint documents
* LayoutParser models now download from HugginfaceHub instead of DropBox
* Fixed file type detection for XML and HTML files on Amazone Linux

## 0.4.3

* Adds `requests` as a base dependency
* Fix in `exceeds_cap_ratio` so the function doesn't break with empty text
* Fix bug in `_parse_received_data`.
* Update `detect_filetype` to properly handle `.doc`, `.xls`, and `.ppt`.

## 0.4.2

* Added `partition_image` to process documents in an image format.
* Fixed utf-8 encoding error in `partition_email` with attachments for `text/html`

## 0.4.1

* Added support for text files in the `partition` function
* Pinned `opencv-python` for easier installation on Linux

## 0.4.0

* Added generic `partition` brick that detects the file type and routes a file to the appropriate
  partitioning brick.
* Added a file type detection module.
* Updated `partition_html` and `partition_eml` to support file-like objects in 'rb' mode.
* Cleaning brick for removing ordered bullets `clean_ordered_bullets`.
* Extract brick method for ordered bullets `extract_ordered_bullets`.
* Test for `clean_ordered_bullets`.
* Test for `extract_ordered_bullets`.
* Added `partition_docx` for pre-processing Word Documents.
* Added new REGEX patterns to extract email header information
* Added new functions to extract header information `parse_received_data` and `partition_header`
* Added new function to parse plain text files `partition_text`
* Added new cleaners functions `extract_ip_address`, `extract_ip_address_name`, `extract_mapi_id`, `extract_datetimetz`
* Add new `Image` element and function to find embedded images `find_embedded_images`
* Added `get_directory_file_info` for summarizing information about source documents

## 0.3.5

* Add support for local inference
* Add new pattern to recognize plain text dash bullets
* Add test for bullet patterns
* Fix for `partition_html` that allows for processing `div` tags that have both text and child
  elements
* Add ability to extract document metadata from `.docx`, `.xlsx`, and `.jpg` files.
* Helper functions for identifying and extracting phone numbers
* Add new function `extract_attachment_info` that extracts and decodes the attachment
of an email.
* Staging brick to convert a list of `Element`s to a `pandas` dataframe.
* Add plain text functionality to `partition_email`

## 0.3.4

* Python-3.7 compat

## 0.3.3

* Removes BasicConfig from logger configuration
* Adds the `partition_email` partitioning brick
* Adds the `replace_mime_encodings` cleaning bricks
* Small fix to HTML parsing related to processing list items with sub-tags
* Add `EmailElement` data structure to store email documents

## 0.3.2

* Added `translate_text` brick for translating text between languages
* Add an `apply` method to make it easier to apply cleaners to elements

## 0.3.1

* Added \_\_init.py\_\_ to `partition`

## 0.3.0

* Implement staging brick for Argilla. Converts lists of `Text` elements to `argilla` dataset classes.
* Removing the local PDF parsing code and any dependencies and tests.
* Reorganizes the staging bricks in the unstructured.partition module
* Allow entities to be passed into the Datasaur staging brick
* Added HTML escapes to the `replace_unicode_quotes` brick
* Fix bad responses in partition_pdf to raise ValueError
* Adds `partition_html` for partitioning HTML documents.

## 0.2.6

* Small change to how \_read is placed within the inheritance structure since it doesn't really apply to pdf
* Add partitioning brick for calling the document image analysis API

## 0.2.5

* Update python requirement to >=3.7

## 0.2.4

* Add alternative way of importing `Final` to support google colab

## 0.2.3

* Add cleaning bricks for removing prefixes and postfixes
* Add cleaning bricks for extracting text before and after a pattern

## 0.2.2

* Add staging brick for Datasaur

## 0.2.1

* Added brick to convert an ISD dictionary to a list of elements
* Update `PDFDocument` to use the `from_file` method
* Added staging brick for CSV format for ISD (Initial Structured Data) format.
* Added staging brick for separating text into attention window size chunks for `transformers`.
* Added staging brick for LabelBox.
* Added ability to upload LabelStudio predictions
* Added utility function for JSONL reading and writing
* Added staging brick for CSV format for Prodigy
* Added staging brick for Prodigy
* Added ability to upload LabelStudio annotations
* Added text_field and id_field to stage_for_label_studio signature

## 0.2.0

* Initial release of unstructured<|MERGE_RESOLUTION|>--- conflicted
+++ resolved
@@ -1,8 +1,4 @@
-<<<<<<< HEAD
-## 0.10.15-dev8
-=======
-## 0.10.15-dev9
->>>>>>> f1364594
+## 0.10.15-dev10
 
 ### Enhancements
 
@@ -21,7 +17,7 @@
 
 ### Fixes
 
-* Fixes an issue where each element was being assigned to a separate chunk in chunk_by_title, by dropping the coordinates metadata field
+* Fixes a chunking issue via dropping the field "coordinates". Problem: chunk_by_title function was chunking each element to its own individual chunk while it needed to group elements into a fewer number of chunks. We've discovered that this happens due to a metadata matching logic in chunk_by_title function, and discovered that elements with different metadata can't be put into the same chunk. At the same time, any element with "coordinates" essentially had different metadata than other elements, due each element locating in different places and having different coordinates. Fix: That is why we have included the key "coordinates" inside a list of excluded metadata keys, while doing this "metadata_matches" comparision. Importance: This change is crucial to be able to chunk by title for documents which include "coordinates" metadata in their elements.
 
 ## 0.10.14
 
