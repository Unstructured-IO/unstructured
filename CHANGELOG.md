<<<<<<< HEAD
## 0.4.1-dev0

* Fix bug in `_parse_received_data`.
=======
## 0.4.2-dev0
* Added `partition_image` to process documents in an image format.


## 0.4.1

* Added support for text files in the `partition` function
* Pinned `opencv-python` for easier installation on Linux
>>>>>>> 04c1813c

## 0.4.0

* Added generic `partition` brick that detects the file type and routes a file to the appropriate
  partitioning brick.
* Added a file type detection module.
* Updated `partition_html` and `partition_eml` to support file-like objects in 'rb' mode.
* Cleaning brick for removing ordered bullets `clean_ordered_bullets`.
* Extract brick method for ordered bullets `extract_ordered_bullets`.
* Test for `clean_ordered_bullets`.
* Test for `extract_ordered_bullets`.
* Added `partition_docx` for pre-processing Word Documents.
* Added new REGEX patterns to extract email header information
* Added new functions to extract header information `parse_received_data` and `partition_header`
* Added new function to parse plain text files `partition_text`
* Added new cleaners functions `extract_ip_address`, `extract_ip_address_name`, `extract_mapi_id`, `extract_datetimetz`
* Add new `Image` element and function to find embedded images `find_embedded_images`
* Added `get_directory_file_info` for summarizing information about source documents

## 0.3.5

* Add support for local inference
* Add new pattern to recognize plain text dash bullets
* Add test for bullet patterns
* Fix for `partition_html` that allows for processing `div` tags that have both text and child
  elements
* Add ability to extract document metadata from `.docx`, `.xlsx`, and `.jpg` files.
* Helper functions for identifying and extracting phone numbers
* Add new function `extract_attachment_info` that extracts and decodes the attachment
of an email.
* Staging brick to convert a list of `Element`s to a `pandas` dataframe.
* Add plain text functionality to `partition_email`

## 0.3.4

* Python-3.7 compat

## 0.3.3

* Removes BasicConfig from logger configuration
* Adds the `partition_email` partitioning brick
* Adds the `replace_mime_encodings` cleaning bricks
* Small fix to HTML parsing related to processing list items with sub-tags
* Add `EmailElement` data structure to store email documents

## 0.3.2

* Added `translate_text` brick for translating text between languages
* Add an `apply` method to make it easier to apply cleaners to elements

## 0.3.1

* Added \_\_init.py\_\_ to `partition`

## 0.3.0

* Implement staging brick for Argilla. Converts lists of `Text` elements to `argilla` dataset classes.
* Removing the local PDF parsing code and any dependencies and tests.
* Reorganizes the staging bricks in the unstructured.partition module
* Allow entities to be passed into the Datasaur staging brick
* Added HTML escapes to the `replace_unicode_quotes` brick
* Fix bad responses in partition_pdf to raise ValueError
* Adds `partition_html` for partitioning HTML documents.

## 0.2.6

* Small change to how \_read is placed within the inheritance structure since it doesn't really apply to pdf
* Add partitioning brick for calling the document image analysis API

## 0.2.5

* Update python requirement to >=3.7

## 0.2.4

* Add alternative way of importing `Final` to support google colab

## 0.2.3

* Add cleaning bricks for removing prefixes and postfixes
* Add cleaning bricks for extracting text before and after a pattern

## 0.2.2

* Add staging brick for Datasaur

## 0.2.1

* Added brick to convert an ISD dictionary to a list of elements
* Update `PDFDocument` to use the `from_file` method
* Added staging brick for CSV format for ISD (Initial Structured Data) format.
* Added staging brick for separating text into attention window size chunks for `transformers`.
* Added staging brick for LabelBox.
* Added ability to upload LabelStudio predictions
* Added utility function for JSONL reading and writing
* Added staging brick for CSV format for Prodigy
* Added staging brick for Prodigy
* Added ability to upload LabelStudio annotations
* Added text_field and id_field to stage_for_label_studio signature

## 0.2.0

* Initial release of unstructured<|MERGE_RESOLUTION|>--- conflicted
+++ resolved
@@ -1,17 +1,12 @@
-<<<<<<< HEAD
-## 0.4.1-dev0
-
-* Fix bug in `_parse_received_data`.
-=======
 ## 0.4.2-dev0
 * Added `partition_image` to process documents in an image format.
+* Fix bug in `_parse_received_data`.
 
 
 ## 0.4.1
 
 * Added support for text files in the `partition` function
 * Pinned `opencv-python` for easier installation on Linux
->>>>>>> 04c1813c
 
 ## 0.4.0
 
