## 0.11.4-dev9

### Enhancements

* **Refactor image extraction code.** The image extraction code is moved from `unstructured-inference` to `unstructured`.
* **Refactor pdfminer code.** The pdfminer code is moved from `unstructured-inference` to `unstructured`.
* **Improve handling of auth data for fsspec connectors.** Leverage an extension of the dataclass paradigm to support a `sensitive` annotation for fields related to auth (i.e. passwords, tokens). Refactor all fsspec connectors to use explicit access configs rather than a generic dictionary.
* **Add glob support for fsspec connectors** Similar to the glob support in the ingest local source connector, similar filters are now enabled on all fsspec based source connectors to limit files being partitioned.
* Define a constant for the splitter "+" used in tesseract ocr languages.

### Features

* **Save tables in PDF's separately as images.** The "table" elements are saved as `table-<pageN>-<tableN>.jpg`. This filename is presented in the `image_path` metadata field for the Table element. The default would be to not do this.
* **Add Weaviate destination connector** Weaviate connector added to ingest CLI.  Users may now use `unstructured-ingest` to write partitioned data from over 20 data sources (so far) to a Weaviate object collection.
* **Sftp Source Connector.** New source connector added to support downloading/partitioning files from Sftp.

### Fixes

<<<<<<< HEAD
* **Update partition_csv to handle different delimiters** CSV files containing both non-comma delimiters and commas in the data were throwing an error in Pandas. `partition_csv` now identifies the correct delimiter before the file is processed.
=======
* **Fix pdf `hi_res` partitioning failure when pdfminer fails.** Implemented logic to fall back to the "inferred_layout + OCR" if pdfminer fails in the `hi_res` strategy.
* **Fix a bug where image can be scaled too large for tesseract** Adds a limit to prevent auto-scaling an image beyond the maximum size `tesseract` can handle for ocr layout detection
>>>>>>> 36e4639e

## 0.11.3

### Enhancements

* **Updated Documentation**: (i) Added examples, and (ii) API Documentation, including Usage, SDKs, Azure Marketplace, and parameters and validation errors.

### Features

* * **Add Pinecone destination connector.** Problem: After ingesting data from a source, users might want to produce embeddings for their data and write these into a vector DB. Pinecone is an option among these vector databases. Feature: Added Pinecone destination connector to be able to ingest documents from any supported source, embed them and write the embeddings / documents into Pinecone.

### Fixes

* **Process chunking parameter names in ingest correctly** Solves a bug where chunking parameters weren't being processed and used by ingest cli by renaming faulty parameter names and prepends; adds relevant parameters to ingest pinecone test to verify that the parameters are functional.

## 0.11.1

### Enhancements

* **Use `pikepdf` to repair invalid PDF structure** for PDFminer when we see error `PSSyntaxError` when PDFminer opens the document and creates the PDFminer pages object or processes a single PDF page.
* **Batch Source Connector support** For instances where it is more optimal to read content from a source connector in batches, a new batch ingest doc is added which created multiple ingest docs after reading them in in batches per process.

### Features

* **Staging Brick for Coco Format** Staging brick which converts a list of Elements into Coco Format.
* **Adds HubSpot connector** Adds connector to retrieve call, communications, emails, notes, products and tickets from HubSpot

### Fixes

* **Do not extract text of `<style>` tags in HTML.** `<style>` tags containing CSS in invalid positions previously contributed to element text. Do not consider text node of a `<style>` element as textual content.
* **Fix DOCX merged table cell repeats cell text.** Only include text for a merged cell, not for each underlying cell spanned by the merge.
* **Fix tables not extracted from DOCX header/footers.** Headers and footers in DOCX documents skip tables defined in the header and commonly used for layout/alignment purposes. Extract text from tables as a string and include in the `Header` and `Footer` document elements.
* **Fix output filepath for fsspec-based source connectors.** Previously the base directory was being included in the output filepath unnecessarily.

## 0.11.0

### Enhancements

* **Add a class for the strategy constants.** Add a class `PartitionStrategy` for the strategy constants and use the constants to replace strategy strings.
* **Temporary Support for paddle language parameter.** User can specify default langage code for paddle with ENV `DEFAULT_PADDLE_LANG` before we have the language mapping for paddle.
* **Improve DOCX page-break fidelity.** Improve page-break fidelity such that a paragraph containing a page-break is split into two elements, one containing the text before the page-break and the other the text after. Emit the PageBreak element between these two and assign the correct page-number (n and n+1 respectively) to the two textual elements.

### Features

* **Add ad-hoc fields to `ElementMetadata` instance.** End-users can now add their own metadata fields simply by assigning to an element-metadata attribute-name of their choice, like `element.metadata.coefficient = 0.58`. These fields will round-trip through JSON and can be accessed with dotted notation.
* **MongoDB Destination Connector.** New destination connector added to all CLI ingest commands to support writing partitioned json output to mongodb.

### Fixes

* **Fix `TYPE_TO_TEXT_ELEMENT_MAP`.** Updated `Figure` mapping from `FigureCaption` to `Image`.
* **Handle errors when extracting PDF text** Certain pdfs throw unexpected errors when being opened by `pdfminer`, causing `partition_pdf()` to fail. We expect to be able to partition smoothly using an alternative strategy if text extraction doesn't work.  Added exception handling to handle unexpected errors when extracting pdf text and to help determine pdf strategy.
* **Fix `fast` strategy fall back to `ocr_only`** The `fast` strategy should not fall back to a more expensive strategy.
* **Remove default user ./ssh folder** The default notebook user during image build would create the known_hosts file with incorrect ownership, this is legacy and no longer needed so it was removed.
* **Include `languages` in metadata when partitioning `strategy=hi_res` or `fast`** User defined `languages` was previously used for text detection, but not included in the resulting element metadata for some strategies. `languages` will now be included in the metadata regardless of partition strategy for pdfs and images.
* **Handle a case where Paddle returns a list item in ocr_data as None** In partition, while parsing PaddleOCR data, it was assumed that PaddleOCR does not return None for any list item in ocr_data. Removed the assumption by skipping the text region whenever this happens.
* **Fix some pdfs returning `KeyError: 'N'`** Certain pdfs were throwing this error when being opened by pdfminer. Added a wrapper function for pdfminer that allows these documents to be partitioned.
* **Fix mis-splits on `Table` chunks.** Remedies repeated appearance of full `.text_as_html` on metadata of each `TableChunk` split from a `Table` element too large to fit in the chunking window.
* **Import tables_agent from inference** so that we don't have to initialize a global table agent in unstructured OCR again
* **Fix empty table is identified as bulleted-table.** A table with no text content was mistakenly identified as a bulleted-table and processed by the wrong branch of the initial HTML partitioner.
* **Fix partition_html() emits empty (no text) tables.** A table with cells nested below a `<thead>` or `<tfoot>` element was emitted as a table element having no text and unparseable HTML in `element.metadata.text_as_html`. Do not emit empty tables to the element stream.
* **Fix HTML `element.metadata.text_as_html` contains spurious <br> elements in invalid locations.** The HTML generated for the `text_as_html` metadata for HTML tables contained `<br>` elements invalid locations like between `<table>` and `<tr>`. Change the HTML generator such that these do not appear.
* **Fix HTML table cells enclosed in <thead> and <tfoot> elements are dropped.** HTML table cells nested in a `<thead>` or `<tfoot>` element were not detected and the text in those cells was omitted from the table element text and `.text_as_html`. Detect table rows regardless of the semantic tag they may be nested in.
* **Remove whitespace padding from `.text_as_html`.** `tabulate` inserts padding spaces to achieve visual alignment of columns in HTML tables it generates. Add our own HTML generator to do this simple job and omit that padding as well as newlines ("\n") used for human readability.
* **Fix local connector with absolute input path** When passed an absolute filepath for the input document path, the local connector incorrectly writes the output file to the input file directory. This fixes such that the output in this case is written to `output-dir/input-filename.json`

## 0.10.30

### Enhancements

* **Support nested DOCX tables.** In DOCX, like HTML, a table cell can itself contain a table. In this case, create nested HTML tables to reflect that structure and create a plain-text table with captures all the text in nested tables, formatting it as a reasonable facsimile of a table.
* **Add connection check to ingest connectors** Each source and destination connector now support a `check_connection()` method which makes sure a valid connection can be established with the source/destination given any authentication credentials in a lightweight request.

### Features

* **Add functionality to do a second OCR on cropped table images.** Changes to the values for scaling ENVs affect entire page OCR output(OCR regression) so we now do a second OCR for tables.
* **Adds ability to pass timeout for a request when partitioning via a `url`.** `partition` now accepts a new optional parameter `request_timeout` which if set will prevent any `requests.get` from hanging indefinitely and instead will raise a timeout error. This is useful when partitioning a url that may be slow to respond or may not respond at all.

### Fixes

* **Fix logic that determines pdf auto strategy.** Previously, `_determine_pdf_auto_strategy` returned `hi_res` strategy only if `infer_table_structure` was true. It now returns the `hi_res` strategy if either `infer_table_structure` or `extract_images_in_pdf` is true.
* **Fix invalid coordinates when parsing tesseract ocr data.** Previously, when parsing tesseract ocr data, the ocr data had invalid bboxes if zoom was set to `0`. A logical check is now added to avoid such error.
* **Fix ingest partition parameters not being passed to the api.** When using the --partition-by-api flag via unstructured-ingest, none of the partition arguments are forwarded, meaning that these options are disregarded. With this change, we now pass through all of the relevant partition arguments to the api. This allows a user to specify all of the same partition arguments they would locally and have them respected when specifying --partition-by-api.
* **Support tables in section-less DOCX.** Generalize solution for MS Chat Transcripts exported as DOCX by including tables in the partitioned output when present.
* **Support tables that contain only numbers when partitioning via `ocr_only`** Tables that contain only numbers are returned as floats in a pandas.DataFrame when the image is converted from `.image_to_data()`. An AttributeError was raised downstream when trying to `.strip()` the floats.
* **Improve DOCX page-break detection.** DOCX page breaks are reliably indicated by `w:lastRenderedPageBreak` elements present in the document XML. Page breaks are NOT reliably indicated by "hard" page-breaks inserted by the author and when present are redundant to a `w:lastRenderedPageBreak` element so cause over-counting if used. Use rendered page-breaks only.

## 0.10.29

### Enhancements

* **Adds include_header argument for partition_csv and partition_tsv** Now supports retaining header rows in CSV and TSV documents element partitioning.
* **Add retry logic for all source connectors** All http calls being made by the ingest source connectors have been isolated and wrapped by the `SourceConnectionNetworkError` custom error, which triggers the retry logic, if enabled, in the ingest pipeline.
* **Google Drive source connector supports credentials from memory** Originally, the connector expected a filepath to pull the credentials from when creating the client. This was expanded to support passing that information from memory as a dict if access to the file system might not be available.
* **Add support for generic partition configs in ingest cli** Along with the explicit partition options supported by the cli, an `additional_partition_args` arg was added to allow users to pass in any other arguments that should be added when calling partition(). This helps keep any changes to the input parameters of the partition() exposed in the CLI.
* **Map full output schema for table-based destination connectors** A full schema was introduced to map the type of all output content from the json partition output and mapped to a flattened table structure to leverage table-based destination connectors. The delta table destination connector was updated at the moment to take advantage of this.
* **Incorporate multiple embedding model options into ingest, add diff test embeddings** Problem: Ingest pipeline already supported embedding functionality, however users might want to use different types of embedding providers. Enhancement: Extend ingest pipeline so that users can specify and embed via a particular embedding provider from a range of options. Also adds a diff test to compare output from an embedding module with the expected output

### Features

* **Allow setting table crop parameter** In certain circumstances, adjusting the table crop padding may improve table.

### Fixes

* **Fixes `partition_text` to prevent empty elements** Adds a check to filter out empty bullets.
* **Handle empty string for `ocr_languages` with values for `languages`** Some API users ran into an issue with sending `languages` params because the API defaulted to also using an empty string for `ocr_languages`. This update handles situations where `languages` is defined and `ocr_languages` is an empty string.
* **Fix PDF tried to loop through None** Previously the PDF annotation extraction tried to loop through `annots` that resolved out as None. A logical check added to avoid such error.
* **Ingest session handler not being shared correctly** All ingest docs that leverage the session handler should only need to set it once per process. It was recreating it each time because the right values weren't being set nor available given how dataclasses work in python.
* **Ingest download-only fix.** Previously the download only flag was being checked after the doc factory pipeline step, which occurs before the files are actually downloaded by the source node. This check was moved after the source node to allow for the files to be downloaded first before exiting the pipeline.
* **Fix flaky chunk-metadata.** Prior implementation was sensitive to element order in the section resulting in metadata values sometimes being dropped. Also, not all metadata items can be consolidated across multiple elements (e.g. coordinates) and so are now dropped from consolidated metadata.
* **Fix tesseract error `Estimating resolution as X`** leaded by invalid language parameters input. Proceed with defalut language `eng` when `lang.py` fails to find valid language code for tesseract, so that we don't pass an empty string to tesseract CLI and raise an exception in downstream.

## 0.10.28

### Enhancements

* **Add table structure evaluation helpers** Adds functions to evaluate the similarity between predicted table structure and actual table structure.
* **Use `yolox` by default for table extraction when partitioning pdf/image** `yolox` model provides higher recall of the table regions than the quantized version and it is now the default element detection model when `infer_table_structure=True` for partitioning pdf/image files
* **Remove pdfminer elements from inside tables** Previously, when using `hi_res` some elements where extracted using pdfminer too, so we removed pdfminer from the tables pipeline to avoid duplicated elements.
* **Fsspec downstream connectors** New destination connector added to ingest CLI, users may now use `unstructured-ingest` to write to any of the following:
  * Azure
  * Box
  * Dropbox
  * Google Cloud Service

### Features

* **Update `ocr_only` strategy in `partition_pdf()`** Adds the functionality to get accurate coordinate data when partitioning PDFs and Images with the `ocr_only` strategy.

### Fixes
* **Fixed SharePoint permissions for the fetching to be opt-in** Problem: Sharepoint permissions were trying to be fetched even when no reletad cli params were provided, and this gave an error due to values for those keys not existing. Fix: Updated getting keys to be with .get() method and changed the "skip-check" to check individual cli params rather than checking the existance of a config object.

* **Fixes issue where tables from markdown documents were being treated as text** Problem: Tables from markdown documents were being treated as text, and not being extracted as tables. Solution: Enable the `tables` extension when instantiating the `python-markdown` object. Importance: This will allow users to extract structured data from tables in markdown documents.
* **Fix wrong logger for paddle info** Replace the logger from unstructured-inference with the logger from unstructured for paddle_ocr.py module.
* **Fix ingest pipeline to be able to use chunking and embedding together** Problem: When ingest pipeline was using chunking and embedding together, embedding outputs were empty and the outputs of chunking couldn't be re-read into memory and be forwarded to embeddings. Fix: Added CompositeElement type to TYPE_TO_TEXT_ELEMENT_MAP to be able to process CompositeElements with unstructured.staging.base.isd_to_elements
* **Fix unnecessary mid-text chunk-splitting.** The "pre-chunker" did not consider separator blank-line ("\n\n") length when grouping elements for a single chunk. As a result, sections were frequently over-populated producing a over-sized chunk that required mid-text splitting.
* **Fix frequent dissociation of title from chunk.** The sectioning algorithm included the title of the next section with the prior section whenever it would fit, frequently producing association of a section title with the prior section and dissociating it from its actual section. Fix this by performing combination of whole sections only.
* **Fix PDF attempt to get dict value from string.** Fixes a rare edge case that prevented some PDF's from being partitioned. The `get_uris_from_annots` function tried to access the dictionary value of a string instance variable. Assign `None` to the annotation variable if the instance type is not dictionary to avoid the erroneous attempt.

## 0.10.27

### Enhancements

* **Leverage dict to share content across ingest pipeline** To share the ingest doc content across steps in the ingest pipeline, this was updated to use a multiprocessing-safe dictionary so changes get persisted and each step has the option to modify the ingest docs in place.

### Features

### Fixes

* **Removed `ebooklib` as a dependency** `ebooklib` is licensed under AGPL3, which is incompatible with the Apache 2.0 license. Thus it is being removed.
* **Caching fixes in ingest pipeline** Previously, steps like the source node were not leveraging parameters such as `re_download` to dictate if files should be forced to redownload rather than use what might already exist locally.

## 0.10.26

### Enhancements

* **Add text CCT CI evaluation workflow** Adds cct text extraction evaluation metrics to the current ingest workflow to measure the performance of each file extracted as well as aggregated-level performance.

### Features

* **Functionality to catch and classify overlapping/nested elements** Method to identify overlapping-bboxes cases within detected elements in a document. It returns two values: a boolean defining if there are overlapping elements present, and a list reporting them with relevant metadata. The output includes information about the `overlapping_elements`, `overlapping_case`, `overlapping_percentage`, `largest_ngram_percentage`, `overlap_percentage_total`, `max_area`, `min_area`, and `total_area`.
* **Add Local connector source metadata** python's os module used to pull stats from local file when processing via the local connector and populates fields such as last modified time, created time.

### Fixes

* **Fixes elements partitioned from an image file missing certain metadata** Metadata for image files, like file type, was being handled differently from other file types. This caused a bug where other metadata, like the file name, was being missed. This change brought metadata handling for image files to be more in line with the handling for other file types so that file name and other metadata fields are being captured.
* **Adds `typing-extensions` as an explicit dependency** This package is an implicit dependency, but the module is being imported directly in `unstructured.documents.elements` so the dependency should be explicit in case changes in other dependencies lead to `typing-extensions` being dropped as a dependency.
* **Stop passing `extract_tables` to `unstructured-inference` since it is now supported in `unstructured` instead** Table extraction previously occurred in `unstructured-inference`, but that logic, except for the table model itself, is now a part of the `unstructured` library. Thus the parameter triggering table extraction is no longer passed to the `unstructured-inference` package. Also noted the table output regression for PDF files.
* **Fix a bug in Table partitioning** Previously the `skip_infer_table_types` variable used in `partition` was not being passed down to specific file partitioners. Now you can utilize the `skip_infer_table_types` list variable when calling `partition` to specify the filetypes for which you want to skip table extraction, or the `infer_table_structure` boolean variable on the file specific partitioning function.
* **Fix partition docx without sections** Some docx files, like those from teams output, do not contain sections and it would produce no results because the code assumes all components are in sections. Now if no sections is detected from a document we iterate through the paragraphs and return contents found in the paragraphs.
* **Fix out-of-order sequencing of split chunks.** Fixes behavior where "split" chunks were inserted at the beginning of the chunk sequence. This would produce a chunk sequence like [5a, 5b, 3a, 3b, 1, 2, 4] when sections 3 and 5 exceeded `max_characters`.
* **Deserialization of ingest docs fixed** When ingest docs are being deserialized as part of the ingest pipeline process (cli), there were certain fields that weren't getting persisted (metadata and date processed). The from_dict method was updated to take these into account and a unit test added to check.
* **Map source cli command configs when destination set** Due to how the source connector is dynamically called when the destination connector is set via the CLI, the configs were being set incorrectoy, causing the source connector to break. The configs were fixed and updated to take into account Fsspec-specific connectors.

## 0.10.25

### Enhancements

* **Duplicate CLI param check** Given that many of the options associated with the `Click` based cli ingest commands are added dynamically from a number of configs, a check was incorporated to make sure there were no duplicate entries to prevent new configs from overwriting already added options.
* **Ingest CLI refactor for better code reuse** Much of the ingest cli code can be templated and was a copy-paste across files, adding potential risk. Code was refactored to use a base class which had much of the shared code templated.

### Features

* **Table OCR refactor** support Table OCR with pre-computed OCR data to ensure we only do one OCR for entrie document. User can specify
ocr agent tesseract/paddle in environment variable `OCR_AGENT` for OCRing the entire document.
* **Adds accuracy function** The accuracy scoring was originally an option under `calculate_edit_distance`. For easy function call, it is now a wrapper around the original function that calls edit_distance and return as "score".
* **Adds HuggingFaceEmbeddingEncoder** The HuggingFace Embedding Encoder uses a local embedding model as opposed to using an API.
* **Add AWS bedrock embedding connector** `unstructured.embed.bedrock` now provides a connector to use AWS bedrock's `titan-embed-text` model to generate embeddings for elements. This features requires valid AWS bedrock setup and an internet connectionto run.

### Fixes

* **Import PDFResourceManager more directly** We were importing `PDFResourceManager` from `pdfminer.converter` which was causing an error for some users. We changed to import from the actual location of `PDFResourceManager`, which is `pdfminer.pdfinterp`.
* **Fix language detection of elements with empty strings** This resolves a warning message that was raised by `langdetect` if the language was attempted to be detected on an empty string. Language detection is now skipped for empty strings.
* **Fix chunks breaking on regex-metadata matches.** Fixes "over-chunking" when `regex_metadata` was used, where every element that contained a regex-match would start a new chunk.
* **Fix regex-metadata match offsets not adjusted within chunk.** Fixes incorrect regex-metadata match start/stop offset in chunks where multiple elements are combined.
* **Map source cli command configs when destination set** Due to how the source connector is dynamically called when the destination connector is set via the CLI, the configs were being set incorrectoy, causing the source connector to break. The configs were fixed and updated to take into account Fsspec-specific connectors.
* **Fix metrics folder not discoverable** Fixes issue where unstructured/metrics folder is not discoverable on PyPI by adding an `__init__.py` file under the folder.
* **Fix a bug when `parition_pdf` get `model_name=None`** In API usage the `model_name` value is `None` and the `cast` function in `partition_pdf` would return `None` and lead to attribution error. Now we use `str` function to explicit convert the content to string so it is garanteed to have `starts_with` and other string functions as attributes
* **Fix html partition fail on tables without `tbody` tag** HTML tables may sometimes just contain headers without body (`tbody` tag)

## 0.10.24

### Enhancements

* **Improve natural reading order** Some `OCR` elements with only spaces in the text have full-page width in the bounding box, which causes the `xycut` sorting to not work as expected. Now the logic to parse OCR results removes any elements with only spaces (more than one space).
* **Ingest compression utilities and fsspec connector support** Generic utility code added to handle files that get pulled from a source connector that are either tar or zip compressed and uncompress them locally. This is then processed using a local source connector. Currently this functionality has been incorporated into the fsspec connector and all those inheriting from it (currently: Azure Blob Storage, Google Cloud Storage, S3, Box, and Dropbox).
* **Ingest destination connectors support for writing raw list of elements** Along with the default write method used in the ingest pipeline to write the json content associated with the ingest docs, each destination connector can now also write a raw list of elements to the desired downstream location without having an ingest doc associated with it.

### Features

* **Adds element type percent match function** In order to evaluate the element type extracted, we add a function that calculates the matched percentage between two frequency dictionary.

### Fixes

* **Fix paddle model file not discoverable** Fixes issue where ocr_models/paddle_ocr.py file is not discoverable on PyPI by adding
an `__init__.py` file under the folder.
* **Chipper v2 Fixes** Includes fix for a memory leak and rare last-element bbox fix. (unstructured-inference==0.7.7)
* **Fix image resizing issue** Includes fix related to resizing images in the tables pipeline. (unstructured-inference==0.7.6)

## 0.10.23

### Enhancements

* **Add functionality to limit precision when serializing to json** Precision for `points` is limited to 1 decimal point if coordinates["system"] == "PixelSpace" (otherwise 2 decimal points?). Precision for `detection_class_prob` is limited to 5 decimal points.
* **Fix csv file detection logic when mime-type is text/plain** Previously the logic to detect csv file type was considering only first row's comma count comparing with the header_row comma count and both the rows being same line the result was always true, Now the logic is changed to consider the comma's count for all the lines except first line and compare with header_row comma count.
* **Improved inference speed for Chipper V2** API requests with 'hi_res_model_name=chipper' now have ~2-3x faster responses.

### Features

### Fixes

* **Cleans up temporary files after conversion** Previously a file conversion utility was leaving temporary files behind on the filesystem without removing them when no longer needed. This fix helps prevent an accumulation of temporary files taking up excessive disk space.
* **Fixes `under_non_alpha_ratio` dividing by zero** Although this function guarded against a specific cause of division by zero, there were edge cases slipping through like strings with only whitespace. This update more generally prevents the function from performing a division by zero.
* **Fix languages default** Previously the default language was being set to English when elements didn't have text or if langdetect could not detect the language. It now defaults to None so there is not misleading information about the language detected.
* **Fixes recursion limit error that was being raised when partitioning Excel documents of a certain size** Previously we used a recursive method to find subtables within an excel sheet. However this would run afoul of Python's recursion depth limit when there was a contiguous block of more than 1000 cells within a sheet. This function has been updated to use the NetworkX library which avoids Python recursion issues.

## 0.10.22

### Enhancements

* **bump `unstructured-inference` to `0.7.3`** The updated version of `unstructured-inference` supports a new version of the Chipper model, as well as a cleaner schema for its output classes. Support is included for new inference features such as hierarchy and ordering.
* **Expose skip_infer_table_types in ingest CLI.** For each connector a new `--skip-infer-table-types` parameter was added to map to the `skip_infer_table_types` partition argument. This gives more granular control to unstructured-ingest users, allowing them to specify the file types for which we should attempt table extraction.
* **Add flag to ingest CLI to raise error if any single doc fails in pipeline** Currently if a single doc fails in the pipeline, the whole thing halts due to the error. This flag defaults to log an error but continue with the docs it can.
* **Emit hyperlink metadata for DOCX file-type.** DOCX partitioner now adds `metadata.links`, `metadata.link_texts` and `metadata.link_urls` for elements that contain a hyperlink that points to an external resource. So-called "jump" links pointing to document internal locations (such as those found in a table-of-contents "jumping" to a chapter or section) are excluded.

### Features

* **Add `elements_to_text` as a staging helper function** In order to get a single clean text output from unstructured for metric calculations, automate the process of extracting text from elements using this function.
* **Adds permissions(RBAC) data ingestion functionality for the Sharepoint connector.** Problem: Role based access control is an important component in many data storage systems. Users may need to pass permissions (RBAC) data to downstream systems when ingesting data. Feature: Added permissions data ingestion functionality to the Sharepoint connector.

### Fixes

* **Fixes PDF list parsing creating duplicate list items** Previously a bug in PDF list item parsing caused removal of other elements and duplication of the list item
* **Fixes duplicated elements** Fixes issue where elements are duplicated when embeddings are generated. This will allow users to generate embeddings for their list of Elements without duplicating/breaking the orginal content.
* **Fixes failure when flagging for embeddings through unstructured-ingest** Currently adding the embedding parameter to any connector results in a failure on the copy stage. This is resolves the issue by adding the IngestDoc to the context map in the embedding node's `run` method. This allows users to specify that connectors fetch embeddings without failure.
* **Fix ingest pipeline reformat nodes not discoverable** Fixes issue where  reformat nodes raise ModuleNotFoundError on import. This was due to the directory was missing `__init__.py` in order to make it discoverable.
* **Fix default language in ingest CLI** Previously the default was being set to english which injected potentially incorrect information to downstream language detection libraries. By setting the default to None allows those libraries to better detect what language the text is in the doc being processed.

## 0.10.21

* **Adds Scarf analytics**.

## 0.10.20

### Enhancements

* **Add document level language detection functionality.** Adds the "auto" default for the languages param to all partitioners. The primary language present in the document is detected using the `langdetect` package. Additional param `detect_language_per_element` is also added for partitioners that return multiple elements. Defaults to `False`.
* **Refactor OCR code** The OCR code for entire page is moved from unstructured-inference to unstructured. On top of continuing support for OCR language parameter, we also support two OCR processing modes, "entire_page" or "individual_blocks".
* **Align to top left when shrinking bounding boxes for `xy-cut` sorting:** Update `shrink_bbox()` to keep top left rather than center.
* **Add visualization script to annotate elements** This script is often used to analyze/visualize elements with coordinates (e.g. partition_pdf()).
* **Adds data source properties to the Jira, Github and Gitlab connectors** These properties (date_created, date_modified, version, source_url, record_locator) are written to element metadata during ingest, mapping elements to information about the document source from which they derive. This functionality enables downstream applications to reveal source document applications, e.g. a link to a GDrive doc, Salesforce record, etc.
* **Improve title detection in pptx documents** The default title textboxes on a pptx slide are now categorized as titles.
* **Improve hierarchy detection in pptx documents** List items, and other slide text are properly nested under the slide title. This will enable better chunking of pptx documents.
* **Refactor of the ingest cli workflow** The refactored approach uses a dynamically set pipeline with a snapshot along each step to save progress and accommodate continuation from a snapshot if an error occurs. This also allows the pipeline to dynamically assign any number of steps to modify the partitioned content before it gets written to a destination.
* **Applies `max_characters=<n>` argument to all element types in `add_chunking_strategy` decorator** Previously this argument was only utilized in chunking Table elements and now applies to all partitioned elements if `add_chunking_strategy` decorator is utilized, further preparing the elements for downstream processing.
* **Add common retry strategy utilities for unstructured-ingest** Dynamic retry strategy with exponential backoff added to Notion source connector.
*
### Features

* **Adds `bag_of_words` and `percent_missing_text` functions** In order to count the word frequencies in two input texts and calculate the percentage of text missing relative to the source document.
* **Adds `edit_distance` calculation metrics** In order to benchmark the cleaned, extracted text with unstructured, `edit_distance` (`Levenshtein distance`) is included.
* **Adds detection_origin field to metadata** Problem: Currently isn't an easy way to find out how an element was created. With this change that information is added. Importance: With this information the developers and users are now able to know how an element was created to make decisions on how to use it. In order tu use this feature
setting UNSTRUCTURED_INCLUDE_DEBUG_METADATA=true is needed.
* **Adds a function that calculates frequency of the element type and its depth** To capture the accuracy of element type extraction, this function counts the occurrences of each unique element type with its depth for use in element metrics.

### Fixes

* **Fix zero division error in annotation bbox size** This fixes the bug where we find annotation bboxes realted to an element that need to divide the intersection size between annotation bbox and element bbox by the size of the annotation bbox
* **Fix prevent metadata module from importing dependencies from unnecessary modules** Problem: The `metadata` module had several top level imports that were only used in and applicable to code related to specific document types, while there were many general-purpose functions. As a result, general-purpose functions couldn't be used without unnecessary dependencies being installed. Fix: moved 3rd party dependency top level imports to inside the functions in which they are used and applied a decorator to check that the dependency is installed and emit a helpful error message if not.
* **Fixes category_depth None value for Title elements** Problem: `Title` elements from `chipper` get `category_depth`= None even when `Headline` and/or `Subheadline` elements are present in the same page. Fix: all `Title` elements with `category_depth` = None should be set to have a depth of 0 instead iff there are `Headline` and/or `Subheadline` element-types present. Importance: `Title` elements should be equivalent html `H1` when nested headings are present; otherwise, `category_depth` metadata can result ambiguous within elements in a page.
* **Tweak `xy-cut` ordering output to be more column friendly** This results in the order of elements more closely reflecting natural reading order which benefits downstream applications. While element ordering from `xy-cut` is usually mostly correct when ordering multi-column documents, sometimes elements from a RHS column will appear before elements in a LHS column. Fix: add swapped `xy-cut` ordering by sorting by X coordinate first and then Y coordinate.
* **Fixes badly initialized Formula** Problem: YoloX contain new types of elements, when loading a document that contain formulas a new element of that class
should be generated, however the Formula class inherits from Element instead of Text. After this change the element is correctly created with the correct class
allowing the document to be loaded. Fix: Change parent class for Formula to Text. Importance: Crucial to be able to load documents that contain formulas.
* **Fixes pdf uri error** An error was encountered when URI type of `GoToR` which refers to pdf resources outside of its own was detected since no condition catches such case. The code is fixing the issue by initialize URI before any condition check.


## 0.10.19

### Enhancements

* **Adds XLSX document level language detection** Enhancing on top of language detection functionality in previous release, we now support language detection within `.xlsx` file type at Element level.
* **bump `unstructured-inference` to `0.6.6`** The updated version of `unstructured-inference` makes table extraction in `hi_res` mode configurable to fine tune table extraction performance; it also improves element detection by adding a deduplication post processing step in the `hi_res` partitioning of pdfs and images.
* **Detect text in HTML Heading Tags as Titles** This will increase the accuracy of hierarchies in HTML documents and provide more accurate element categorization. If text is in an HTML heading tag and is not a list item, address, or narrative text, categorize it as a title.
* **Update python-based docs** Refactor docs to use the actual unstructured code rather than using the subprocess library to run the cli command itself.
* **Adds Table support for the `add_chunking_strategy` decorator to partition functions.** In addition to combining elements under Title elements, user's can now specify the `max_characters=<n>` argument to chunk Table elements into TableChunk elements with `text` and `text_as_html` of length <n> characters. This means partitioned Table results are ready for use in downstream applications without any post processing.
* **Expose endpoint url for s3 connectors** By allowing for the endpoint url to be explicitly overwritten, this allows for any non-AWS data providers supporting the s3 protocol to be supported (i.e. minio).

### Features

* **change default `hi_res` model for pdf/image partition to `yolox`** Now partitioning pdf/image using `hi_res` strategy utilizes `yolox_quantized` model isntead of `detectron2_onnx` model. This new default model has better recall for tables and produces more detailed categories for elements.
* **XLSX can now reads subtables within one sheet** Problem: Many .xlsx files are not created to be read as one full table per sheet. There are subtables, text and header along with more informations to extract from each sheet. Feature: This `partition_xlsx` now can reads subtable(s) within one .xlsx sheet, along with extracting other title and narrative texts. Importance: This enhance the power of .xlsx reading to not only one table per sheet, allowing user to capture more data tables from the file, if exists.
* **Update Documentation on Element Types and Metadata**: We have updated the documentation according to the latest element types and metadata. It includes the common and additional metadata provided by the Partitions and Connectors.

### Fixes

* **Fixes partition_pdf is_alnum reference bug** Problem: The `partition_pdf` when attempt to get bounding box from element experienced a reference before assignment error when the first object is not text extractable.  Fix: Switched to a flag when the condition is met. Importance: Crucial to be able to partition with pdf.
* **Fix various cases of HTML text missing after partition**
  Problem: Under certain circumstances, text immediately after some HTML tags will be misssing from partition result.
  Fix: Updated code to deal with these cases.
  Importance: This will ensure the correctness when partitioning HTML and Markdown documents.
* **Fixes chunking when `detection_class_prob` appears in Element metadata** Problem: when `detection_class_prob` appears in Element metadata, Elements will only be combined by chunk_by_title if they have the same `detection_class_prob` value (which is rare). This is unlikely a case we ever need to support and most often results in no chunking. Fix: `detection_class_prob` is included in the chunking list of metadata keys excluded for similarity comparison. Importance: This change allows `chunk_by_title` to operate as intended for documents which include `detection_class_prob` metadata in their Elements.

## 0.10.18

### Enhancements

* **Better detection of natural reading order in images and PDF's** The elements returned by partition better reflect natural reading order in some cases, particularly in complicated multi-column layouts, leading to better chunking and retrieval for downstream applications. Achieved by improving the `xy-cut` sorting to preprocess bboxes, shrinking all bounding boxes by 90% along x and y axes (still centered around the same center point), which allows projection lines to be drawn where not possible before if layout bboxes overlapped.
* **Improves `partition_xml` to be faster and more memory efficient when partitioning large XML files** The new behavior is to partition iteratively to prevent loading the entire XML tree into memory at once in most use cases.
* **Adds data source properties to SharePoint, Outlook, Onedrive, Reddit, Slack, DeltaTable connectors** These properties (date_created, date_modified, version, source_url, record_locator) are written to element metadata during ingest, mapping elements to information about the document source from which they derive. This functionality enables downstream applications to reveal source document applications, e.g. a link to a GDrive doc, Salesforce record, etc.
* **Add functionality to save embedded images in PDF's separately as images** This allows users to save embedded images in PDF's separately as images, given some directory path. The saved image path is written to the metadata for the Image element. Downstream applications may benefit by providing users with image links from relevant "hits."
* **Azure Cognite Search destination connector** New Azure Cognitive Search destination connector added to ingest CLI.  Users may now use `unstructured-ingest` to write partitioned data from over 20 data sources (so far) to an Azure Cognitive Search index.
* **Improves salesforce partitioning** Partitions Salesforce data as xlm instead of text for improved detail and flexibility. Partitions htmlbody instead of textbody for Salesforce emails. Importance: Allows all Salesforce fields to be ingested and gives Salesforce emails more detailed partitioning.
* **Add document level language detection functionality.** Introduces the "auto" default for the languages param, which then detects the languages present in the document using the `langdetect` package. Adds the document languages as ISO 639-3 codes to the element metadata. Implemented only for the partition_text function to start.
* **PPTX partitioner refactored in preparation for enhancement.** Behavior should be unchanged except that shapes enclosed in a group-shape are now included, as many levels deep as required (a group-shape can itself contain a group-shape).
* **Embeddings support for the SharePoint SourceConnector via unstructured-ingest CLI** The SharePoint connector can now optionally create embeddings from the elements it pulls out during partition and upload those embeddings to Azure Cognitive Search index.
* **Improves hierarchy from docx files by leveraging natural hierarchies built into docx documents**  Hierarchy can now be detected from an indentation level for list bullets/numbers and by style name (e.g. Heading 1, List Bullet 2, List Number).
* **Chunking support for the SharePoint SourceConnector via unstructured-ingest CLI** The SharePoint connector can now optionally chunk the elements pulled out during partition via the chunking unstructured brick. This can be used as a stage before creating embeddings.

### Features

* **Adds `links` metadata in `partition_pdf` for `fast` strategy.** Problem: PDF files contain rich information and hyperlink that Unstructured did not captured earlier. Feature: `partition_pdf` now can capture embedded links within the file along with its associated text and page number. Importance: Providing depth in extracted elements give user a better understanding and richer context of documents. This also enables user to map to other elements within the document if the hyperlink is refered internally.
* **Adds the embedding module to be able to embed Elements** Problem: Many NLP applications require the ability to represent parts of documents in a semantic way. Until now, Unstructured did not have text embedding ability within the core library. Feature: This embedding module is able to track embeddings related data with a class, embed a list of elements, and return an updated list of Elements with the *embeddings* property. The module is also able to embed query strings. Importance: Ability to embed documents or parts of documents will enable users to make use of these semantic representations in different NLP applications, such as search, retrieval, and retrieval augmented generation.

### Fixes

* **Fixes a metadata source serialization bug** Problem: In unstructured elements, when loading an elements json file from the disk, the data_source attribute is assumed to be an instance of DataSourceMetadata and the code acts based on that. However the loader did not satisfy the assumption, and loaded it as a dict instead, causing an error. Fix: Added necessary code block to initialize a DataSourceMetadata object, also refactored DataSourceMetadata.from_dict() method to remove redundant code. Importance: Crucial to be able to load elements (which have data_source fields) from json files.
* **Fixes issue where unstructured-inference was not getting updated** Problem: unstructured-inference was not getting upgraded to the version to match unstructured release when doing a pip install.  Solution: using `pip install unstructured[all-docs]` it will now upgrade both unstructured and unstructured-inference. Importance: This will ensure that the inference library is always in sync with the unstructured library, otherwise users will be using outdated libraries which will likely lead to unintended behavior.
* **Fixes SharePoint connector failures if any document has an unsupported filetype** Problem: Currently the entire connector ingest run fails if a single IngestDoc has an unsupported filetype. This is because a ValueError is raised in the IngestDoc's `__post_init__`. Fix: Adds a try/catch when the IngestConnector runs get_ingest_docs such that the error is logged but all processable documents->IngestDocs are still instantiated and returned. Importance: Allows users to ingest SharePoint content even when some files with unsupported filetypes exist there.
* **Fixes Sharepoint connector server_path issue** Problem: Server path for the Sharepoint Ingest Doc was incorrectly formatted, causing issues while fetching pages from the remote source. Fix: changes formatting of remote file path before instantiating SharepointIngestDocs and appends a '/' while fetching pages from the remote source. Importance: Allows users to fetch pages from Sharepoint Sites.
* **Fixes Sphinx errors.** Fixes errors when running Sphinx `make html` and installs library to suppress warnings.
* **Fixes a metadata backwards compatibility error** Problem: When calling `partition_via_api`, the hosted api may return an element schema that's newer than the current `unstructured`. In this case, metadata fields were added which did not exist in the local `ElementMetadata` dataclass, and `__init__()` threw an error. Fix: remove nonexistent fields before instantiating in `ElementMetadata.from_json()`. Importance: Crucial to avoid breaking changes when adding fields.
* **Fixes issue with Discord connector when a channel returns `None`** Problem: Getting the `jump_url` from a nonexistent Discord `channel` fails. Fix: property `jump_url` is now retrieved within the same context as the messages from the channel. Importance: Avoids cascading issues when the connector fails to fetch information about a Discord channel.
* **Fixes occasionally SIGABTR when writing table with `deltalake` on Linux** Problem: occasionally on Linux ingest can throw a `SIGABTR` when writing `deltalake` table even though the table was written correctly. Fix: put the writing function into a `Process` to ensure its execution to the fullest extent before returning to the main process. Importance: Improves stability of connectors using `deltalake`
* **Fixes badly initialized Formula** Problem: YoloX contain new types of elements, when loading a document that contain formulas a new element of that class should be generated, however the Formula class inherits from Element instead of Text. After this change the element is correctly created with the correct class allowing the document to be loaded. Fix: Change parent class for Formula to Text. Importance: Crucial to be able to load documents that contain formulas.

## 0.10.16

### Enhancements

* **Adds data source properties to Airtable, Confluence, Discord, Elasticsearch, Google Drive, and Wikipedia connectors** These properties (date_created, date_modified, version, source_url, record_locator) are written to element metadata during ingest, mapping elements to information about the document source from which they derive. This functionality enables downstream applications to reveal source document applications, e.g. a link to a GDrive doc, Salesforce record, etc.
* **DOCX partitioner refactored in preparation for enhancement.** Behavior should be unchanged except in multi-section documents containing different headers/footers for different sections. These will now emit all distinct headers and footers encountered instead of just those for the last section.
* **Add a function to map between Tesseract and standard language codes.** This allows users to input language information to the `languages` param in any Tesseract-supported langcode or any ISO 639 standard language code.
* **Add document level language detection functionality.** Introduces the "auto" default for the languages param, which then detects the languages present in the document using the `langdetect` package. Implemented only for the partition_text function to start.

### Features

### Fixes

* ***Fixes an issue that caused a partition error for some PDF's.** Fixes GH Issue 1460 by bypassing a coordinate check if an element has invalid coordinates.

## 0.10.15


### Enhancements

* **Support for better element categories from the next-generation image-to-text model ("chipper").** Previously, not all of the classifications from Chipper were being mapped to proper `unstructured` element categories so the consumer of the library would see many `UncategorizedText` elements. This fixes the issue, improving the granularity of the element categories outputs for better downstream processing and chunking. The mapping update is:
  * "Threading": `NarrativeText`
  * "Form": `NarrativeText`
  * "Field-Name": `Title`
  * "Value": `NarrativeText`
  * "Link": `NarrativeText`
  * "Headline": `Title` (with `category_depth=1`)
  * "Subheadline": `Title` (with `category_depth=2`)
  * "Abstract": `NarrativeText`
* **Better ListItem grouping for PDF's (fast strategy).** The `partition_pdf` with `fast` strategy previously broke down some numbered list item lines as separate elements. This enhancement leverages the x,y coordinates and bbox sizes to help decide whether the following chunk of text is a continuation of the immediate previous detected ListItem element or not, and not detect it as its own non-ListItem element.
* **Fall back to text-based classification for uncategorized Layout elements for Images and PDF's**. Improves element classification by running existing text-based rules on previously `UncategorizedText` elements.
* **Adds table partitioning for Partitioning for many doc types including: .html, .epub., .md, .rst, .odt, and .msg.** At the core of this change is the .html partition functionality, which is leveraged by the other effected doc types. This impacts many scenarios where `Table` Elements are now propery extracted.
* **Create and add `add_chunking_strategy` decorator to partition functions.** Previously, users were responsible for their own chunking after partitioning elements, often required for downstream applications. Now, individual elements may be combined into right-sized chunks where min and max character size may be specified if `chunking_strategy=by_title`. Relevant elements are grouped together for better downstream results. This enables users immediately use partitioned results effectively in downstream applications (e.g. RAG architecture apps) without any additional post-processing.
* **Adds `languages` as an input parameter and marks `ocr_languages` kwarg for deprecation in pdf, image, and auto partitioning functions.** Previously, language information was only being used for Tesseract OCR for image-based documents and was in a Tesseract specific string format, but by refactoring into a list of standard language codes independent of Tesseract, the `unstructured` library will better support `languages` for other non-image pipelines and/or support for other OCR engines.
* **Removes `UNSTRUCTURED_LANGUAGE` env var usage and replaces `language` with `languages` as an input parameter to unstructured-partition-text_type functions.** The previous parameter/input setup was not user-friendly or scalable to the variety of elements being processed. By refactoring the inputted language information into a list of standard language codes, we can support future applications of the element language such as detection, metadata, and multi-language elements. Now, to skip English specific checks, set the `languages` parameter to any non-English language(s).
* **Adds `xlsx` and `xls` filetype extensions to the `skip_infer_table_types` default list in `partition`.** By adding these file types to the input parameter these files should not go through table extraction. Users can still specify if they would like to extract tables from these filetypes, but will have to set the `skip_infer_table_types` to exclude the desired filetype extension. This avoids mis-representing complex spreadsheets where there may be multiple sub-tables and other content.
* **Better debug output related to sentence counting internals**. Clarify message when sentence is not counted toward sentence count because there aren't enough words, relevant for developers focused on `unstructured`s NLP internals.
* **Faster ocr_only speed for partitioning PDF and images.** Use `unstructured_pytesseract.run_and_get_multiple_output` function to reduce the number of calls to `tesseract` by half when partitioning pdf or image with `tesseract`
* **Adds data source properties to fsspec connectors** These properties (date_created, date_modified, version, source_url, record_locator) are written to element metadata during ingest, mapping elements to information about the document source from which they derive. This functionality enables downstream applications to reveal source document applications, e.g. a link to a GDrive doc, Salesforce record, etc.
* **Add delta table destination connector** New delta table destination connector added to ingest CLI.  Users may now use `unstructured-ingest` to write partitioned data from over 20 data sources (so far) to a Delta Table.
* **Rename to Source and Destination Connectors in the Documentation.** Maintain naming consistency between Connectors codebase and documentation with the first addition to a destination connector.
* **Non-HTML text files now return unstructured-elements as opposed to HTML-elements.** Previously the text based files that went through `partition_html` would return HTML-elements but now we preserve the format from the input using `source_format` argument in the partition call.
* **Adds `PaddleOCR` as an optional alternative to `Tesseract`** for OCR in processing of PDF or Image files, it is installable via the `makefile` command `install-paddleocr`. For experimental purposes only.
* **Bump unstructured-inference** to 0.5.28. This version bump markedly improves the output of table data, rendered as `metadata.text_as_html` in an element. These changes include:
  * add env variable `ENTIRE_PAGE_OCR` to specify using paddle or tesseract on entire page OCR
  * table structure detection now pads the input image by 25 pixels in all 4 directions to improve its recall (0.5.27)
  * support paddle with both cpu and gpu and assume it is pre-installed (0.5.26)
  * fix a bug where `cells_to_html` doesn't handle cells spanning multiple rows properly (0.5.25)
  * remove `cv2` preprocessing step before OCR step in table transformer (0.5.24)

### Features

* **Adds element metadata via `category_depth` with default value None**.
  * This additional metadata is useful for vectordb/LLM, chunking strategies, and retrieval applications.
* **Adds a naive hierarchy for elements via a `parent_id` on the element's metadata**
  * Users will now have more metadata for implementing vectordb/LLM chunking strategies. For example, text elements could be queried by their preceding title element.
  * Title elements created from HTML headings will properly nest

### Fixes

* **`add_pytesseract_bboxes_to_elements` no longer returns `nan` values**. The function logic is now broken into new methods
  `_get_element_box` and `convert_multiple_coordinates_to_new_system`
* **Selecting a different model wasn't being respected when calling `partition_image`.** Problem: `partition_pdf` allows for passing a `model_name` parameter. Given the similarity between the image and PDF pipelines, the expected behavior is that `partition_image` should support the same parameter, but `partition_image` was unintentionally not passing along its `kwargs`. This was corrected by adding the kwargs to the downstream call.
* **Fixes a chunking issue via dropping the field "coordinates".** Problem: chunk_by_title function was chunking each element to its own individual chunk while it needed to group elements into a fewer number of chunks. We've discovered that this happens due to a metadata matching logic in chunk_by_title function, and discovered that elements with different metadata can't be put into the same chunk. At the same time, any element with "coordinates" essentially had different metadata than other elements, due each element locating in different places and having different coordinates. Fix: That is why we have included the key "coordinates" inside a list of excluded metadata keys, while doing this "metadata_matches" comparision. Importance: This change is crucial to be able to chunk by title for documents which include "coordinates" metadata in their elements.

## 0.10.14

### Enhancements

* Update all connectors to use new downstream architecture
  * New click type added to parse comma-delimited string inputs
  * Some CLI options renamed

### Features

### Fixes

## 0.10.13

### Enhancements

* Updated documentation: Added back support doc types for partitioning, more Python codes in the API page,  RAG definition, and use case.
* Updated Hi-Res Metadata: PDFs and Images using Hi-Res strategy now have layout model class probabilities added ot metadata.
* Updated the `_detect_filetype_from_octet_stream()` function to use libmagic to infer the content type of file when it is not a zip file.
* Tesseract minor version bump to 5.3.2

### Features

* Add Jira Connector to be able to pull issues from a Jira organization
* Add `clean_ligatures` function to expand ligatures in text


### Fixes

* `partition_html` breaks on `<br>` elements.
* Ingest error handling to properly raise errors when wrapped
* GH issue 1361: fixes a sortig error that prevented some PDF's from being parsed
* Bump unstructured-inference
  * Brings back embedded images in PDF's (0.5.23)

## 0.10.12

### Enhancements

* Removed PIL pin as issue has been resolved upstream
* Bump unstructured-inference
  * Support for yolox_quantized layout detection model (0.5.20)
* YoloX element types added


### Features

* Add Salesforce Connector to be able to pull Account, Case, Campaign, EmailMessage, Lead

### Fixes


* Bump unstructured-inference
  * Avoid divide-by-zero errors swith `safe_division` (0.5.21)

## 0.10.11

### Enhancements

* Bump unstructured-inference
  * Combine entire-page OCR output with layout-detected elements, to ensure full coverage of the page (0.5.19)

### Features

* Add in ingest cli s3 writer

### Fixes

* Fix a bug where `xy-cut` sorting attemps to sort elements without valid coordinates; now xy cut sorting only works when **all** elements have valid coordinates

## 0.10.10

### Enhancements

* Adds `text` as an input parameter to `partition_xml`.
* `partition_xml` no longer runs through `partition_text`, avoiding incorrect splitting
  on carriage returns in the XML. Since `partition_xml` no longer calls `partition_text`,
  `min_partition` and `max_partition` are no longer supported in `partition_xml`.
* Bump `unstructured-inference==0.5.18`, change non-default detectron2 classification threshold
* Upgrade base image from rockylinux 8 to rockylinux 9
* Serialize IngestDocs to JSON when passing to subprocesses

### Features

### Fixes

- Fix a bug where mismatched `elements` and `bboxes` are passed into `add_pytesseract_bbox_to_elements`

## 0.10.9

### Enhancements

* Fix `test_json` to handle only non-extra dependencies file types (plain-text)

### Features

* Adds `chunk_by_title` to break a document into sections based on the presence of `Title`
  elements.
* add new extraction function `extract_image_urls_from_html` to extract all img related URL from html text.

### Fixes

* Make cv2 dependency optional
* Edit `add_pytesseract_bbox_to_elements`'s (`ocr_only` strategy) `metadata.coordinates.points` return type to `Tuple` for consistency.
* Re-enable test-ingest-confluence-diff for ingest tests
* Fix syntax for ingest test check number of files
* Fix csv and tsv partitioners loosing the first line of the files when creating elements

## 0.10.8

### Enhancements

* Release docker image that installs Python 3.10 rather than 3.8

### Features

### Fixes

## 0.10.7

### Enhancements

### Features

### Fixes

* Remove overly aggressive ListItem chunking for images and PDF's which typically resulted in inchorent elements.

## 0.10.6

### Enhancements

* Enable `partition_email` and `partition_msg` to detect if an email is PGP encryped. If
  and email is PGP encryped, the functions will return an empy list of elements and
  emit a warning about the encrypted content.
* Add threaded Slack conversations into Slack connector output
* Add functionality to sort elements using `xy-cut` sorting approach in `partition_pdf` for `hi_res` and `fast` strategies
* Bump unstructured-inference
  * Set OMP_THREAD_LIMIT to 1 if not set for better tesseract perf (0.5.17)

### Features

* Extract coordinates from PDFs and images when using OCR only strategy and add to metadata

### Fixes

* Update `partition_html` to respect the order of `<pre>` tags.
* Fix bug in `partition_pdf_or_image` where two partitions were called if `strategy == "ocr_only"`.
* Bump unstructured-inference
  * Fix issue where temporary files were being left behind (0.5.16)
* Adds deprecation warning for the `file_filename` kwarg to `partition`, `partition_via_api`,
  and `partition_multiple_via_api`.
* Fix documentation build workflow by pinning dependencies

## 0.10.5

### Enhancements

* Create new CI Pipelines
  - Checking text, xml, email, and html doc tests against the library installed without extras
  - Checking each library extra against their respective tests
* `partition` raises an error and tells the user to install the appropriate extra if a filetype
  is detected that is missing dependencies.
* Add custom errors to ingest
* Bump `unstructured-ingest==0.5.15`
  - Handle an uncaught TesseractError (0.5.15)
  - Add TIFF test file and TIFF filetype to `test_from_image_file` in `test_layout` (0.5.14)
* Use `entire_page` ocr mode for pdfs and images
* Add notes on extra installs to docs
* Adds ability to reuse connections per process in unstructured-ingest

### Features
* Add delta table connector

### Fixes

## 0.10.4
* Pass ocr_mode in partition_pdf and set the default back to individual pages for now
* Add diagrams and descriptions for ingest design in the ingest README

### Features
* Supports multipage TIFF image partitioning

### Fixes

## 0.10.2

### Enhancements
* Bump unstructured-inference==0.5.13:
  - Fix extracted image elements being included in layout merge, addresses the issue
    where an entire-page image in a PDF was not passed to the layout model when using hi_res.

### Features

### Fixes

## 0.10.1

### Enhancements
* Bump unstructured-inference==0.5.12:
  - fix to avoid trace for certain PDF's (0.5.12)
  - better defaults for DPI for hi_res and  Chipper (0.5.11)
  - implement full-page OCR (0.5.10)

### Features

### Fixes

* Fix dead links in repository README (Quick Start > Install for local development, and Learn more > Batch Processing)
* Update document dependencies to include tesseract-lang for additional language support (required for tests to pass)

## 0.10.0

### Enhancements

* Add `include_header` kwarg to `partition_xlsx` and change default behavior to `True`
* Update the `links` and `emphasized_texts` metadata fields

### Features

### Fixes

## 0.9.3

### Enhancements

* Pinned dependency cleanup.
* Update `partition_csv` to always use `soupparser_fromstring` to parse `html text`
* Update `partition_tsv` to always use `soupparser_fromstring` to parse `html text`
* Add `metadata.section` to capture epub table of contents data
* Add `unique_element_ids` kwarg to partition functions. If `True`, will use a UUID
  for element IDs instead of a SHA-256 hash.
* Update `partition_xlsx` to always use `soupparser_fromstring` to parse `html text`
* Add functionality to switch `html` text parser based on whether the `html` text contains emoji
* Add functionality to check if a string contains any emoji characters
* Add CI tests around Notion

### Features

* Add Airtable Connector to be able to pull views/tables/bases from an Airtable organization

### Fixes

* fix pdf partition of list items being detected as titles in OCR only mode
* make notion module discoverable
* fix emails with `Content-Distribution: inline` and `Content-Distribution: attachment` with no filename
* Fix email attachment filenames which had `=` in the filename itself

## 0.9.2


### Enhancements

* Update table extraction section in API documentation to sync with change in Prod API
* Update Notion connector to extract to html
* Added UUID option for `element_id`
* Bump unstructured-inference==0.5.9:
  - better caching of models
  - another version of detectron2 available, though the default layout model is unchanged
* Added UUID option for element_id
* Added UUID option for element_id
* CI improvements to run ingest tests in parallel

### Features

* Adds Sharepoint connector.

### Fixes

* Bump unstructured-inference==0.5.9:
  - ignores Tesseract errors where no text is extracted for tiles that indeed, have no text

## 0.9.1

### Enhancements

* Adds --partition-pdf-infer-table-structure to unstructured-ingest.
* Enable `partition_html` to skip headers and footers with the `skip_headers_and_footers` flag.
* Update `partition_doc` and `partition_docx` to track emphasized texts in the output
* Adds post processing function `filter_element_types`
* Set the default strategy for partitioning images to `hi_res`
* Add page break parameter section in API documentation to sync with change in Prod API
* Update `partition_html` to track emphasized texts in the output
* Update `XMLDocument._read_xml` to create `<p>` tag element for the text enclosed in the `<pre>` tag
* Add parameter `include_tail_text` to `_construct_text` to enable (skip) tail text inclusion
* Add Notion connector

### Features

### Fixes

* Remove unused `_partition_via_api` function
* Fixed emoji bug in `partition_xlsx`.
* Pass `file_filename` metadata when partitioning file object
* Skip ingest test on missing Slack token
* Add Dropbox variables to CI environments
* Remove default encoding for ingest
* Adds new element type `EmailAddress` for recognising email address in the  text
* Simplifies `min_partition` logic; makes partitions falling below the `min_partition`
  less likely.
* Fix bug where ingest test check for number of files fails in smoke test
* Fix unstructured-ingest entrypoint failure

## 0.9.0

### Enhancements

* Dependencies are now split by document type, creating a slimmer base installation.

## 0.8.8

### Enhancements

### Features

### Fixes

* Rename "date" field to "last_modified"
* Adds Box connector

### Fixes

## 0.8.7

### Enhancements

* Put back useful function `split_by_paragraph`

### Features

### Fixes

* Fix argument order in NLTK download step

## 0.8.6

### Enhancements

### Features

### Fixes

* Remove debug print lines and non-functional code

## 0.8.5

### Enhancements

* Add parameter `skip_infer_table_types` to enable (skip) table extraction for other doc types
* Adds optional Unstructured API unit tests in CI
* Tracks last modified date for all document types.
* Add auto_paragraph_grouper to detect new-line and blank-line new paragraph for .txt files.
* refactor the ingest cli to better support expanding supported connectors

## 0.8.3

### Enhancements

### Features

### Fixes

* NLTK now only gets downloaded if necessary.
* Handling for empty tables in Word Documents and PowerPoints.

## 0.8.4

### Enhancements

* Additional tests and refactor of JSON detection.
* Update functionality to retrieve image metadata from a page for `document_to_element_list`
* Links are now tracked in `partition_html` output.
* Set the file's current position to the beginning after reading the file in `convert_to_bytes`
* Add `min_partition` kwarg to that combines elements below a specified threshold and modifies splitting of strings longer than max partition so words are not split.
* set the file's current position to the beginning after reading the file in `convert_to_bytes`
* Add slide notes to pptx
* Add `--encoding` directive to ingest
* Improve json detection by `detect_filetype`

### Features

* Adds Outlook connector
* Add support for dpi parameter in inference library
* Adds Onedrive connector.
* Add Confluence connector for ingest cli to pull the body text from all documents from all spaces in a confluence domain.

### Fixes

* Fixes issue with email partitioning where From field was being assigned the To field value.
* Use the `image_metadata` property of the `PageLayout` instance to get the page image info in the `document_to_element_list`
* Add functionality to write images to computer storage temporarily instead of keeping them in memory for `ocr_only` strategy
* Add functionality to convert a PDF in small chunks of pages at a time for `ocr_only` strategy
* Adds `.txt`, `.text`, and `.tab` to list of extensions to check if file
  has a `text/plain` MIME type.
* Enables filters to be passed to `partition_doc` so it doesn't error with LibreOffice7.
* Removed old error message that's superseded by `requires_dependencies`.
* Removes using `hi_res` as the default strategy value for `partition_via_api` and `partition_multiple_via_api`

## 0.8.1

### Enhancements

* Add support for Python 3.11

### Features

### Fixes

* Fixed `auto` strategy detected scanned document as having extractable text and using `fast` strategy, resulting in no output.
* Fix list detection in MS Word documents.
* Don't instantiate an element with a coordinate system when there isn't a way to get its location data.

## 0.8.0

### Enhancements

* Allow model used for hi res pdf partition strategy to be chosen when called.
* Updated inference package

### Features

* Add `metadata_filename` parameter across all partition functions

### Fixes

* Update to ensure `convert_to_datafame` grabs all of the metadata fields.
* Adjust encoding recognition threshold value in `detect_file_encoding`
* Fix KeyError when `isd_to_elements` doesn't find a type
* Fix `_output_filename` for local connector, allowing single files to be written correctly to the disk

* Fix for cases where an invalid encoding is extracted from an email header.

### BREAKING CHANGES

* Information about an element's location is no longer returned as top-level attributes of an element. Instead, it is returned in the `coordinates` attribute of the element's metadata.

## 0.7.12

### Enhancements

* Adds `include_metadata` kwarg to `partition_doc`, `partition_docx`, `partition_email`, `partition_epub`, `partition_json`, `partition_msg`, `partition_odt`, `partition_org`, `partition_pdf`, `partition_ppt`, `partition_pptx`, `partition_rst`, and `partition_rtf`
### Features

* Add Elasticsearch connector for ingest cli to pull specific fields from all documents in an index.
* Adds Dropbox connector

### Fixes

* Fix tests that call unstructured-api by passing through an api-key
* Fixed page breaks being given (incorrect) page numbers
* Fix skipping download on ingest when a source document exists locally

## 0.7.11

### Enhancements

* More deterministic element ordering when using `hi_res` PDF parsing strategy (from unstructured-inference bump to 0.5.4)
* Make large model available (from unstructured-inference bump to 0.5.3)
* Combine inferred elements with extracted elements (from unstructured-inference bump to 0.5.2)
* `partition_email` and `partition_msg` will now process attachments if `process_attachments=True`
  and a attachment partitioning functions is passed through with `attachment_partitioner=partition`.

### Features

### Fixes

* Fix tests that call unstructured-api by passing through an api-key
* Fixed page breaks being given (incorrect) page numbers
* Fix skipping download on ingest when a source document exists locally

## 0.7.10

### Enhancements

* Adds a `max_partition` parameter to `partition_text`, `partition_pdf`, `partition_email`,
  `partition_msg` and `partition_xml` that sets a limit for the size of an individual
  document elements. Defaults to `1500` for everything except `partition_xml`, which has
  a default value of `None`.
* DRY connector refactor

### Features

* `hi_res` model for pdfs and images is selectable via environment variable.

### Fixes

* CSV check now ignores escaped commas.
* Fix for filetype exploration util when file content does not have a comma.
* Adds negative lookahead to bullet pattern to avoid detecting plain text line
  breaks like `-------` as list items.
* Fix pre tag parsing for `partition_html`
* Fix lookup error for annotated Arabic and Hebrew encodings

## 0.7.9

### Enhancements

* Improvements to string check for leafs in `partition_xml`.
* Adds --partition-ocr-languages to unstructured-ingest.

### Features

* Adds `partition_org` for processed Org Mode documents.

### Fixes

## 0.7.8

### Enhancements

### Features

* Adds Google Cloud Service connector

### Fixes

* Updates the `parse_email` for `partition_eml` so that `unstructured-api` passes the smoke tests
* `partition_email` now works if there is no message content
* Updates the `"fast"` strategy for `partition_pdf` so that it's able to recursively
* Adds recursive functionality to all fsspec connectors
* Adds generic --recursive ingest flag

## 0.7.7

### Enhancements

* Adds functionality to replace the `MIME` encodings for `eml` files with one of the common encodings if a `unicode` error occurs
* Adds missed file-like object handling in `detect_file_encoding`
* Adds functionality to extract charset info from `eml` files

### Features

* Added coordinate system class to track coordinate types and convert to different coordinate

### Fixes

* Adds an `html_assemble_articles` kwarg to `partition_html` to enable users to capture
  control whether content outside of `<article>` tags is captured when
  `<article>` tags are present.
* Check for the `xml` attribute on `element` before looking for pagebreaks in `partition_docx`.

## 0.7.6

### Enhancements

* Convert fast startegy to ocr_only for images
* Adds support for page numbers in `.docx` and `.doc` when user or renderer
  created page breaks are present.
* Adds retry logic for the unstructured-ingest Biomed connector

### Features

* Provides users with the ability to extract additional metadata via regex.
* Updates `partition_docx` to include headers and footers in the output.
* Create `partition_tsv` and associated tests. Make additional changes to `detect_filetype`.

### Fixes

* Remove fake api key in test `partition_via_api` since we now require valid/empty api keys
* Page number defaults to `None` instead of `1` when page number is not present in the metadata.
  A page number of `None` indicates that page numbers are not being tracked for the document
  or that page numbers do not apply to the element in question..
* Fixes an issue with some pptx files. Assume pptx shapes are found in top left position of slide
  in case the shape.top and shape.left attributes are `None`.

## 0.7.5

### Enhancements

* Adds functionality to sort elements in `partition_pdf` for `fast` strategy
* Adds ingest tests with `--fast` strategy on PDF documents
* Adds --api-key to unstructured-ingest

### Features

* Adds `partition_rst` for processed ReStructured Text documents.

### Fixes

* Adds handling for emails that do not have a datetime to extract.
* Adds pdf2image package as core requirement of unstructured (with no extras)

## 0.7.4

### Enhancements

* Allows passing kwargs to request data field for `partition_via_api` and `partition_multiple_via_api`
* Enable MIME type detection if libmagic is not available
* Adds handling for empty files in `detect_filetype` and `partition`.

### Features

### Fixes

* Reslove `grpcio` import issue on `weaviate.schema.validate_schema` for python 3.9 and 3.10
* Remove building `detectron2` from source in Dockerfile

## 0.7.3

### Enhancements

* Update IngestDoc abstractions and add data source metadata in ElementMetadata

### Features

### Fixes

* Pass `strategy` parameter down from `partition` for `partition_image`
* Filetype detection if a CSV has a `text/plain` MIME type
* `convert_office_doc` no longers prints file conversion info messages to stdout.
* `partition_via_api` reflects the actual filetype for the file processed in the API.

## 0.7.2

### Enhancements

* Adds an optional encoding kwarg to `elements_to_json` and `elements_from_json`
* Bump version of base image to use new stable version of tesseract

### Features

### Fixes

* Update the `read_txt_file` utility function to keep using `spooled_to_bytes_io_if_needed` for xml
* Add functionality to the `read_txt_file` utility function to handle file-like object from URL
* Remove the unused parameter `encoding` from `partition_pdf`
* Change auto.py to have a `None` default for encoding
* Add functionality to try other common encodings for html and xml files if an error related to the encoding is raised and the user has not specified an encoding.
* Adds benchmark test with test docs in example-docs
* Re-enable test_upload_label_studio_data_with_sdk
* File detection now detects code files as plain text
* Adds `tabulate` explicitly to dependencies
* Fixes an issue in `metadata.page_number` of pptx files
* Adds showing help if no parameters passed

## 0.7.1

### Enhancements

### Features

* Add `stage_for_weaviate` to stage `unstructured` outputs for upload to Weaviate, along with
  a helper function for defining a class to use in Weaviate schemas.
* Builds from Unstructured base image, built off of Rocky Linux 8.7, this resolves almost all CVE's in the image.

### Fixes

## 0.7.0

### Enhancements

* Installing `detectron2` from source is no longer required when using the `local-inference` extra.
* Updates `.pptx` parsing to include text in tables.

### Features

### Fixes

* Fixes an issue in `_add_element_metadata` that caused all elements to have `page_number=1`
  in the element metadata.
* Adds `.log` as a file extension for TXT files.
* Adds functionality to try other common encodings for email (`.eml`) files if an error related to the encoding is raised and the user has not specified an encoding.
* Allow passed encoding to be used in the `replace_mime_encodings`
* Fixes page metadata for `partition_html` when `include_metadata=False`
* A `ValueError` now raises if `file_filename` is not specified when you use `partition_via_api`
  with a file-like object.

## 0.6.11

### Enhancements

* Supports epub tests since pandoc is updated in base image

### Features


### Fixes


## 0.6.10

### Enhancements

* XLS support from auto partition

### Features

### Fixes

## 0.6.9

### Enhancements

* fast strategy for pdf now keeps element bounding box data
* setup.py refactor

### Features

### Fixes

* Adds functionality to try other common encodings if an error related to the encoding is raised and the user has not specified an encoding.
* Adds additional MIME types for CSV

## 0.6.8

### Enhancements

### Features

* Add `partition_csv` for CSV files.

### Fixes

## 0.6.7

### Enhancements

* Deprecate `--s3-url` in favor of `--remote-url` in CLI
* Refactor out non-connector-specific config variables
* Add `file_directory` to metadata
* Add `page_name` to metadata. Currently used for the sheet name in XLSX documents.
* Added a `--partition-strategy` parameter to unstructured-ingest so that users can specify
  partition strategy in CLI. For example, `--partition-strategy fast`.
* Added metadata for filetype.
* Add Discord connector to pull messages from a list of channels
* Refactor `unstructured/file-utils/filetype.py` to better utilise hashmap to return mime type.
* Add local declaration of DOCX_MIME_TYPES and XLSX_MIME_TYPES for `test_filetype.py`.

### Features

* Add `partition_xml` for XML files.
* Add `partition_xlsx` for Microsoft Excel documents.

### Fixes

* Supports `hml` filetype for partition as a variation of html filetype.
* Makes `pytesseract` a function level import in `partition_pdf` so you can use the `"fast"`
  or `"hi_res"` strategies if `pytesseract` is not installed. Also adds the
  `required_dependencies` decorator for the `"hi_res"` and `"ocr_only"` strategies.
* Fix to ensure `filename` is tracked in metadata for `docx` tables.

## 0.6.6

### Enhancements

* Adds an `"auto"` strategy that chooses the partitioning strategy based on document
  characteristics and function kwargs. This is the new default strategy for `partition_pdf`
  and `partition_image`. Users can maintain existing behavior by explicitly setting
  `strategy="hi_res"`.
* Added an additional trace logger for NLP debugging.
* Add `get_date` method to `ElementMetadata` for converting the datestring to a `datetime` object.
* Cleanup the `filename` attribute on `ElementMetadata` to remove the full filepath.

### Features

* Added table reading as html with URL parsing to `partition_docx` in docx
* Added metadata field for text_as_html for docx files

### Fixes

* `fileutils/file_type` check json and eml decode ignore error
* `partition_email` was updated to more flexibly handle deviations from the RFC-2822 standard.
  The time in the metadata returns `None` if the time does not match RFC-2822 at all.
* Include all metadata fields when converting to dataframe or CSV

## 0.6.5

### Enhancements

* Added support for SpooledTemporaryFile file argument.

### Features

### Fixes


## 0.6.4

### Enhancements

* Added an "ocr_only" strategy for `partition_pdf`. Refactored the strategy decision
  logic into its own module.

### Features

### Fixes

## 0.6.3

### Enhancements

* Add an "ocr_only" strategy for `partition_image`.

### Features

* Added `partition_multiple_via_api` for partitioning multiple documents in a single REST
  API call.
* Added `stage_for_baseplate` function to prepare outputs for ingestion into Baseplate.
* Added `partition_odt` for processing Open Office documents.

### Fixes

* Updates the grouping logic in the `partition_pdf` fast strategy to group together text
  in the same bounding box.

## 0.6.2

### Enhancements

* Added logic to `partition_pdf` for detecting copy protected PDFs and falling back
  to the hi res strategy when necessary.


### Features

* Add `partition_via_api` for partitioning documents through the hosted API.

### Fixes

* Fix how `exceeds_cap_ratio` handles empty (returns `True` instead of `False`)
* Updates `detect_filetype` to properly detect JSONs when the MIME type is `text/plain`.

## 0.6.1

### Enhancements

* Updated the table extraction parameter name to be more descriptive

### Features

### Fixes

## 0.6.0

### Enhancements

* Adds an `ssl_verify` kwarg to `partition` and `partition_html` to enable turning off
  SSL verification for HTTP requests. SSL verification is on by default.
* Allows users to pass in ocr language to `partition_pdf` and `partition_image` through
  the `ocr_language` kwarg. `ocr_language` corresponds to the code for the language pack
  in Tesseract. You will need to install the relevant Tesseract language pack to use a
  given language.

### Features

* Table extraction is now possible for pdfs from `partition` and `partition_pdf`.
* Adds support for extracting attachments from `.msg` files

### Fixes

* Adds an `ssl_verify` kwarg to `partition` and `partition_html` to enable turning off
  SSL verification for HTTP requests. SSL verification is on by default.

## 0.5.13

### Enhancements

* Allow headers to be passed into `partition` when `url` is used.

### Features

* `bytes_string_to_string` cleaning brick for bytes string output.

### Fixes

* Fixed typo in call to `exactly_one` in `partition_json`
* unstructured-documents encode xml string if document_tree is `None` in `_read_xml`.
* Update to `_read_xml` so that Markdown files with embedded HTML process correctly.
* Fallback to "fast" strategy only emits a warning if the user specifies the "hi_res" strategy.
* unstructured-partition-text_type exceeds_cap_ratio fix returns and how capitalization ratios are calculated
* `partition_pdf` and `partition_text` group broken paragraphs to avoid fragmented `NarrativeText` elements.
* .json files resolved as "application/json" on centos7 (or other installs with older libmagic libs)

## 0.5.12

### Enhancements

* Add OS mimetypes DB to docker image, mainly for unstructured-api compat.
* Use the image registry as a cache when building Docker images.
* Adds the ability for `partition_text` to group together broken paragraphs.
* Added method to utils to allow date time format validation

### Features
* Add Slack connector to pull messages for a specific channel

* Add --partition-by-api parameter to unstructured-ingest
* Added `partition_rtf` for processing rich text files.
* `partition` now accepts a `url` kwarg in addition to `file` and `filename`.

### Fixes

* Allow encoding to be passed into `replace_mime_encodings`.
* unstructured-ingest connector-specific dependencies are imported on demand.
* unstructured-ingest --flatten-metadata supported for local connector.
* unstructured-ingest fix runtime error when using --metadata-include.

## 0.5.11

### Enhancements

### Features

### Fixes

* Guard against null style attribute in docx document elements
* Update HTML encoding to better support foreign language characters

## 0.5.10

### Enhancements

* Updated inference package
* Add sender, recipient, date, and subject to element metadata for emails

### Features

* Added `--download-only` parameter to `unstructured-ingest`

### Fixes

* FileNotFound error when filename is provided but file is not on disk

## 0.5.9

### Enhancements

### Features

### Fixes

* Convert file to str in helper `split_by_paragraph` for `partition_text`

## 0.5.8

### Enhancements

* Update `elements_to_json` to return string when filename is not specified
* `elements_from_json` may take a string instead of a filename with the `text` kwarg
* `detect_filetype` now does a final fallback to file extension.
* Empty tags are now skipped during the depth check for HTML processing.

### Features

* Add local file system to `unstructured-ingest`
* Add `--max-docs` parameter to `unstructured-ingest`
* Added `partition_msg` for processing MSFT Outlook .msg files.

### Fixes

* `convert_file_to_text` now passes through the `source_format` and `target_format` kwargs.
  Previously they were hard coded.
* Partitioning functions that accept a `text` kwarg no longer raise an error if an empty
  string is passed (and empty list of elements is returned instead).
* `partition_json` no longer fails if the input is an empty list.
* Fixed bug in `chunk_by_attention_window` that caused the last word in segments to be cut-off
  in some cases.

### BREAKING CHANGES

* `stage_for_transformers` now returns a list of elements, making it consistent with other
  staging bricks

## 0.5.7

### Enhancements

* Refactored codebase using `exactly_one`
* Adds ability to pass headers when passing a url in partition_html()
* Added optional `content_type` and `file_filename` parameters to `partition()` to bypass file detection

### Features

* Add `--flatten-metadata` parameter to `unstructured-ingest`
* Add `--fields-include` parameter to `unstructured-ingest`

### Fixes

## 0.5.6

### Enhancements

* `contains_english_word()`, used heavily in text processing, is 10x faster.

### Features

* Add `--metadata-include` and `--metadata-exclude` parameters to `unstructured-ingest`
* Add `clean_non_ascii_chars` to remove non-ascii characters from unicode string

### Fixes

* Fix problem with PDF partition (duplicated test)

## 0.5.4

### Enhancements

* Added Biomedical literature connector for ingest cli.
* Add `FsspecConnector` to easily integrate any existing `fsspec` filesystem as a connector.
* Rename `s3_connector.py` to `s3.py` for readability and consistency with the
  rest of the connectors.
* Now `S3Connector` relies on `s3fs` instead of on `boto3`, and it inherits
  from `FsspecConnector`.
* Adds an `UNSTRUCTURED_LANGUAGE_CHECKS` environment variable to control whether or not language
  specific checks like vocabulary and POS tagging are applied. Set to `"true"` for higher
  resolution partitioning and `"false"` for faster processing.
* Improves `detect_filetype` warning to include filename when provided.
* Adds a "fast" strategy for partitioning PDFs with PDFMiner. Also falls back to the "fast"
  strategy if detectron2 is not available.
* Start deprecation life cycle for `unstructured-ingest --s3-url` option, to be deprecated in
  favor of `--remote-url`.

### Features

* Add `AzureBlobStorageConnector` based on its `fsspec` implementation inheriting
from `FsspecConnector`
* Add `partition_epub` for partitioning e-books in EPUB3 format.

### Fixes

* Fixes processing for text files with `message/rfc822` MIME type.
* Open xml files in read-only mode when reading contents to construct an XMLDocument.

## 0.5.3

### Enhancements

* `auto.partition()` can now load Unstructured ISD json documents.
* Simplify partitioning functions.
* Improve logging for ingest CLI.

### Features

* Add `--wikipedia-auto-suggest` argument to the ingest CLI to disable automatic redirection
  to pages with similar names.
* Add setup script for Amazon Linux 2
* Add optional `encoding` argument to the `partition_(text/email/html)` functions.
* Added Google Drive connector for ingest cli.
* Added Gitlab connector for ingest cli.

### Fixes

## 0.5.2

### Enhancements

* Fully move from printing to logging.
* `unstructured-ingest` now uses a default `--download_dir` of `$HOME/.cache/unstructured/ingest`
rather than a "tmp-ingest-" dir in the working directory.

### Features

### Fixes

* `setup_ubuntu.sh` no longer fails in some contexts by interpreting
`DEBIAN_FRONTEND=noninteractive` as a command
* `unstructured-ingest` no longer re-downloads files when --preserve-downloads
is used without --download-dir.
* Fixed an issue that was causing text to be skipped in some HTML documents.

## 0.5.1

### Enhancements

### Features

### Fixes

* Fixes an error causing JavaScript to appear in the output of `partition_html` sometimes.
* Fix several issues with the `requires_dependencies` decorator, including the error message
  and how it was used, which had caused an error for `unstructured-ingest --github-url ...`.

## 0.5.0

### Enhancements

* Add `requires_dependencies` Python decorator to check dependencies are installed before
  instantiating a class or running a function

### Features

* Added Wikipedia connector for ingest cli.

### Fixes

* Fix `process_document` file cleaning on failure
* Fixes an error introduced in the metadata tracking commit that caused `NarrativeText`
  and `FigureCaption` elements to be represented as `Text` in HTML documents.

## 0.4.16

### Enhancements

* Fallback to using file extensions for filetype detection if `libmagic` is not present

### Features

* Added setup script for Ubuntu
* Added GitHub connector for ingest cli.
* Added `partition_md` partitioner.
* Added Reddit connector for ingest cli.

### Fixes

* Initializes connector properly in ingest.main::MainProcess
* Restricts version of unstructured-inference to avoid multithreading issue

## 0.4.15

### Enhancements

* Added `elements_to_json` and `elements_from_json` for easier serialization/deserialization
* `convert_to_dict`, `dict_to_elements` and `convert_to_csv` are now aliases for functions
  that use the ISD terminology.

### Fixes

* Update to ensure all elements are preserved during serialization/deserialization

## 0.4.14

* Automatically install `nltk` models in the `tokenize` module.

## 0.4.13

* Fixes unstructured-ingest cli.

## 0.4.12

* Adds console_entrypoint for unstructured-ingest, other structure/doc updates related to ingest.
* Add `parser` parameter to `partition_html`.

## 0.4.11

* Adds `partition_doc` for partitioning Word documents in `.doc` format. Requires `libreoffice`.
* Adds `partition_ppt` for partitioning PowerPoint documents in `.ppt` format. Requires `libreoffice`.

## 0.4.10

* Fixes `ElementMetadata` so that it's JSON serializable when the filename is a `Path` object.

## 0.4.9

* Added ingest modules and s3 connector, sample ingest script
* Default to `url=None` for `partition_pdf` and `partition_image`
* Add ability to skip English specific check by setting the `UNSTRUCTURED_LANGUAGE` env var to `""`.
* Document `Element` objects now track metadata

## 0.4.8

* Modified XML and HTML parsers not to load comments.

## 0.4.7

* Added the ability to pull an HTML document from a url in `partition_html`.
* Added the the ability to get file summary info from lists of filenames and lists
  of file contents.
* Added optional page break to `partition` for `.pptx`, `.pdf`, images, and `.html` files.
* Added `to_dict` method to document elements.
* Include more unicode quotes in `replace_unicode_quotes`.

## 0.4.6

* Loosen the default cap threshold to `0.5`.
* Add a `UNSTRUCTURED_NARRATIVE_TEXT_CAP_THRESHOLD` environment variable for controlling
  the cap ratio threshold.
* Unknown text elements are identified as `Text` for HTML and plain text documents.
* `Body Text` styles no longer default to `NarrativeText` for Word documents. The style information
  is insufficient to determine that the text is narrative.
* Upper cased text is lower cased before checking for verbs. This helps avoid some missed verbs.
* Adds an `Address` element for capturing elements that only contain an address.
* Suppress the `UserWarning` when detectron is called.
* Checks that titles and narrative test have at least one English word.
* Checks that titles and narrative text are at least 50% alpha characters.
* Restricts titles to a maximum word length. Adds a `UNSTRUCTURED_TITLE_MAX_WORD_LENGTH`
  environment variable for controlling the max number of words in a title.
* Updated `partition_pptx` to order the elements on the page

## 0.4.4

* Updated `partition_pdf` and `partition_image` to return `unstructured` `Element` objects
* Fixed the healthcheck url path when partitioning images and PDFs via API
* Adds an optional `coordinates` attribute to document objects
* Adds `FigureCaption` and `CheckBox` document elements
* Added ability to split lists detected in `LayoutElement` objects
* Adds `partition_pptx` for partitioning PowerPoint documents
* LayoutParser models now download from HugginfaceHub instead of DropBox
* Fixed file type detection for XML and HTML files on Amazone Linux

## 0.4.3

* Adds `requests` as a base dependency
* Fix in `exceeds_cap_ratio` so the function doesn't break with empty text
* Fix bug in `_parse_received_data`.
* Update `detect_filetype` to properly handle `.doc`, `.xls`, and `.ppt`.

## 0.4.2

* Added `partition_image` to process documents in an image format.
* Fixed utf-8 encoding error in `partition_email` with attachments for `text/html`

## 0.4.1

* Added support for text files in the `partition` function
* Pinned `opencv-python` for easier installation on Linux

## 0.4.0

* Added generic `partition` brick that detects the file type and routes a file to the appropriate
  partitioning brick.
* Added a file type detection module.
* Updated `partition_html` and `partition_eml` to support file-like objects in 'rb' mode.
* Cleaning brick for removing ordered bullets `clean_ordered_bullets`.
* Extract brick method for ordered bullets `extract_ordered_bullets`.
* Test for `clean_ordered_bullets`.
* Test for `extract_ordered_bullets`.
* Added `partition_docx` for pre-processing Word Documents.
* Added new REGEX patterns to extract email header information
* Added new functions to extract header information `parse_received_data` and `partition_header`
* Added new function to parse plain text files `partition_text`
* Added new cleaners functions `extract_ip_address`, `extract_ip_address_name`, `extract_mapi_id`, `extract_datetimetz`
* Add new `Image` element and function to find embedded images `find_embedded_images`
* Added `get_directory_file_info` for summarizing information about source documents

## 0.3.5

* Add support for local inference
* Add new pattern to recognize plain text dash bullets
* Add test for bullet patterns
* Fix for `partition_html` that allows for processing `div` tags that have both text and child
  elements
* Add ability to extract document metadata from `.docx`, `.xlsx`, and `.jpg` files.
* Helper functions for identifying and extracting phone numbers
* Add new function `extract_attachment_info` that extracts and decodes the attachment
of an email.
* Staging brick to convert a list of `Element`s to a `pandas` dataframe.
* Add plain text functionality to `partition_email`

## 0.3.4

* Python-3.7 compat

## 0.3.3

* Removes BasicConfig from logger configuration
* Adds the `partition_email` partitioning brick
* Adds the `replace_mime_encodings` cleaning bricks
* Small fix to HTML parsing related to processing list items with sub-tags
* Add `EmailElement` data structure to store email documents

## 0.3.2

* Added `translate_text` brick for translating text between languages
* Add an `apply` method to make it easier to apply cleaners to elements

## 0.3.1

* Added \_\_init.py\_\_ to `partition`

## 0.3.0

* Implement staging brick for Argilla. Converts lists of `Text` elements to `argilla` dataset classes.
* Removing the local PDF parsing code and any dependencies and tests.
* Reorganizes the staging bricks in the unstructured.partition module
* Allow entities to be passed into the Datasaur staging brick
* Added HTML escapes to the `replace_unicode_quotes` brick
* Fix bad responses in partition_pdf to raise ValueError
* Adds `partition_html` for partitioning HTML documents.

## 0.2.6

* Small change to how \_read is placed within the inheritance structure since it doesn't really apply to pdf
* Add partitioning brick for calling the document image analysis API

## 0.2.5

* Update python requirement to >=3.7

## 0.2.4

* Add alternative way of importing `Final` to support google colab

## 0.2.3

* Add cleaning bricks for removing prefixes and postfixes
* Add cleaning bricks for extracting text before and after a pattern

## 0.2.2

* Add staging brick for Datasaur

## 0.2.1

* Added brick to convert an ISD dictionary to a list of elements
* Update `PDFDocument` to use the `from_file` method
* Added staging brick for CSV format for ISD (Initial Structured Data) format.
* Added staging brick for separating text into attention window size chunks for `transformers`.
* Added staging brick for LabelBox.
* Added ability to upload LabelStudio predictions
* Added utility function for JSONL reading and writing
* Added staging brick for CSV format for Prodigy
* Added staging brick for Prodigy
* Added ability to upload LabelStudio annotations
* Added text_field and id_field to stage_for_label_studio signature

## 0.2.0

* Initial release of unstructured<|MERGE_RESOLUTION|>--- conflicted
+++ resolved
@@ -16,12 +16,9 @@
 
 ### Fixes
 
-<<<<<<< HEAD
-* **Update partition_csv to handle different delimiters** CSV files containing both non-comma delimiters and commas in the data were throwing an error in Pandas. `partition_csv` now identifies the correct delimiter before the file is processed.
-=======
 * **Fix pdf `hi_res` partitioning failure when pdfminer fails.** Implemented logic to fall back to the "inferred_layout + OCR" if pdfminer fails in the `hi_res` strategy.
 * **Fix a bug where image can be scaled too large for tesseract** Adds a limit to prevent auto-scaling an image beyond the maximum size `tesseract` can handle for ocr layout detection
->>>>>>> 36e4639e
+* **Update partition_csv to handle different delimiters** CSV files containing both non-comma delimiters and commas in the data were throwing an error in Pandas. `partition_csv` now identifies the correct delimiter before the file is processed.
 
 ## 0.11.3
 
