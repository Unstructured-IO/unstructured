<<<<<<< HEAD
## 0.16.8-dev0

### Enhancements
=======
## 0.16.8

### Enhancements
- **Metrics: Weighted table average is optional**
>>>>>>> 0fe6ac60

### Features

### Fixes

## 0.16.7

### Enhancements
- **Add image_alt_mode to partition_html** Adds an `image_alt_mode` parameter to `partition_html()` to control how alt text is extracted from images in HTML documents for `html_parser_version=v2` . The parameter can be set to `to_text` to extract alt text as text from `<img>` html tags

### Features

### Fixes


## 0.16.6

### Enhancements
- **Every `<table>` tag is considered to be ontology.Table** Added special handling for tables in HTML partitioning (`html_parser_version=v2`. This change is made to improve the accuracy of table extraction from HTML documents.
- **Every HTML has default ontology class assigned** When parsing HTML with `html_parser_version=v2` to ontology each defined HTML in the Ontology has assigned default ontology class. This way it is possible to assign ontology class instead of UncategorizedText when the HTML tag is predicted correctly without class assigned class
- **Use (number of actual table) weighted average for table metrics** In evaluating table metrics the mean aggregation now uses the actual number of tables in a document to weight the metric scores

### Features

### Fixes
- **ElementMetadata consolidation** Now `text_as_html` metadata is combined across all elements in CompositeElement when chunking HTML output

## 0.16.5

### Enhancements

### Features

### Fixes
- **Fixes parsing HTML v2 parser** Now max recursion limit is set and value is correctly extracted from ontology element


## 0.16.4

### Enhancements

* **`value` attribute in `<input/>` element is parsed to `OntologyElement.text` in ontology**
* **`id` and `class` attributes removed from Table subtags in HTML partitioning**
* **cleaned `to_html` and newly introduced `to_text` in `OntologyElement`**
* **Elements created from V2 HTML are less granular** Added merging of adjacent text elements and inline html tags in the HTML partitioner to reduce the number of elements created from V2 HTML.

### Features

* **Add support for link extraction in pdf hi_res strategy.** The `partition_pdf()` function now supports link extraction when using the `hi_res` strategy, allowing users to extract hyperlinks from PDF documents more effectively.

### Fixes


## 0.16.3

### Enhancements

### Features

### Fixes

* **V2 elements without first parent ID can be parsed**
* **Fix missing elements when layout element parsed in V2 ontology**
* updated **unstructured-inference** to be **0.8.1** in requirements/extra-pdf-image.in


## 0.16.2

### Enhancements

### Features

* **Whitespace-invariant CCT distance metric.** CCT Levenshtein distance for strings is by default computed with standardized whitespaces.

### Fixes

* **Fixed retry config settings for partition_via_api function** If the SDK's default retry config is not set the retry config getter function does not fail anymore.

## 0.16.1

### Enhancements

* **Bump `unstructured-inference` to 0.7.39** and upgrade other dependencies
* **Round coordinates** Round coordinates when computing bounding box overlaps in `pdfminer_processing.py` to nearest machine precision. This can help reduce underterministic behavior from machine precision that affects which bounding boxes to combine.
* **Request retry parameters in `partition_via_api` function.** Expose retry-mechanism related parameters in the `partition_via_api` function to allow users to configure the retry behavior of the API requests.

### Features

* **Parsing HTML to Unstructured Elements and back**

### Fixes

* **Remove unsupported chipper model**
* **Rewrite of `partition.email` module and tests.** Use modern Python stdlib `email` module interface to parse email messages and attachments. This change shortens and simplifies the code, and makes it more robust and maintainable. Several historical problems were remedied in the process.
* **Minify text_as_html from DOCX.** Previously `.metadata.text_as_html` for DOCX tables was "bloated" with whitespace and noise elements introduced by `tabulate` that produced over-chunking and lower "semantic density" of elements. Reduce HTML to minimum character count while preserving all text.
* **Fall back to filename extension-based file-type detection for unidentified OLE files.** Resolves a problem where a DOC file that could not be detected as such by `filetype` was incorrectly identified as a MSG file.
* **Minify text_as_html from XLSX.** Previously `.metadata.text_as_html` for DOCX tables was "bloated" with whitespace and noise elements introduced by `pandas` that produced over-chunking and lower "semantic density" of elements. Reduce HTML to minimum character count while preserving all text.
* **Minify text_as_html from CSV.** Previously `.metadata.text_as_html` for CSV tables was "bloated" with whitespace and noise elements introduced by `pandas` that produced over-chunking and lower "semantic density" of elements. Reduce HTML to minimum character count while preserving all text.
* **Minify text_as_html from PPTX.** Previously `.metadata.text_as_html` for PPTX tables was "bloated" with whitespace and noise elements introduced by `tabulate` that produced over-chunking and lower "semantic density" of elements. Reduce HTML to minimum character count while preserving all text and structure.

## 0.16.0

### Enhancements

* **Remove ingest implementation.** The deprecated ingest functionality has been removed, as it is now maintained in the separate [unstructured-ingest](https://github.com/Unstructured-IO/unstructured-ingest) repository.
  * Replace extras in `requirements/ingest` directory with a new `ingest.txt` extra for installing the `unstructured-ingest` library.
  * Remove the `unstructured.ingest` submodule.
  * Delete all shell scripts previously used for destination ingest tests.

### Features

### Fixes

* **Add language parameter to `OCRAgentGoogleVision`.**  Introduces an optional language parameter in the `OCRAgentGoogleVision` constructor to serve as a language hint for `document_text_detection`. This ensures compatibility with the OCRAgent's `get_instance` method and resolves errors when parsing PDFs with Google Cloud Vision as the OCR agent.

## 0.15.14

### Enhancements

### Features

* **Add (but do not install) a new post-partitioning decorator to handle metadata added for all file-types, like `.filename`, `.filetype` and `.languages`.** This will be installed in a closely following PR to replace the four currently being used for this purpose.

### Fixes

* **Update Python SDK usage in `partition_via_api`.** Make a minor syntax change to ensure forward compatibility with the upcoming 0.26.0 Python SDK.
* **Remove "unused" `date_from_file_object` parameter.** As part of simplifying partitioning parameter set, remove `date_from_file_object` parameter. A file object does not have a last-modified date attribute so can never give a useful value. When a file-object is used as the document source (such as in Unstructured API) the last-modified date must come from the `metadata_last_modified` argument.
* **Fix occasional `KeyError` when mapping parent ids to hash ids.** Occasionally the input elements into `assign_and_map_hash_ids` can contain duplicated element instances, which lead to error when mapping parent id.
* **Allow empty text files.** Fixes an issue where text files with only white space would fail to be partitioned.
* **Remove double-decoration for CSV, DOC, ODT partitioners.** Refactor these partitioners to use the new `@apply_metadata()` decorator and only decorate the principal partitioner (CSV and DOCX in this case); remove decoration from delegating partitioners.
* **Remove double-decoration for PPTX, TSV, XLSX, and XML partitioners.** Refactor these partitioners to use the new `@apply_metadata()` decorator and only decorate the principal partitioner; remove decoration from delegating partitioners.
* **Remove double-decoration for HTML, EPUB, MD, ORG, RST, and RTF partitioners.** Refactor these partitioners to use the new `@apply_metadata()` decorator and only decorate the principal partitioner (HTML in this case); remove decoration from delegating partitioners.
* **Remove obsolete min_partition/max_partition args from TXT and EML.** The legacy `min_partition` and `max_partition` parameters were an initial rough implementation of chunking but now interfere with chunking and are unused. Remove those parameters from `partition_text()` and `partition_email()`.
* **Remove double-decoration on EML and MSG.** Refactor these partitioners to rely on the new `@apply_metadata()` decorator operating on partitioners they delegate to (TXT, HTML, and all others for attachments) and remove direct decoration from EML and MSG.
* **Remove double-decoration for PPT.** Remove decorators from the delegating PPT partitioner.
* **Quick-fix CI error in auto test-filetype.** Better fix to follow shortly.

## 0.15.13

### BREAKING CHANGES

* **Remove dead experimental code.** Unused code in `file_utils.experimental` and `file_utils.metadata` was removed. These functions were never published in the documentation, but if a client dug these out and used them this removal could break client code.

### Enhancements

* **Improve `pdfminer` image cleanup process**. Optimized the removal of duplicated pdfminer images by performing the cleanup before merging elements, rather than after. This improvement reduces execution time and enhances overall processing speed of PDF documents.

### Features

### Fixes

* **Fixes high memory overhead for intersection area computation** Using `numpy.float32` for coordinates and remove intermediate variables to reduce memory usage when computing intersection areas
* **Fixes the `arm64` image build** `arm64` builds are now fixed and will be available against starting with the `0.15.13` release.

## 0.15.12

### Enhancements

* **Improve `pdfminer` element processing** Implemented splitting of `pdfminer` elements (groups of text chunks) into smaller bounding boxes (text lines). This prevents loss of information from the object detection model and facilitates more effective removal of duplicated `pdfminer` text.

### Features

### Fixes

* **Fixed table accuracy metric** Table accuracy was incorrectly using column content difference in calculating row accuracy.

## 0.15.11

### Enhancements

* **Add deprecation warning to embed code**
* **Remove ingest console script**

## 0.15.10

### Enhancements

* **Enhance `pdfminer` element cleanup** Expand removal of `pdfminer` elements to include those inside all `non-pdfminer` elements, not just `tables`.
* **Modified analysis drawing tools to dump to files and draw from dumps** If the parameter `analysis` of the `partition_pdf` function is set to `True`, the layout for Object Detection, Pdfminer Extraction, OCR and final layouts will be dumped as json files. The drawers now accept dict (dump) objects instead of internal classes instances.
* **Vectorize pdfminer elements deduplication computation**. Use `numpy` operations to compute IOU and sub-region membership instead of using simply loop. This improves the speed of deduplicating elements for pages with a lot of elements.

### Features

### Fixes

## 0.15.9

### Enhancements

### Features

* **Add support for encoding parameter in partition_csv**

### Fixes

* **Check storage contents for OLE file type detection** Updates `detect_filetype` to check the content of OLE files to more reliable differentiate DOC, PPT, XLS, and MSG files. As part of this, the `"msg"` extra was removed because the `python-oxmsg` package is now a base dependency.
* **Fix disk space leaks and Windows errors when accessing file.name on a NamedTemporaryFile** Uses of `NamedTemporaryFile(..., delete=False)` and/or uses of `file.name` of NamedTemporaryFiles have been replaced with TemporaryFileDirectory to avoid a known issue: https://docs.python.org/3/library/tempfile.html#tempfile.NamedTemporaryFile

## 0.15.8

### Enhancements

* **Bump unstructured.paddleocr to 2.8.1.0.**

### Features

* **Add MixedbreadAI embedder** Adds MixedbreadAI embeddings to support embedding via Mixedbread AI.

### Fixes

* **Replace `pillow-heif` with `pi-heif`**. Replaces `pillow-heif` with `pi-heif` due to more permissive licensing on the wheel for `pi-heif`.
* **Minify text_as_html from DOCX.** Previously `.metadata.text_as_html` for DOCX tables was "bloated" with whitespace and noise elements introduced by `tabulate` that produced over-chunking and lower "semantic density" of elements. Reduce HTML to minimum character count without preserving all text.
* **Fall back to filename extension-based file-type detection for unidentified OLE files.** Resolves a problem where a DOC file that could not be detected as such by `filetype` was incorrectly identified as a MSG file.

## 0.15.7

### Enhancements

### Features

### Fixes

* **Fix NLTK data download path to prevent nested directories**. Resolved an issue where a nested "nltk_data" directory was created within the parent "nltk_data" directory when it already existed. This fix prevents errors in checking for existing downloads and loading models from NLTK data.

## 0.15.6

### Enhancements

### Features

### Fixes

* **Bump to NLTK 3.9.x** Bumps to the latest `nltk` version to resolve CVE.
* **Update CI for `ingest-test-fixture-update-pr` to resolve NLTK model download errors.**
* **Synchronized text and html on `TableChunk` splits.** When a `Table` element is divided during chunking to fit the chunking window, `TableChunk.text` corresponds exactly with the table text in `TableChunk.metadata.text_as_html`, `.text_as_html` is always parseable HTML, and the table is split on even row boundaries whenever possible.

## 0.15.5

### Enhancements

### Features

### Fixes

* **Revert to using `unstructured.pytesseract` fork**. Due to the unavailability of some recent release versions of `pytesseract` on PyPI, the project now uses the `unstructured.pytesseract` fork to ensure stability and continued support.
* **Bump `libreoffice` verson in image.** Bumps the `libreoffice` version to `25.2.5.2` to address CVEs.
* **Downgrade NLTK dependency version for compatibility**. Due to the unavailability of `nltk==3.8.2` on PyPI, the NLTK dependency has been downgraded to `<3.8.2`. This change ensures continued functionality and compatibility.

## 0.15.4

### Enhancements

### Features

### Fixes

* **Resolve an installation error with `pytesseract>=0.3.12` that occurred during `pip install unstructured[pdf]==0.15.3`.**

## 0.15.3

### Enhancements

### Features

### Fixes

* **Remove the custom index URL from `extra-paddleocr.in` to resolve the error in the `setup.py` configuration.**

## 0.15.2

### Enhancements

* **Improve directory handling when extracting image blocks**. The `figures` directory is no longer created when the `extract_image_block_to_payload` parameter is set to `True`.

### Features

* **Added per-class Object Detection metrics in the evaluation**. The metrics include average precision, precision, recall, and f1-score for each class in the dataset.

### Fixes

* **Updates NLTK data file for compatibility with `nltk>=3.8.2`**. The NLTK data file now container `punkt_tab`, making it possible to upgrade to `nltk>=3.8.2`. The `nltk==3.8.2` patches CVE-2024-39705.
* **Renames Astra to Astra DB** Conforms with DataStax internal naming conventions.
* **Accommodate single-column CSV files.** Resolves a limitation of `partition_csv()` where delimiter detection would fail on a single-column CSV file (which naturally has no delimeters).
* **Accommodate `image/jpg` in PPTX as alias for `image/jpeg`.** Resolves problem partitioning PPTX files having an invalid `image/jpg` (should be `image/jpeg`) MIME-type in the `[Content_Types].xml` member of the PPTX Zip archive.
* **Fixes an issue in Object Detection metrics** The issue was in preprocessing/validating the ground truth and predicted data for object detection metrics.
* **Removes dependency on unstructured.pytesseract** Unstructured forked pytesseract while waiting for code to be upstreamed. Now that the new version has been released, this fork can be removed.

## 0.15.1

### Enhancements

* **Improve `pdfminer` embedded `image` extraction to exclude text elements and produce more accurate bounding boxes.** This results in cleaner, more precise element extraction in `pdf` partitioning.

### Features

* **Update partition_eml and partition_msg to capture cc, bcc, and message_id fields** Cc, bcc, and message_id information is captured in element metadata for both msg and email partitioning and `Recipient` elements are generated for cc and bcc when `include_headers=True` for email partitioning.
* **Mark ingest as deprecated** Begin sunset of ingest code in this repo as it's been moved to a dedicated repo.
* **Add `pdf_hi_res_max_pages` argument for partitioning, which allows rejecting PDF files that exceed this page number limit, when the `high_res` strategy is chosen.** By default, it will allow parsing PDF files with an unlimited number of pages.

### Fixes

* **Update `HuggingFaceEmbeddingEncoder` to use `HuggingFaceEmbeddings` from `langchain_huggingface` package instead of the deprecated version from `langchain-community`.** This resolves the deprecation warning and ensures compatibility with future versions of langchain.
* **Update `OpenAIEmbeddingEncoder` to use `OpenAIEmbeddings` from `langchain-openai` package instead of the deprecated version from `langchain-community`.** This resolves the deprecation warning and ensures compatibility with future versions of langchain.
* **Update import of Pinecone exception** Adds compatibility for pinecone-client>=5.0.0
* **File-type detection catches non-existent file-path.** `detect_filetype()` no longer silently falls back to detecting a file-type based on the extension when no file exists at the path provided. Instead `FileNotFoundError` is raised. This provides consistent user notification of a mis-typed path rather than an unpredictable exception from a file-type specific partitioner when the file cannot be opened.
* **EML files specified as a file-path are detected correctly.** Resolved a bug where an EML file submitted to `partition()` as a file-path was identified as TXT and partitioned using `partition_text()`. EML files specified by path are now identified and processed correctly, including processing any attachments.
* **A DOCX, PPTX, or XLSX file specified by path and ambiguously identified as MIME-type "application/octet-stream" is identified correctly.** Resolves a shortcoming where a file specified by path immediately fell back to filename-extension based identification when misidentified as "application/octet-stream", either by asserted content type or a mis-guess by libmagic. An MS Office file misidentified in this way is now correctly identified regardless of its filename and whether it is specified by path or file-like object.
* **Textual content retrieved from a URL with gzip transport compression now partitions correctly.** Resolves a bug where a textual file-type (such as Markdown) retrieved by passing a URL to `partition()` would raise when `gzip` compression was used for transport by the server.
* **A DOCX, PPTX, or XLSX content-type asserted on partition is confirmed or fixed.** Resolves a bug where calling `partition()` with a swapped MS-Office `content_type` would cause the file-type to be misidentified. A DOCX, PPTX, or XLSX MIME-type received by `partition()` is now checked for accuracy and corrected if the file is for a different MS-Office 2007+ type.
* **DOC, PPT, XLS, and MSG files are now auto-detected correctly.** Resolves a bug where DOC, PPT, and XLS files were auto-detected as MSG files under certain circumstances.

## 0.15.0

### Enhancements

* **Improve text clearing process in email partitioning.** Updated the email partitioner to remove both `=\n` and `=\r\n` characters during the clearing process. Previously, only `=\n` characters were removed.
* **Bump unstructured.paddleocr to 2.8.0.1.**
* **Refine HTML parser to accommodate block element nested in phrasing.** HTML parser no longer raises on a block element (e.g. `<p>`, `<div>`) nested inside a phrasing element (e.g. `<strong>` or `<cite>`). Instead it breaks the phrasing run (and therefore element) at the block-item start and begins a new phrasing run after the block-item. This is consistent with how the browser determines element boundaries in this situation.
* **Install rewritten HTML parser to fix 12 existing bugs and provide headroom for refinement and growth.** A rewritten HTML parser resolves a collection of outstanding bugs with HTML partitioning and provides a firm foundation for further elaborating that important partitioner.
* **CI check for dependency licenses** Adds a CI check to ensure dependencies are appropriately licensed.

### Features

* **Add support for specifying OCR language to `partition_pdf()`.** Extend language specification capability to `PaddleOCR` in addition to `TesseractOCR`. Users can now specify OCR languages for both OCR engines when using `partition_pdf()`.
* **Add AstraDB source connector** Adds support for ingesting documents from AstraDB.

### Fixes

* **Remedy error on Windows when `nltk` binaries are downloaded.** Work around a quirk in the Windows implementation of `tempfile.NamedTemporaryFile` where accessing the temporary file by name raises `PermissionError`.
* **Move Astra embedded_dimension to write config**

## 0.14.10

### Enhancements

* **Update unstructured-client dependency** Change unstructured-client dependency pin back to greater than min version and updated tests that were failing given the update.
* **`.doc` files are now supported in the `arm64` image.**. `libreoffice24` is added to the `arm64` image, meaning `.doc` files are now supported. We have follow on work planned to investigate adding `.ppt` support for `arm64` as well.
* **Add table detection metrics: recall, precision and f1.**
* **Remove unused _with_spans metrics.**

### Features

**Add Object Detection Metrics to CI** Add object detection metrics (average precision, precision, recall and f1-score) implementations.

### Fixes

* **Fix counting false negatives and false positives in table structure evaluation.**
* **Fix Slack CI test** Change channel that Slack test is pointing to because previous test bot expired
* **Remove NLTK download** Removes `nltk.download` in favor of downloading from an S3 bucket we host to mitigate CVE-2024-39705

## 0.14.9

### Enhancements

* **Added visualization and OD model result dump for PDF** In PDF `hi_res` strategy the `analysis` parameter can be used to visualize the result of the OD model and dump the result to a file. Additionally, the visualization of bounding boxes of each layout source is rendered and saved for each page.
* **`partition_docx()` distinguishes "file not found" from "not a ZIP archive" error.** `partition_docx()` now provides different error messages for "file not found" and "file is not a ZIP archive (and therefore not a DOCX file)". This aids diagnosis since these two conditions generally point in different directions as to the cause and fix.

### Features

### Fixes

* **Fix a bug where multiple `soffice` processes could be attempted** Add a wait mechanism in `convert_office_doc` so that the function first checks if another `soffice` is running already: if yes wait till the other process finishes or till the wait timeout before spawning a subprocess to run `soffice`
* **`partition()` now forwards `strategy` arg to `partition_docx()`, `partition_pptx()`, and their brokering partitioners for DOC, ODT, and PPT formats.** A `strategy` argument passed to `partition()` (or the default value "auto" assigned by `partition()`) is now forwarded to `partition_docx()`, `partition_pptx()`, and their brokering partitioners when those filetypes are detected.

## 0.14.8

### Enhancements

* **Move arm64 image to wolfi-base** The `arm64` image now runs on `wolfi-base`. The `arm64` build for `wolfi-base` does not yet include `libreoffce`, and so `arm64` does not currently support processing `.doc`, `.ppt`, or `.xls` file. If you need to process those files on `arm64`, use the legacy `rockylinux` image.

### Features

### Fixes

* **Bump unstructured-inference==0.7.36** Fix `ValueError` when converting cells to html.
* **`partition()` now forwards `strategy` arg to `partition_docx()`, `partition_ppt()`, and `partition_pptx()`.** A `strategy` argument passed to `partition()` (or the default value "auto" assigned by `partition()`) is now forwarded to `partition_docx()`, `partition_ppt()`, and `partition_pptx()` when those filetypes are detected.
* **Fix missing sensitive field markers** for embedders

## 0.14.7

### Enhancements

* **Pull from `wolfi-base` image.** The amd64 image now pulls from the `unstructured` `wolfi-base` image to avoid duplication of dependency setup steps.
* **Fix windows temp file.** Make the creation of a temp file in unstructured/partition/pdf_image/ocr.py windows compatible.

### Features

* **Expose conversion functions for tables** Adds public functions to convert tables from HTML to the Deckerd format and back
* **Adds Kafka Source and Destination** New source and destination connector added to all CLI ingest commands to support reading from and writing to Kafka streams. Also supports Confluent Kafka.

### Fixes

* **Fix an error publishing docker images.** Update user in docker-smoke-test to reflect changes made by the amd64 image pull from the "unstructured" "wolfi-base" image.
* **Fix a IndexError when partitioning a pdf with values for both `extract_image_block_types` and `starting_page_number`.

## 0.14.6

### Enhancements

* **Bump unstructured-inference==0.7.35** Fix syntax for generated HTML tables.

### Features

* **tqdm ingest support** add optional flag to ingest flow to print out progress bar of each step in the process.

### Fixes

* **Remove deprecated `overwrite_schema` kwarg from Delta Table connector.** The `overwrite_schema` kwarg is deprecated in `deltalake>=0.18.0`. `schema_mode=` should be used now instead. `schema_mode="overwrite"` is equivalent to `overwrite_schema=True` and `schema_mode="merge"` is equivalent to `overwrite_schema="False"`. `schema_mode` defaults to `None`. You can also now specify `engine`, which defaults to `"pyarrow"`. You need to specify `enginer="rust"` to use `"schema_mode"`.
* **Fix passing parameters to python-client** - Remove parsing list arguments to strings in passing arguments to python-client in Ingest workflow and `partition_via_api`
* **table metric bug fix** get_element_level_alignment()now will find all the matched indices in predicted table data instead of only returning the first match in the case of multiple matches for the same gt string.
* **fsspec connector path/permissions bug** V2 fsspec connectors were failing when defined relative filepaths had leading slash. This strips that slash to guarantee the relative path never has it.
* **Dropbox connector internal file path bugs** Dropbox source connector currently raises exceptions when indexing files due to two issues: a path formatting idiosyncrasy of the Dropbox library and a divergence in the definition of the Dropbox libraries fs.info method, expecting a 'url' parameter rather than 'path'.
* **update table metric evaluation to handle corrected HTML syntax for tables** This change is connected to the update in [unstructured-inference change](https://github.com/Unstructured-IO/unstructured-inference/pull/355) - fixes transforming HTML table to deckerd and internal cells format.

## 0.14.5

### Enhancements

* **Filtering for tar extraction** Adds tar filtering to the compression module for connectors to avoid decompression malicious content in `.tar.gz` files. This was added to the Python `tarfile` lib in Python 3.12. The change only applies when using Python 3.12 and above.
* **Use `python-oxmsg` for `partition_msg()`.** Outlook MSG emails are now partitioned using the `python-oxmsg` package which resolves some shortcomings of the prior MSG parser.

### Features

### Fixes

* **8-bit string Outlook MSG files are parsed.** `partition_msg()` is now able to parse non-unicode Outlook MSG emails.
* **Attachments to Outlook MSG files are extracted intact.** `partition_msg()` is now able to extract attachments without corruption.

## 0.14.4

### Enhancements

* **Move logger error to debug level when PDFminer fails to extract text** which includes error message for Invalid dictionary construct.
* **Add support for Pinecone serverless** Adds Pinecone serverless to the connector tests. Pinecone
  serverless will work version versions >=0.14.2, but hadn't been tested until now.

### Features

- **Allow configuration of the Google Vision API endpoint** Add an environment variable to select the Google Vision API in the US or the EU.

### Fixes

* **Address the issue of unrecognized tables in `UnstructuredTableTransformerModel`** When a table is not recognized, the `element.metadata.text_as_html` attribute is set to an empty string.
* **Remove root handlers in ingest logger**. Removes root handlers in ingest loggers to ensure secrets aren't accidentally exposed in Colab notebooks.
* **Fix V2 S3 Destination Connector authentication** Fixes bugs with S3 Destination Connector where the connection config was neither registered nor properly deserialized.
* **Clarified dependence on particular version of `python-docx`** Pinned `python-docx` version to ensure a particular method `unstructured` uses is included.
* **Ingest preserves original file extension** Ingest V2 introduced a change that dropped the original extension for upgraded connectors. This reverts that change.

## 0.14.3

### Enhancements

* **Move `category` field from Text class to Element class.**
* **`partition_docx()` now supports pluggable picture sub-partitioners.** A subpartitioner that accepts a DOCX `Paragraph` and generates elements is now supported. This allows adding a custom sub-partitioner that extracts images and applies OCR or summarization for the image.
* **Add VoyageAI embedder** Adds VoyageAI embeddings to support embedding via Voyage AI.

### Features

### Fixes

* **Fix `partition_pdf()` to keep spaces in the text**. The control character `\t` is now replaced with a space instead of being removed when merging inferred elements with embedded elements.
* **Turn off XML resolve entities** Sets `resolve_entities=False` for XML parsing with `lxml`
  to avoid text being dynamically injected into the XML document.
* **Add backward compatibility for the deprecated pdf_infer_table_structure parameter**.
* **Add the missing `form_extraction_skip_tables` argument to the `partition_pdf_or_image` call**.
  to avoid text being dynamically injected into the XML document.
* **Chromadb change from Add to Upsert using element_id to make idempotent**
* **Diable `table_as_cells` output by default** to reduce overhead in partition; now `table_as_cells` is only produced when the env `EXTACT_TABLE_AS_CELLS` is `true`
* **Reduce excessive logging** Change per page ocr info level logging into detail level trace logging
* **Replace try block in `document_to_element_list` for handling HTMLDocument** Use `getattr(element, "type", "")` to get the `type` attribute of an element when it exists. This is more explicit way to handle the special case for HTML documents and prevents other types of attribute error from being silenced by the try block

## 0.14.2

### Enhancements

* **Bump unstructured-inference==0.7.33**.

### Features

* **Add attribution to the `pinecone` connector**.

### Fixes

## 0.14.1

### Enhancements

* **Refactor code related to embedded text extraction**. The embedded text extraction code is moved from `unstructured-inference` to `unstructured`.

### Features

* **Large improvements to the ingest process:**
  * Support for multiprocessing and async, with limits for both.
  * Streamlined to process when mapping CLI invocations to the underlying code
  * More granular steps introduced to give better control over process (i.e. dedicated step to uncompress files already in the local filesystem, new optional staging step before upload)
  * Use the python client when calling the unstructured api for partitioning or chunking
  * Saving the final content is now a dedicated destination connector (local) set as the default if none are provided. Avoids adding new files locally if uploading elsewhere.
  * Leverage last modified date when deciding if new files should be downloaded and reprocessed.
  * Add attribution to the `pinecone` connector
  * **Add support for Python 3.12**. `unstructured` now works with Python 3.12!

### Fixes

## 0.14.0

### BREAKING CHANGES

* **Turn table extraction for PDFs and images off by default**. Reverting the default behavior for table extraction to "off" for PDFs and images. A number of users didn't realize we made the change and were impacted by slower processing times due to the extra model call for table extraction.

### Enhancements

* **Skip unnecessary element sorting in `partition_pdf()`**. Skip element sorting when determining whether embedded text can be extracted.
* **Faster evaluation** Support for concurrent processing of documents during evaluation
* **Add strategy parameter to `partition_docx()`.** Behavior of future enhancements may be sensitive the partitioning strategy. Add this parameter so `partition_docx()` is aware of the requested strategy.
* **Add GLOBAL_WORKING_DIR and GLOBAL_WORKING_PROCESS_DIR** configuration parameteres to control temporary storage.

### Features

* **Add form extraction basics (document elements and placeholder code in partition)**. This is to lay the ground work for the future. Form extraction models are not currently available in the library. An attempt to use this functionality will end in a `NotImplementedError`.

### Fixes

* **Add missing starting_page_num param to partition_image**
* **Make the filename and file params for partition_image and partition_pdf match the other partitioners**
* **Fix include_slide_notes and include_page_breaks params in partition_ppt**
* **Re-apply: skip accuracy calculation feature** Overwritten by mistake
* **Fix type hint for paragraph_grouper param** `paragraph_grouper` can be set to `False`, but the type hint did not not reflect this previously.
* **Remove links param from partition_pdf** `links` is extracted during partitioning and is not needed as a paramter in partition_pdf.
* **Improve CSV delimeter detection.** `partition_csv()` would raise on CSV files with very long lines.
* **Fix disk-space leak in `partition_doc()`.** Remove temporary file created but not removed when `file` argument is passed to `partition_doc()`.
* **Fix possible `SyntaxError` or `SyntaxWarning` on regex patterns.** Change regex patterns to raw strings to avoid these warnings/errors in Python 3.11+.
* **Fix disk-space leak in `partition_odt()`.** Remove temporary file created but not removed when `file` argument is passed to `partition_odt()`.
* **AstraDB: option to prevent indexing metadata**
* **Fix Missing py.typed**

## 0.13.7

### Enhancements

* **Remove `page_number` metadata fields** for HTML partition until we have a better strategy to decide page counting.
* **Extract OCRAgent.get_agent().** Generalize access to the configured OCRAgent instance beyond its use for PDFs.
* **Add calculation of table related metrics which take into account colspans and rowspans**
* **Evaluation: skip accuracy calculation** for files for which output and ground truth sizes differ greatly

### Features

* **add ability to get ratio of `cid` characters in embedded text extracted by `pdfminer`**.

### Fixes

* **`partition_docx()` handles short table rows.** The DOCX format allows a table row to start late and/or end early, meaning cells at the beginning or end of a row can be omitted. While there are legitimate uses for this capability, using it in practice is relatively rare. However, it can happen unintentionally when adjusting cell borders with the mouse. Accommodate this case and generate accurate `.text` and `.metadata.text_as_html` for these tables.
* **Remedy macOS test failure not triggered by CI.** Generalize temp-file detection beyond hard-coded Linux-specific prefix.
* **Remove unnecessary warning log for using default layout model.**
* **Add chunking to partition_tsv** Even though partition_tsv() produces a single Table element, chunking is made available because the Table element is often larger than the desired chunk size and must be divided into smaller chunks.

## 0.13.6

### Enhancements

### Features

### Fixes

- **ValueError: Invalid file (FileType.UNK) when parsing Content-Type header with charset directive** URL response Content-Type headers are now parsed according to RFC 9110.

## 0.13.5

### Enhancements

### Features

### Fixes

* **KeyError raised when updating parent_id** In the past, combining `ListItem` elements could result in reusing the same memory location which then led to unexpected side effects when updating element IDs.
* **Bump unstructured-inference==0.7.29**: table transformer predictions are now removed if confidence is below threshold

## 0.13.4

### Enhancements

* **Unique and deterministic hash IDs for elements** Element IDs produced by any partitioning
  function are now deterministic and unique at the document level by default. Before, hashes were
  based only on text; however, they now also take into account the element's sequence number on a
  page, the page's number in the document, and the document's file name.
* **Enable remote chunking via unstructured-ingest** Chunking using unstructured-ingest was
  previously limited to local chunking using the strategies `basic` and `by_title`. Remote chunking
  options via the API are now accessible.
* **Save table in cells format**. `UnstructuredTableTransformerModel` is able to return predicted table in cells format

### Features

* **Add a `PDF_ANNOTATION_THRESHOLD` environment variable to control the capture of embedded links in `partition_pdf()` for `fast` strategy**.
* **Add integration with the Google Cloud Vision API**. Adds a third OCR provider, alongside Tesseract and Paddle: the Google Cloud Vision API.

### Fixes

* **Remove ElementMetadata.section field.**. This field was unused, not populated by any partitioners.

## 0.13.3

### Enhancements

* **Remove duplicate image elements**. Remove image elements identified by PDFMiner that have similar bounding boxes and the same text.
* **Add support for `start_index` in `html` links extraction**
* **Add `strategy` arg value to `_PptxPartitionerOptions`.** This makes this paritioning option available for sub-partitioners to come that may optionally use inference or other expensive operations to improve the partitioning.
* **Support pluggable sub-partitioner for PPTX Picture shapes.** Use a distinct sub-partitioner for partitioning PPTX Picture (image) shapes and allow the default picture sub-partitioner to be replaced at run-time by one of the user's choosing.
* **Introduce `starting_page_number` parameter to partitioning functions** It applies to those partitioners which support `page_number` in element's metadata: PDF, TIFF, XLSX, DOC, DOCX, PPT, PPTX.
* **Redesign the internal mechanism of assigning element IDs** This allows for further enhancements related to element IDs such as deterministic and document-unique hashes. The way partitioning functions operate hasn't changed, which means `unique_element_ids` continues to be `False` by default, utilizing text hashes.

### Features

### Fixes

* **Add support for extracting text from tag tails in HTML**. This fix adds ability to generate separate elements using tag tails.
* **Add support for extracting text from `<b>` tags in HTML** Now `partition_html()` can extract text from `<b>` tags inside container tags (like `<div>`, `<pre>`).
* **Fix pip-compile make target** Missing base.in dependency missing from requirments make file added

## 0.13.2

### Enhancements

### Features

### Fixes

* **Brings back missing word list files** that caused `partition` failures in 0.13.1.

## 0.13.1

### Enhancements

* **Drop constraint on pydantic, supporting later versions** All dependencies has pydantic pinned at an old version. This explicit pin was removed, allowing the latest version to be pulled in when requirements are compiled.

### Features

* **Add a set of new `ElementType`s to extend future element types**

### Fixes

* **Fix `partition_html()` swallowing some paragraphs**. The `partition_html()` only considers elements with limited depth to avoid becoming the text representation of a giant div. This fix increases the limit value.
* **Fix SFTP** Adds flag options to SFTP connector on whether to use ssh keys / agent, with flag values defaulting to False. This is to prevent looking for ssh files when using username and password. Currently, username and password are required, making that always the case.

## 0.13.0

### Enhancements

* **Add `.metadata.is_continuation` to text-split chunks.** `.metadata.is_continuation=True` is added to second-and-later chunks formed by text-splitting an oversized `Table` element but not to their counterpart `Text` element splits. Add this indicator for `CompositeElement` to allow text-split continuation chunks to be identified for downstream processes that may wish to skip intentionally redundant metadata values in continuation chunks.
* **Add `compound_structure_acc` metric to table eval.** Add a new property to `unstructured.metrics.table_eval.TableEvaluation`: `composite_structure_acc`, which is computed from the element level row and column index and content accuracy scores
* **Add `.metadata.orig_elements` to chunks.** `.metadata.orig_elements: list[Element]` is added to chunks during the chunking process (when requested) to allow access to information from the elements each chunk was formed from. This is useful for example to recover metadata fields that cannot be consolidated to a single value for a chunk, like `page_number`, `coordinates`, and `image_base64`.
* **Add `--include_orig_elements` option to Ingest CLI.** By default, when chunking, the original elements used to form each chunk are added to `chunk.metadata.orig_elements` for each chunk. * The `include_orig_elements` parameter allows the user to turn off this behavior to produce a smaller payload when they don't need this metadata.
* **Add Google VertexAI embedder** Adds VertexAI embeddings to support embedding via Google Vertex AI.

### Features

* **Chunking populates `.metadata.orig_elements` for each chunk.** This behavior allows the text and metadata of the elements combined to make each chunk to be accessed. This can be important for example to recover metadata such as `.coordinates` that cannot be consolidated across elements and so is dropped from chunks. This option is controlled by the `include_orig_elements` parameter to `partition_*()` or to the chunking functions. This option defaults to `True` so original-elements are preserved by default. This behavior is not yet supported via the REST APIs or SDKs but will be in a closely subsequent PR to other `unstructured` repositories. The original elements will also not serialize or deserialize yet; this will also be added in a closely subsequent PR.
* **Add Clarifai destination connector** Adds support for writing partitioned and chunked documents into Clarifai.

### Fixes

* **Fix `clean_pdfminer_inner_elements()` to remove only pdfminer (embedded) elements merged with inferred elements**. Previously, some embedded elements were removed even if they were not merged with inferred elements. Now, only embedded elements that are already merged with inferred elements are removed.
* **Clarify IAM Role Requirement for GCS Platform Connectors**. The GCS Source Connector requires Storage Object Viewer and GCS Destination Connector requires Storage Object Creator IAM roles.
* **Change table extraction defaults** Change table extraction defaults in favor of using `skip_infer_table_types` parameter and reflect these changes in documentation.
* **Fix OneDrive dates with inconsistent formatting** Adds logic to conditionally support dates returned by office365 that may vary in date formatting or may be a datetime rather than a string. See previous fix for SharePoint
* **Adds tracking for AstraDB** Adds tracking info so AstraDB can see what source called their api.
* **Support AWS Bedrock Embeddings in ingest CLI** The configs required to instantiate the bedrock embedding class are now exposed in the api and the version of boto being used meets the minimum requirement to introduce the bedrock runtime required to hit the service.
* **Change MongoDB redacting** Original redact secrets solution is causing issues in platform. This fix uses our standard logging redact solution.

## 0.12.6

### Enhancements

* **Improve ability to capture embedded links in `partition_pdf()` for `fast` strategy** Previously, a threshold value that affects the capture of embedded links was set to a fixed value by default. This allows users to specify the threshold value for better capturing.
* **Refactor `add_chunking_strategy` decorator to dispatch by name.** Add `chunk()` function to be used by the `add_chunking_strategy` decorator to dispatch chunking call based on a chunking-strategy name (that can be dynamic at runtime). This decouples chunking dispatch from only those chunkers known at "compile" time and enables runtime registration of custom chunkers.
* **Redefine `table_level_acc` metric for table evaluation.** `table_level_acc` now is an average of individual predicted table's accuracy. A predicted table's accuracy is defined as the sequence matching ratio between itself and its corresponding ground truth table.

### Features

* **Added Unstructured Platform Documentation** The Unstructured Platform is currently in beta. The documentation provides how-to guides for setting up workflow automation, job scheduling, and configuring source and destination connectors.

### Fixes

* **Partitioning raises on file-like object with `.name` not a local file path.** When partitioning a file using the `file=` argument, and `file` is a file-like object (e.g. io.BytesIO) having a `.name` attribute, and the value of `file.name` is not a valid path to a file present on the local filesystem, `FileNotFoundError` is raised. This prevents use of the `file.name` attribute for downstream purposes to, for example, describe the source of a document retrieved from a network location via HTTP.
* **Fix SharePoint dates with inconsistent formatting** Adds logic to conditionally support dates returned by office365 that may vary in date formatting or may be a datetime rather than a string.
* **Include warnings** about the potential risk of installing a version of `pandoc` which does not support RTF files + instructions that will help resolve that issue.
* **Incorporate the `install-pandoc` Makefile recipe** into relevant stages of CI workflow, ensuring it is a version that supports RTF input files.
* **Fix Google Drive source key** Allow passing string for source connector key.
* **Fix table structure evaluations calculations** Replaced special value `-1.0` with `np.nan` and corrected rows filtering of files metrics basing on that.
* **Fix Sharepoint-with-permissions test** Ignore permissions metadata, update test.
* **Fix table structure evaluations for edge case** Fixes the issue when the prediction does not contain any table - no longer errors in such case.

## 0.12.5

### Enhancements

### Features

* Add `date_from_file_object` parameter to partition. If True and if file is provided via `file` parameter it will cause partition to infer last modified date from `file`'s content. If False, last modified metadata will be `None`.
* **Header and footer detection for fast strategy** `partition_pdf` with `fast` strategy now
  detects elements that are in the top or bottom 5 percent of the page as headers and footers.
* **Add parent_element to overlapping case output** Adds parent_element to the output for `identify_overlapping_or_nesting_case` and `catch_overlapping_and_nested_bboxes` functions.
* **Add table structure evaluation** Adds a new function to evaluate the structure of a table and return a metric that represents the quality of the table structure. This function is used to evaluate the quality of the table structure and the table contents.
* **Add AstraDB destination connector** Adds support for writing embedded documents into an AstraDB vector database.
* **Add OctoAI embedder** Adds support for embeddings via OctoAI.

### Fixes

* **Fix passing list type parameters when calling unstructured API via `partition_via_api()`** Update `partition_via_api()` to convert all list type parameters to JSON formatted strings before calling the unstructured client SDK. This will support image block extraction via `partition_via_api()`.
* **Fix `check_connection` in opensearch, databricks, postgres, azure connectors**
* **Fix don't treat plain text files with double quotes as JSON** If a file can be deserialized as JSON but it deserializes as a string, treat it as plain text even though it's valid JSON.
* **Fix `check_connection` in opensearch, databricks, postgres, azure connectors**
* **Fix cluster of bugs in `partition_xlsx()` that dropped content.** Algorithm for detecting "subtables" within a worksheet dropped table elements for certain patterns of populated cells such as when a trailing single-cell row appeared in a contiguous block of populated cells.
* **Improved documentation**. Fixed broken links and improved readability on `Key Concepts` page.
* **Rename `OpenAiEmbeddingConfig` to `OpenAIEmbeddingConfig`.**
* **Fix partition_json() doesn't chunk.** The `@add_chunking_strategy` decorator was missing from `partition_json()` such that pre-partitioned documents serialized to JSON did not chunk when a chunking-strategy was specified.

## 0.12.4

### Enhancements

* **Apply New Version of `black` formatting** The `black` library recently introduced a new major version that introduces new formatting conventions. This change brings code in the `unstructured` repo into compliance with the new conventions.
* **Move ingest imports to local scopes** Moved ingest dependencies into local scopes to be able to import ingest connector classes without the need of installing imported external dependencies. This allows lightweight use of the classes (not the instances. to use the instances as intended you'll still need the dependencies).
* **Add support for `.p7s` files** `partition_email` can now process `.p7s` files. The signature for the signed message is extracted and added to metadata.
* **Fallback to valid content types for emails** If the user selected content type does not exist on the email message, `partition_email` now falls back to anoter valid content type if it's available.

### Features

* **Add .heic file partitioning** .heic image files were previously unsupported and are now supported though partition_image()
* **Add the ability to specify an alternate OCR** implementation by implementing an `OCRAgent` interface and specify it using `OCR_AGENT` environment variable.
* **Add Vectara destination connector** Adds support for writing partitioned documents into a Vectara index.
* **Add ability to detect text in .docx inline shapes** extensions of docx partition, extracts text from inline shapes and includes them in paragraph's text

### Fixes

* **Fix `partition_pdf()` not working when using chipper model with `file`**
* **Handle common incorrect arguments for `languages` and `ocr_languages`** Users are regularly receiving errors on the API because they are defining `ocr_languages` or `languages` with additional quotationmarks, brackets, and similar mistakes. This update handles common incorrect arguments and raises an appropriate warning.
* **Default `hi_res_model_name` now relies on `unstructured-inference`** When no explicit `hi_res_model_name` is passed into `partition` or `partition_pdf_or_image` the default model is picked by `unstructured-inference`'s settings or os env variable `UNSTRUCTURED_HI_RES_MODEL_NAME`; it now returns the same model name regardless of `infer_table_structure`'s value; this function will be deprecated in the future and the default model name will simply rely on `unstructured-inference` and will not consider os env in a future release.
* **Fix remove Vectara requirements from setup.py - there are no dependencies**
* **Add missing dependency files to package manifest**. Updates the file path for the ingest
  dependencies and adds missing extra dependencies.
* **Fix remove Vectara requirements from setup.py - there are no dependencies **
* **Add title to Vectara upload - was not separated out from initial connector **
* **Fix change OpenSearch port to fix potential conflict with Elasticsearch in ingest test **

## 0.12.3

### Enhancements

* **Driver for MongoDB connector.** Adds a driver with `unstructured` version information to the
  MongoDB connector.

### Features

* **Add Databricks Volumes destination connector** Databricks Volumes connector added to ingest CLI.  Users may now use `unstructured-ingest` to write partitioned data to a Databricks Volumes storage service.

### Fixes

* **Fix support for different Chipper versions and prevent running PDFMiner with Chipper**
* **Treat YAML files as text.** Adds YAML MIME types to the file detection code and treats those
  files as text.
* **Fix FSSpec destination connectors check_connection.** FSSpec destination connectors did not use `check_connection`. There was an error when trying to `ls` destination directory - it may not exist at the moment of connector creation. Now `check_connection` calls `ls` on bucket root and this method is called on `initialize` of destination connector.
* **Fix databricks-volumes extra location.** `setup.py` is currently pointing to the wrong location for the databricks-volumes extra requirements. This results in errors when trying to build the wheel for unstructured. This change updates to point to the correct path.
* **Fix uploading None values to Chroma and Pinecone.** Removes keys with None values with Pinecone and Chroma destinations. Pins Pinecone dependency
* **Update documentation.** (i) best practice for table extration by using 'skip_infer_table_types' param, instead of 'pdf_infer_table_structure', and (ii) fixed CSS, RST issues and typo in the documentation.
* **Fix postgres storage of link_texts.** Formatting of link_texts was breaking metadata storage.

## 0.12.2

### Enhancements

### Features

### Fixes

* **Fix index error in table processing.** Bumps the `unstructured-inference` version to address and
  index error that occurs on some tables in the table transformer object.

## 0.12.1

### Enhancements

* **Allow setting image block crop padding parameter** In certain circumstances, adjusting the image block crop padding can improve image block extraction by preventing extracted image blocks from being clipped.
* **Add suport for bitmap images in `partition_image`** Adds support for `.bmp` files in
  `partition`, `partition_image`, and `detect_filetype`.
* **Keep all image elements when using "hi_res" strategy** Previously, `Image` elements with small chunks of text were ignored unless the image block extraction parameters (`extract_images_in_pdf` or `extract_image_block_types`) were specified. Now, all image elements are kept regardless of whether the image block extraction parameters are specified.
* **Add filetype detection for `.wav` files.** Add filetpye detection for `.wav` files.
* **Add "basic" chunking strategy.** Add baseline chunking strategy that includes all shared chunking behaviors without breaking chunks on section or page boundaries.
* **Add overlap option for chunking.** Add option to overlap chunks. Intra-chunk and inter-chunk overlap are requested separately. Intra-chunk overlap is applied only to the second and later chunks formed by text-splitting an oversized chunk. Inter-chunk overlap may also be specified; this applies overlap between "normal" (not-oversized) chunks.
* **Salesforce connector accepts private key path or value.** Salesforce parameter `private-key-file` has been renamed to `private-key`. Private key can be provided as path to file or file contents.
* **Update documentation**: (i) added verbiage about the free API cap limit, (ii) added deprecation warning on ``Staging`` bricks in favor of ``Destination Connectors``, (iii) added warning and code examples to use the SaaS API Endpoints using CLI-vs-SDKs, (iv) fixed example pages formatting, (v) added deprecation on ``model_name`` in favor of ``hi_res_model_name``, (vi) added ``extract_images_in_pdf`` usage in ``partition_pdf`` section, (vii) reorganize and improve the documentation introduction section, and (viii) added PDF table extraction best practices.
* **Add "basic" chunking to ingest CLI.** Add options to ingest CLI allowing access to the new "basic" chunking strategy and overlap options.
* **Make Elasticsearch Destination connector arguments optional.** Elasticsearch Destination connector write settings are made optional and will rely on default values when not specified.
* **Normalize Salesforce artifact names.** Introduced file naming pattern present in other connectors to Salesforce connector.
* **Install Kapa AI chatbot.** Added Kapa.ai website widget on the documentation.

### Features

* **MongoDB Source Connector.** New source connector added to all CLI ingest commands to support downloading/partitioning files from MongoDB.
* **Add OpenSearch source and destination connectors.** OpenSearch, a fork of Elasticsearch, is a popular storage solution for various functionality such as search, or providing intermediary caches within data pipelines. Feature: Added OpenSearch source connector to support downloading/partitioning files. Added OpenSearch destination connector to be able to ingest documents from any supported source, embed them and write the embeddings / documents into OpenSearch.

### Fixes

* **Fix GCS connector converting JSON to string with single quotes.** FSSpec serialization caused conversion of JSON token to string with single quotes. GCS requires token in form of dict so this format is now assured.
* **Pin version of unstructured-client** Set minimum version of unstructured-client to avoid raising a TypeError when passing `api_key_auth` to `UnstructuredClient`
* **Fix the serialization of the Pinecone destination connector.** Presence of the PineconeIndex object breaks serialization due to TypeError: cannot pickle '_thread.lock' object. This removes that object before serialization.
* **Fix the serialization of the Elasticsearch destination connector.** Presence of the _client object breaks serialization due to TypeError: cannot pickle '_thread.lock' object. This removes that object before serialization.
* **Fix the serialization of the Postgres destination connector.** Presence of the _client object breaks serialization due to TypeError: cannot pickle '_thread.lock' object. This removes that object before serialization.
* **Fix documentation and sample code for Chroma.** Was pointing to wrong examples..
* **Fix flatten_dict to be able to flatten tuples inside dicts** Update flatten_dict function to support flattening tuples inside dicts. This is necessary for objects like Coordinates, when the object is not written to the disk, therefore not being converted to a list before getting flattened (still being a tuple).
* **Fix the serialization of the Chroma destination connector.** Presence of the ChromaCollection object breaks serialization due to TypeError: cannot pickle 'module' object. This removes that object before serialization.
* **Fix fsspec connectors returning version as integer.** Connector data source versions should always be string values, however we were using the integer checksum value for the version for fsspec connectors. This casts that value to a string.

## 0.12.0

### Enhancements

* **Drop support for python3.8** All dependencies are now built off of the minimum version of python being `3.10`

## 0.11.9

### Enhancements

* **Rename kwargs related to extracting image blocks** Rename the kwargs related to extracting image blocks for consistency and API usage.

### Features

* **Add PostgreSQL/SQLite destination connector** PostgreSQL and SQLite connector added to ingest CLI.  Users may now use `unstructured-ingest` to write partitioned data to a PostgreSQL or SQLite database. And write embeddings to PostgreSQL pgvector database.

### Fixes

* **Handle users providing fully spelled out languages** Occasionally some users are defining the `languages` param as a fully spelled out language instead of a language code. This adds a dictionary for common languages so those small mistakes are caught and silently fixed.
* **Fix unequal row-length in HTMLTable.text_as_html.** Fixes to other aspects of partition_html() in v0.11 allowed unequal cell-counts in table rows. Make the cells in each row correspond 1:1 with cells in the original table row. This fix also removes "noise" cells resulting from HTML-formatting whitespace and eliminates the "column-shifting" of cells that previously resulted from noise-cells.
* **Fix MongoDB connector URI password redaction.** MongoDB documentation states that characters `$ : / ? # [ ] @` must be percent encoded. URIs with password containing such special character were not redacted.

## 0.11.8

### Enhancements

* **Add SaaS API User Guide.** This documentation serves as a guide for Unstructured SaaS API users to register, receive an API key and URL, and manage your account and billing information.
* **Add inter-chunk overlap capability.** Implement overlap between chunks. This applies to all chunks prior to any text-splitting of oversized chunks so is a distinct behavior; overlap at text-splits of oversized chunks is independent of inter-chunk overlap (distinct chunk boundaries) and can be requested separately. Note this capability is not yet available from the API but will shortly be made accessible using a new `overlap_all` kwarg on partition functions.

### Features

### Fixes

## 0.11.7

### Enhancements

* **Add intra-chunk overlap capability.** Implement overlap for split-chunks where text-splitting is used to divide an oversized chunk into two or more chunks that fit in the chunking window. Note this capability is not yet available from the API but will shortly be made accessible using a new `overlap` kwarg on partition functions.
* **Update encoders to leverage dataclasses** All encoders now follow a class approach which get annotated with the dataclass decorator. Similar to the connectors, it uses a nested dataclass for the configs required to configure a client as well as a field/property approach to cache the client. This makes sure any variable associated with the class exists as a dataclass field.

### Features

* **Add Qdrant destination connector.** Adds support for writing documents and embeddings into a Qdrant collection.
* **Store base64 encoded image data in metadata fields.** Rather than saving to file, stores base64 encoded data of the image bytes and the mimetype for the image in metadata fields: `image_base64` and `image_mime_type` (if that is what the user specifies by some other param like `pdf_extract_to_payload`). This would allow the API to have parity with the library.

### Fixes

* **Fix table structure metric script** Update the call to table agent to now provide OCR tokens as required
* **Fix element extraction not working when using "auto" strategy for pdf and image** If element extraction is specified, the "auto" strategy falls back to the "hi_res" strategy.
* **Fix a bug passing a custom url to `partition_via_api`** Users that self host the api were not able to pass their custom url to `partition_via_api`.

## 0.11.6

### Enhancements

* **Update the layout analysis script.** The previous script only supported annotating `final` elements. The updated script also supports annotating `inferred` and `extracted` elements.
* **AWS Marketplace API documentation**: Added the user guide, including setting up VPC and CloudFormation, to deploy Unstructured API on AWS platform.
* **Azure Marketplace API documentation**: Improved the user guide to deploy Azure Marketplace API by adding references to Azure documentation.
* **Integration documentation**: Updated URLs for the `staging_for` bricks

### Features

* **Partition emails with base64-encoded text.** Automatically handles and decodes base64 encoded text in emails with content type `text/plain` and `text/html`.
* **Add Chroma destination connector** Chroma database connector added to ingest CLI.  Users may now use `unstructured-ingest` to write partitioned/embedded data to a Chroma vector database.
* **Add Elasticsearch destination connector.** Problem: After ingesting data from a source, users might want to move their data into a destination. Elasticsearch is a popular storage solution for various functionality such as search, or providing intermediary caches within data pipelines. Feature: Added Elasticsearch destination connector to be able to ingest documents from any supported source, embed them and write the embeddings / documents into Elasticsearch.

### Fixes

* **Enable --fields argument omission for elasticsearch connector** Solves two bugs where removing the optional parameter --fields broke the connector due to an integer processing error and using an elasticsearch config for a destination connector resulted in a serialization issue when optional parameter --fields was not provided.
* **Add hi_res_model_name** Adds kwarg to relevant functions and add comments that model_name is to be deprecated.

## 0.11.5

### Enhancements

### Features

### Fixes

* **Fix `partition_pdf()` and `partition_image()` importation issue.** Reorganize `pdf.py` and `image.py` modules to be consistent with other types of document import code.

## 0.11.4

### Enhancements

* **Refactor image extraction code.** The image extraction code is moved from `unstructured-inference` to `unstructured`.
* **Refactor pdfminer code.** The pdfminer code is moved from `unstructured-inference` to `unstructured`.
* **Improve handling of auth data for fsspec connectors.** Leverage an extension of the dataclass paradigm to support a `sensitive` annotation for fields related to auth (i.e. passwords, tokens). Refactor all fsspec connectors to use explicit access configs rather than a generic dictionary.
* **Add glob support for fsspec connectors** Similar to the glob support in the ingest local source connector, similar filters are now enabled on all fsspec based source connectors to limit files being partitioned.
* Define a constant for the splitter "+" used in tesseract ocr languages.

### Features

* **Save tables in PDF's separately as images.** The "table" elements are saved as `table-<pageN>-<tableN>.jpg`. This filename is presented in the `image_path` metadata field for the Table element. The default would be to not do this.
* **Add Weaviate destination connector** Weaviate connector added to ingest CLI.  Users may now use `unstructured-ingest` to write partitioned data from over 20 data sources (so far) to a Weaviate object collection.
* **Sftp Source Connector.** New source connector added to support downloading/partitioning files from Sftp.

### Fixes

* **Fix pdf `hi_res` partitioning failure when pdfminer fails.** Implemented logic to fall back to the "inferred_layout + OCR" if pdfminer fails in the `hi_res` strategy.
* **Fix a bug where image can be scaled too large for tesseract** Adds a limit to prevent auto-scaling an image beyond the maximum size `tesseract` can handle for ocr layout detection
* **Update partition_csv to handle different delimiters** CSV files containing both non-comma delimiters and commas in the data were throwing an error in Pandas. `partition_csv` now identifies the correct delimiter before the file is processed.
* **partition returning cid code in `hi_res`** occasionally pdfminer can fail to decode the text in an pdf file and return cid code as text. Now when this happens the text from OCR is used.

## 0.11.2

### Enhancements

* **Updated Documentation**: (i) Added examples, and (ii) API Documentation, including Usage, SDKs, Azure Marketplace, and parameters and validation errors.

### Features

* * **Add Pinecone destination connector.** Problem: After ingesting data from a source, users might want to produce embeddings for their data and write these into a vector DB. Pinecone is an option among these vector databases. Feature: Added Pinecone destination connector to be able to ingest documents from any supported source, embed them and write the embeddings / documents into Pinecone.

### Fixes

* **Process chunking parameter names in ingest correctly** Solves a bug where chunking parameters weren't being processed and used by ingest cli by renaming faulty parameter names and prepends; adds relevant parameters to ingest pinecone test to verify that the parameters are functional.

## 0.11.1

### Enhancements

* **Use `pikepdf` to repair invalid PDF structure** for PDFminer when we see error `PSSyntaxError` when PDFminer opens the document and creates the PDFminer pages object or processes a single PDF page.
* **Batch Source Connector support** For instances where it is more optimal to read content from a source connector in batches, a new batch ingest doc is added which created multiple ingest docs after reading them in in batches per process.

### Features

* **Staging Brick for Coco Format** Staging brick which converts a list of Elements into Coco Format.
* **Adds HubSpot connector** Adds connector to retrieve call, communications, emails, notes, products and tickets from HubSpot

### Fixes

* **Do not extract text of `<style>` tags in HTML.** `<style>` tags containing CSS in invalid positions previously contributed to element text. Do not consider text node of a `<style>` element as textual content.
* **Fix DOCX merged table cell repeats cell text.** Only include text for a merged cell, not for each underlying cell spanned by the merge.
* **Fix tables not extracted from DOCX header/footers.** Headers and footers in DOCX documents skip tables defined in the header and commonly used for layout/alignment purposes. Extract text from tables as a string and include in the `Header` and `Footer` document elements.
* **Fix output filepath for fsspec-based source connectors.** Previously the base directory was being included in the output filepath unnecessarily.

## 0.11.0

### Enhancements

* **Add a class for the strategy constants.** Add a class `PartitionStrategy` for the strategy constants and use the constants to replace strategy strings.
* **Temporary Support for paddle language parameter.** User can specify default langage code for paddle with ENV `DEFAULT_PADDLE_LANG` before we have the language mapping for paddle.
* **Improve DOCX page-break fidelity.** Improve page-break fidelity such that a paragraph containing a page-break is split into two elements, one containing the text before the page-break and the other the text after. Emit the PageBreak element between these two and assign the correct page-number (n and n+1 respectively) to the two textual elements.

### Features

* **Add ad-hoc fields to `ElementMetadata` instance.** End-users can now add their own metadata fields simply by assigning to an element-metadata attribute-name of their choice, like `element.metadata.coefficient = 0.58`. These fields will round-trip through JSON and can be accessed with dotted notation.
* **MongoDB Destination Connector.** New destination connector added to all CLI ingest commands to support writing partitioned json output to mongodb.

### Fixes

* **Fix `TYPE_TO_TEXT_ELEMENT_MAP`.** Updated `Figure` mapping from `FigureCaption` to `Image`.
* **Handle errors when extracting PDF text** Certain pdfs throw unexpected errors when being opened by `pdfminer`, causing `partition_pdf()` to fail. We expect to be able to partition smoothly using an alternative strategy if text extraction doesn't work.  Added exception handling to handle unexpected errors when extracting pdf text and to help determine pdf strategy.
* **Fix `fast` strategy fall back to `ocr_only`** The `fast` strategy should not fall back to a more expensive strategy.
* **Remove default user ./ssh folder** The default notebook user during image build would create the known_hosts file with incorrect ownership, this is legacy and no longer needed so it was removed.
* **Include `languages` in metadata when partitioning `strategy=hi_res` or `fast`** User defined `languages` was previously used for text detection, but not included in the resulting element metadata for some strategies. `languages` will now be included in the metadata regardless of partition strategy for pdfs and images.
* **Handle a case where Paddle returns a list item in ocr_data as None** In partition, while parsing PaddleOCR data, it was assumed that PaddleOCR does not return None for any list item in ocr_data. Removed the assumption by skipping the text region whenever this happens.
* **Fix some pdfs returning `KeyError: 'N'`** Certain pdfs were throwing this error when being opened by pdfminer. Added a wrapper function for pdfminer that allows these documents to be partitioned.
* **Fix mis-splits on `Table` chunks.** Remedies repeated appearance of full `.text_as_html` on metadata of each `TableChunk` split from a `Table` element too large to fit in the chunking window.
* **Import tables_agent from inference** so that we don't have to initialize a global table agent in unstructured OCR again
* **Fix empty table is identified as bulleted-table.** A table with no text content was mistakenly identified as a bulleted-table and processed by the wrong branch of the initial HTML partitioner.
* **Fix partition_html() emits empty (no text) tables.** A table with cells nested below a `<thead>` or `<tfoot>` element was emitted as a table element having no text and unparseable HTML in `element.metadata.text_as_html`. Do not emit empty tables to the element stream.
* **Fix HTML `element.metadata.text_as_html` contains spurious `<br>` elements in invalid locations.** The HTML generated for the `text_as_html` metadata for HTML tables contained `<br>` elements invalid locations like between `<table>` and `<tr>`. Change the HTML generator such that these do not appear.
* **Fix HTML table cells enclosed in `<thead>` and `<tfoot>` elements are dropped.** HTML table cells nested in a `<thead>` or `<tfoot>` element were not detected and the text in those cells was omitted from the table element text and `.text_as_html`. Detect table rows regardless of the semantic tag they may be nested in.
* **Remove whitespace padding from `.text_as_html`.** `tabulate` inserts padding spaces to achieve visual alignment of columns in HTML tables it generates. Add our own HTML generator to do this simple job and omit that padding as well as newlines ("\n") used for human readability.
* **Fix local connector with absolute input path** When passed an absolute filepath for the input document path, the local connector incorrectly writes the output file to the input file directory. This fixes such that the output in this case is written to `output-dir/input-filename.json`

## 0.10.30

### Enhancements

* **Support nested DOCX tables.** In DOCX, like HTML, a table cell can itself contain a table. In this case, create nested HTML tables to reflect that structure and create a plain-text table with captures all the text in nested tables, formatting it as a reasonable facsimile of a table.
* **Add connection check to ingest connectors** Each source and destination connector now support a `check_connection()` method which makes sure a valid connection can be established with the source/destination given any authentication credentials in a lightweight request.

### Features

* **Add functionality to do a second OCR on cropped table images.** Changes to the values for scaling ENVs affect entire page OCR output(OCR regression) so we now do a second OCR for tables.
* **Adds ability to pass timeout for a request when partitioning via a `url`.** `partition` now accepts a new optional parameter `request_timeout` which if set will prevent any `requests.get` from hanging indefinitely and instead will raise a timeout error. This is useful when partitioning a url that may be slow to respond or may not respond at all.

### Fixes

* **Fix logic that determines pdf auto strategy.** Previously, `_determine_pdf_auto_strategy` returned `hi_res` strategy only if `infer_table_structure` was true. It now returns the `hi_res` strategy if either `infer_table_structure` or `extract_images_in_pdf` is true.
* **Fix invalid coordinates when parsing tesseract ocr data.** Previously, when parsing tesseract ocr data, the ocr data had invalid bboxes if zoom was set to `0`. A logical check is now added to avoid such error.
* **Fix ingest partition parameters not being passed to the api.** When using the --partition-by-api flag via unstructured-ingest, none of the partition arguments are forwarded, meaning that these options are disregarded. With this change, we now pass through all of the relevant partition arguments to the api. This allows a user to specify all of the same partition arguments they would locally and have them respected when specifying --partition-by-api.
* **Support tables in section-less DOCX.** Generalize solution for MS Chat Transcripts exported as DOCX by including tables in the partitioned output when present.
* **Support tables that contain only numbers when partitioning via `ocr_only`** Tables that contain only numbers are returned as floats in a pandas.DataFrame when the image is converted from `.image_to_data()`. An AttributeError was raised downstream when trying to `.strip()` the floats.
* **Improve DOCX page-break detection.** DOCX page breaks are reliably indicated by `w:lastRenderedPageBreak` elements present in the document XML. Page breaks are NOT reliably indicated by "hard" page-breaks inserted by the author and when present are redundant to a `w:lastRenderedPageBreak` element so cause over-counting if used. Use rendered page-breaks only.

## 0.10.29

### Enhancements

* **Adds include_header argument for partition_csv and partition_tsv** Now supports retaining header rows in CSV and TSV documents element partitioning.
* **Add retry logic for all source connectors** All http calls being made by the ingest source connectors have been isolated and wrapped by the `SourceConnectionNetworkError` custom error, which triggers the retry logic, if enabled, in the ingest pipeline.
* **Google Drive source connector supports credentials from memory** Originally, the connector expected a filepath to pull the credentials from when creating the client. This was expanded to support passing that information from memory as a dict if access to the file system might not be available.
* **Add support for generic partition configs in ingest cli** Along with the explicit partition options supported by the cli, an `additional_partition_args` arg was added to allow users to pass in any other arguments that should be added when calling partition(). This helps keep any changes to the input parameters of the partition() exposed in the CLI.
* **Map full output schema for table-based destination connectors** A full schema was introduced to map the type of all output content from the json partition output and mapped to a flattened table structure to leverage table-based destination connectors. The delta table destination connector was updated at the moment to take advantage of this.
* **Incorporate multiple embedding model options into ingest, add diff test embeddings** Problem: Ingest pipeline already supported embedding functionality, however users might want to use different types of embedding providers. Enhancement: Extend ingest pipeline so that users can specify and embed via a particular embedding provider from a range of options. Also adds a diff test to compare output from an embedding module with the expected output

### Features

* **Allow setting table crop parameter** In certain circumstances, adjusting the table crop padding may improve table.

### Fixes

* **Fixes `partition_text` to prevent empty elements** Adds a check to filter out empty bullets.
* **Handle empty string for `ocr_languages` with values for `languages`** Some API users ran into an issue with sending `languages` params because the API defaulted to also using an empty string for `ocr_languages`. This update handles situations where `languages` is defined and `ocr_languages` is an empty string.
* **Fix PDF tried to loop through None** Previously the PDF annotation extraction tried to loop through `annots` that resolved out as None. A logical check added to avoid such error.
* **Ingest session handler not being shared correctly** All ingest docs that leverage the session handler should only need to set it once per process. It was recreating it each time because the right values weren't being set nor available given how dataclasses work in python.
* **Ingest download-only fix.** Previously the download only flag was being checked after the doc factory pipeline step, which occurs before the files are actually downloaded by the source node. This check was moved after the source node to allow for the files to be downloaded first before exiting the pipeline.
* **Fix flaky chunk-metadata.** Prior implementation was sensitive to element order in the section resulting in metadata values sometimes being dropped. Also, not all metadata items can be consolidated across multiple elements (e.g. coordinates) and so are now dropped from consolidated metadata.
* **Fix tesseract error `Estimating resolution as X`** leaded by invalid language parameters input. Proceed with defalut language `eng` when `lang.py` fails to find valid language code for tesseract, so that we don't pass an empty string to tesseract CLI and raise an exception in downstream.

## 0.10.28

### Enhancements

* **Add table structure evaluation helpers** Adds functions to evaluate the similarity between predicted table structure and actual table structure.
* **Use `yolox` by default for table extraction when partitioning pdf/image** `yolox` model provides higher recall of the table regions than the quantized version and it is now the default element detection model when `infer_table_structure=True` for partitioning pdf/image files
* **Remove pdfminer elements from inside tables** Previously, when using `hi_res` some elements where extracted using pdfminer too, so we removed pdfminer from the tables pipeline to avoid duplicated elements.
* **Fsspec downstream connectors** New destination connector added to ingest CLI, users may now use `unstructured-ingest` to write to any of the following:
  * Azure
  * Box
  * Dropbox
  * Google Cloud Service

### Features

* **Update `ocr_only` strategy in `partition_pdf()`** Adds the functionality to get accurate coordinate data when partitioning PDFs and Images with the `ocr_only` strategy.

### Fixes

* **Fixed SharePoint permissions for the fetching to be opt-in** Problem: Sharepoint permissions were trying to be fetched even when no reletad cli params were provided, and this gave an error due to values for those keys not existing. Fix: Updated getting keys to be with .get() method and changed the "skip-check" to check individual cli params rather than checking the existance of a config object.
* **Fixes issue where tables from markdown documents were being treated as text** Problem: Tables from markdown documents were being treated as text, and not being extracted as tables. Solution: Enable the `tables` extension when instantiating the `python-markdown` object. Importance: This will allow users to extract structured data from tables in markdown documents.
* **Fix wrong logger for paddle info** Replace the logger from unstructured-inference with the logger from unstructured for paddle_ocr.py module.
* **Fix ingest pipeline to be able to use chunking and embedding together** Problem: When ingest pipeline was using chunking and embedding together, embedding outputs were empty and the outputs of chunking couldn't be re-read into memory and be forwarded to embeddings. Fix: Added CompositeElement type to TYPE_TO_TEXT_ELEMENT_MAP to be able to process CompositeElements with unstructured.staging.base.isd_to_elements
* **Fix unnecessary mid-text chunk-splitting.** The "pre-chunker" did not consider separator blank-line ("\n\n") length when grouping elements for a single chunk. As a result, sections were frequently over-populated producing a over-sized chunk that required mid-text splitting.
* **Fix frequent dissociation of title from chunk.** The sectioning algorithm included the title of the next section with the prior section whenever it would fit, frequently producing association of a section title with the prior section and dissociating it from its actual section. Fix this by performing combination of whole sections only.
* **Fix PDF attempt to get dict value from string.** Fixes a rare edge case that prevented some PDF's from being partitioned. The `get_uris_from_annots` function tried to access the dictionary value of a string instance variable. Assign `None` to the annotation variable if the instance type is not dictionary to avoid the erroneous attempt.

## 0.10.27

### Enhancements

* **Leverage dict to share content across ingest pipeline** To share the ingest doc content across steps in the ingest pipeline, this was updated to use a multiprocessing-safe dictionary so changes get persisted and each step has the option to modify the ingest docs in place.

### Features

### Fixes

* **Removed `ebooklib` as a dependency** `ebooklib` is licensed under AGPL3, which is incompatible with the Apache 2.0 license. Thus it is being removed.
* **Caching fixes in ingest pipeline** Previously, steps like the source node were not leveraging parameters such as `re_download` to dictate if files should be forced to redownload rather than use what might already exist locally.

## 0.10.26

### Enhancements

* **Add text CCT CI evaluation workflow** Adds cct text extraction evaluation metrics to the current ingest workflow to measure the performance of each file extracted as well as aggregated-level performance.

### Features

* **Functionality to catch and classify overlapping/nested elements** Method to identify overlapping-bboxes cases within detected elements in a document. It returns two values: a boolean defining if there are overlapping elements present, and a list reporting them with relevant metadata. The output includes information about the `overlapping_elements`, `overlapping_case`, `overlapping_percentage`, `largest_ngram_percentage`, `overlap_percentage_total`, `max_area`, `min_area`, and `total_area`.
* **Add Local connector source metadata** python's os module used to pull stats from local file when processing via the local connector and populates fields such as last modified time, created time.

### Fixes

* **Fixes elements partitioned from an image file missing certain metadata** Metadata for image files, like file type, was being handled differently from other file types. This caused a bug where other metadata, like the file name, was being missed. This change brought metadata handling for image files to be more in line with the handling for other file types so that file name and other metadata fields are being captured.
* **Adds `typing-extensions` as an explicit dependency** This package is an implicit dependency, but the module is being imported directly in `unstructured.documents.elements` so the dependency should be explicit in case changes in other dependencies lead to `typing-extensions` being dropped as a dependency.
* **Stop passing `extract_tables` to `unstructured-inference` since it is now supported in `unstructured` instead** Table extraction previously occurred in `unstructured-inference`, but that logic, except for the table model itself, is now a part of the `unstructured` library. Thus the parameter triggering table extraction is no longer passed to the `unstructured-inference` package. Also noted the table output regression for PDF files.
* **Fix a bug in Table partitioning** Previously the `skip_infer_table_types` variable used in `partition` was not being passed down to specific file partitioners. Now you can utilize the `skip_infer_table_types` list variable when calling `partition` to specify the filetypes for which you want to skip table extraction, or the `infer_table_structure` boolean variable on the file specific partitioning function.
* **Fix partition docx without sections** Some docx files, like those from teams output, do not contain sections and it would produce no results because the code assumes all components are in sections. Now if no sections is detected from a document we iterate through the paragraphs and return contents found in the paragraphs.
* **Fix out-of-order sequencing of split chunks.** Fixes behavior where "split" chunks were inserted at the beginning of the chunk sequence. This would produce a chunk sequence like [5a, 5b, 3a, 3b, 1, 2, 4] when sections 3 and 5 exceeded `max_characters`.
* **Deserialization of ingest docs fixed** When ingest docs are being deserialized as part of the ingest pipeline process (cli), there were certain fields that weren't getting persisted (metadata and date processed). The from_dict method was updated to take these into account and a unit test added to check.
* **Map source cli command configs when destination set** Due to how the source connector is dynamically called when the destination connector is set via the CLI, the configs were being set incorrectoy, causing the source connector to break. The configs were fixed and updated to take into account Fsspec-specific connectors.

## 0.10.25

### Enhancements

* **Duplicate CLI param check** Given that many of the options associated with the `Click` based cli ingest commands are added dynamically from a number of configs, a check was incorporated to make sure there were no duplicate entries to prevent new configs from overwriting already added options.
* **Ingest CLI refactor for better code reuse** Much of the ingest cli code can be templated and was a copy-paste across files, adding potential risk. Code was refactored to use a base class which had much of the shared code templated.

### Features

* **Table OCR refactor** support Table OCR with pre-computed OCR data to ensure we only do one OCR for entrie document. User can specify
  ocr agent tesseract/paddle in environment variable `OCR_AGENT` for OCRing the entire document.
* **Adds accuracy function** The accuracy scoring was originally an option under `calculate_edit_distance`. For easy function call, it is now a wrapper around the original function that calls edit_distance and return as "score".
* **Adds HuggingFaceEmbeddingEncoder** The HuggingFace Embedding Encoder uses a local embedding model as opposed to using an API.
* **Add AWS bedrock embedding connector** `unstructured.embed.bedrock` now provides a connector to use AWS bedrock's `titan-embed-text` model to generate embeddings for elements. This features requires valid AWS bedrock setup and an internet connectionto run.

### Fixes

* **Import PDFResourceManager more directly** We were importing `PDFResourceManager` from `pdfminer.converter` which was causing an error for some users. We changed to import from the actual location of `PDFResourceManager`, which is `pdfminer.pdfinterp`.
* **Fix language detection of elements with empty strings** This resolves a warning message that was raised by `langdetect` if the language was attempted to be detected on an empty string. Language detection is now skipped for empty strings.
* **Fix chunks breaking on regex-metadata matches.** Fixes "over-chunking" when `regex_metadata` was used, where every element that contained a regex-match would start a new chunk.
* **Fix regex-metadata match offsets not adjusted within chunk.** Fixes incorrect regex-metadata match start/stop offset in chunks where multiple elements are combined.
* **Map source cli command configs when destination set** Due to how the source connector is dynamically called when the destination connector is set via the CLI, the configs were being set incorrectoy, causing the source connector to break. The configs were fixed and updated to take into account Fsspec-specific connectors.
* **Fix metrics folder not discoverable** Fixes issue where unstructured/metrics folder is not discoverable on PyPI by adding an `__init__.py` file under the folder.
* **Fix a bug when `parition_pdf` get `model_name=None`** In API usage the `model_name` value is `None` and the `cast` function in `partition_pdf` would return `None` and lead to attribution error. Now we use `str` function to explicit convert the content to string so it is garanteed to have `starts_with` and other string functions as attributes
* **Fix html partition fail on tables without `tbody` tag** HTML tables may sometimes just contain headers without body (`tbody` tag)

## 0.10.24

### Enhancements

* **Improve natural reading order** Some `OCR` elements with only spaces in the text have full-page width in the bounding box, which causes the `xycut` sorting to not work as expected. Now the logic to parse OCR results removes any elements with only spaces (more than one space).
* **Ingest compression utilities and fsspec connector support** Generic utility code added to handle files that get pulled from a source connector that are either tar or zip compressed and uncompress them locally. This is then processed using a local source connector. Currently this functionality has been incorporated into the fsspec connector and all those inheriting from it (currently: Azure Blob Storage, Google Cloud Storage, S3, Box, and Dropbox).
* **Ingest destination connectors support for writing raw list of elements** Along with the default write method used in the ingest pipeline to write the json content associated with the ingest docs, each destination connector can now also write a raw list of elements to the desired downstream location without having an ingest doc associated with it.

### Features

* **Adds element type percent match function** In order to evaluate the element type extracted, we add a function that calculates the matched percentage between two frequency dictionary.

### Fixes

* **Fix paddle model file not discoverable** Fixes issue where ocr_models/paddle_ocr.py file is not discoverable on PyPI by adding
  an `__init__.py` file under the folder.
* **Chipper v2 Fixes** Includes fix for a memory leak and rare last-element bbox fix. (unstructured-inference==0.7.7)
* **Fix image resizing issue** Includes fix related to resizing images in the tables pipeline. (unstructured-inference==0.7.6)

## 0.10.23

### Enhancements

* **Add functionality to limit precision when serializing to json** Precision for `points` is limited to 1 decimal point if coordinates["system"] == "PixelSpace" (otherwise 2 decimal points?). Precision for `detection_class_prob` is limited to 5 decimal points.
* **Fix csv file detection logic when mime-type is text/plain** Previously the logic to detect csv file type was considering only first row's comma count comparing with the header_row comma count and both the rows being same line the result was always true, Now the logic is changed to consider the comma's count for all the lines except first line and compare with header_row comma count.
* **Improved inference speed for Chipper V2** API requests with 'hi_res_model_name=chipper' now have ~2-3x faster responses.

### Features

### Fixes

* **Cleans up temporary files after conversion** Previously a file conversion utility was leaving temporary files behind on the filesystem without removing them when no longer needed. This fix helps prevent an accumulation of temporary files taking up excessive disk space.
* **Fixes `under_non_alpha_ratio` dividing by zero** Although this function guarded against a specific cause of division by zero, there were edge cases slipping through like strings with only whitespace. This update more generally prevents the function from performing a division by zero.
* **Fix languages default** Previously the default language was being set to English when elements didn't have text or if langdetect could not detect the language. It now defaults to None so there is not misleading information about the language detected.
* **Fixes recursion limit error that was being raised when partitioning Excel documents of a certain size** Previously we used a recursive method to find subtables within an excel sheet. However this would run afoul of Python's recursion depth limit when there was a contiguous block of more than 1000 cells within a sheet. This function has been updated to use the NetworkX library which avoids Python recursion issues.

## 0.10.22

### Enhancements

* **bump `unstructured-inference` to `0.7.3`** The updated version of `unstructured-inference` supports a new version of the Chipper model, as well as a cleaner schema for its output classes. Support is included for new inference features such as hierarchy and ordering.
* **Expose skip_infer_table_types in ingest CLI.** For each connector a new `--skip-infer-table-types` parameter was added to map to the `skip_infer_table_types` partition argument. This gives more granular control to unstructured-ingest users, allowing them to specify the file types for which we should attempt table extraction.
* **Add flag to ingest CLI to raise error if any single doc fails in pipeline** Currently if a single doc fails in the pipeline, the whole thing halts due to the error. This flag defaults to log an error but continue with the docs it can.
* **Emit hyperlink metadata for DOCX file-type.** DOCX partitioner now adds `metadata.links`, `metadata.link_texts` and `metadata.link_urls` for elements that contain a hyperlink that points to an external resource. So-called "jump" links pointing to document internal locations (such as those found in a table-of-contents "jumping" to a chapter or section) are excluded.

### Features

* **Add `elements_to_text` as a staging helper function** In order to get a single clean text output from unstructured for metric calculations, automate the process of extracting text from elements using this function.
* **Adds permissions(RBAC) data ingestion functionality for the Sharepoint connector.** Problem: Role based access control is an important component in many data storage systems. Users may need to pass permissions (RBAC) data to downstream systems when ingesting data. Feature: Added permissions data ingestion functionality to the Sharepoint connector.

### Fixes

* **Fixes PDF list parsing creating duplicate list items** Previously a bug in PDF list item parsing caused removal of other elements and duplication of the list item
* **Fixes duplicated elements** Fixes issue where elements are duplicated when embeddings are generated. This will allow users to generate embeddings for their list of Elements without duplicating/breaking the orginal content.
* **Fixes failure when flagging for embeddings through unstructured-ingest** Currently adding the embedding parameter to any connector results in a failure on the copy stage. This is resolves the issue by adding the IngestDoc to the context map in the embedding node's `run` method. This allows users to specify that connectors fetch embeddings without failure.
* **Fix ingest pipeline reformat nodes not discoverable** Fixes issue where  reformat nodes raise ModuleNotFoundError on import. This was due to the directory was missing `__init__.py` in order to make it discoverable.
* **Fix default language in ingest CLI** Previously the default was being set to english which injected potentially incorrect information to downstream language detection libraries. By setting the default to None allows those libraries to better detect what language the text is in the doc being processed.

## 0.10.21

* **Adds Scarf analytics**.

## 0.10.20

### Enhancements

* **Add document level language detection functionality.** Adds the "auto" default for the languages param to all partitioners. The primary language present in the document is detected using the `langdetect` package. Additional param `detect_language_per_element` is also added for partitioners that return multiple elements. Defaults to `False`.
* **Refactor OCR code** The OCR code for entire page is moved from unstructured-inference to unstructured. On top of continuing support for OCR language parameter, we also support two OCR processing modes, "entire_page" or "individual_blocks".
* **Align to top left when shrinking bounding boxes for `xy-cut` sorting:** Update `shrink_bbox()` to keep top left rather than center.
* **Add visualization script to annotate elements** This script is often used to analyze/visualize elements with coordinates (e.g. partition_pdf()).
* **Adds data source properties to the Jira, Github and Gitlab connectors** These properties (date_created, date_modified, version, source_url, record_locator) are written to element metadata during ingest, mapping elements to information about the document source from which they derive. This functionality enables downstream applications to reveal source document applications, e.g. a link to a GDrive doc, Salesforce record, etc.
* **Improve title detection in pptx documents** The default title textboxes on a pptx slide are now categorized as titles.
* **Improve hierarchy detection in pptx documents** List items, and other slide text are properly nested under the slide title. This will enable better chunking of pptx documents.
* **Refactor of the ingest cli workflow** The refactored approach uses a dynamically set pipeline with a snapshot along each step to save progress and accommodate continuation from a snapshot if an error occurs. This also allows the pipeline to dynamically assign any number of steps to modify the partitioned content before it gets written to a destination.
* **Applies `max_characters=<n>` argument to all element types in `add_chunking_strategy` decorator** Previously this argument was only utilized in chunking Table elements and now applies to all partitioned elements if `add_chunking_strategy` decorator is utilized, further preparing the elements for downstream processing.
* **Add common retry strategy utilities for unstructured-ingest** Dynamic retry strategy with exponential backoff added to Notion source connector.
*

### Features

* **Adds `bag_of_words` and `percent_missing_text` functions** In order to count the word frequencies in two input texts and calculate the percentage of text missing relative to the source document.
* **Adds `edit_distance` calculation metrics** In order to benchmark the cleaned, extracted text with unstructured, `edit_distance` (`Levenshtein distance`) is included.
* **Adds detection_origin field to metadata** Problem: Currently isn't an easy way to find out how an element was created. With this change that information is added. Importance: With this information the developers and users are now able to know how an element was created to make decisions on how to use it. In order tu use this feature
  setting UNSTRUCTURED_INCLUDE_DEBUG_METADATA=true is needed.
* **Adds a function that calculates frequency of the element type and its depth** To capture the accuracy of element type extraction, this function counts the occurrences of each unique element type with its depth for use in element metrics.

### Fixes

* **Fix zero division error in annotation bbox size** This fixes the bug where we find annotation bboxes realted to an element that need to divide the intersection size between annotation bbox and element bbox by the size of the annotation bbox
* **Fix prevent metadata module from importing dependencies from unnecessary modules** Problem: The `metadata` module had several top level imports that were only used in and applicable to code related to specific document types, while there were many general-purpose functions. As a result, general-purpose functions couldn't be used without unnecessary dependencies being installed. Fix: moved 3rd party dependency top level imports to inside the functions in which they are used and applied a decorator to check that the dependency is installed and emit a helpful error message if not.
* **Fixes category_depth None value for Title elements** Problem: `Title` elements from `chipper` get `category_depth`= None even when `Headline` and/or `Subheadline` elements are present in the same page. Fix: all `Title` elements with `category_depth` = None should be set to have a depth of 0 instead iff there are `Headline` and/or `Subheadline` element-types present. Importance: `Title` elements should be equivalent html `H1` when nested headings are present; otherwise, `category_depth` metadata can result ambiguous within elements in a page.
* **Tweak `xy-cut` ordering output to be more column friendly** This results in the order of elements more closely reflecting natural reading order which benefits downstream applications. While element ordering from `xy-cut` is usually mostly correct when ordering multi-column documents, sometimes elements from a RHS column will appear before elements in a LHS column. Fix: add swapped `xy-cut` ordering by sorting by X coordinate first and then Y coordinate.
* **Fixes badly initialized Formula** Problem: YoloX contain new types of elements, when loading a document that contain formulas a new element of that class
  should be generated, however the Formula class inherits from Element instead of Text. After this change the element is correctly created with the correct class
  allowing the document to be loaded. Fix: Change parent class for Formula to Text. Importance: Crucial to be able to load documents that contain formulas.
* **Fixes pdf uri error** An error was encountered when URI type of `GoToR` which refers to pdf resources outside of its own was detected since no condition catches such case. The code is fixing the issue by initialize URI before any condition check.

## 0.10.19

### Enhancements

* **Adds XLSX document level language detection** Enhancing on top of language detection functionality in previous release, we now support language detection within `.xlsx` file type at Element level.
* **bump `unstructured-inference` to `0.6.6`** The updated version of `unstructured-inference` makes table extraction in `hi_res` mode configurable to fine tune table extraction performance; it also improves element detection by adding a deduplication post processing step in the `hi_res` partitioning of pdfs and images.
* **Detect text in HTML Heading Tags as Titles** This will increase the accuracy of hierarchies in HTML documents and provide more accurate element categorization. If text is in an HTML heading tag and is not a list item, address, or narrative text, categorize it as a title.
* **Update python-based docs** Refactor docs to use the actual unstructured code rather than using the subprocess library to run the cli command itself.
* **Adds Table support for the `add_chunking_strategy` decorator to partition functions.** In addition to combining elements under Title elements, user's can now specify the `max_characters=<n>` argument to chunk Table elements into TableChunk elements with `text` and `text_as_html` of length `<n>` characters. This means partitioned Table results are ready for use in downstream applications without any post processing.
* **Expose endpoint url for s3 connectors** By allowing for the endpoint url to be explicitly overwritten, this allows for any non-AWS data providers supporting the s3 protocol to be supported (i.e. minio).

### Features

* **change default `hi_res` model for pdf/image partition to `yolox`** Now partitioning pdf/image using `hi_res` strategy utilizes `yolox_quantized` model isntead of `detectron2_onnx` model. This new default model has better recall for tables and produces more detailed categories for elements.
* **XLSX can now reads subtables within one sheet** Problem: Many .xlsx files are not created to be read as one full table per sheet. There are subtables, text and header along with more informations to extract from each sheet. Feature: This `partition_xlsx` now can reads subtable(s) within one .xlsx sheet, along with extracting other title and narrative texts. Importance: This enhance the power of .xlsx reading to not only one table per sheet, allowing user to capture more data tables from the file, if exists.
* **Update Documentation on Element Types and Metadata**: We have updated the documentation according to the latest element types and metadata. It includes the common and additional metadata provided by the Partitions and Connectors.

### Fixes

* **Fixes partition_pdf is_alnum reference bug** Problem: The `partition_pdf` when attempt to get bounding box from element experienced a reference before assignment error when the first object is not text extractable.  Fix: Switched to a flag when the condition is met. Importance: Crucial to be able to partition with pdf.
* **Fix various cases of HTML text missing after partition**
  Problem: Under certain circumstances, text immediately after some HTML tags will be misssing from partition result.
  Fix: Updated code to deal with these cases.
  Importance: This will ensure the correctness when partitioning HTML and Markdown documents.
* **Fixes chunking when `detection_class_prob` appears in Element metadata** Problem: when `detection_class_prob` appears in Element metadata, Elements will only be combined by chunk_by_title if they have the same `detection_class_prob` value (which is rare). This is unlikely a case we ever need to support and most often results in no chunking. Fix: `detection_class_prob` is included in the chunking list of metadata keys excluded for similarity comparison. Importance: This change allows `chunk_by_title` to operate as intended for documents which include `detection_class_prob` metadata in their Elements.

## 0.10.18

### Enhancements

* **Better detection of natural reading order in images and PDF's** The elements returned by partition better reflect natural reading order in some cases, particularly in complicated multi-column layouts, leading to better chunking and retrieval for downstream applications. Achieved by improving the `xy-cut` sorting to preprocess bboxes, shrinking all bounding boxes by 90% along x and y axes (still centered around the same center point), which allows projection lines to be drawn where not possible before if layout bboxes overlapped.
* **Improves `partition_xml` to be faster and more memory efficient when partitioning large XML files** The new behavior is to partition iteratively to prevent loading the entire XML tree into memory at once in most use cases.
* **Adds data source properties to SharePoint, Outlook, Onedrive, Reddit, Slack, DeltaTable connectors** These properties (date_created, date_modified, version, source_url, record_locator) are written to element metadata during ingest, mapping elements to information about the document source from which they derive. This functionality enables downstream applications to reveal source document applications, e.g. a link to a GDrive doc, Salesforce record, etc.
* **Add functionality to save embedded images in PDF's separately as images** This allows users to save embedded images in PDF's separately as images, given some directory path. The saved image path is written to the metadata for the Image element. Downstream applications may benefit by providing users with image links from relevant "hits."
* **Azure Cognite Search destination connector** New Azure Cognitive Search destination connector added to ingest CLI.  Users may now use `unstructured-ingest` to write partitioned data from over 20 data sources (so far) to an Azure Cognitive Search index.
* **Improves salesforce partitioning** Partitions Salesforce data as xlm instead of text for improved detail and flexibility. Partitions htmlbody instead of textbody for Salesforce emails. Importance: Allows all Salesforce fields to be ingested and gives Salesforce emails more detailed partitioning.
* **Add document level language detection functionality.** Introduces the "auto" default for the languages param, which then detects the languages present in the document using the `langdetect` package. Adds the document languages as ISO 639-3 codes to the element metadata. Implemented only for the partition_text function to start.
* **PPTX partitioner refactored in preparation for enhancement.** Behavior should be unchanged except that shapes enclosed in a group-shape are now included, as many levels deep as required (a group-shape can itself contain a group-shape).
* **Embeddings support for the SharePoint SourceConnector via unstructured-ingest CLI** The SharePoint connector can now optionally create embeddings from the elements it pulls out during partition and upload those embeddings to Azure Cognitive Search index.
* **Improves hierarchy from docx files by leveraging natural hierarchies built into docx documents**  Hierarchy can now be detected from an indentation level for list bullets/numbers and by style name (e.g. Heading 1, List Bullet 2, List Number).
* **Chunking support for the SharePoint SourceConnector via unstructured-ingest CLI** The SharePoint connector can now optionally chunk the elements pulled out during partition via the chunking unstructured brick. This can be used as a stage before creating embeddings.

### Features

* **Adds `links` metadata in `partition_pdf` for `fast` strategy.** Problem: PDF files contain rich information and hyperlink that Unstructured did not captured earlier. Feature: `partition_pdf` now can capture embedded links within the file along with its associated text and page number. Importance: Providing depth in extracted elements give user a better understanding and richer context of documents. This also enables user to map to other elements within the document if the hyperlink is refered internally.
* **Adds the embedding module to be able to embed Elements** Problem: Many NLP applications require the ability to represent parts of documents in a semantic way. Until now, Unstructured did not have text embedding ability within the core library. Feature: This embedding module is able to track embeddings related data with a class, embed a list of elements, and return an updated list of Elements with the *embeddings* property. The module is also able to embed query strings. Importance: Ability to embed documents or parts of documents will enable users to make use of these semantic representations in different NLP applications, such as search, retrieval, and retrieval augmented generation.

### Fixes

* **Fixes a metadata source serialization bug** Problem: In unstructured elements, when loading an elements json file from the disk, the data_source attribute is assumed to be an instance of DataSourceMetadata and the code acts based on that. However the loader did not satisfy the assumption, and loaded it as a dict instead, causing an error. Fix: Added necessary code block to initialize a DataSourceMetadata object, also refactored DataSourceMetadata.from_dict() method to remove redundant code. Importance: Crucial to be able to load elements (which have data_source fields) from json files.
* **Fixes issue where unstructured-inference was not getting updated** Problem: unstructured-inference was not getting upgraded to the version to match unstructured release when doing a pip install.  Solution: using `pip install unstructured[all-docs]` it will now upgrade both unstructured and unstructured-inference. Importance: This will ensure that the inference library is always in sync with the unstructured library, otherwise users will be using outdated libraries which will likely lead to unintended behavior.
* **Fixes SharePoint connector failures if any document has an unsupported filetype** Problem: Currently the entire connector ingest run fails if a single IngestDoc has an unsupported filetype. This is because a ValueError is raised in the IngestDoc's `__post_init__`. Fix: Adds a try/catch when the IngestConnector runs get_ingest_docs such that the error is logged but all processable documents->IngestDocs are still instantiated and returned. Importance: Allows users to ingest SharePoint content even when some files with unsupported filetypes exist there.
* **Fixes Sharepoint connector server_path issue** Problem: Server path for the Sharepoint Ingest Doc was incorrectly formatted, causing issues while fetching pages from the remote source. Fix: changes formatting of remote file path before instantiating SharepointIngestDocs and appends a '/' while fetching pages from the remote source. Importance: Allows users to fetch pages from Sharepoint Sites.
* **Fixes Sphinx errors.** Fixes errors when running Sphinx `make html` and installs library to suppress warnings.
* **Fixes a metadata backwards compatibility error** Problem: When calling `partition_via_api`, the hosted api may return an element schema that's newer than the current `unstructured`. In this case, metadata fields were added which did not exist in the local `ElementMetadata` dataclass, and `__init__()` threw an error. Fix: remove nonexistent fields before instantiating in `ElementMetadata.from_json()`. Importance: Crucial to avoid breaking changes when adding fields.
* **Fixes issue with Discord connector when a channel returns `None`** Problem: Getting the `jump_url` from a nonexistent Discord `channel` fails. Fix: property `jump_url` is now retrieved within the same context as the messages from the channel. Importance: Avoids cascading issues when the connector fails to fetch information about a Discord channel.
* **Fixes occasionally SIGABTR when writing table with `deltalake` on Linux** Problem: occasionally on Linux ingest can throw a `SIGABTR` when writing `deltalake` table even though the table was written correctly. Fix: put the writing function into a `Process` to ensure its execution to the fullest extent before returning to the main process. Importance: Improves stability of connectors using `deltalake`
* **Fixes badly initialized Formula** Problem: YoloX contain new types of elements, when loading a document that contain formulas a new element of that class should be generated, however the Formula class inherits from Element instead of Text. After this change the element is correctly created with the correct class allowing the document to be loaded. Fix: Change parent class for Formula to Text. Importance: Crucial to be able to load documents that contain formulas.

## 0.10.16

### Enhancements

* **Adds data source properties to Airtable, Confluence, Discord, Elasticsearch, Google Drive, and Wikipedia connectors** These properties (date_created, date_modified, version, source_url, record_locator) are written to element metadata during ingest, mapping elements to information about the document source from which they derive. This functionality enables downstream applications to reveal source document applications, e.g. a link to a GDrive doc, Salesforce record, etc.
* **DOCX partitioner refactored in preparation for enhancement.** Behavior should be unchanged except in multi-section documents containing different headers/footers for different sections. These will now emit all distinct headers and footers encountered instead of just those for the last section.
* **Add a function to map between Tesseract and standard language codes.** This allows users to input language information to the `languages` param in any Tesseract-supported langcode or any ISO 639 standard language code.
* **Add document level language detection functionality.** Introduces the "auto" default for the languages param, which then detects the languages present in the document using the `langdetect` package. Implemented only for the partition_text function to start.

### Features

### Fixes

* ***Fixes an issue that caused a partition error for some PDF's.** Fixes GH Issue 1460 by bypassing a coordinate check if an element has invalid coordinates.

## 0.10.15

### Enhancements

* **Support for better element categories from the next-generation image-to-text model ("chipper").** Previously, not all of the classifications from Chipper were being mapped to proper `unstructured` element categories so the consumer of the library would see many `UncategorizedText` elements. This fixes the issue, improving the granularity of the element categories outputs for better downstream processing and chunking. The mapping update is:
  * "Threading": `NarrativeText`
  * "Form": `NarrativeText`
  * "Field-Name": `Title`
  * "Value": `NarrativeText`
  * "Link": `NarrativeText`
  * "Headline": `Title` (with `category_depth=1`)
  * "Subheadline": `Title` (with `category_depth=2`)
  * "Abstract": `NarrativeText`
* **Better ListItem grouping for PDF's (fast strategy).** The `partition_pdf` with `fast` strategy previously broke down some numbered list item lines as separate elements. This enhancement leverages the x,y coordinates and bbox sizes to help decide whether the following chunk of text is a continuation of the immediate previous detected ListItem element or not, and not detect it as its own non-ListItem element.
* **Fall back to text-based classification for uncategorized Layout elements for Images and PDF's**. Improves element classification by running existing text-based rules on previously `UncategorizedText` elements.
* **Adds table partitioning for Partitioning for many doc types including: .html, .epub., .md, .rst, .odt, and .msg.** At the core of this change is the .html partition functionality, which is leveraged by the other effected doc types. This impacts many scenarios where `Table` Elements are now propery extracted.
* **Create and add `add_chunking_strategy` decorator to partition functions.** Previously, users were responsible for their own chunking after partitioning elements, often required for downstream applications. Now, individual elements may be combined into right-sized chunks where min and max character size may be specified if `chunking_strategy=by_title`. Relevant elements are grouped together for better downstream results. This enables users immediately use partitioned results effectively in downstream applications (e.g. RAG architecture apps) without any additional post-processing.
* **Adds `languages` as an input parameter and marks `ocr_languages` kwarg for deprecation in pdf, image, and auto partitioning functions.** Previously, language information was only being used for Tesseract OCR for image-based documents and was in a Tesseract specific string format, but by refactoring into a list of standard language codes independent of Tesseract, the `unstructured` library will better support `languages` for other non-image pipelines and/or support for other OCR engines.
* **Removes `UNSTRUCTURED_LANGUAGE` env var usage and replaces `language` with `languages` as an input parameter to unstructured-partition-text_type functions.** The previous parameter/input setup was not user-friendly or scalable to the variety of elements being processed. By refactoring the inputted language information into a list of standard language codes, we can support future applications of the element language such as detection, metadata, and multi-language elements. Now, to skip English specific checks, set the `languages` parameter to any non-English language(s).
* **Adds `xlsx` and `xls` filetype extensions to the `skip_infer_table_types` default list in `partition`.** By adding these file types to the input parameter these files should not go through table extraction. Users can still specify if they would like to extract tables from these filetypes, but will have to set the `skip_infer_table_types` to exclude the desired filetype extension. This avoids mis-representing complex spreadsheets where there may be multiple sub-tables and other content.
* **Better debug output related to sentence counting internals**. Clarify message when sentence is not counted toward sentence count because there aren't enough words, relevant for developers focused on `unstructured`s NLP internals.
* **Faster ocr_only speed for partitioning PDF and images.** Use `unstructured_pytesseract.run_and_get_multiple_output` function to reduce the number of calls to `tesseract` by half when partitioning pdf or image with `tesseract`
* **Adds data source properties to fsspec connectors** These properties (date_created, date_modified, version, source_url, record_locator) are written to element metadata during ingest, mapping elements to information about the document source from which they derive. This functionality enables downstream applications to reveal source document applications, e.g. a link to a GDrive doc, Salesforce record, etc.
* **Add delta table destination connector** New delta table destination connector added to ingest CLI.  Users may now use `unstructured-ingest` to write partitioned data from over 20 data sources (so far) to a Delta Table.
* **Rename to Source and Destination Connectors in the Documentation.** Maintain naming consistency between Connectors codebase and documentation with the first addition to a destination connector.
* **Non-HTML text files now return unstructured-elements as opposed to HTML-elements.** Previously the text based files that went through `partition_html` would return HTML-elements but now we preserve the format from the input using `source_format` argument in the partition call.
* **Adds `PaddleOCR` as an optional alternative to `Tesseract`** for OCR in processing of PDF or Image files, it is installable via the `makefile` command `install-paddleocr`. For experimental purposes only.
* **Bump unstructured-inference** to 0.5.28. This version bump markedly improves the output of table data, rendered as `metadata.text_as_html` in an element. These changes include:
  * add env variable `ENTIRE_PAGE_OCR` to specify using paddle or tesseract on entire page OCR
  * table structure detection now pads the input image by 25 pixels in all 4 directions to improve its recall (0.5.27)
  * support paddle with both cpu and gpu and assume it is pre-installed (0.5.26)
  * fix a bug where `cells_to_html` doesn't handle cells spanning multiple rows properly (0.5.25)
  * remove `cv2` preprocessing step before OCR step in table transformer (0.5.24)

### Features

* **Adds element metadata via `category_depth` with default value None**.
  * This additional metadata is useful for vectordb/LLM, chunking strategies, and retrieval applications.
* **Adds a naive hierarchy for elements via a `parent_id` on the element's metadata**
  * Users will now have more metadata for implementing vectordb/LLM chunking strategies. For example, text elements could be queried by their preceding title element.
  * Title elements created from HTML headings will properly nest

### Fixes

* **`add_pytesseract_bboxes_to_elements` no longer returns `nan` values**. The function logic is now broken into new methods
  `_get_element_box` and `convert_multiple_coordinates_to_new_system`
* **Selecting a different model wasn't being respected when calling `partition_image`.** Problem: `partition_pdf` allows for passing a `model_name` parameter. Given the similarity between the image and PDF pipelines, the expected behavior is that `partition_image` should support the same parameter, but `partition_image` was unintentionally not passing along its `kwargs`. This was corrected by adding the kwargs to the downstream call.
* **Fixes a chunking issue via dropping the field "coordinates".** Problem: chunk_by_title function was chunking each element to its own individual chunk while it needed to group elements into a fewer number of chunks. We've discovered that this happens due to a metadata matching logic in chunk_by_title function, and discovered that elements with different metadata can't be put into the same chunk. At the same time, any element with "coordinates" essentially had different metadata than other elements, due each element locating in different places and having different coordinates. Fix: That is why we have included the key "coordinates" inside a list of excluded metadata keys, while doing this "metadata_matches" comparision. Importance: This change is crucial to be able to chunk by title for documents which include "coordinates" metadata in their elements.

## 0.10.14

### Enhancements

* Update all connectors to use new downstream architecture
  * New click type added to parse comma-delimited string inputs
  * Some CLI options renamed

### Features

### Fixes

## 0.10.13

### Enhancements

* Updated documentation: Added back support doc types for partitioning, more Python codes in the API page,  RAG definition, and use case.
* Updated Hi-Res Metadata: PDFs and Images using Hi-Res strategy now have layout model class probabilities added ot metadata.
* Updated the `_detect_filetype_from_octet_stream()` function to use libmagic to infer the content type of file when it is not a zip file.
* Tesseract minor version bump to 5.3.2

### Features

* Add Jira Connector to be able to pull issues from a Jira organization
* Add `clean_ligatures` function to expand ligatures in text

### Fixes

* `partition_html` breaks on `<br>` elements.
* Ingest error handling to properly raise errors when wrapped
* GH issue 1361: fixes a sortig error that prevented some PDF's from being parsed
* Bump unstructured-inference
  * Brings back embedded images in PDF's (0.5.23)

## 0.10.12

### Enhancements

* Removed PIL pin as issue has been resolved upstream
* Bump unstructured-inference
  * Support for yolox_quantized layout detection model (0.5.20)
* YoloX element types added

### Features

* Add Salesforce Connector to be able to pull Account, Case, Campaign, EmailMessage, Lead

### Fixes

* Bump unstructured-inference
  * Avoid divide-by-zero errors swith `safe_division` (0.5.21)

## 0.10.11

### Enhancements

* Bump unstructured-inference
  * Combine entire-page OCR output with layout-detected elements, to ensure full coverage of the page (0.5.19)

### Features

* Add in ingest cli s3 writer

### Fixes

* Fix a bug where `xy-cut` sorting attemps to sort elements without valid coordinates; now xy cut sorting only works when **all** elements have valid coordinates

## 0.10.10

### Enhancements

* Adds `text` as an input parameter to `partition_xml`.
* `partition_xml` no longer runs through `partition_text`, avoiding incorrect splitting
  on carriage returns in the XML. Since `partition_xml` no longer calls `partition_text`,
  `min_partition` and `max_partition` are no longer supported in `partition_xml`.
* Bump `unstructured-inference==0.5.18`, change non-default detectron2 classification threshold
* Upgrade base image from rockylinux 8 to rockylinux 9
* Serialize IngestDocs to JSON when passing to subprocesses

### Features

### Fixes

- Fix a bug where mismatched `elements` and `bboxes` are passed into `add_pytesseract_bbox_to_elements`

## 0.10.9

### Enhancements

* Fix `test_json` to handle only non-extra dependencies file types (plain-text)

### Features

* Adds `chunk_by_title` to break a document into sections based on the presence of `Title`
  elements.
* add new extraction function `extract_image_urls_from_html` to extract all img related URL from html text.

### Fixes

* Make cv2 dependency optional
* Edit `add_pytesseract_bbox_to_elements`'s (`ocr_only` strategy) `metadata.coordinates.points` return type to `Tuple` for consistency.
* Re-enable test-ingest-confluence-diff for ingest tests
* Fix syntax for ingest test check number of files
* Fix csv and tsv partitioners loosing the first line of the files when creating elements

## 0.10.8

### Enhancements

* Release docker image that installs Python 3.10 rather than 3.8

### Features

### Fixes

## 0.10.7

### Enhancements

### Features

### Fixes

* Remove overly aggressive ListItem chunking for images and PDF's which typically resulted in inchorent elements.

## 0.10.6

### Enhancements

* Enable `partition_email` and `partition_msg` to detect if an email is PGP encryped. If
  and email is PGP encryped, the functions will return an empy list of elements and
  emit a warning about the encrypted content.
* Add threaded Slack conversations into Slack connector output
* Add functionality to sort elements using `xy-cut` sorting approach in `partition_pdf` for `hi_res` and `fast` strategies
* Bump unstructured-inference
  * Set OMP_THREAD_LIMIT to 1 if not set for better tesseract perf (0.5.17)

### Features

* Extract coordinates from PDFs and images when using OCR only strategy and add to metadata

### Fixes

* Update `partition_html` to respect the order of `<pre>` tags.
* Fix bug in `partition_pdf_or_image` where two partitions were called if `strategy == "ocr_only"`.
* Bump unstructured-inference
  * Fix issue where temporary files were being left behind (0.5.16)
* Adds deprecation warning for the `file_filename` kwarg to `partition`, `partition_via_api`,
  and `partition_multiple_via_api`.
* Fix documentation build workflow by pinning dependencies

## 0.10.5

### Enhancements

* Create new CI Pipelines
  - Checking text, xml, email, and html doc tests against the library installed without extras
  - Checking each library extra against their respective tests
* `partition` raises an error and tells the user to install the appropriate extra if a filetype
  is detected that is missing dependencies.
* Add custom errors to ingest
* Bump `unstructured-ingest==0.5.15`
  - Handle an uncaught TesseractError (0.5.15)
  - Add TIFF test file and TIFF filetype to `test_from_image_file` in `test_layout` (0.5.14)
* Use `entire_page` ocr mode for pdfs and images
* Add notes on extra installs to docs
* Adds ability to reuse connections per process in unstructured-ingest

### Features

* Add delta table connector

### Fixes

## 0.10.4

* Pass ocr_mode in partition_pdf and set the default back to individual pages for now
* Add diagrams and descriptions for ingest design in the ingest README

### Features

* Supports multipage TIFF image partitioning

### Fixes

## 0.10.2

### Enhancements

* Bump unstructured-inference==0.5.13:
  - Fix extracted image elements being included in layout merge, addresses the issue
    where an entire-page image in a PDF was not passed to the layout model when using hi_res.

### Features

### Fixes

## 0.10.1

### Enhancements

* Bump unstructured-inference==0.5.12:
  - fix to avoid trace for certain PDF's (0.5.12)
  - better defaults for DPI for hi_res and  Chipper (0.5.11)
  - implement full-page OCR (0.5.10)

### Features

### Fixes

* Fix dead links in repository README (Quick Start > Install for local development, and Learn more > Batch Processing)
* Update document dependencies to include tesseract-lang for additional language support (required for tests to pass)

## 0.10.0

### Enhancements

* Add `include_header` kwarg to `partition_xlsx` and change default behavior to `True`
* Update the `links` and `emphasized_texts` metadata fields

### Features

### Fixes

## 0.9.3

### Enhancements

* Pinned dependency cleanup.
* Update `partition_csv` to always use `soupparser_fromstring` to parse `html text`
* Update `partition_tsv` to always use `soupparser_fromstring` to parse `html text`
* Add `metadata.section` to capture epub table of contents data
* Add `unique_element_ids` kwarg to partition functions. If `True`, will use a UUID
  for element IDs instead of a SHA-256 hash.
* Update `partition_xlsx` to always use `soupparser_fromstring` to parse `html text`
* Add functionality to switch `html` text parser based on whether the `html` text contains emoji
* Add functionality to check if a string contains any emoji characters
* Add CI tests around Notion

### Features

* Add Airtable Connector to be able to pull views/tables/bases from an Airtable organization

### Fixes

* fix pdf partition of list items being detected as titles in OCR only mode
* make notion module discoverable
* fix emails with `Content-Distribution: inline` and `Content-Distribution: attachment` with no filename
* Fix email attachment filenames which had `=` in the filename itself

## 0.9.2

### Enhancements

* Update table extraction section in API documentation to sync with change in Prod API
* Update Notion connector to extract to html
* Added UUID option for `element_id`
* Bump unstructured-inference==0.5.9:
  - better caching of models
  - another version of detectron2 available, though the default layout model is unchanged
* Added UUID option for element_id
* Added UUID option for element_id
* CI improvements to run ingest tests in parallel

### Features

* Adds Sharepoint connector.

### Fixes

* Bump unstructured-inference==0.5.9:
  - ignores Tesseract errors where no text is extracted for tiles that indeed, have no text

## 0.9.1

### Enhancements

* Adds --partition-pdf-infer-table-structure to unstructured-ingest.
* Enable `partition_html` to skip headers and footers with the `skip_headers_and_footers` flag.
* Update `partition_doc` and `partition_docx` to track emphasized texts in the output
* Adds post processing function `filter_element_types`
* Set the default strategy for partitioning images to `hi_res`
* Add page break parameter section in API documentation to sync with change in Prod API
* Update `partition_html` to track emphasized texts in the output
* Update `XMLDocument._read_xml` to create `<p>` tag element for the text enclosed in the `<pre>` tag
* Add parameter `include_tail_text` to `_construct_text` to enable (skip) tail text inclusion
* Add Notion connector

### Features

### Fixes

* Remove unused `_partition_via_api` function
* Fixed emoji bug in `partition_xlsx`.
* Pass `file_filename` metadata when partitioning file object
* Skip ingest test on missing Slack token
* Add Dropbox variables to CI environments
* Remove default encoding for ingest
* Adds new element type `EmailAddress` for recognising email address in the  text
* Simplifies `min_partition` logic; makes partitions falling below the `min_partition`
  less likely.
* Fix bug where ingest test check for number of files fails in smoke test
* Fix unstructured-ingest entrypoint failure

## 0.9.0

### Enhancements

* Dependencies are now split by document type, creating a slimmer base installation.

## 0.8.8

### Enhancements

### Features

### Fixes

* Rename "date" field to "last_modified"
* Adds Box connector

### Fixes

## 0.8.7

### Enhancements

* Put back useful function `split_by_paragraph`

### Features

### Fixes

* Fix argument order in NLTK download step

## 0.8.6

### Enhancements

### Features

### Fixes

* Remove debug print lines and non-functional code

## 0.8.5

### Enhancements

* Add parameter `skip_infer_table_types` to enable (skip) table extraction for other doc types
* Adds optional Unstructured API unit tests in CI
* Tracks last modified date for all document types.
* Add auto_paragraph_grouper to detect new-line and blank-line new paragraph for .txt files.
* refactor the ingest cli to better support expanding supported connectors

## 0.8.3

### Enhancements

### Features

### Fixes

* NLTK now only gets downloaded if necessary.
* Handling for empty tables in Word Documents and PowerPoints.

## 0.8.4

### Enhancements

* Additional tests and refactor of JSON detection.
* Update functionality to retrieve image metadata from a page for `document_to_element_list`
* Links are now tracked in `partition_html` output.
* Set the file's current position to the beginning after reading the file in `convert_to_bytes`
* Add `min_partition` kwarg to that combines elements below a specified threshold and modifies splitting of strings longer than max partition so words are not split.
* set the file's current position to the beginning after reading the file in `convert_to_bytes`
* Add slide notes to pptx
* Add `--encoding` directive to ingest
* Improve json detection by `detect_filetype`

### Features

* Adds Outlook connector
* Add support for dpi parameter in inference library
* Adds Onedrive connector.
* Add Confluence connector for ingest cli to pull the body text from all documents from all spaces in a confluence domain.

### Fixes

* Fixes issue with email partitioning where From field was being assigned the To field value.
* Use the `image_metadata` property of the `PageLayout` instance to get the page image info in the `document_to_element_list`
* Add functionality to write images to computer storage temporarily instead of keeping them in memory for `ocr_only` strategy
* Add functionality to convert a PDF in small chunks of pages at a time for `ocr_only` strategy
* Adds `.txt`, `.text`, and `.tab` to list of extensions to check if file
  has a `text/plain` MIME type.
* Enables filters to be passed to `partition_doc` so it doesn't error with LibreOffice7.
* Removed old error message that's superseded by `requires_dependencies`.
* Removes using `hi_res` as the default strategy value for `partition_via_api` and `partition_multiple_via_api`

## 0.8.1

### Enhancements

* Add support for Python 3.11

### Features

### Fixes

* Fixed `auto` strategy detected scanned document as having extractable text and using `fast` strategy, resulting in no output.
* Fix list detection in MS Word documents.
* Don't instantiate an element with a coordinate system when there isn't a way to get its location data.

## 0.8.0

### Enhancements

* Allow model used for hi res pdf partition strategy to be chosen when called.
* Updated inference package

### Features

* Add `metadata_filename` parameter across all partition functions

### Fixes

* Update to ensure `convert_to_datafame` grabs all of the metadata fields.
* Adjust encoding recognition threshold value in `detect_file_encoding`
* Fix KeyError when `isd_to_elements` doesn't find a type
* Fix `_output_filename` for local connector, allowing single files to be written correctly to the disk
* Fix for cases where an invalid encoding is extracted from an email header.

### BREAKING CHANGES

* Information about an element's location is no longer returned as top-level attributes of an element. Instead, it is returned in the `coordinates` attribute of the element's metadata.

## 0.7.12

### Enhancements

* Adds `include_metadata` kwarg to `partition_doc`, `partition_docx`, `partition_email`, `partition_epub`, `partition_json`, `partition_msg`, `partition_odt`, `partition_org`, `partition_pdf`, `partition_ppt`, `partition_pptx`, `partition_rst`, and `partition_rtf`

### Features

* Add Elasticsearch connector for ingest cli to pull specific fields from all documents in an index.
* Adds Dropbox connector

### Fixes

* Fix tests that call unstructured-api by passing through an api-key
* Fixed page breaks being given (incorrect) page numbers
* Fix skipping download on ingest when a source document exists locally

## 0.7.11

### Enhancements

* More deterministic element ordering when using `hi_res` PDF parsing strategy (from unstructured-inference bump to 0.5.4)
* Make large model available (from unstructured-inference bump to 0.5.3)
* Combine inferred elements with extracted elements (from unstructured-inference bump to 0.5.2)
* `partition_email` and `partition_msg` will now process attachments if `process_attachments=True`
  and a attachment partitioning functions is passed through with `attachment_partitioner=partition`.

### Features

### Fixes

* Fix tests that call unstructured-api by passing through an api-key
* Fixed page breaks being given (incorrect) page numbers
* Fix skipping download on ingest when a source document exists locally

## 0.7.10

### Enhancements

* Adds a `max_partition` parameter to `partition_text`, `partition_pdf`, `partition_email`,
  `partition_msg` and `partition_xml` that sets a limit for the size of an individual
  document elements. Defaults to `1500` for everything except `partition_xml`, which has
  a default value of `None`.
* DRY connector refactor

### Features

* `hi_res` model for pdfs and images is selectable via environment variable.

### Fixes

* CSV check now ignores escaped commas.
* Fix for filetype exploration util when file content does not have a comma.
* Adds negative lookahead to bullet pattern to avoid detecting plain text line
  breaks like `-------` as list items.
* Fix pre tag parsing for `partition_html`
* Fix lookup error for annotated Arabic and Hebrew encodings

## 0.7.9

### Enhancements

* Improvements to string check for leafs in `partition_xml`.
* Adds --partition-ocr-languages to unstructured-ingest.

### Features

* Adds `partition_org` for processed Org Mode documents.

### Fixes

## 0.7.8

### Enhancements

### Features

* Adds Google Cloud Service connector

### Fixes

* Updates the `parse_email` for `partition_eml` so that `unstructured-api` passes the smoke tests
* `partition_email` now works if there is no message content
* Updates the `"fast"` strategy for `partition_pdf` so that it's able to recursively
* Adds recursive functionality to all fsspec connectors
* Adds generic --recursive ingest flag

## 0.7.7

### Enhancements

* Adds functionality to replace the `MIME` encodings for `eml` files with one of the common encodings if a `unicode` error occurs
* Adds missed file-like object handling in `detect_file_encoding`
* Adds functionality to extract charset info from `eml` files

### Features

* Added coordinate system class to track coordinate types and convert to different coordinate

### Fixes

* Adds an `html_assemble_articles` kwarg to `partition_html` to enable users to capture
  control whether content outside of `<article>` tags is captured when
  `<article>` tags are present.
* Check for the `xml` attribute on `element` before looking for pagebreaks in `partition_docx`.

## 0.7.6

### Enhancements

* Convert fast startegy to ocr_only for images
* Adds support for page numbers in `.docx` and `.doc` when user or renderer
  created page breaks are present.
* Adds retry logic for the unstructured-ingest Biomed connector

### Features

* Provides users with the ability to extract additional metadata via regex.
* Updates `partition_docx` to include headers and footers in the output.
* Create `partition_tsv` and associated tests. Make additional changes to `detect_filetype`.

### Fixes

* Remove fake api key in test `partition_via_api` since we now require valid/empty api keys
* Page number defaults to `None` instead of `1` when page number is not present in the metadata.
  A page number of `None` indicates that page numbers are not being tracked for the document
  or that page numbers do not apply to the element in question..
* Fixes an issue with some pptx files. Assume pptx shapes are found in top left position of slide
  in case the shape.top and shape.left attributes are `None`.

## 0.7.5

### Enhancements

* Adds functionality to sort elements in `partition_pdf` for `fast` strategy
* Adds ingest tests with `--fast` strategy on PDF documents
* Adds --api-key to unstructured-ingest

### Features

* Adds `partition_rst` for processed ReStructured Text documents.

### Fixes

* Adds handling for emails that do not have a datetime to extract.
* Adds pdf2image package as core requirement of unstructured (with no extras)

## 0.7.4

### Enhancements

* Allows passing kwargs to request data field for `partition_via_api` and `partition_multiple_via_api`
* Enable MIME type detection if libmagic is not available
* Adds handling for empty files in `detect_filetype` and `partition`.

### Features

### Fixes

* Reslove `grpcio` import issue on `weaviate.schema.validate_schema` for python 3.9 and 3.10
* Remove building `detectron2` from source in Dockerfile

## 0.7.3

### Enhancements

* Update IngestDoc abstractions and add data source metadata in ElementMetadata

### Features

### Fixes

* Pass `strategy` parameter down from `partition` for `partition_image`
* Filetype detection if a CSV has a `text/plain` MIME type
* `convert_office_doc` no longers prints file conversion info messages to stdout.
* `partition_via_api` reflects the actual filetype for the file processed in the API.

## 0.7.2

### Enhancements

* Adds an optional encoding kwarg to `elements_to_json` and `elements_from_json`
* Bump version of base image to use new stable version of tesseract

### Features

### Fixes

* Update the `read_txt_file` utility function to keep using `spooled_to_bytes_io_if_needed` for xml
* Add functionality to the `read_txt_file` utility function to handle file-like object from URL
* Remove the unused parameter `encoding` from `partition_pdf`
* Change auto.py to have a `None` default for encoding
* Add functionality to try other common encodings for html and xml files if an error related to the encoding is raised and the user has not specified an encoding.
* Adds benchmark test with test docs in example-docs
* Re-enable test_upload_label_studio_data_with_sdk
* File detection now detects code files as plain text
* Adds `tabulate` explicitly to dependencies
* Fixes an issue in `metadata.page_number` of pptx files
* Adds showing help if no parameters passed

## 0.7.1

### Enhancements

### Features

* Add `stage_for_weaviate` to stage `unstructured` outputs for upload to Weaviate, along with
  a helper function for defining a class to use in Weaviate schemas.
* Builds from Unstructured base image, built off of Rocky Linux 8.7, this resolves almost all CVE's in the image.

### Fixes

## 0.7.0

### Enhancements

* Installing `detectron2` from source is no longer required when using the `local-inference` extra.
* Updates `.pptx` parsing to include text in tables.

### Features

### Fixes

* Fixes an issue in `_add_element_metadata` that caused all elements to have `page_number=1`
  in the element metadata.
* Adds `.log` as a file extension for TXT files.
* Adds functionality to try other common encodings for email (`.eml`) files if an error related to the encoding is raised and the user has not specified an encoding.
* Allow passed encoding to be used in the `replace_mime_encodings`
* Fixes page metadata for `partition_html` when `include_metadata=False`
* A `ValueError` now raises if `file_filename` is not specified when you use `partition_via_api`
  with a file-like object.

## 0.6.11

### Enhancements

* Supports epub tests since pandoc is updated in base image

### Features

### Fixes

## 0.6.10

### Enhancements

* XLS support from auto partition

### Features

### Fixes

## 0.6.9

### Enhancements

* fast strategy for pdf now keeps element bounding box data
* setup.py refactor

### Features

### Fixes

* Adds functionality to try other common encodings if an error related to the encoding is raised and the user has not specified an encoding.
* Adds additional MIME types for CSV

## 0.6.8

### Enhancements

### Features

* Add `partition_csv` for CSV files.

### Fixes

## 0.6.7

### Enhancements

* Deprecate `--s3-url` in favor of `--remote-url` in CLI
* Refactor out non-connector-specific config variables
* Add `file_directory` to metadata
* Add `page_name` to metadata. Currently used for the sheet name in XLSX documents.
* Added a `--partition-strategy` parameter to unstructured-ingest so that users can specify
  partition strategy in CLI. For example, `--partition-strategy fast`.
* Added metadata for filetype.
* Add Discord connector to pull messages from a list of channels
* Refactor `unstructured/file-utils/filetype.py` to better utilise hashmap to return mime type.
* Add local declaration of DOCX_MIME_TYPES and XLSX_MIME_TYPES for `test_filetype.py`.

### Features

* Add `partition_xml` for XML files.
* Add `partition_xlsx` for Microsoft Excel documents.

### Fixes

* Supports `hml` filetype for partition as a variation of html filetype.
* Makes `pytesseract` a function level import in `partition_pdf` so you can use the `"fast"`
  or `"hi_res"` strategies if `pytesseract` is not installed. Also adds the
  `required_dependencies` decorator for the `"hi_res"` and `"ocr_only"` strategies.
* Fix to ensure `filename` is tracked in metadata for `docx` tables.

## 0.6.6

### Enhancements

* Adds an `"auto"` strategy that chooses the partitioning strategy based on document
  characteristics and function kwargs. This is the new default strategy for `partition_pdf`
  and `partition_image`. Users can maintain existing behavior by explicitly setting
  `strategy="hi_res"`.
* Added an additional trace logger for NLP debugging.
* Add `get_date` method to `ElementMetadata` for converting the datestring to a `datetime` object.
* Cleanup the `filename` attribute on `ElementMetadata` to remove the full filepath.

### Features

* Added table reading as html with URL parsing to `partition_docx` in docx
* Added metadata field for text_as_html for docx files

### Fixes

* `fileutils/file_type` check json and eml decode ignore error
* `partition_email` was updated to more flexibly handle deviations from the RFC-2822 standard.
  The time in the metadata returns `None` if the time does not match RFC-2822 at all.
* Include all metadata fields when converting to dataframe or CSV

## 0.6.5

### Enhancements

* Added support for SpooledTemporaryFile file argument.

### Features

### Fixes

## 0.6.4

### Enhancements

* Added an "ocr_only" strategy for `partition_pdf`. Refactored the strategy decision
  logic into its own module.

### Features

### Fixes

## 0.6.3

### Enhancements

* Add an "ocr_only" strategy for `partition_image`.

### Features

* Added `partition_multiple_via_api` for partitioning multiple documents in a single REST
  API call.
* Added `stage_for_baseplate` function to prepare outputs for ingestion into Baseplate.
* Added `partition_odt` for processing Open Office documents.

### Fixes

* Updates the grouping logic in the `partition_pdf` fast strategy to group together text
  in the same bounding box.

## 0.6.2

### Enhancements

* Added logic to `partition_pdf` for detecting copy protected PDFs and falling back
  to the hi res strategy when necessary.

### Features

* Add `partition_via_api` for partitioning documents through the hosted API.

### Fixes

* Fix how `exceeds_cap_ratio` handles empty (returns `True` instead of `False`)
* Updates `detect_filetype` to properly detect JSONs when the MIME type is `text/plain`.

## 0.6.1

### Enhancements

* Updated the table extraction parameter name to be more descriptive

### Features

### Fixes

## 0.6.0

### Enhancements

* Adds an `ssl_verify` kwarg to `partition` and `partition_html` to enable turning off
  SSL verification for HTTP requests. SSL verification is on by default.
* Allows users to pass in ocr language to `partition_pdf` and `partition_image` through
  the `ocr_language` kwarg. `ocr_language` corresponds to the code for the language pack
  in Tesseract. You will need to install the relevant Tesseract language pack to use a
  given language.

### Features

* Table extraction is now possible for pdfs from `partition` and `partition_pdf`.
* Adds support for extracting attachments from `.msg` files

### Fixes

* Adds an `ssl_verify` kwarg to `partition` and `partition_html` to enable turning off
  SSL verification for HTTP requests. SSL verification is on by default.

## 0.5.13

### Enhancements

* Allow headers to be passed into `partition` when `url` is used.

### Features

* `bytes_string_to_string` cleaning brick for bytes string output.

### Fixes

* Fixed typo in call to `exactly_one` in `partition_json`
* unstructured-documents encode xml string if document_tree is `None` in `_read_xml`.
* Update to `_read_xml` so that Markdown files with embedded HTML process correctly.
* Fallback to "fast" strategy only emits a warning if the user specifies the "hi_res" strategy.
* unstructured-partition-text_type exceeds_cap_ratio fix returns and how capitalization ratios are calculated
* `partition_pdf` and `partition_text` group broken paragraphs to avoid fragmented `NarrativeText` elements.
* .json files resolved as "application/json" on centos7 (or other installs with older libmagic libs)

## 0.5.12

### Enhancements

* Add OS mimetypes DB to docker image, mainly for unstructured-api compat.
* Use the image registry as a cache when building Docker images.
* Adds the ability for `partition_text` to group together broken paragraphs.
* Added method to utils to allow date time format validation

### Features

* Add Slack connector to pull messages for a specific channel
* Add --partition-by-api parameter to unstructured-ingest
* Added `partition_rtf` for processing rich text files.
* `partition` now accepts a `url` kwarg in addition to `file` and `filename`.

### Fixes

* Allow encoding to be passed into `replace_mime_encodings`.
* unstructured-ingest connector-specific dependencies are imported on demand.
* unstructured-ingest --flatten-metadata supported for local connector.
* unstructured-ingest fix runtime error when using --metadata-include.

## 0.5.11

### Enhancements

### Features

### Fixes

* Guard against null style attribute in docx document elements
* Update HTML encoding to better support foreign language characters

## 0.5.10

### Enhancements

* Updated inference package
* Add sender, recipient, date, and subject to element metadata for emails

### Features

* Added `--download-only` parameter to `unstructured-ingest`

### Fixes

* FileNotFound error when filename is provided but file is not on disk

## 0.5.9

### Enhancements

### Features

### Fixes

* Convert file to str in helper `split_by_paragraph` for `partition_text`

## 0.5.8

### Enhancements

* Update `elements_to_json` to return string when filename is not specified
* `elements_from_json` may take a string instead of a filename with the `text` kwarg
* `detect_filetype` now does a final fallback to file extension.
* Empty tags are now skipped during the depth check for HTML processing.

### Features

* Add local file system to `unstructured-ingest`
* Add `--max-docs` parameter to `unstructured-ingest`
* Added `partition_msg` for processing MSFT Outlook .msg files.

### Fixes

* `convert_file_to_text` now passes through the `source_format` and `target_format` kwargs.
  Previously they were hard coded.
* Partitioning functions that accept a `text` kwarg no longer raise an error if an empty
  string is passed (and empty list of elements is returned instead).
* `partition_json` no longer fails if the input is an empty list.
* Fixed bug in `chunk_by_attention_window` that caused the last word in segments to be cut-off
  in some cases.

### BREAKING CHANGES

* `stage_for_transformers` now returns a list of elements, making it consistent with other
  staging bricks

## 0.5.7

### Enhancements

* Refactored codebase using `exactly_one`
* Adds ability to pass headers when passing a url in partition_html()
* Added optional `content_type` and `file_filename` parameters to `partition()` to bypass file detection

### Features

* Add `--flatten-metadata` parameter to `unstructured-ingest`
* Add `--fields-include` parameter to `unstructured-ingest`

### Fixes

## 0.5.6

### Enhancements

* `contains_english_word()`, used heavily in text processing, is 10x faster.

### Features

* Add `--metadata-include` and `--metadata-exclude` parameters to `unstructured-ingest`
* Add `clean_non_ascii_chars` to remove non-ascii characters from unicode string

### Fixes

* Fix problem with PDF partition (duplicated test)

## 0.5.4

### Enhancements

* Added Biomedical literature connector for ingest cli.
* Add `FsspecConnector` to easily integrate any existing `fsspec` filesystem as a connector.
* Rename `s3_connector.py` to `s3.py` for readability and consistency with the
  rest of the connectors.
* Now `S3Connector` relies on `s3fs` instead of on `boto3`, and it inherits
  from `FsspecConnector`.
* Adds an `UNSTRUCTURED_LANGUAGE_CHECKS` environment variable to control whether or not language
  specific checks like vocabulary and POS tagging are applied. Set to `"true"` for higher
  resolution partitioning and `"false"` for faster processing.
* Improves `detect_filetype` warning to include filename when provided.
* Adds a "fast" strategy for partitioning PDFs with PDFMiner. Also falls back to the "fast"
  strategy if detectron2 is not available.
* Start deprecation life cycle for `unstructured-ingest --s3-url` option, to be deprecated in
  favor of `--remote-url`.

### Features

* Add `AzureBlobStorageConnector` based on its `fsspec` implementation inheriting
  from `FsspecConnector`
* Add `partition_epub` for partitioning e-books in EPUB3 format.

### Fixes

* Fixes processing for text files with `message/rfc822` MIME type.
* Open xml files in read-only mode when reading contents to construct an XMLDocument.

## 0.5.3

### Enhancements

* `auto.partition()` can now load Unstructured ISD json documents.
* Simplify partitioning functions.
* Improve logging for ingest CLI.

### Features

* Add `--wikipedia-auto-suggest` argument to the ingest CLI to disable automatic redirection
  to pages with similar names.
* Add setup script for Amazon Linux 2
* Add optional `encoding` argument to the `partition_(text/email/html)` functions.
* Added Google Drive connector for ingest cli.
* Added Gitlab connector for ingest cli.

### Fixes

## 0.5.2

### Enhancements

* Fully move from printing to logging.
* `unstructured-ingest` now uses a default `--download_dir` of `$HOME/.cache/unstructured/ingest`
  rather than a "tmp-ingest-" dir in the working directory.

### Features

### Fixes

* `setup_ubuntu.sh` no longer fails in some contexts by interpreting
  `DEBIAN_FRONTEND=noninteractive` as a command
* `unstructured-ingest` no longer re-downloads files when --preserve-downloads
  is used without --download-dir.
* Fixed an issue that was causing text to be skipped in some HTML documents.

## 0.5.1

### Enhancements

### Features

### Fixes

* Fixes an error causing JavaScript to appear in the output of `partition_html` sometimes.
* Fix several issues with the `requires_dependencies` decorator, including the error message
  and how it was used, which had caused an error for `unstructured-ingest --github-url ...`.

## 0.5.0

### Enhancements

* Add `requires_dependencies` Python decorator to check dependencies are installed before
  instantiating a class or running a function

### Features

* Added Wikipedia connector for ingest cli.

### Fixes

* Fix `process_document` file cleaning on failure
* Fixes an error introduced in the metadata tracking commit that caused `NarrativeText`
  and `FigureCaption` elements to be represented as `Text` in HTML documents.

## 0.4.16

### Enhancements

* Fallback to using file extensions for filetype detection if `libmagic` is not present

### Features

* Added setup script for Ubuntu
* Added GitHub connector for ingest cli.
* Added `partition_md` partitioner.
* Added Reddit connector for ingest cli.

### Fixes

* Initializes connector properly in ingest.main::MainProcess
* Restricts version of unstructured-inference to avoid multithreading issue

## 0.4.15

### Enhancements

* Added `elements_to_json` and `elements_from_json` for easier serialization/deserialization
* `convert_to_dict`, `dict_to_elements` and `convert_to_csv` are now aliases for functions
  that use the ISD terminology.

### Fixes

* Update to ensure all elements are preserved during serialization/deserialization

## 0.4.14

* Automatically install `nltk` models in the `tokenize` module.

## 0.4.13

* Fixes unstructured-ingest cli.

## 0.4.12

* Adds console_entrypoint for unstructured-ingest, other structure/doc updates related to ingest.
* Add `parser` parameter to `partition_html`.

## 0.4.11

* Adds `partition_doc` for partitioning Word documents in `.doc` format. Requires `libreoffice`.
* Adds `partition_ppt` for partitioning PowerPoint documents in `.ppt` format. Requires `libreoffice`.

## 0.4.10

* Fixes `ElementMetadata` so that it's JSON serializable when the filename is a `Path` object.

## 0.4.9

* Added ingest modules and s3 connector, sample ingest script
* Default to `url=None` for `partition_pdf` and `partition_image`
* Add ability to skip English specific check by setting the `UNSTRUCTURED_LANGUAGE` env var to `""`.
* Document `Element` objects now track metadata

## 0.4.8

* Modified XML and HTML parsers not to load comments.

## 0.4.7

* Added the ability to pull an HTML document from a url in `partition_html`.
* Added the the ability to get file summary info from lists of filenames and lists
  of file contents.
* Added optional page break to `partition` for `.pptx`, `.pdf`, images, and `.html` files.
* Added `to_dict` method to document elements.
* Include more unicode quotes in `replace_unicode_quotes`.

## 0.4.6

* Loosen the default cap threshold to `0.5`.
* Add a `UNSTRUCTURED_NARRATIVE_TEXT_CAP_THRESHOLD` environment variable for controlling
  the cap ratio threshold.
* Unknown text elements are identified as `Text` for HTML and plain text documents.
* `Body Text` styles no longer default to `NarrativeText` for Word documents. The style information
  is insufficient to determine that the text is narrative.
* Upper cased text is lower cased before checking for verbs. This helps avoid some missed verbs.
* Adds an `Address` element for capturing elements that only contain an address.
* Suppress the `UserWarning` when detectron is called.
* Checks that titles and narrative test have at least one English word.
* Checks that titles and narrative text are at least 50% alpha characters.
* Restricts titles to a maximum word length. Adds a `UNSTRUCTURED_TITLE_MAX_WORD_LENGTH`
  environment variable for controlling the max number of words in a title.
* Updated `partition_pptx` to order the elements on the page

## 0.4.4

* Updated `partition_pdf` and `partition_image` to return `unstructured` `Element` objects
* Fixed the healthcheck url path when partitioning images and PDFs via API
* Adds an optional `coordinates` attribute to document objects
* Adds `FigureCaption` and `CheckBox` document elements
* Added ability to split lists detected in `LayoutElement` objects
* Adds `partition_pptx` for partitioning PowerPoint documents
* LayoutParser models now download from HugginfaceHub instead of DropBox
* Fixed file type detection for XML and HTML files on Amazone Linux

## 0.4.3

* Adds `requests` as a base dependency
* Fix in `exceeds_cap_ratio` so the function doesn't break with empty text
* Fix bug in `_parse_received_data`.
* Update `detect_filetype` to properly handle `.doc`, `.xls`, and `.ppt`.

## 0.4.2

* Added `partition_image` to process documents in an image format.
* Fixed utf-8 encoding error in `partition_email` with attachments for `text/html`

## 0.4.1

* Added support for text files in the `partition` function
* Pinned `opencv-python` for easier installation on Linux

## 0.4.0

* Added generic `partition` brick that detects the file type and routes a file to the appropriate
  partitioning brick.
* Added a file type detection module.
* Updated `partition_html` and `partition_eml` to support file-like objects in 'rb' mode.
* Cleaning brick for removing ordered bullets `clean_ordered_bullets`.
* Extract brick method for ordered bullets `extract_ordered_bullets`.
* Test for `clean_ordered_bullets`.
* Test for `extract_ordered_bullets`.
* Added `partition_docx` for pre-processing Word Documents.
* Added new REGEX patterns to extract email header information
* Added new functions to extract header information `parse_received_data` and `partition_header`
* Added new function to parse plain text files `partition_text`
* Added new cleaners functions `extract_ip_address`, `extract_ip_address_name`, `extract_mapi_id`, `extract_datetimetz`
* Add new `Image` element and function to find embedded images `find_embedded_images`
* Added `get_directory_file_info` for summarizing information about source documents

## 0.3.5

* Add support for local inference
* Add new pattern to recognize plain text dash bullets
* Add test for bullet patterns
* Fix for `partition_html` that allows for processing `div` tags that have both text and child
  elements
* Add ability to extract document metadata from `.docx`, `.xlsx`, and `.jpg` files.
* Helper functions for identifying and extracting phone numbers
* Add new function `extract_attachment_info` that extracts and decodes the attachment
  of an email.
* Staging brick to convert a list of `Element`s to a `pandas` dataframe.
* Add plain text functionality to `partition_email`

## 0.3.4

* Python-3.7 compat

## 0.3.3

* Removes BasicConfig from logger configuration
* Adds the `partition_email` partitioning brick
* Adds the `replace_mime_encodings` cleaning bricks
* Small fix to HTML parsing related to processing list items with sub-tags
* Add `EmailElement` data structure to store email documents

## 0.3.2

* Added `translate_text` brick for translating text between languages
* Add an `apply` method to make it easier to apply cleaners to elements

## 0.3.1

* Added \_\_init.py\_\_ to `partition`

## 0.3.0

* Implement staging brick for Argilla. Converts lists of `Text` elements to `argilla` dataset classes.
* Removing the local PDF parsing code and any dependencies and tests.
* Reorganizes the staging bricks in the unstructured.partition module
* Allow entities to be passed into the Datasaur staging brick
* Added HTML escapes to the `replace_unicode_quotes` brick
* Fix bad responses in partition_pdf to raise ValueError
* Adds `partition_html` for partitioning HTML documents.

## 0.2.6

* Small change to how \_read is placed within the inheritance structure since it doesn't really apply to pdf
* Add partitioning brick for calling the document image analysis API

## 0.2.5

* Update python requirement to >=3.7

## 0.2.4

* Add alternative way of importing `Final` to support google colab

## 0.2.3

* Add cleaning bricks for removing prefixes and postfixes
* Add cleaning bricks for extracting text before and after a pattern

## 0.2.2

* Add staging brick for Datasaur

## 0.2.1

* Added brick to convert an ISD dictionary to a list of elements
* Update `PDFDocument` to use the `from_file` method
* Added staging brick for CSV format for ISD (Initial Structured Data) format.
* Added staging brick for separating text into attention window size chunks for `transformers`.
* Added staging brick for LabelBox.
* Added ability to upload LabelStudio predictions
* Added utility function for JSONL reading and writing
* Added staging brick for CSV format for Prodigy
* Added staging brick for Prodigy
* Added ability to upload LabelStudio annotations
* Added text_field and id_field to stage_for_label_studio signature

## 0.2.0

* Initial release of unstructured<|MERGE_RESOLUTION|>--- conflicted
+++ resolved
@@ -1,13 +1,15 @@
-<<<<<<< HEAD
-## 0.16.8-dev0
-
-### Enhancements
-=======
+## 0.16.9-dev0
+
+### Enhancements
+
+### Features
+
+### Fixes
+
 ## 0.16.8
 
 ### Enhancements
 - **Metrics: Weighted table average is optional**
->>>>>>> 0fe6ac60
 
 ### Features
 
