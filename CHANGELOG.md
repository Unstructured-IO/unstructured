## 0.9.1-dev6
<<<<<<< HEAD
=======

### Enhancements
>>>>>>> bef93aef

### Enhancements
* Update `partition_doc` and `partition_docx` to track emphasized texts in the output
* Adds post processing function `filter_element_types`
* Set the default strategy for partitioning images to `hi_res`
* Add page break parameter section in API documentation to sync with change in Prod API
* Update `partition_html` to track emphasized texts in the output
* Update `XMLDocument._read_xml` to create `<p>` tag element for the text enclosed in the `<pre>` tag
* Add parameter `include_tail_text` to `_construct_text` to enable (skip) tail text inclusion

### Features

### Fixes

* Fixed emoji bug in `partition_xlsx`.
* Pass file_filename metadata when partitioning file object
* Skip ingest test on missing Slack token
* Add Dropbox variables to CI environments
* Adds new element type `EmailAddress` for recognising email address in the  text

* Simplifies `min_partition` logic; makes partitions falling below the `min_partition`
  less likely.

## 0.9.0

### Enhancements

* Dependencies are now split by document type, creating a slimmer base installation.

## 0.8.8

### Enhancements

### Features

### Fixes

* Rename "date" field to "last_modified"
* Adds Box connector

### Fixes

## 0.8.7

### Enhancements

* Put back useful function `split_by_paragraph`

### Features

### Fixes

* Fix argument order in NLTK download step

## 0.8.6

### Enhancements

### Features

### Fixes

* Remove debug print lines and non-functional code

## 0.8.5

### Enhancements

* Add parameter `skip_infer_table_types` to enable (skip) table extraction for other doc types
* Adds optional Unstructured API unit tests in CI
* Tracks last modified date for all document types.
* refactor the ingest cli to better support expanding supported connectors

## 0.8.3

### Enhancements

### Features

### Fixes

* NLTK now only gets downloaded if necessary.
* Handling for empty tables in Word Documents and PowerPoints.

## 0.8.4

### Enhancements

* Additional tests and refactor of JSON detection.
* Update functionality to retrieve image metadata from a page for `document_to_element_list`
* Links are now tracked in `partition_html` output.
* Set the file's current position to the beginning after reading the file in `convert_to_bytes`
* Add `min_partition` kwarg to that combines elements below a specified threshold and modifies splitting of strings longer than max partition so words are not split.
* set the file's current position to the beginning after reading the file in `convert_to_bytes`
* Add slide notes to pptx
* Add `--encoding` directive to ingest
* Improve json detection by `detect_filetype`

### Features

* Adds Outlook connector
* Add support for dpi parameter in inference library
* Adds Onedrive connector.
* Add Confluence connector for ingest cli to pull the body text from all documents from all spaces in a confluence domain.

### Fixes

* Fixes issue with email partitioning where From field was being assigned the To field value.
* Use the `image_metadata` property of the `PageLayout` instance to get the page image info in the `document_to_element_list`
* Add functionality to write images to computer storage temporarily instead of keeping them in memory for `ocr_only` strategy
* Add functionality to convert a PDF in small chunks of pages at a time for `ocr_only` strategy
* Adds `.txt`, `.text`, and `.tab` to list of extensions to check if file
  has a `text/plain` MIME type.
* Enables filters to be passed to `partition_doc` so it doesn't error with LibreOffice7.
* Removed old error message that's superseded by `requires_dependencies`.
* Removes using `hi_res` as the default strategy value for `partition_via_api` and `partition_multiple_via_api`

## 0.8.1

### Enhancements

* Add support for Python 3.11

### Features

### Fixes

* Fixed `auto` strategy detected scanned document as having extractable text and using `fast` strategy, resulting in no output.
* Fix list detection in MS Word documents.
* Don't instantiate an element with a coordinate system when there isn't a way to get its location data.

## 0.8.0

### Enhancements

* Allow model used for hi res pdf partition strategy to be chosen when called.
* Updated inference package

### Features

* Add `metadata_filename` parameter across all partition functions

### Fixes

* Update to ensure `convert_to_datafame` grabs all of the metadata fields.
* Adjust encoding recognition threshold value in `detect_file_encoding`
* Fix KeyError when `isd_to_elements` doesn't find a type
* Fix `_output_filename` for local connector, allowing single files to be written correctly to the disk

* Fix for cases where an invalid encoding is extracted from an email header.

### BREAKING CHANGES

* Information about an element's location is no longer returned as top-level attributes of an element. Instead, it is returned in the `coordinates` attribute of the element's metadata.

## 0.7.12

### Enhancements

* Adds `include_metadata` kwarg to `partition_doc`, `partition_docx`, `partition_email`, `partition_epub`, `partition_json`, `partition_msg`, `partition_odt`, `partition_org`, `partition_pdf`, `partition_ppt`, `partition_pptx`, `partition_rst`, and `partition_rtf`
### Features

* Add Elasticsearch connector for ingest cli to pull specific fields from all documents in an index.
* Adds Dropbox connector

### Fixes

* Fix tests that call unstructured-api by passing through an api-key
* Fixed page breaks being given (incorrect) page numbers
* Fix skipping download on ingest when a source document exists locally

## 0.7.11

### Enhancements

* More deterministic element ordering when using `hi_res` PDF parsing strategy (from unstructured-inference bump to 0.5.4)
* Make large model available (from unstructured-inference bump to 0.5.3)
* Combine inferred elements with extracted elements (from unstructured-inference bump to 0.5.2)
* `partition_email` and `partition_msg` will now process attachments if `process_attachments=True`
  and a attachment partitioning functions is passed through with `attachment_partitioner=partition`.

### Features

### Fixes

* Fix tests that call unstructured-api by passing through an api-key
* Fixed page breaks being given (incorrect) page numbers
* Fix skipping download on ingest when a source document exists locally

## 0.7.10

### Enhancements

* Adds a `max_partition` parameter to `partition_text`, `partition_pdf`, `partition_email`,
  `partition_msg` and `partition_xml` that sets a limit for the size of an individual
  document elements. Defaults to `1500` for everything except `partition_xml`, which has
  a default value of `None`.
* DRY connector refactor

### Features

* `hi_res` model for pdfs and images is selectable via environment variable.

### Fixes

* CSV check now ignores escaped commas.
* Fix for filetype exploration util when file content does not have a comma.
* Adds negative lookahead to bullet pattern to avoid detecting plain text line
  breaks like `-------` as list items.
* Fix pre tag parsing for `partition_html`
* Fix lookup error for annotated Arabic and Hebrew encodings

## 0.7.9

### Enhancements

* Improvements to string check for leafs in `partition_xml`.
* Adds --partition-ocr-languages to unstructured-ingest.

### Features

* Adds `partition_org` for processed Org Mode documents.

### Fixes

## 0.7.8

### Enhancements

### Features

* Adds Google Cloud Service connector

### Fixes

* Updates the `parse_email` for `partition_eml` so that `unstructured-api` passes the smoke tests
* `partition_email` now works if there is no message content
* Updates the `"fast"` strategy for `partition_pdf` so that it's able to recursively
* Adds recursive functionality to all fsspec connectors
* Adds generic --recursive ingest flag

## 0.7.7

### Enhancements

* Adds functionality to replace the `MIME` encodings for `eml` files with one of the common encodings if a `unicode` error occurs
* Adds missed file-like object handling in `detect_file_encoding`
* Adds functionality to extract charset info from `eml` files

### Features

* Added coordinate system class to track coordinate types and convert to different coordinate

### Fixes

* Adds an `html_assemble_articles` kwarg to `partition_html` to enable users to capture
  control whether content outside of `<article>` tags is captured when
  `<article>` tags are present.
* Check for the `xml` attribute on `element` before looking for pagebreaks in `partition_docx`.

## 0.7.6

### Enhancements

* Convert fast startegy to ocr_only for images
* Adds support for page numbers in `.docx` and `.doc` when user or renderer
  created page breaks are present.
* Adds retry logic for the unstructured-ingest Biomed connector

### Features

* Provides users with the ability to extract additional metadata via regex.
* Updates `partition_docx` to include headers and footers in the output.
* Create `partition_tsv` and associated tests. Make additional changes to `detect_filetype`.

### Fixes

* Remove fake api key in test `partition_via_api` since we now require valid/empty api keys
* Page number defaults to `None` instead of `1` when page number is not present in the metadata.
  A page number of `None` indicates that page numbers are not being tracked for the document
  or that page numbers do not apply to the element in question..
* Fixes an issue with some pptx files. Assume pptx shapes are found in top left position of slide
  in case the shape.top and shape.left attributes are `None`.

## 0.7.5

### Enhancements

* Adds functionality to sort elements in `partition_pdf` for `fast` strategy
* Adds ingest tests with `--fast` strategy on PDF documents
* Adds --api-key to unstructured-ingest

### Features

* Adds `partition_rst` for processed ReStructured Text documents.

### Fixes

* Adds handling for emails that do not have a datetime to extract.
* Adds pdf2image package as core requirement of unstructured (with no extras)

## 0.7.4

### Enhancements

* Allows passing kwargs to request data field for `partition_via_api` and `partition_multiple_via_api`
* Enable MIME type detection if libmagic is not available
* Adds handling for empty files in `detect_filetype` and `partition`.

### Features

### Fixes

* Reslove `grpcio` import issue on `weaviate.schema.validate_schema` for python 3.9 and 3.10
* Remove building `detectron2` from source in Dockerfile

## 0.7.3

### Enhancements

* Update IngestDoc abstractions and add data source metadata in ElementMetadata

### Features

### Fixes

* Pass `strategy` parameter down from `partition` for `partition_image`
* Filetype detection if a CSV has a `text/plain` MIME type
* `convert_office_doc` no longers prints file conversion info messages to stdout.
* `partition_via_api` reflects the actual filetype for the file processed in the API.

## 0.7.2

### Enhancements

* Adds an optional encoding kwarg to `elements_to_json` and `elements_from_json`
* Bump version of base image to use new stable version of tesseract

### Features

### Fixes

* Update the `read_txt_file` utility function to keep using `spooled_to_bytes_io_if_needed` for xml
* Add functionality to the `read_txt_file` utility function to handle file-like object from URL
* Remove the unused parameter `encoding` from `partition_pdf`
* Change auto.py to have a `None` default for encoding
* Add functionality to try other common encodings for html and xml files if an error related to the encoding is raised and the user has not specified an encoding.
* Adds benchmark test with test docs in example-docs
* Re-enable test_upload_label_studio_data_with_sdk
* File detection now detects code files as plain text
* Adds `tabulate` explicitly to dependencies
* Fixes an issue in `metadata.page_number` of pptx files
* Adds showing help if no parameters passed

## 0.7.1

### Enhancements

### Features

* Add `stage_for_weaviate` to stage `unstructured` outputs for upload to Weaviate, along with
  a helper function for defining a class to use in Weaviate schemas.
* Builds from Unstructured base image, built off of Rocky Linux 8.7, this resolves almost all CVE's in the image.

### Fixes

## 0.7.0

### Enhancements

* Installing `detectron2` from source is no longer required when using the `local-inference` extra.
* Updates `.pptx` parsing to include text in tables.

### Features

### Fixes

* Fixes an issue in `_add_element_metadata` that caused all elements to have `page_number=1`
  in the element metadata.
* Adds `.log` as a file extension for TXT files.
* Adds functionality to try other common encodings for email (`.eml`) files if an error related to the encoding is raised and the user has not specified an encoding.
* Allow passed encoding to be used in the `replace_mime_encodings`
* Fixes page metadata for `partition_html` when `include_metadata=False`
* A `ValueError` now raises if `file_filename` is not specified when you use `partition_via_api`
  with a file-like object.

## 0.6.11

### Enhancements

* Supports epub tests since pandoc is updated in base image

### Features


### Fixes


## 0.6.10

### Enhancements

* XLS support from auto partition

### Features

### Fixes

## 0.6.9

### Enhancements

* fast strategy for pdf now keeps element bounding box data
* setup.py refactor

### Features

### Fixes

* Adds functionality to try other common encodings if an error related to the encoding is raised and the user has not specified an encoding.
* Adds additional MIME types for CSV

## 0.6.8

### Enhancements

### Features

* Add `partition_csv` for CSV files.

### Fixes

## 0.6.7

### Enhancements

* Deprecate `--s3-url` in favor of `--remote-url` in CLI
* Refactor out non-connector-specific config variables
* Add `file_directory` to metadata
* Add `page_name` to metadata. Currently used for the sheet name in XLSX documents.
* Added a `--partition-strategy` parameter to unstructured-ingest so that users can specify
  partition strategy in CLI. For example, `--partition-strategy fast`.
* Added metadata for filetype.
* Add Discord connector to pull messages from a list of channels
* Refactor `unstructured/file-utils/filetype.py` to better utilise hashmap to return mime type.
* Add local declaration of DOCX_MIME_TYPES and XLSX_MIME_TYPES for `test_filetype.py`.

### Features

* Add `partition_xml` for XML files.
* Add `partition_xlsx` for Microsoft Excel documents.

### Fixes

* Supports `hml` filetype for partition as a variation of html filetype.
* Makes `pytesseract` a function level import in `partition_pdf` so you can use the `"fast"`
  or `"hi_res"` strategies if `pytesseract` is not installed. Also adds the
  `required_dependencies` decorator for the `"hi_res"` and `"ocr_only"` strategies.
* Fix to ensure `filename` is tracked in metadata for `docx` tables.

## 0.6.6

### Enhancements

* Adds an `"auto"` strategy that chooses the partitioning strategy based on document
  characteristics and function kwargs. This is the new default strategy for `partition_pdf`
  and `partition_image`. Users can maintain existing behavior by explicitly setting
  `strategy="hi_res"`.
* Added an additional trace logger for NLP debugging.
* Add `get_date` method to `ElementMetadata` for converting the datestring to a `datetime` object.
* Cleanup the `filename` attribute on `ElementMetadata` to remove the full filepath.

### Features

* Added table reading as html with URL parsing to `partition_docx` in docx
* Added metadata field for text_as_html for docx files

### Fixes

* `fileutils/file_type` check json and eml decode ignore error
* `partition_email` was updated to more flexibly handle deviations from the RFC-2822 standard.
  The time in the metadata returns `None` if the time does not match RFC-2822 at all.
* Include all metadata fields when converting to dataframe or CSV

## 0.6.5

### Enhancements

* Added support for SpooledTemporaryFile file argument.

### Features

### Fixes


## 0.6.4

### Enhancements

* Added an "ocr_only" strategy for `partition_pdf`. Refactored the strategy decision
  logic into its own module.

### Features

### Fixes

## 0.6.3

### Enhancements

* Add an "ocr_only" strategy for `partition_image`.

### Features

* Added `partition_multiple_via_api` for partitioning multiple documents in a single REST
  API call.
* Added `stage_for_baseplate` function to prepare outputs for ingestion into Baseplate.
* Added `partition_odt` for processing Open Office documents.

### Fixes

* Updates the grouping logic in the `partition_pdf` fast strategy to group together text
  in the same bounding box.

## 0.6.2

### Enhancements

* Added logic to `partition_pdf` for detecting copy protected PDFs and falling back
  to the hi res strategy when necessary.


### Features

* Add `partition_via_api` for partitioning documents through the hosted API.

### Fixes

* Fix how `exceeds_cap_ratio` handles empty (returns `True` instead of `False`)
* Updates `detect_filetype` to properly detect JSONs when the MIME type is `text/plain`.

## 0.6.1

### Enhancements

* Updated the table extraction parameter name to be more descriptive

### Features

### Fixes

## 0.6.0

### Enhancements

* Adds an `ssl_verify` kwarg to `partition` and `partition_html` to enable turning off
  SSL verification for HTTP requests. SSL verification is on by default.
* Allows users to pass in ocr language to `partition_pdf` and `partition_image` through
  the `ocr_language` kwarg. `ocr_language` corresponds to the code for the language pack
  in Tesseract. You will need to install the relevant Tesseract language pack to use a
  given language.

### Features

* Table extraction is now possible for pdfs from `partition` and `partition_pdf`.
* Adds support for extracting attachments from `.msg` files

### Fixes

* Adds an `ssl_verify` kwarg to `partition` and `partition_html` to enable turning off
  SSL verification for HTTP requests. SSL verification is on by default.

## 0.5.13

### Enhancements

* Allow headers to be passed into `partition` when `url` is used.

### Features

* `bytes_string_to_string` cleaning brick for bytes string output.

### Fixes

* Fixed typo in call to `exactly_one` in `partition_json`
* unstructured-documents encode xml string if document_tree is `None` in `_read_xml`.
* Update to `_read_xml` so that Markdown files with embedded HTML process correctly.
* Fallback to "fast" strategy only emits a warning if the user specifies the "hi_res" strategy.
* unstructured-partition-text_type exceeds_cap_ratio fix returns and how capitalization ratios are calculated
* `partition_pdf` and `partition_text` group broken paragraphs to avoid fragmented `NarrativeText` elements.
* .json files resolved as "application/json" on centos7 (or other installs with older libmagic libs)

## 0.5.12

### Enhancements

* Add OS mimetypes DB to docker image, mainly for unstructured-api compat.
* Use the image registry as a cache when building Docker images.
* Adds the ability for `partition_text` to group together broken paragraphs.
* Added method to utils to allow date time format validation

### Features
* Add Slack connector to pull messages for a specific channel

* Add --partition-by-api parameter to unstructured-ingest
* Added `partition_rtf` for processing rich text files.
* `partition` now accepts a `url` kwarg in addition to `file` and `filename`.

### Fixes

* Allow encoding to be passed into `replace_mime_encodings`.
* unstructured-ingest connector-specific dependencies are imported on demand.
* unstructured-ingest --flatten-metadata supported for local connector.
* unstructured-ingest fix runtime error when using --metadata-include.

## 0.5.11

### Enhancements

### Features

### Fixes

* Guard against null style attribute in docx document elements
* Update HTML encoding to better support foreign language characters

## 0.5.10

### Enhancements

* Updated inference package
* Add sender, recipient, date, and subject to element metadata for emails

### Features

* Added `--download-only` parameter to `unstructured-ingest`

### Fixes

* FileNotFound error when filename is provided but file is not on disk

## 0.5.9

### Enhancements

### Features

### Fixes

* Convert file to str in helper `split_by_paragraph` for `partition_text`

## 0.5.8

### Enhancements

* Update `elements_to_json` to return string when filename is not specified
* `elements_from_json` may take a string instead of a filename with the `text` kwarg
* `detect_filetype` now does a final fallback to file extension.
* Empty tags are now skipped during the depth check for HTML processing.

### Features

* Add local file system to `unstructured-ingest`
* Add `--max-docs` parameter to `unstructured-ingest`
* Added `partition_msg` for processing MSFT Outlook .msg files.

### Fixes

* `convert_file_to_text` now passes through the `source_format` and `target_format` kwargs.
  Previously they were hard coded.
* Partitioning functions that accept a `text` kwarg no longer raise an error if an empty
  string is passed (and empty list of elements is returned instead).
* `partition_json` no longer fails if the input is an empty list.
* Fixed bug in `chunk_by_attention_window` that caused the last word in segments to be cut-off
  in some cases.

### BREAKING CHANGES

* `stage_for_transformers` now returns a list of elements, making it consistent with other
  staging bricks

## 0.5.7

### Enhancements

* Refactored codebase using `exactly_one`
* Adds ability to pass headers when passing a url in partition_html()
* Added optional `content_type` and `file_filename` parameters to `partition()` to bypass file detection

### Features

* Add `--flatten-metadata` parameter to `unstructured-ingest`
* Add `--fields-include` parameter to `unstructured-ingest`

### Fixes

## 0.5.6

### Enhancements

* `contains_english_word()`, used heavily in text processing, is 10x faster.

### Features

* Add `--metadata-include` and `--metadata-exclude` parameters to `unstructured-ingest`
* Add `clean_non_ascii_chars` to remove non-ascii characters from unicode string

### Fixes

* Fix problem with PDF partition (duplicated test)

## 0.5.4

### Enhancements

* Added Biomedical literature connector for ingest cli.
* Add `FsspecConnector` to easily integrate any existing `fsspec` filesystem as a connector.
* Rename `s3_connector.py` to `s3.py` for readability and consistency with the
  rest of the connectors.
* Now `S3Connector` relies on `s3fs` instead of on `boto3`, and it inherits
  from `FsspecConnector`.
* Adds an `UNSTRUCTURED_LANGUAGE_CHECKS` environment variable to control whether or not language
  specific checks like vocabulary and POS tagging are applied. Set to `"true"` for higher
  resolution partitioning and `"false"` for faster processing.
* Improves `detect_filetype` warning to include filename when provided.
* Adds a "fast" strategy for partitioning PDFs with PDFMiner. Also falls back to the "fast"
  strategy if detectron2 is not available.
* Start deprecation life cycle for `unstructured-ingest --s3-url` option, to be deprecated in
  favor of `--remote-url`.

### Features

* Add `AzureBlobStorageConnector` based on its `fsspec` implementation inheriting
from `FsspecConnector`
* Add `partition_epub` for partitioning e-books in EPUB3 format.

### Fixes

* Fixes processing for text files with `message/rfc822` MIME type.
* Open xml files in read-only mode when reading contents to construct an XMLDocument.

## 0.5.3

### Enhancements

* `auto.partition()` can now load Unstructured ISD json documents.
* Simplify partitioning functions.
* Improve logging for ingest CLI.

### Features

* Add `--wikipedia-auto-suggest` argument to the ingest CLI to disable automatic redirection
  to pages with similar names.
* Add setup script for Amazon Linux 2
* Add optional `encoding` argument to the `partition_(text/email/html)` functions.
* Added Google Drive connector for ingest cli.
* Added Gitlab connector for ingest cli.

### Fixes

## 0.5.2

### Enhancements

* Fully move from printing to logging.
* `unstructured-ingest` now uses a default `--download_dir` of `$HOME/.cache/unstructured/ingest`
rather than a "tmp-ingest-" dir in the working directory.

### Features

### Fixes

* `setup_ubuntu.sh` no longer fails in some contexts by interpreting
`DEBIAN_FRONTEND=noninteractive` as a command
* `unstructured-ingest` no longer re-downloads files when --preserve-downloads
is used without --download-dir.
* Fixed an issue that was causing text to be skipped in some HTML documents.

## 0.5.1

### Enhancements

### Features

### Fixes

* Fixes an error causing JavaScript to appear in the output of `partition_html` sometimes.
* Fix several issues with the `requires_dependencies` decorator, including the error message
  and how it was used, which had caused an error for `unstructured-ingest --github-url ...`.

## 0.5.0

### Enhancements

* Add `requires_dependencies` Python decorator to check dependencies are installed before
  instantiating a class or running a function

### Features

* Added Wikipedia connector for ingest cli.

### Fixes

* Fix `process_document` file cleaning on failure
* Fixes an error introduced in the metadata tracking commit that caused `NarrativeText`
  and `FigureCaption` elements to be represented as `Text` in HTML documents.

## 0.4.16

### Enhancements

* Fallback to using file extensions for filetype detection if `libmagic` is not present

### Features

* Added setup script for Ubuntu
* Added GitHub connector for ingest cli.
* Added `partition_md` partitioner.
* Added Reddit connector for ingest cli.

### Fixes

* Initializes connector properly in ingest.main::MainProcess
* Restricts version of unstructured-inference to avoid multithreading issue

## 0.4.15

### Enhancements

* Added `elements_to_json` and `elements_from_json` for easier serialization/deserialization
* `convert_to_dict`, `dict_to_elements` and `convert_to_csv` are now aliases for functions
  that use the ISD terminology.

### Fixes

* Update to ensure all elements are preserved during serialization/deserialization

## 0.4.14

* Automatically install `nltk` models in the `tokenize` module.

## 0.4.13

* Fixes unstructured-ingest cli.

## 0.4.12

* Adds console_entrypoint for unstructured-ingest, other structure/doc updates related to ingest.
* Add `parser` parameter to `partition_html`.

## 0.4.11

* Adds `partition_doc` for partitioning Word documents in `.doc` format. Requires `libreoffice`.
* Adds `partition_ppt` for partitioning PowerPoint documents in `.ppt` format. Requires `libreoffice`.

## 0.4.10

* Fixes `ElementMetadata` so that it's JSON serializable when the filename is a `Path` object.

## 0.4.9

* Added ingest modules and s3 connector, sample ingest script
* Default to `url=None` for `partition_pdf` and `partition_image`
* Add ability to skip English specific check by setting the `UNSTRUCTURED_LANGUAGE` env var to `""`.
* Document `Element` objects now track metadata

## 0.4.8

* Modified XML and HTML parsers not to load comments.

## 0.4.7

* Added the ability to pull an HTML document from a url in `partition_html`.
* Added the the ability to get file summary info from lists of filenames and lists
  of file contents.
* Added optional page break to `partition` for `.pptx`, `.pdf`, images, and `.html` files.
* Added `to_dict` method to document elements.
* Include more unicode quotes in `replace_unicode_quotes`.

## 0.4.6

* Loosen the default cap threshold to `0.5`.
* Add a `UNSTRUCTURED_NARRATIVE_TEXT_CAP_THRESHOLD` environment variable for controlling
  the cap ratio threshold.
* Unknown text elements are identified as `Text` for HTML and plain text documents.
* `Body Text` styles no longer default to `NarrativeText` for Word documents. The style information
  is insufficient to determine that the text is narrative.
* Upper cased text is lower cased before checking for verbs. This helps avoid some missed verbs.
* Adds an `Address` element for capturing elements that only contain an address.
* Suppress the `UserWarning` when detectron is called.
* Checks that titles and narrative test have at least one English word.
* Checks that titles and narrative text are at least 50% alpha characters.
* Restricts titles to a maximum word length. Adds a `UNSTRUCTURED_TITLE_MAX_WORD_LENGTH`
  environment variable for controlling the max number of words in a title.
* Updated `partition_pptx` to order the elements on the page

## 0.4.4

* Updated `partition_pdf` and `partition_image` to return `unstructured` `Element` objects
* Fixed the healthcheck url path when partitioning images and PDFs via API
* Adds an optional `coordinates` attribute to document objects
* Adds `FigureCaption` and `CheckBox` document elements
* Added ability to split lists detected in `LayoutElement` objects
* Adds `partition_pptx` for partitioning PowerPoint documents
* LayoutParser models now download from HugginfaceHub instead of DropBox
* Fixed file type detection for XML and HTML files on Amazone Linux

## 0.4.3

* Adds `requests` as a base dependency
* Fix in `exceeds_cap_ratio` so the function doesn't break with empty text
* Fix bug in `_parse_received_data`.
* Update `detect_filetype` to properly handle `.doc`, `.xls`, and `.ppt`.

## 0.4.2

* Added `partition_image` to process documents in an image format.
* Fixed utf-8 encoding error in `partition_email` with attachments for `text/html`

## 0.4.1

* Added support for text files in the `partition` function
* Pinned `opencv-python` for easier installation on Linux

## 0.4.0

* Added generic `partition` brick that detects the file type and routes a file to the appropriate
  partitioning brick.
* Added a file type detection module.
* Updated `partition_html` and `partition_eml` to support file-like objects in 'rb' mode.
* Cleaning brick for removing ordered bullets `clean_ordered_bullets`.
* Extract brick method for ordered bullets `extract_ordered_bullets`.
* Test for `clean_ordered_bullets`.
* Test for `extract_ordered_bullets`.
* Added `partition_docx` for pre-processing Word Documents.
* Added new REGEX patterns to extract email header information
* Added new functions to extract header information `parse_received_data` and `partition_header`
* Added new function to parse plain text files `partition_text`
* Added new cleaners functions `extract_ip_address`, `extract_ip_address_name`, `extract_mapi_id`, `extract_datetimetz`
* Add new `Image` element and function to find embedded images `find_embedded_images`
* Added `get_directory_file_info` for summarizing information about source documents

## 0.3.5

* Add support for local inference
* Add new pattern to recognize plain text dash bullets
* Add test for bullet patterns
* Fix for `partition_html` that allows for processing `div` tags that have both text and child
  elements
* Add ability to extract document metadata from `.docx`, `.xlsx`, and `.jpg` files.
* Helper functions for identifying and extracting phone numbers
* Add new function `extract_attachment_info` that extracts and decodes the attachment
of an email.
* Staging brick to convert a list of `Element`s to a `pandas` dataframe.
* Add plain text functionality to `partition_email`

## 0.3.4

* Python-3.7 compat

## 0.3.3

* Removes BasicConfig from logger configuration
* Adds the `partition_email` partitioning brick
* Adds the `replace_mime_encodings` cleaning bricks
* Small fix to HTML parsing related to processing list items with sub-tags
* Add `EmailElement` data structure to store email documents

## 0.3.2

* Added `translate_text` brick for translating text between languages
* Add an `apply` method to make it easier to apply cleaners to elements

## 0.3.1

* Added \_\_init.py\_\_ to `partition`

## 0.3.0

* Implement staging brick for Argilla. Converts lists of `Text` elements to `argilla` dataset classes.
* Removing the local PDF parsing code and any dependencies and tests.
* Reorganizes the staging bricks in the unstructured.partition module
* Allow entities to be passed into the Datasaur staging brick
* Added HTML escapes to the `replace_unicode_quotes` brick
* Fix bad responses in partition_pdf to raise ValueError
* Adds `partition_html` for partitioning HTML documents.

## 0.2.6

* Small change to how \_read is placed within the inheritance structure since it doesn't really apply to pdf
* Add partitioning brick for calling the document image analysis API

## 0.2.5

* Update python requirement to >=3.7

## 0.2.4

* Add alternative way of importing `Final` to support google colab

## 0.2.3

* Add cleaning bricks for removing prefixes and postfixes
* Add cleaning bricks for extracting text before and after a pattern

## 0.2.2

* Add staging brick for Datasaur

## 0.2.1

* Added brick to convert an ISD dictionary to a list of elements
* Update `PDFDocument` to use the `from_file` method
* Added staging brick for CSV format for ISD (Initial Structured Data) format.
* Added staging brick for separating text into attention window size chunks for `transformers`.
* Added staging brick for LabelBox.
* Added ability to upload LabelStudio predictions
* Added utility function for JSONL reading and writing
* Added staging brick for CSV format for Prodigy
* Added staging brick for Prodigy
* Added ability to upload LabelStudio annotations
* Added text_field and id_field to stage_for_label_studio signature

## 0.2.0

* Initial release of unstructured<|MERGE_RESOLUTION|>--- conflicted
+++ resolved
@@ -1,11 +1,7 @@
 ## 0.9.1-dev6
-<<<<<<< HEAD
-=======
-
-### Enhancements
->>>>>>> bef93aef
-
-### Enhancements
+
+### Enhancements
+
 * Update `partition_doc` and `partition_docx` to track emphasized texts in the output
 * Adds post processing function `filter_element_types`
 * Set the default strategy for partitioning images to `hi_res`
