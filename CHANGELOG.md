<<<<<<< HEAD
## 0.12.1-dev8
=======
## 0.12.1-dev10
>>>>>>> bc791d53

### Enhancements

* **Keep all image elements when using "hi_res" strategy** Previously, `Image` elements with small chunks of text were ignored unless the image block extraction parameters (`extract_images_in_pdf` or `extract_image_block_types`) were specified. Now, all image elements are kept regardless of whether the image block extraction parameters are specified.
* **Add filetype detection for `.wav` files.** Add filetpye detection for `.wav` files.
* **Add "basic" chunking strategy.** Add baseline chunking strategy that includes all shared chunking behaviors without breaking chunks on section or page boundaries.
* **Add overlap option for chunking.** Add option to overlap chunks. Intra-chunk and inter-chunk overlap are requested separately. Intra-chunk overlap is applied only to the second and later chunks formed by text-splitting an oversized chunk. Inter-chunk overlap may also be specified; this applies overlap between "normal" (not-oversized) chunks.
* **Salesforce connector accepts private key path or value.** Salesforce parameter `private-key-file` has been renamed to `private-key`. Private key can be provided as path to file or file contents.
* **Add "basic" chunking to ingest CLI.** Add options to ingest CLI allowing access to the new "basic" chunking strategy and overlap options.
* **Make Elasticsearch Destination connector arguments optional.** Elasticsearch Destination connector write settings are made optional and will rely on default values when not specified.
* **Normalize Salesforce artifact names.** Introduced file naming pattern present in other connectors to Salesforce connector.

### Features
<<<<<<< HEAD
* **Add Vectara destination connector** Adds support for writing partitioned documents into a Vectara index.
=======
* **MongoDB Source Connector.** New source connector added to all CLI ingest commands to support downloading/partitioning files from MongoDB.
* **Add OpenSearch source and destination connectors.** OpenSearch, a fork of Elasticsearch, is a popular storage solution for various functionality such as search, or providing intermediary caches within data pipelines. Feature: Added OpenSearch source connector to support downloading/partitioning files. Added OpenSearch destination connector to be able to ingest documents from any supported source, embed them and write the embeddings / documents into OpenSearch.
>>>>>>> bc791d53

### Fixes

* **Fix GCS connector converting JSON to string with single quotes.** FSSpec serialization caused conversion of JSON token to string with single quotes. GCS requires token in form of dict so this format is now assured.
* **Pin version of unstructured-client** Set minimum version of unstructured-client to avoid raising a TypeError when passing `api_key_auth` to `UnstructuredClient`
* **Fix the serialization of the Pinecone destination connector.** Presence of the PineconeIndex object breaks serialization due to TypeError: cannot pickle '_thread.lock' object. This removes that object before serialization.
* **Fix the serialization of the Elasticsearch destination connector.** Presence of the _client object breaks serialization due to TypeError: cannot pickle '_thread.lock' object. This removes that object before serialization.
* **Fix documentation and sample code for Chroma.** Was pointing to wrong examples..

## 0.12.0

### Enhancements

* **Drop support for python3.8** All dependencies are now built off of the minimum version of python being `3.10`

## 0.11.9

### Enhancements

* **Rename kwargs related to extracting image blocks** Rename the kwargs related to extracting image blocks for consistency and API usage.

### Features

* **Add PostgreSQL/SQLite destination connector** PostgreSQL and SQLite connector added to ingest CLI.  Users may now use `unstructured-ingest` to write partitioned data to a PostgreSQL or SQLite database. And write embeddings to PostgreSQL pgvector database.

### Fixes

* **Handle users providing fully spelled out languages** Occasionally some users are defining the `languages` param as a fully spelled out language instead of a language code. This adds a dictionary for common languages so those small mistakes are caught and silently fixed.
* **Fix unequal row-length in HTMLTable.text_as_html.** Fixes to other aspects of partition_html() in v0.11 allowed unequal cell-counts in table rows. Make the cells in each row correspond 1:1 with cells in the original table row. This fix also removes "noise" cells resulting from HTML-formatting whitespace and eliminates the "column-shifting" of cells that previously resulted from noise-cells.
* **Fix MongoDB connector URI password redaction.** MongoDB documentation states that characters `$ : / ? # [ ] @` must be percent encoded. URIs with password containing such special character were not redacted.

## 0.11.8

### Enhancements

* **Add SaaS API User Guide.** This documentation serves as a guide for Unstructured SaaS API users to register, receive an API key and URL, and manage your account and billing information.
* **Add inter-chunk overlap capability.** Implement overlap between chunks. This applies to all chunks prior to any text-splitting of oversized chunks so is a distinct behavior; overlap at text-splits of oversized chunks is independent of inter-chunk overlap (distinct chunk boundaries) and can be requested separately. Note this capability is not yet available from the API but will shortly be made accessible using a new `overlap_all` kwarg on partition functions.

### Features

### Fixes

## 0.11.7

### Enhancements

* **Add intra-chunk overlap capability.** Implement overlap for split-chunks where text-splitting is used to divide an oversized chunk into two or more chunks that fit in the chunking window. Note this capability is not yet available from the API but will shortly be made accessible using a new `overlap` kwarg on partition functions.
* **Update encoders to leverage dataclasses** All encoders now follow a class approach which get annotated with the dataclass decorator. Similar to the connectors, it uses a nested dataclass for the configs required to configure a client as well as a field/property approach to cache the client. This makes sure any variable associated with the class exists as a dataclass field.

### Features

* **Add Qdrant destination connector.** Adds support for writing documents and embeddings into a Qdrant collection.
* **Store base64 encoded image data in metadata fields.** Rather than saving to file, stores base64 encoded data of the image bytes and the mimetype for the image in metadata fields: `image_base64` and `image_mime_type` (if that is what the user specifies by some other param like `pdf_extract_to_payload`). This would allow the API to have parity with the library.

### Fixes

* **Fix table structure metric script** Update the call to table agent to now provide OCR tokens as required
* **Fix element extraction not working when using "auto" strategy for pdf and image** If element extraction is specified, the "auto" strategy falls back to the "hi_res" strategy.
* **Fix a bug passing a custom url to `partition_via_api`** Users that self host the api were not able to pass their custom url to `partition_via_api`.

## 0.11.6

### Enhancements

* **Update the layout analysis script.** The previous script only supported annotating `final` elements. The updated script also supports annotating `inferred` and `extracted` elements.
* **AWS Marketplace API documentation**: Added the user guide, including setting up VPC and CloudFormation, to deploy Unstructured API on AWS platform.
* **Azure Marketplace API documentation**: Improved the user guide to deploy Azure Marketplace API by adding references to Azure documentation.
* **Integration documentation**: Updated URLs for the `staging_for` bricks

### Features

* **Partition emails with base64-encoded text.** Automatically handles and decodes base64 encoded text in emails with content type `text/plain` and `text/html`.
* **Add Chroma destination connector** Chroma database connector added to ingest CLI.  Users may now use `unstructured-ingest` to write partitioned/embedded data to a Chroma vector database.
* **Add Elasticsearch destination connector.** Problem: After ingesting data from a source, users might want to move their data into a destination. Elasticsearch is a popular storage solution for various functionality such as search, or providing intermediary caches within data pipelines. Feature: Added Elasticsearch destination connector to be able to ingest documents from any supported source, embed them and write the embeddings / documents into Elasticsearch.

### Fixes

* **Enable --fields argument omission for elasticsearch connector** Solves two bugs where removing the optional parameter --fields broke the connector due to an integer processing error and using an elasticsearch config for a destination connector resulted in a serialization issue when optional parameter --fields was not provided.
* **Add hi_res_model_name** Adds kwarg to relevant functions and add comments that model_name is to be deprecated.

## 0.11.5

### Enhancements

### Features

### Fixes

* **Fix `partition_pdf()` and `partition_image()` importation issue.** Reorganize `pdf.py` and `image.py` modules to be consistent with other types of document import code.

## 0.11.4

### Enhancements

* **Refactor image extraction code.** The image extraction code is moved from `unstructured-inference` to `unstructured`.
* **Refactor pdfminer code.** The pdfminer code is moved from `unstructured-inference` to `unstructured`.
* **Improve handling of auth data for fsspec connectors.** Leverage an extension of the dataclass paradigm to support a `sensitive` annotation for fields related to auth (i.e. passwords, tokens). Refactor all fsspec connectors to use explicit access configs rather than a generic dictionary.
* **Add glob support for fsspec connectors** Similar to the glob support in the ingest local source connector, similar filters are now enabled on all fsspec based source connectors to limit files being partitioned.
* Define a constant for the splitter "+" used in tesseract ocr languages.

### Features

* **Save tables in PDF's separately as images.** The "table" elements are saved as `table-<pageN>-<tableN>.jpg`. This filename is presented in the `image_path` metadata field for the Table element. The default would be to not do this.
* **Add Weaviate destination connector** Weaviate connector added to ingest CLI.  Users may now use `unstructured-ingest` to write partitioned data from over 20 data sources (so far) to a Weaviate object collection.
* **Sftp Source Connector.** New source connector added to support downloading/partitioning files from Sftp.

### Fixes

* **Fix pdf `hi_res` partitioning failure when pdfminer fails.** Implemented logic to fall back to the "inferred_layout + OCR" if pdfminer fails in the `hi_res` strategy.
* **Fix a bug where image can be scaled too large for tesseract** Adds a limit to prevent auto-scaling an image beyond the maximum size `tesseract` can handle for ocr layout detection
* **Update partition_csv to handle different delimiters** CSV files containing both non-comma delimiters and commas in the data were throwing an error in Pandas. `partition_csv` now identifies the correct delimiter before the file is processed.
* **partition returning cid code in `hi_res`** occasionally pdfminer can fail to decode the text in an pdf file and return cid code as text. Now when this happens the text from OCR is used.

## 0.11.2

### Enhancements

* **Updated Documentation**: (i) Added examples, and (ii) API Documentation, including Usage, SDKs, Azure Marketplace, and parameters and validation errors.

### Features

* * **Add Pinecone destination connector.** Problem: After ingesting data from a source, users might want to produce embeddings for their data and write these into a vector DB. Pinecone is an option among these vector databases. Feature: Added Pinecone destination connector to be able to ingest documents from any supported source, embed them and write the embeddings / documents into Pinecone.

### Fixes

* **Process chunking parameter names in ingest correctly** Solves a bug where chunking parameters weren't being processed and used by ingest cli by renaming faulty parameter names and prepends; adds relevant parameters to ingest pinecone test to verify that the parameters are functional.

## 0.11.1

### Enhancements

* **Use `pikepdf` to repair invalid PDF structure** for PDFminer when we see error `PSSyntaxError` when PDFminer opens the document and creates the PDFminer pages object or processes a single PDF page.
* **Batch Source Connector support** For instances where it is more optimal to read content from a source connector in batches, a new batch ingest doc is added which created multiple ingest docs after reading them in in batches per process.

### Features

* **Staging Brick for Coco Format** Staging brick which converts a list of Elements into Coco Format.
* **Adds HubSpot connector** Adds connector to retrieve call, communications, emails, notes, products and tickets from HubSpot

### Fixes

* **Do not extract text of `<style>` tags in HTML.** `<style>` tags containing CSS in invalid positions previously contributed to element text. Do not consider text node of a `<style>` element as textual content.
* **Fix DOCX merged table cell repeats cell text.** Only include text for a merged cell, not for each underlying cell spanned by the merge.
* **Fix tables not extracted from DOCX header/footers.** Headers and footers in DOCX documents skip tables defined in the header and commonly used for layout/alignment purposes. Extract text from tables as a string and include in the `Header` and `Footer` document elements.
* **Fix output filepath for fsspec-based source connectors.** Previously the base directory was being included in the output filepath unnecessarily.

## 0.11.0

### Enhancements

* **Add a class for the strategy constants.** Add a class `PartitionStrategy` for the strategy constants and use the constants to replace strategy strings.
* **Temporary Support for paddle language parameter.** User can specify default langage code for paddle with ENV `DEFAULT_PADDLE_LANG` before we have the language mapping for paddle.
* **Improve DOCX page-break fidelity.** Improve page-break fidelity such that a paragraph containing a page-break is split into two elements, one containing the text before the page-break and the other the text after. Emit the PageBreak element between these two and assign the correct page-number (n and n+1 respectively) to the two textual elements.

### Features

* **Add ad-hoc fields to `ElementMetadata` instance.** End-users can now add their own metadata fields simply by assigning to an element-metadata attribute-name of their choice, like `element.metadata.coefficient = 0.58`. These fields will round-trip through JSON and can be accessed with dotted notation.
* **MongoDB Destination Connector.** New destination connector added to all CLI ingest commands to support writing partitioned json output to mongodb.

### Fixes

* **Fix `TYPE_TO_TEXT_ELEMENT_MAP`.** Updated `Figure` mapping from `FigureCaption` to `Image`.
* **Handle errors when extracting PDF text** Certain pdfs throw unexpected errors when being opened by `pdfminer`, causing `partition_pdf()` to fail. We expect to be able to partition smoothly using an alternative strategy if text extraction doesn't work.  Added exception handling to handle unexpected errors when extracting pdf text and to help determine pdf strategy.
* **Fix `fast` strategy fall back to `ocr_only`** The `fast` strategy should not fall back to a more expensive strategy.
* **Remove default user ./ssh folder** The default notebook user during image build would create the known_hosts file with incorrect ownership, this is legacy and no longer needed so it was removed.
* **Include `languages` in metadata when partitioning `strategy=hi_res` or `fast`** User defined `languages` was previously used for text detection, but not included in the resulting element metadata for some strategies. `languages` will now be included in the metadata regardless of partition strategy for pdfs and images.
* **Handle a case where Paddle returns a list item in ocr_data as None** In partition, while parsing PaddleOCR data, it was assumed that PaddleOCR does not return None for any list item in ocr_data. Removed the assumption by skipping the text region whenever this happens.
* **Fix some pdfs returning `KeyError: 'N'`** Certain pdfs were throwing this error when being opened by pdfminer. Added a wrapper function for pdfminer that allows these documents to be partitioned.
* **Fix mis-splits on `Table` chunks.** Remedies repeated appearance of full `.text_as_html` on metadata of each `TableChunk` split from a `Table` element too large to fit in the chunking window.
* **Import tables_agent from inference** so that we don't have to initialize a global table agent in unstructured OCR again
* **Fix empty table is identified as bulleted-table.** A table with no text content was mistakenly identified as a bulleted-table and processed by the wrong branch of the initial HTML partitioner.
* **Fix partition_html() emits empty (no text) tables.** A table with cells nested below a `<thead>` or `<tfoot>` element was emitted as a table element having no text and unparseable HTML in `element.metadata.text_as_html`. Do not emit empty tables to the element stream.
* **Fix HTML `element.metadata.text_as_html` contains spurious <br> elements in invalid locations.** The HTML generated for the `text_as_html` metadata for HTML tables contained `<br>` elements invalid locations like between `<table>` and `<tr>`. Change the HTML generator such that these do not appear.
* **Fix HTML table cells enclosed in <thead> and <tfoot> elements are dropped.** HTML table cells nested in a `<thead>` or `<tfoot>` element were not detected and the text in those cells was omitted from the table element text and `.text_as_html`. Detect table rows regardless of the semantic tag they may be nested in.
* **Remove whitespace padding from `.text_as_html`.** `tabulate` inserts padding spaces to achieve visual alignment of columns in HTML tables it generates. Add our own HTML generator to do this simple job and omit that padding as well as newlines ("\n") used for human readability.
* **Fix local connector with absolute input path** When passed an absolute filepath for the input document path, the local connector incorrectly writes the output file to the input file directory. This fixes such that the output in this case is written to `output-dir/input-filename.json`

## 0.10.30

### Enhancements

* **Support nested DOCX tables.** In DOCX, like HTML, a table cell can itself contain a table. In this case, create nested HTML tables to reflect that structure and create a plain-text table with captures all the text in nested tables, formatting it as a reasonable facsimile of a table.
* **Add connection check to ingest connectors** Each source and destination connector now support a `check_connection()` method which makes sure a valid connection can be established with the source/destination given any authentication credentials in a lightweight request.

### Features

* **Add functionality to do a second OCR on cropped table images.** Changes to the values for scaling ENVs affect entire page OCR output(OCR regression) so we now do a second OCR for tables.
* **Adds ability to pass timeout for a request when partitioning via a `url`.** `partition` now accepts a new optional parameter `request_timeout` which if set will prevent any `requests.get` from hanging indefinitely and instead will raise a timeout error. This is useful when partitioning a url that may be slow to respond or may not respond at all.

### Fixes

* **Fix logic that determines pdf auto strategy.** Previously, `_determine_pdf_auto_strategy` returned `hi_res` strategy only if `infer_table_structure` was true. It now returns the `hi_res` strategy if either `infer_table_structure` or `extract_images_in_pdf` is true.
* **Fix invalid coordinates when parsing tesseract ocr data.** Previously, when parsing tesseract ocr data, the ocr data had invalid bboxes if zoom was set to `0`. A logical check is now added to avoid such error.
* **Fix ingest partition parameters not being passed to the api.** When using the --partition-by-api flag via unstructured-ingest, none of the partition arguments are forwarded, meaning that these options are disregarded. With this change, we now pass through all of the relevant partition arguments to the api. This allows a user to specify all of the same partition arguments they would locally and have them respected when specifying --partition-by-api.
* **Support tables in section-less DOCX.** Generalize solution for MS Chat Transcripts exported as DOCX by including tables in the partitioned output when present.
* **Support tables that contain only numbers when partitioning via `ocr_only`** Tables that contain only numbers are returned as floats in a pandas.DataFrame when the image is converted from `.image_to_data()`. An AttributeError was raised downstream when trying to `.strip()` the floats.
* **Improve DOCX page-break detection.** DOCX page breaks are reliably indicated by `w:lastRenderedPageBreak` elements present in the document XML. Page breaks are NOT reliably indicated by "hard" page-breaks inserted by the author and when present are redundant to a `w:lastRenderedPageBreak` element so cause over-counting if used. Use rendered page-breaks only.

## 0.10.29

### Enhancements

* **Adds include_header argument for partition_csv and partition_tsv** Now supports retaining header rows in CSV and TSV documents element partitioning.
* **Add retry logic for all source connectors** All http calls being made by the ingest source connectors have been isolated and wrapped by the `SourceConnectionNetworkError` custom error, which triggers the retry logic, if enabled, in the ingest pipeline.
* **Google Drive source connector supports credentials from memory** Originally, the connector expected a filepath to pull the credentials from when creating the client. This was expanded to support passing that information from memory as a dict if access to the file system might not be available.
* **Add support for generic partition configs in ingest cli** Along with the explicit partition options supported by the cli, an `additional_partition_args` arg was added to allow users to pass in any other arguments that should be added when calling partition(). This helps keep any changes to the input parameters of the partition() exposed in the CLI.
* **Map full output schema for table-based destination connectors** A full schema was introduced to map the type of all output content from the json partition output and mapped to a flattened table structure to leverage table-based destination connectors. The delta table destination connector was updated at the moment to take advantage of this.
* **Incorporate multiple embedding model options into ingest, add diff test embeddings** Problem: Ingest pipeline already supported embedding functionality, however users might want to use different types of embedding providers. Enhancement: Extend ingest pipeline so that users can specify and embed via a particular embedding provider from a range of options. Also adds a diff test to compare output from an embedding module with the expected output

### Features

* **Allow setting table crop parameter** In certain circumstances, adjusting the table crop padding may improve table.

### Fixes

* **Fixes `partition_text` to prevent empty elements** Adds a check to filter out empty bullets.
* **Handle empty string for `ocr_languages` with values for `languages`** Some API users ran into an issue with sending `languages` params because the API defaulted to also using an empty string for `ocr_languages`. This update handles situations where `languages` is defined and `ocr_languages` is an empty string.
* **Fix PDF tried to loop through None** Previously the PDF annotation extraction tried to loop through `annots` that resolved out as None. A logical check added to avoid such error.
* **Ingest session handler not being shared correctly** All ingest docs that leverage the session handler should only need to set it once per process. It was recreating it each time because the right values weren't being set nor available given how dataclasses work in python.
* **Ingest download-only fix.** Previously the download only flag was being checked after the doc factory pipeline step, which occurs before the files are actually downloaded by the source node. This check was moved after the source node to allow for the files to be downloaded first before exiting the pipeline.
* **Fix flaky chunk-metadata.** Prior implementation was sensitive to element order in the section resulting in metadata values sometimes being dropped. Also, not all metadata items can be consolidated across multiple elements (e.g. coordinates) and so are now dropped from consolidated metadata.
* **Fix tesseract error `Estimating resolution as X`** leaded by invalid language parameters input. Proceed with defalut language `eng` when `lang.py` fails to find valid language code for tesseract, so that we don't pass an empty string to tesseract CLI and raise an exception in downstream.

## 0.10.28

### Enhancements

* **Add table structure evaluation helpers** Adds functions to evaluate the similarity between predicted table structure and actual table structure.
* **Use `yolox` by default for table extraction when partitioning pdf/image** `yolox` model provides higher recall of the table regions than the quantized version and it is now the default element detection model when `infer_table_structure=True` for partitioning pdf/image files
* **Remove pdfminer elements from inside tables** Previously, when using `hi_res` some elements where extracted using pdfminer too, so we removed pdfminer from the tables pipeline to avoid duplicated elements.
* **Fsspec downstream connectors** New destination connector added to ingest CLI, users may now use `unstructured-ingest` to write to any of the following:
  * Azure
  * Box
  * Dropbox
  * Google Cloud Service

### Features

* **Update `ocr_only` strategy in `partition_pdf()`** Adds the functionality to get accurate coordinate data when partitioning PDFs and Images with the `ocr_only` strategy.

### Fixes
* **Fixed SharePoint permissions for the fetching to be opt-in** Problem: Sharepoint permissions were trying to be fetched even when no reletad cli params were provided, and this gave an error due to values for those keys not existing. Fix: Updated getting keys to be with .get() method and changed the "skip-check" to check individual cli params rather than checking the existance of a config object.

* **Fixes issue where tables from markdown documents were being treated as text** Problem: Tables from markdown documents were being treated as text, and not being extracted as tables. Solution: Enable the `tables` extension when instantiating the `python-markdown` object. Importance: This will allow users to extract structured data from tables in markdown documents.
* **Fix wrong logger for paddle info** Replace the logger from unstructured-inference with the logger from unstructured for paddle_ocr.py module.
* **Fix ingest pipeline to be able to use chunking and embedding together** Problem: When ingest pipeline was using chunking and embedding together, embedding outputs were empty and the outputs of chunking couldn't be re-read into memory and be forwarded to embeddings. Fix: Added CompositeElement type to TYPE_TO_TEXT_ELEMENT_MAP to be able to process CompositeElements with unstructured.staging.base.isd_to_elements
* **Fix unnecessary mid-text chunk-splitting.** The "pre-chunker" did not consider separator blank-line ("\n\n") length when grouping elements for a single chunk. As a result, sections were frequently over-populated producing a over-sized chunk that required mid-text splitting.
* **Fix frequent dissociation of title from chunk.** The sectioning algorithm included the title of the next section with the prior section whenever it would fit, frequently producing association of a section title with the prior section and dissociating it from its actual section. Fix this by performing combination of whole sections only.
* **Fix PDF attempt to get dict value from string.** Fixes a rare edge case that prevented some PDF's from being partitioned. The `get_uris_from_annots` function tried to access the dictionary value of a string instance variable. Assign `None` to the annotation variable if the instance type is not dictionary to avoid the erroneous attempt.

## 0.10.27

### Enhancements

* **Leverage dict to share content across ingest pipeline** To share the ingest doc content across steps in the ingest pipeline, this was updated to use a multiprocessing-safe dictionary so changes get persisted and each step has the option to modify the ingest docs in place.

### Features

### Fixes

* **Removed `ebooklib` as a dependency** `ebooklib` is licensed under AGPL3, which is incompatible with the Apache 2.0 license. Thus it is being removed.
* **Caching fixes in ingest pipeline** Previously, steps like the source node were not leveraging parameters such as `re_download` to dictate if files should be forced to redownload rather than use what might already exist locally.

## 0.10.26

### Enhancements

* **Add text CCT CI evaluation workflow** Adds cct text extraction evaluation metrics to the current ingest workflow to measure the performance of each file extracted as well as aggregated-level performance.

### Features

* **Functionality to catch and classify overlapping/nested elements** Method to identify overlapping-bboxes cases within detected elements in a document. It returns two values: a boolean defining if there are overlapping elements present, and a list reporting them with relevant metadata. The output includes information about the `overlapping_elements`, `overlapping_case`, `overlapping_percentage`, `largest_ngram_percentage`, `overlap_percentage_total`, `max_area`, `min_area`, and `total_area`.
* **Add Local connector source metadata** python's os module used to pull stats from local file when processing via the local connector and populates fields such as last modified time, created time.

### Fixes

* **Fixes elements partitioned from an image file missing certain metadata** Metadata for image files, like file type, was being handled differently from other file types. This caused a bug where other metadata, like the file name, was being missed. This change brought metadata handling for image files to be more in line with the handling for other file types so that file name and other metadata fields are being captured.
* **Adds `typing-extensions` as an explicit dependency** This package is an implicit dependency, but the module is being imported directly in `unstructured.documents.elements` so the dependency should be explicit in case changes in other dependencies lead to `typing-extensions` being dropped as a dependency.
* **Stop passing `extract_tables` to `unstructured-inference` since it is now supported in `unstructured` instead** Table extraction previously occurred in `unstructured-inference`, but that logic, except for the table model itself, is now a part of the `unstructured` library. Thus the parameter triggering table extraction is no longer passed to the `unstructured-inference` package. Also noted the table output regression for PDF files.
* **Fix a bug in Table partitioning** Previously the `skip_infer_table_types` variable used in `partition` was not being passed down to specific file partitioners. Now you can utilize the `skip_infer_table_types` list variable when calling `partition` to specify the filetypes for which you want to skip table extraction, or the `infer_table_structure` boolean variable on the file specific partitioning function.
* **Fix partition docx without sections** Some docx files, like those from teams output, do not contain sections and it would produce no results because the code assumes all components are in sections. Now if no sections is detected from a document we iterate through the paragraphs and return contents found in the paragraphs.
* **Fix out-of-order sequencing of split chunks.** Fixes behavior where "split" chunks were inserted at the beginning of the chunk sequence. This would produce a chunk sequence like [5a, 5b, 3a, 3b, 1, 2, 4] when sections 3 and 5 exceeded `max_characters`.
* **Deserialization of ingest docs fixed** When ingest docs are being deserialized as part of the ingest pipeline process (cli), there were certain fields that weren't getting persisted (metadata and date processed). The from_dict method was updated to take these into account and a unit test added to check.
* **Map source cli command configs when destination set** Due to how the source connector is dynamically called when the destination connector is set via the CLI, the configs were being set incorrectoy, causing the source connector to break. The configs were fixed and updated to take into account Fsspec-specific connectors.

## 0.10.25

### Enhancements

* **Duplicate CLI param check** Given that many of the options associated with the `Click` based cli ingest commands are added dynamically from a number of configs, a check was incorporated to make sure there were no duplicate entries to prevent new configs from overwriting already added options.
* **Ingest CLI refactor for better code reuse** Much of the ingest cli code can be templated and was a copy-paste across files, adding potential risk. Code was refactored to use a base class which had much of the shared code templated.

### Features

* **Table OCR refactor** support Table OCR with pre-computed OCR data to ensure we only do one OCR for entrie document. User can specify
ocr agent tesseract/paddle in environment variable `OCR_AGENT` for OCRing the entire document.
* **Adds accuracy function** The accuracy scoring was originally an option under `calculate_edit_distance`. For easy function call, it is now a wrapper around the original function that calls edit_distance and return as "score".
* **Adds HuggingFaceEmbeddingEncoder** The HuggingFace Embedding Encoder uses a local embedding model as opposed to using an API.
* **Add AWS bedrock embedding connector** `unstructured.embed.bedrock` now provides a connector to use AWS bedrock's `titan-embed-text` model to generate embeddings for elements. This features requires valid AWS bedrock setup and an internet connectionto run.

### Fixes

* **Import PDFResourceManager more directly** We were importing `PDFResourceManager` from `pdfminer.converter` which was causing an error for some users. We changed to import from the actual location of `PDFResourceManager`, which is `pdfminer.pdfinterp`.
* **Fix language detection of elements with empty strings** This resolves a warning message that was raised by `langdetect` if the language was attempted to be detected on an empty string. Language detection is now skipped for empty strings.
* **Fix chunks breaking on regex-metadata matches.** Fixes "over-chunking" when `regex_metadata` was used, where every element that contained a regex-match would start a new chunk.
* **Fix regex-metadata match offsets not adjusted within chunk.** Fixes incorrect regex-metadata match start/stop offset in chunks where multiple elements are combined.
* **Map source cli command configs when destination set** Due to how the source connector is dynamically called when the destination connector is set via the CLI, the configs were being set incorrectoy, causing the source connector to break. The configs were fixed and updated to take into account Fsspec-specific connectors.
* **Fix metrics folder not discoverable** Fixes issue where unstructured/metrics folder is not discoverable on PyPI by adding an `__init__.py` file under the folder.
* **Fix a bug when `parition_pdf` get `model_name=None`** In API usage the `model_name` value is `None` and the `cast` function in `partition_pdf` would return `None` and lead to attribution error. Now we use `str` function to explicit convert the content to string so it is garanteed to have `starts_with` and other string functions as attributes
* **Fix html partition fail on tables without `tbody` tag** HTML tables may sometimes just contain headers without body (`tbody` tag)

## 0.10.24

### Enhancements

* **Improve natural reading order** Some `OCR` elements with only spaces in the text have full-page width in the bounding box, which causes the `xycut` sorting to not work as expected. Now the logic to parse OCR results removes any elements with only spaces (more than one space).
* **Ingest compression utilities and fsspec connector support** Generic utility code added to handle files that get pulled from a source connector that are either tar or zip compressed and uncompress them locally. This is then processed using a local source connector. Currently this functionality has been incorporated into the fsspec connector and all those inheriting from it (currently: Azure Blob Storage, Google Cloud Storage, S3, Box, and Dropbox).
* **Ingest destination connectors support for writing raw list of elements** Along with the default write method used in the ingest pipeline to write the json content associated with the ingest docs, each destination connector can now also write a raw list of elements to the desired downstream location without having an ingest doc associated with it.

### Features

* **Adds element type percent match function** In order to evaluate the element type extracted, we add a function that calculates the matched percentage between two frequency dictionary.

### Fixes

* **Fix paddle model file not discoverable** Fixes issue where ocr_models/paddle_ocr.py file is not discoverable on PyPI by adding
an `__init__.py` file under the folder.
* **Chipper v2 Fixes** Includes fix for a memory leak and rare last-element bbox fix. (unstructured-inference==0.7.7)
* **Fix image resizing issue** Includes fix related to resizing images in the tables pipeline. (unstructured-inference==0.7.6)

## 0.10.23

### Enhancements

* **Add functionality to limit precision when serializing to json** Precision for `points` is limited to 1 decimal point if coordinates["system"] == "PixelSpace" (otherwise 2 decimal points?). Precision for `detection_class_prob` is limited to 5 decimal points.
* **Fix csv file detection logic when mime-type is text/plain** Previously the logic to detect csv file type was considering only first row's comma count comparing with the header_row comma count and both the rows being same line the result was always true, Now the logic is changed to consider the comma's count for all the lines except first line and compare with header_row comma count.
* **Improved inference speed for Chipper V2** API requests with 'hi_res_model_name=chipper' now have ~2-3x faster responses.

### Features

### Fixes

* **Cleans up temporary files after conversion** Previously a file conversion utility was leaving temporary files behind on the filesystem without removing them when no longer needed. This fix helps prevent an accumulation of temporary files taking up excessive disk space.
* **Fixes `under_non_alpha_ratio` dividing by zero** Although this function guarded against a specific cause of division by zero, there were edge cases slipping through like strings with only whitespace. This update more generally prevents the function from performing a division by zero.
* **Fix languages default** Previously the default language was being set to English when elements didn't have text or if langdetect could not detect the language. It now defaults to None so there is not misleading information about the language detected.
* **Fixes recursion limit error that was being raised when partitioning Excel documents of a certain size** Previously we used a recursive method to find subtables within an excel sheet. However this would run afoul of Python's recursion depth limit when there was a contiguous block of more than 1000 cells within a sheet. This function has been updated to use the NetworkX library which avoids Python recursion issues.

## 0.10.22

### Enhancements

* **bump `unstructured-inference` to `0.7.3`** The updated version of `unstructured-inference` supports a new version of the Chipper model, as well as a cleaner schema for its output classes. Support is included for new inference features such as hierarchy and ordering.
* **Expose skip_infer_table_types in ingest CLI.** For each connector a new `--skip-infer-table-types` parameter was added to map to the `skip_infer_table_types` partition argument. This gives more granular control to unstructured-ingest users, allowing them to specify the file types for which we should attempt table extraction.
* **Add flag to ingest CLI to raise error if any single doc fails in pipeline** Currently if a single doc fails in the pipeline, the whole thing halts due to the error. This flag defaults to log an error but continue with the docs it can.
* **Emit hyperlink metadata for DOCX file-type.** DOCX partitioner now adds `metadata.links`, `metadata.link_texts` and `metadata.link_urls` for elements that contain a hyperlink that points to an external resource. So-called "jump" links pointing to document internal locations (such as those found in a table-of-contents "jumping" to a chapter or section) are excluded.

### Features

* **Add `elements_to_text` as a staging helper function** In order to get a single clean text output from unstructured for metric calculations, automate the process of extracting text from elements using this function.
* **Adds permissions(RBAC) data ingestion functionality for the Sharepoint connector.** Problem: Role based access control is an important component in many data storage systems. Users may need to pass permissions (RBAC) data to downstream systems when ingesting data. Feature: Added permissions data ingestion functionality to the Sharepoint connector.

### Fixes

* **Fixes PDF list parsing creating duplicate list items** Previously a bug in PDF list item parsing caused removal of other elements and duplication of the list item
* **Fixes duplicated elements** Fixes issue where elements are duplicated when embeddings are generated. This will allow users to generate embeddings for their list of Elements without duplicating/breaking the orginal content.
* **Fixes failure when flagging for embeddings through unstructured-ingest** Currently adding the embedding parameter to any connector results in a failure on the copy stage. This is resolves the issue by adding the IngestDoc to the context map in the embedding node's `run` method. This allows users to specify that connectors fetch embeddings without failure.
* **Fix ingest pipeline reformat nodes not discoverable** Fixes issue where  reformat nodes raise ModuleNotFoundError on import. This was due to the directory was missing `__init__.py` in order to make it discoverable.
* **Fix default language in ingest CLI** Previously the default was being set to english which injected potentially incorrect information to downstream language detection libraries. By setting the default to None allows those libraries to better detect what language the text is in the doc being processed.

## 0.10.21

* **Adds Scarf analytics**.

## 0.10.20

### Enhancements

* **Add document level language detection functionality.** Adds the "auto" default for the languages param to all partitioners. The primary language present in the document is detected using the `langdetect` package. Additional param `detect_language_per_element` is also added for partitioners that return multiple elements. Defaults to `False`.
* **Refactor OCR code** The OCR code for entire page is moved from unstructured-inference to unstructured. On top of continuing support for OCR language parameter, we also support two OCR processing modes, "entire_page" or "individual_blocks".
* **Align to top left when shrinking bounding boxes for `xy-cut` sorting:** Update `shrink_bbox()` to keep top left rather than center.
* **Add visualization script to annotate elements** This script is often used to analyze/visualize elements with coordinates (e.g. partition_pdf()).
* **Adds data source properties to the Jira, Github and Gitlab connectors** These properties (date_created, date_modified, version, source_url, record_locator) are written to element metadata during ingest, mapping elements to information about the document source from which they derive. This functionality enables downstream applications to reveal source document applications, e.g. a link to a GDrive doc, Salesforce record, etc.
* **Improve title detection in pptx documents** The default title textboxes on a pptx slide are now categorized as titles.
* **Improve hierarchy detection in pptx documents** List items, and other slide text are properly nested under the slide title. This will enable better chunking of pptx documents.
* **Refactor of the ingest cli workflow** The refactored approach uses a dynamically set pipeline with a snapshot along each step to save progress and accommodate continuation from a snapshot if an error occurs. This also allows the pipeline to dynamically assign any number of steps to modify the partitioned content before it gets written to a destination.
* **Applies `max_characters=<n>` argument to all element types in `add_chunking_strategy` decorator** Previously this argument was only utilized in chunking Table elements and now applies to all partitioned elements if `add_chunking_strategy` decorator is utilized, further preparing the elements for downstream processing.
* **Add common retry strategy utilities for unstructured-ingest** Dynamic retry strategy with exponential backoff added to Notion source connector.
*
### Features

* **Adds `bag_of_words` and `percent_missing_text` functions** In order to count the word frequencies in two input texts and calculate the percentage of text missing relative to the source document.
* **Adds `edit_distance` calculation metrics** In order to benchmark the cleaned, extracted text with unstructured, `edit_distance` (`Levenshtein distance`) is included.
* **Adds detection_origin field to metadata** Problem: Currently isn't an easy way to find out how an element was created. With this change that information is added. Importance: With this information the developers and users are now able to know how an element was created to make decisions on how to use it. In order tu use this feature
setting UNSTRUCTURED_INCLUDE_DEBUG_METADATA=true is needed.
* **Adds a function that calculates frequency of the element type and its depth** To capture the accuracy of element type extraction, this function counts the occurrences of each unique element type with its depth for use in element metrics.

### Fixes

* **Fix zero division error in annotation bbox size** This fixes the bug where we find annotation bboxes realted to an element that need to divide the intersection size between annotation bbox and element bbox by the size of the annotation bbox
* **Fix prevent metadata module from importing dependencies from unnecessary modules** Problem: The `metadata` module had several top level imports that were only used in and applicable to code related to specific document types, while there were many general-purpose functions. As a result, general-purpose functions couldn't be used without unnecessary dependencies being installed. Fix: moved 3rd party dependency top level imports to inside the functions in which they are used and applied a decorator to check that the dependency is installed and emit a helpful error message if not.
* **Fixes category_depth None value for Title elements** Problem: `Title` elements from `chipper` get `category_depth`= None even when `Headline` and/or `Subheadline` elements are present in the same page. Fix: all `Title` elements with `category_depth` = None should be set to have a depth of 0 instead iff there are `Headline` and/or `Subheadline` element-types present. Importance: `Title` elements should be equivalent html `H1` when nested headings are present; otherwise, `category_depth` metadata can result ambiguous within elements in a page.
* **Tweak `xy-cut` ordering output to be more column friendly** This results in the order of elements more closely reflecting natural reading order which benefits downstream applications. While element ordering from `xy-cut` is usually mostly correct when ordering multi-column documents, sometimes elements from a RHS column will appear before elements in a LHS column. Fix: add swapped `xy-cut` ordering by sorting by X coordinate first and then Y coordinate.
* **Fixes badly initialized Formula** Problem: YoloX contain new types of elements, when loading a document that contain formulas a new element of that class
should be generated, however the Formula class inherits from Element instead of Text. After this change the element is correctly created with the correct class
allowing the document to be loaded. Fix: Change parent class for Formula to Text. Importance: Crucial to be able to load documents that contain formulas.
* **Fixes pdf uri error** An error was encountered when URI type of `GoToR` which refers to pdf resources outside of its own was detected since no condition catches such case. The code is fixing the issue by initialize URI before any condition check.


## 0.10.19

### Enhancements

* **Adds XLSX document level language detection** Enhancing on top of language detection functionality in previous release, we now support language detection within `.xlsx` file type at Element level.
* **bump `unstructured-inference` to `0.6.6`** The updated version of `unstructured-inference` makes table extraction in `hi_res` mode configurable to fine tune table extraction performance; it also improves element detection by adding a deduplication post processing step in the `hi_res` partitioning of pdfs and images.
* **Detect text in HTML Heading Tags as Titles** This will increase the accuracy of hierarchies in HTML documents and provide more accurate element categorization. If text is in an HTML heading tag and is not a list item, address, or narrative text, categorize it as a title.
* **Update python-based docs** Refactor docs to use the actual unstructured code rather than using the subprocess library to run the cli command itself.
* **Adds Table support for the `add_chunking_strategy` decorator to partition functions.** In addition to combining elements under Title elements, user's can now specify the `max_characters=<n>` argument to chunk Table elements into TableChunk elements with `text` and `text_as_html` of length <n> characters. This means partitioned Table results are ready for use in downstream applications without any post processing.
* **Expose endpoint url for s3 connectors** By allowing for the endpoint url to be explicitly overwritten, this allows for any non-AWS data providers supporting the s3 protocol to be supported (i.e. minio).

### Features

* **change default `hi_res` model for pdf/image partition to `yolox`** Now partitioning pdf/image using `hi_res` strategy utilizes `yolox_quantized` model isntead of `detectron2_onnx` model. This new default model has better recall for tables and produces more detailed categories for elements.
* **XLSX can now reads subtables within one sheet** Problem: Many .xlsx files are not created to be read as one full table per sheet. There are subtables, text and header along with more informations to extract from each sheet. Feature: This `partition_xlsx` now can reads subtable(s) within one .xlsx sheet, along with extracting other title and narrative texts. Importance: This enhance the power of .xlsx reading to not only one table per sheet, allowing user to capture more data tables from the file, if exists.
* **Update Documentation on Element Types and Metadata**: We have updated the documentation according to the latest element types and metadata. It includes the common and additional metadata provided by the Partitions and Connectors.

### Fixes

* **Fixes partition_pdf is_alnum reference bug** Problem: The `partition_pdf` when attempt to get bounding box from element experienced a reference before assignment error when the first object is not text extractable.  Fix: Switched to a flag when the condition is met. Importance: Crucial to be able to partition with pdf.
* **Fix various cases of HTML text missing after partition**
  Problem: Under certain circumstances, text immediately after some HTML tags will be misssing from partition result.
  Fix: Updated code to deal with these cases.
  Importance: This will ensure the correctness when partitioning HTML and Markdown documents.
* **Fixes chunking when `detection_class_prob` appears in Element metadata** Problem: when `detection_class_prob` appears in Element metadata, Elements will only be combined by chunk_by_title if they have the same `detection_class_prob` value (which is rare). This is unlikely a case we ever need to support and most often results in no chunking. Fix: `detection_class_prob` is included in the chunking list of metadata keys excluded for similarity comparison. Importance: This change allows `chunk_by_title` to operate as intended for documents which include `detection_class_prob` metadata in their Elements.

## 0.10.18

### Enhancements

* **Better detection of natural reading order in images and PDF's** The elements returned by partition better reflect natural reading order in some cases, particularly in complicated multi-column layouts, leading to better chunking and retrieval for downstream applications. Achieved by improving the `xy-cut` sorting to preprocess bboxes, shrinking all bounding boxes by 90% along x and y axes (still centered around the same center point), which allows projection lines to be drawn where not possible before if layout bboxes overlapped.
* **Improves `partition_xml` to be faster and more memory efficient when partitioning large XML files** The new behavior is to partition iteratively to prevent loading the entire XML tree into memory at once in most use cases.
* **Adds data source properties to SharePoint, Outlook, Onedrive, Reddit, Slack, DeltaTable connectors** These properties (date_created, date_modified, version, source_url, record_locator) are written to element metadata during ingest, mapping elements to information about the document source from which they derive. This functionality enables downstream applications to reveal source document applications, e.g. a link to a GDrive doc, Salesforce record, etc.
* **Add functionality to save embedded images in PDF's separately as images** This allows users to save embedded images in PDF's separately as images, given some directory path. The saved image path is written to the metadata for the Image element. Downstream applications may benefit by providing users with image links from relevant "hits."
* **Azure Cognite Search destination connector** New Azure Cognitive Search destination connector added to ingest CLI.  Users may now use `unstructured-ingest` to write partitioned data from over 20 data sources (so far) to an Azure Cognitive Search index.
* **Improves salesforce partitioning** Partitions Salesforce data as xlm instead of text for improved detail and flexibility. Partitions htmlbody instead of textbody for Salesforce emails. Importance: Allows all Salesforce fields to be ingested and gives Salesforce emails more detailed partitioning.
* **Add document level language detection functionality.** Introduces the "auto" default for the languages param, which then detects the languages present in the document using the `langdetect` package. Adds the document languages as ISO 639-3 codes to the element metadata. Implemented only for the partition_text function to start.
* **PPTX partitioner refactored in preparation for enhancement.** Behavior should be unchanged except that shapes enclosed in a group-shape are now included, as many levels deep as required (a group-shape can itself contain a group-shape).
* **Embeddings support for the SharePoint SourceConnector via unstructured-ingest CLI** The SharePoint connector can now optionally create embeddings from the elements it pulls out during partition and upload those embeddings to Azure Cognitive Search index.
* **Improves hierarchy from docx files by leveraging natural hierarchies built into docx documents**  Hierarchy can now be detected from an indentation level for list bullets/numbers and by style name (e.g. Heading 1, List Bullet 2, List Number).
* **Chunking support for the SharePoint SourceConnector via unstructured-ingest CLI** The SharePoint connector can now optionally chunk the elements pulled out during partition via the chunking unstructured brick. This can be used as a stage before creating embeddings.

### Features

* **Adds `links` metadata in `partition_pdf` for `fast` strategy.** Problem: PDF files contain rich information and hyperlink that Unstructured did not captured earlier. Feature: `partition_pdf` now can capture embedded links within the file along with its associated text and page number. Importance: Providing depth in extracted elements give user a better understanding and richer context of documents. This also enables user to map to other elements within the document if the hyperlink is refered internally.
* **Adds the embedding module to be able to embed Elements** Problem: Many NLP applications require the ability to represent parts of documents in a semantic way. Until now, Unstructured did not have text embedding ability within the core library. Feature: This embedding module is able to track embeddings related data with a class, embed a list of elements, and return an updated list of Elements with the *embeddings* property. The module is also able to embed query strings. Importance: Ability to embed documents or parts of documents will enable users to make use of these semantic representations in different NLP applications, such as search, retrieval, and retrieval augmented generation.

### Fixes

* **Fixes a metadata source serialization bug** Problem: In unstructured elements, when loading an elements json file from the disk, the data_source attribute is assumed to be an instance of DataSourceMetadata and the code acts based on that. However the loader did not satisfy the assumption, and loaded it as a dict instead, causing an error. Fix: Added necessary code block to initialize a DataSourceMetadata object, also refactored DataSourceMetadata.from_dict() method to remove redundant code. Importance: Crucial to be able to load elements (which have data_source fields) from json files.
* **Fixes issue where unstructured-inference was not getting updated** Problem: unstructured-inference was not getting upgraded to the version to match unstructured release when doing a pip install.  Solution: using `pip install unstructured[all-docs]` it will now upgrade both unstructured and unstructured-inference. Importance: This will ensure that the inference library is always in sync with the unstructured library, otherwise users will be using outdated libraries which will likely lead to unintended behavior.
* **Fixes SharePoint connector failures if any document has an unsupported filetype** Problem: Currently the entire connector ingest run fails if a single IngestDoc has an unsupported filetype. This is because a ValueError is raised in the IngestDoc's `__post_init__`. Fix: Adds a try/catch when the IngestConnector runs get_ingest_docs such that the error is logged but all processable documents->IngestDocs are still instantiated and returned. Importance: Allows users to ingest SharePoint content even when some files with unsupported filetypes exist there.
* **Fixes Sharepoint connector server_path issue** Problem: Server path for the Sharepoint Ingest Doc was incorrectly formatted, causing issues while fetching pages from the remote source. Fix: changes formatting of remote file path before instantiating SharepointIngestDocs and appends a '/' while fetching pages from the remote source. Importance: Allows users to fetch pages from Sharepoint Sites.
* **Fixes Sphinx errors.** Fixes errors when running Sphinx `make html` and installs library to suppress warnings.
* **Fixes a metadata backwards compatibility error** Problem: When calling `partition_via_api`, the hosted api may return an element schema that's newer than the current `unstructured`. In this case, metadata fields were added which did not exist in the local `ElementMetadata` dataclass, and `__init__()` threw an error. Fix: remove nonexistent fields before instantiating in `ElementMetadata.from_json()`. Importance: Crucial to avoid breaking changes when adding fields.
* **Fixes issue with Discord connector when a channel returns `None`** Problem: Getting the `jump_url` from a nonexistent Discord `channel` fails. Fix: property `jump_url` is now retrieved within the same context as the messages from the channel. Importance: Avoids cascading issues when the connector fails to fetch information about a Discord channel.
* **Fixes occasionally SIGABTR when writing table with `deltalake` on Linux** Problem: occasionally on Linux ingest can throw a `SIGABTR` when writing `deltalake` table even though the table was written correctly. Fix: put the writing function into a `Process` to ensure its execution to the fullest extent before returning to the main process. Importance: Improves stability of connectors using `deltalake`
* **Fixes badly initialized Formula** Problem: YoloX contain new types of elements, when loading a document that contain formulas a new element of that class should be generated, however the Formula class inherits from Element instead of Text. After this change the element is correctly created with the correct class allowing the document to be loaded. Fix: Change parent class for Formula to Text. Importance: Crucial to be able to load documents that contain formulas.

## 0.10.16

### Enhancements

* **Adds data source properties to Airtable, Confluence, Discord, Elasticsearch, Google Drive, and Wikipedia connectors** These properties (date_created, date_modified, version, source_url, record_locator) are written to element metadata during ingest, mapping elements to information about the document source from which they derive. This functionality enables downstream applications to reveal source document applications, e.g. a link to a GDrive doc, Salesforce record, etc.
* **DOCX partitioner refactored in preparation for enhancement.** Behavior should be unchanged except in multi-section documents containing different headers/footers for different sections. These will now emit all distinct headers and footers encountered instead of just those for the last section.
* **Add a function to map between Tesseract and standard language codes.** This allows users to input language information to the `languages` param in any Tesseract-supported langcode or any ISO 639 standard language code.
* **Add document level language detection functionality.** Introduces the "auto" default for the languages param, which then detects the languages present in the document using the `langdetect` package. Implemented only for the partition_text function to start.

### Features

### Fixes

* ***Fixes an issue that caused a partition error for some PDF's.** Fixes GH Issue 1460 by bypassing a coordinate check if an element has invalid coordinates.

## 0.10.15


### Enhancements

* **Support for better element categories from the next-generation image-to-text model ("chipper").** Previously, not all of the classifications from Chipper were being mapped to proper `unstructured` element categories so the consumer of the library would see many `UncategorizedText` elements. This fixes the issue, improving the granularity of the element categories outputs for better downstream processing and chunking. The mapping update is:
  * "Threading": `NarrativeText`
  * "Form": `NarrativeText`
  * "Field-Name": `Title`
  * "Value": `NarrativeText`
  * "Link": `NarrativeText`
  * "Headline": `Title` (with `category_depth=1`)
  * "Subheadline": `Title` (with `category_depth=2`)
  * "Abstract": `NarrativeText`
* **Better ListItem grouping for PDF's (fast strategy).** The `partition_pdf` with `fast` strategy previously broke down some numbered list item lines as separate elements. This enhancement leverages the x,y coordinates and bbox sizes to help decide whether the following chunk of text is a continuation of the immediate previous detected ListItem element or not, and not detect it as its own non-ListItem element.
* **Fall back to text-based classification for uncategorized Layout elements for Images and PDF's**. Improves element classification by running existing text-based rules on previously `UncategorizedText` elements.
* **Adds table partitioning for Partitioning for many doc types including: .html, .epub., .md, .rst, .odt, and .msg.** At the core of this change is the .html partition functionality, which is leveraged by the other effected doc types. This impacts many scenarios where `Table` Elements are now propery extracted.
* **Create and add `add_chunking_strategy` decorator to partition functions.** Previously, users were responsible for their own chunking after partitioning elements, often required for downstream applications. Now, individual elements may be combined into right-sized chunks where min and max character size may be specified if `chunking_strategy=by_title`. Relevant elements are grouped together for better downstream results. This enables users immediately use partitioned results effectively in downstream applications (e.g. RAG architecture apps) without any additional post-processing.
* **Adds `languages` as an input parameter and marks `ocr_languages` kwarg for deprecation in pdf, image, and auto partitioning functions.** Previously, language information was only being used for Tesseract OCR for image-based documents and was in a Tesseract specific string format, but by refactoring into a list of standard language codes independent of Tesseract, the `unstructured` library will better support `languages` for other non-image pipelines and/or support for other OCR engines.
* **Removes `UNSTRUCTURED_LANGUAGE` env var usage and replaces `language` with `languages` as an input parameter to unstructured-partition-text_type functions.** The previous parameter/input setup was not user-friendly or scalable to the variety of elements being processed. By refactoring the inputted language information into a list of standard language codes, we can support future applications of the element language such as detection, metadata, and multi-language elements. Now, to skip English specific checks, set the `languages` parameter to any non-English language(s).
* **Adds `xlsx` and `xls` filetype extensions to the `skip_infer_table_types` default list in `partition`.** By adding these file types to the input parameter these files should not go through table extraction. Users can still specify if they would like to extract tables from these filetypes, but will have to set the `skip_infer_table_types` to exclude the desired filetype extension. This avoids mis-representing complex spreadsheets where there may be multiple sub-tables and other content.
* **Better debug output related to sentence counting internals**. Clarify message when sentence is not counted toward sentence count because there aren't enough words, relevant for developers focused on `unstructured`s NLP internals.
* **Faster ocr_only speed for partitioning PDF and images.** Use `unstructured_pytesseract.run_and_get_multiple_output` function to reduce the number of calls to `tesseract` by half when partitioning pdf or image with `tesseract`
* **Adds data source properties to fsspec connectors** These properties (date_created, date_modified, version, source_url, record_locator) are written to element metadata during ingest, mapping elements to information about the document source from which they derive. This functionality enables downstream applications to reveal source document applications, e.g. a link to a GDrive doc, Salesforce record, etc.
* **Add delta table destination connector** New delta table destination connector added to ingest CLI.  Users may now use `unstructured-ingest` to write partitioned data from over 20 data sources (so far) to a Delta Table.
* **Rename to Source and Destination Connectors in the Documentation.** Maintain naming consistency between Connectors codebase and documentation with the first addition to a destination connector.
* **Non-HTML text files now return unstructured-elements as opposed to HTML-elements.** Previously the text based files that went through `partition_html` would return HTML-elements but now we preserve the format from the input using `source_format` argument in the partition call.
* **Adds `PaddleOCR` as an optional alternative to `Tesseract`** for OCR in processing of PDF or Image files, it is installable via the `makefile` command `install-paddleocr`. For experimental purposes only.
* **Bump unstructured-inference** to 0.5.28. This version bump markedly improves the output of table data, rendered as `metadata.text_as_html` in an element. These changes include:
  * add env variable `ENTIRE_PAGE_OCR` to specify using paddle or tesseract on entire page OCR
  * table structure detection now pads the input image by 25 pixels in all 4 directions to improve its recall (0.5.27)
  * support paddle with both cpu and gpu and assume it is pre-installed (0.5.26)
  * fix a bug where `cells_to_html` doesn't handle cells spanning multiple rows properly (0.5.25)
  * remove `cv2` preprocessing step before OCR step in table transformer (0.5.24)

### Features

* **Adds element metadata via `category_depth` with default value None**.
  * This additional metadata is useful for vectordb/LLM, chunking strategies, and retrieval applications.
* **Adds a naive hierarchy for elements via a `parent_id` on the element's metadata**
  * Users will now have more metadata for implementing vectordb/LLM chunking strategies. For example, text elements could be queried by their preceding title element.
  * Title elements created from HTML headings will properly nest

### Fixes

* **`add_pytesseract_bboxes_to_elements` no longer returns `nan` values**. The function logic is now broken into new methods
  `_get_element_box` and `convert_multiple_coordinates_to_new_system`
* **Selecting a different model wasn't being respected when calling `partition_image`.** Problem: `partition_pdf` allows for passing a `model_name` parameter. Given the similarity between the image and PDF pipelines, the expected behavior is that `partition_image` should support the same parameter, but `partition_image` was unintentionally not passing along its `kwargs`. This was corrected by adding the kwargs to the downstream call.
* **Fixes a chunking issue via dropping the field "coordinates".** Problem: chunk_by_title function was chunking each element to its own individual chunk while it needed to group elements into a fewer number of chunks. We've discovered that this happens due to a metadata matching logic in chunk_by_title function, and discovered that elements with different metadata can't be put into the same chunk. At the same time, any element with "coordinates" essentially had different metadata than other elements, due each element locating in different places and having different coordinates. Fix: That is why we have included the key "coordinates" inside a list of excluded metadata keys, while doing this "metadata_matches" comparision. Importance: This change is crucial to be able to chunk by title for documents which include "coordinates" metadata in their elements.

## 0.10.14

### Enhancements

* Update all connectors to use new downstream architecture
  * New click type added to parse comma-delimited string inputs
  * Some CLI options renamed

### Features

### Fixes

## 0.10.13

### Enhancements

* Updated documentation: Added back support doc types for partitioning, more Python codes in the API page,  RAG definition, and use case.
* Updated Hi-Res Metadata: PDFs and Images using Hi-Res strategy now have layout model class probabilities added ot metadata.
* Updated the `_detect_filetype_from_octet_stream()` function to use libmagic to infer the content type of file when it is not a zip file.
* Tesseract minor version bump to 5.3.2

### Features

* Add Jira Connector to be able to pull issues from a Jira organization
* Add `clean_ligatures` function to expand ligatures in text


### Fixes

* `partition_html` breaks on `<br>` elements.
* Ingest error handling to properly raise errors when wrapped
* GH issue 1361: fixes a sortig error that prevented some PDF's from being parsed
* Bump unstructured-inference
  * Brings back embedded images in PDF's (0.5.23)

## 0.10.12

### Enhancements

* Removed PIL pin as issue has been resolved upstream
* Bump unstructured-inference
  * Support for yolox_quantized layout detection model (0.5.20)
* YoloX element types added


### Features

* Add Salesforce Connector to be able to pull Account, Case, Campaign, EmailMessage, Lead

### Fixes


* Bump unstructured-inference
  * Avoid divide-by-zero errors swith `safe_division` (0.5.21)

## 0.10.11

### Enhancements

* Bump unstructured-inference
  * Combine entire-page OCR output with layout-detected elements, to ensure full coverage of the page (0.5.19)

### Features

* Add in ingest cli s3 writer

### Fixes

* Fix a bug where `xy-cut` sorting attemps to sort elements without valid coordinates; now xy cut sorting only works when **all** elements have valid coordinates

## 0.10.10

### Enhancements

* Adds `text` as an input parameter to `partition_xml`.
* `partition_xml` no longer runs through `partition_text`, avoiding incorrect splitting
  on carriage returns in the XML. Since `partition_xml` no longer calls `partition_text`,
  `min_partition` and `max_partition` are no longer supported in `partition_xml`.
* Bump `unstructured-inference==0.5.18`, change non-default detectron2 classification threshold
* Upgrade base image from rockylinux 8 to rockylinux 9
* Serialize IngestDocs to JSON when passing to subprocesses

### Features

### Fixes

- Fix a bug where mismatched `elements` and `bboxes` are passed into `add_pytesseract_bbox_to_elements`

## 0.10.9

### Enhancements

* Fix `test_json` to handle only non-extra dependencies file types (plain-text)

### Features

* Adds `chunk_by_title` to break a document into sections based on the presence of `Title`
  elements.
* add new extraction function `extract_image_urls_from_html` to extract all img related URL from html text.

### Fixes

* Make cv2 dependency optional
* Edit `add_pytesseract_bbox_to_elements`'s (`ocr_only` strategy) `metadata.coordinates.points` return type to `Tuple` for consistency.
* Re-enable test-ingest-confluence-diff for ingest tests
* Fix syntax for ingest test check number of files
* Fix csv and tsv partitioners loosing the first line of the files when creating elements

## 0.10.8

### Enhancements

* Release docker image that installs Python 3.10 rather than 3.8

### Features

### Fixes

## 0.10.7

### Enhancements

### Features

### Fixes

* Remove overly aggressive ListItem chunking for images and PDF's which typically resulted in inchorent elements.

## 0.10.6

### Enhancements

* Enable `partition_email` and `partition_msg` to detect if an email is PGP encryped. If
  and email is PGP encryped, the functions will return an empy list of elements and
  emit a warning about the encrypted content.
* Add threaded Slack conversations into Slack connector output
* Add functionality to sort elements using `xy-cut` sorting approach in `partition_pdf` for `hi_res` and `fast` strategies
* Bump unstructured-inference
  * Set OMP_THREAD_LIMIT to 1 if not set for better tesseract perf (0.5.17)

### Features

* Extract coordinates from PDFs and images when using OCR only strategy and add to metadata

### Fixes

* Update `partition_html` to respect the order of `<pre>` tags.
* Fix bug in `partition_pdf_or_image` where two partitions were called if `strategy == "ocr_only"`.
* Bump unstructured-inference
  * Fix issue where temporary files were being left behind (0.5.16)
* Adds deprecation warning for the `file_filename` kwarg to `partition`, `partition_via_api`,
  and `partition_multiple_via_api`.
* Fix documentation build workflow by pinning dependencies

## 0.10.5

### Enhancements

* Create new CI Pipelines
  - Checking text, xml, email, and html doc tests against the library installed without extras
  - Checking each library extra against their respective tests
* `partition` raises an error and tells the user to install the appropriate extra if a filetype
  is detected that is missing dependencies.
* Add custom errors to ingest
* Bump `unstructured-ingest==0.5.15`
  - Handle an uncaught TesseractError (0.5.15)
  - Add TIFF test file and TIFF filetype to `test_from_image_file` in `test_layout` (0.5.14)
* Use `entire_page` ocr mode for pdfs and images
* Add notes on extra installs to docs
* Adds ability to reuse connections per process in unstructured-ingest

### Features
* Add delta table connector

### Fixes

## 0.10.4
* Pass ocr_mode in partition_pdf and set the default back to individual pages for now
* Add diagrams and descriptions for ingest design in the ingest README

### Features
* Supports multipage TIFF image partitioning

### Fixes

## 0.10.2

### Enhancements
* Bump unstructured-inference==0.5.13:
  - Fix extracted image elements being included in layout merge, addresses the issue
    where an entire-page image in a PDF was not passed to the layout model when using hi_res.

### Features

### Fixes

## 0.10.1

### Enhancements
* Bump unstructured-inference==0.5.12:
  - fix to avoid trace for certain PDF's (0.5.12)
  - better defaults for DPI for hi_res and  Chipper (0.5.11)
  - implement full-page OCR (0.5.10)

### Features

### Fixes

* Fix dead links in repository README (Quick Start > Install for local development, and Learn more > Batch Processing)
* Update document dependencies to include tesseract-lang for additional language support (required for tests to pass)

## 0.10.0

### Enhancements

* Add `include_header` kwarg to `partition_xlsx` and change default behavior to `True`
* Update the `links` and `emphasized_texts` metadata fields

### Features

### Fixes

## 0.9.3

### Enhancements

* Pinned dependency cleanup.
* Update `partition_csv` to always use `soupparser_fromstring` to parse `html text`
* Update `partition_tsv` to always use `soupparser_fromstring` to parse `html text`
* Add `metadata.section` to capture epub table of contents data
* Add `unique_element_ids` kwarg to partition functions. If `True`, will use a UUID
  for element IDs instead of a SHA-256 hash.
* Update `partition_xlsx` to always use `soupparser_fromstring` to parse `html text`
* Add functionality to switch `html` text parser based on whether the `html` text contains emoji
* Add functionality to check if a string contains any emoji characters
* Add CI tests around Notion

### Features

* Add Airtable Connector to be able to pull views/tables/bases from an Airtable organization

### Fixes

* fix pdf partition of list items being detected as titles in OCR only mode
* make notion module discoverable
* fix emails with `Content-Distribution: inline` and `Content-Distribution: attachment` with no filename
* Fix email attachment filenames which had `=` in the filename itself

## 0.9.2


### Enhancements

* Update table extraction section in API documentation to sync with change in Prod API
* Update Notion connector to extract to html
* Added UUID option for `element_id`
* Bump unstructured-inference==0.5.9:
  - better caching of models
  - another version of detectron2 available, though the default layout model is unchanged
* Added UUID option for element_id
* Added UUID option for element_id
* CI improvements to run ingest tests in parallel

### Features

* Adds Sharepoint connector.

### Fixes

* Bump unstructured-inference==0.5.9:
  - ignores Tesseract errors where no text is extracted for tiles that indeed, have no text

## 0.9.1

### Enhancements

* Adds --partition-pdf-infer-table-structure to unstructured-ingest.
* Enable `partition_html` to skip headers and footers with the `skip_headers_and_footers` flag.
* Update `partition_doc` and `partition_docx` to track emphasized texts in the output
* Adds post processing function `filter_element_types`
* Set the default strategy for partitioning images to `hi_res`
* Add page break parameter section in API documentation to sync with change in Prod API
* Update `partition_html` to track emphasized texts in the output
* Update `XMLDocument._read_xml` to create `<p>` tag element for the text enclosed in the `<pre>` tag
* Add parameter `include_tail_text` to `_construct_text` to enable (skip) tail text inclusion
* Add Notion connector

### Features

### Fixes

* Remove unused `_partition_via_api` function
* Fixed emoji bug in `partition_xlsx`.
* Pass `file_filename` metadata when partitioning file object
* Skip ingest test on missing Slack token
* Add Dropbox variables to CI environments
* Remove default encoding for ingest
* Adds new element type `EmailAddress` for recognising email address in the  text
* Simplifies `min_partition` logic; makes partitions falling below the `min_partition`
  less likely.
* Fix bug where ingest test check for number of files fails in smoke test
* Fix unstructured-ingest entrypoint failure

## 0.9.0

### Enhancements

* Dependencies are now split by document type, creating a slimmer base installation.

## 0.8.8

### Enhancements

### Features

### Fixes

* Rename "date" field to "last_modified"
* Adds Box connector

### Fixes

## 0.8.7

### Enhancements

* Put back useful function `split_by_paragraph`

### Features

### Fixes

* Fix argument order in NLTK download step

## 0.8.6

### Enhancements

### Features

### Fixes

* Remove debug print lines and non-functional code

## 0.8.5

### Enhancements

* Add parameter `skip_infer_table_types` to enable (skip) table extraction for other doc types
* Adds optional Unstructured API unit tests in CI
* Tracks last modified date for all document types.
* Add auto_paragraph_grouper to detect new-line and blank-line new paragraph for .txt files.
* refactor the ingest cli to better support expanding supported connectors

## 0.8.3

### Enhancements

### Features

### Fixes

* NLTK now only gets downloaded if necessary.
* Handling for empty tables in Word Documents and PowerPoints.

## 0.8.4

### Enhancements

* Additional tests and refactor of JSON detection.
* Update functionality to retrieve image metadata from a page for `document_to_element_list`
* Links are now tracked in `partition_html` output.
* Set the file's current position to the beginning after reading the file in `convert_to_bytes`
* Add `min_partition` kwarg to that combines elements below a specified threshold and modifies splitting of strings longer than max partition so words are not split.
* set the file's current position to the beginning after reading the file in `convert_to_bytes`
* Add slide notes to pptx
* Add `--encoding` directive to ingest
* Improve json detection by `detect_filetype`

### Features

* Adds Outlook connector
* Add support for dpi parameter in inference library
* Adds Onedrive connector.
* Add Confluence connector for ingest cli to pull the body text from all documents from all spaces in a confluence domain.

### Fixes

* Fixes issue with email partitioning where From field was being assigned the To field value.
* Use the `image_metadata` property of the `PageLayout` instance to get the page image info in the `document_to_element_list`
* Add functionality to write images to computer storage temporarily instead of keeping them in memory for `ocr_only` strategy
* Add functionality to convert a PDF in small chunks of pages at a time for `ocr_only` strategy
* Adds `.txt`, `.text`, and `.tab` to list of extensions to check if file
  has a `text/plain` MIME type.
* Enables filters to be passed to `partition_doc` so it doesn't error with LibreOffice7.
* Removed old error message that's superseded by `requires_dependencies`.
* Removes using `hi_res` as the default strategy value for `partition_via_api` and `partition_multiple_via_api`

## 0.8.1

### Enhancements

* Add support for Python 3.11

### Features

### Fixes

* Fixed `auto` strategy detected scanned document as having extractable text and using `fast` strategy, resulting in no output.
* Fix list detection in MS Word documents.
* Don't instantiate an element with a coordinate system when there isn't a way to get its location data.

## 0.8.0

### Enhancements

* Allow model used for hi res pdf partition strategy to be chosen when called.
* Updated inference package

### Features

* Add `metadata_filename` parameter across all partition functions

### Fixes

* Update to ensure `convert_to_datafame` grabs all of the metadata fields.
* Adjust encoding recognition threshold value in `detect_file_encoding`
* Fix KeyError when `isd_to_elements` doesn't find a type
* Fix `_output_filename` for local connector, allowing single files to be written correctly to the disk

* Fix for cases where an invalid encoding is extracted from an email header.

### BREAKING CHANGES

* Information about an element's location is no longer returned as top-level attributes of an element. Instead, it is returned in the `coordinates` attribute of the element's metadata.

## 0.7.12

### Enhancements

* Adds `include_metadata` kwarg to `partition_doc`, `partition_docx`, `partition_email`, `partition_epub`, `partition_json`, `partition_msg`, `partition_odt`, `partition_org`, `partition_pdf`, `partition_ppt`, `partition_pptx`, `partition_rst`, and `partition_rtf`
### Features

* Add Elasticsearch connector for ingest cli to pull specific fields from all documents in an index.
* Adds Dropbox connector

### Fixes

* Fix tests that call unstructured-api by passing through an api-key
* Fixed page breaks being given (incorrect) page numbers
* Fix skipping download on ingest when a source document exists locally

## 0.7.11

### Enhancements

* More deterministic element ordering when using `hi_res` PDF parsing strategy (from unstructured-inference bump to 0.5.4)
* Make large model available (from unstructured-inference bump to 0.5.3)
* Combine inferred elements with extracted elements (from unstructured-inference bump to 0.5.2)
* `partition_email` and `partition_msg` will now process attachments if `process_attachments=True`
  and a attachment partitioning functions is passed through with `attachment_partitioner=partition`.

### Features

### Fixes

* Fix tests that call unstructured-api by passing through an api-key
* Fixed page breaks being given (incorrect) page numbers
* Fix skipping download on ingest when a source document exists locally

## 0.7.10

### Enhancements

* Adds a `max_partition` parameter to `partition_text`, `partition_pdf`, `partition_email`,
  `partition_msg` and `partition_xml` that sets a limit for the size of an individual
  document elements. Defaults to `1500` for everything except `partition_xml`, which has
  a default value of `None`.
* DRY connector refactor

### Features

* `hi_res` model for pdfs and images is selectable via environment variable.

### Fixes

* CSV check now ignores escaped commas.
* Fix for filetype exploration util when file content does not have a comma.
* Adds negative lookahead to bullet pattern to avoid detecting plain text line
  breaks like `-------` as list items.
* Fix pre tag parsing for `partition_html`
* Fix lookup error for annotated Arabic and Hebrew encodings

## 0.7.9

### Enhancements

* Improvements to string check for leafs in `partition_xml`.
* Adds --partition-ocr-languages to unstructured-ingest.

### Features

* Adds `partition_org` for processed Org Mode documents.

### Fixes

## 0.7.8

### Enhancements

### Features

* Adds Google Cloud Service connector

### Fixes

* Updates the `parse_email` for `partition_eml` so that `unstructured-api` passes the smoke tests
* `partition_email` now works if there is no message content
* Updates the `"fast"` strategy for `partition_pdf` so that it's able to recursively
* Adds recursive functionality to all fsspec connectors
* Adds generic --recursive ingest flag

## 0.7.7

### Enhancements

* Adds functionality to replace the `MIME` encodings for `eml` files with one of the common encodings if a `unicode` error occurs
* Adds missed file-like object handling in `detect_file_encoding`
* Adds functionality to extract charset info from `eml` files

### Features

* Added coordinate system class to track coordinate types and convert to different coordinate

### Fixes

* Adds an `html_assemble_articles` kwarg to `partition_html` to enable users to capture
  control whether content outside of `<article>` tags is captured when
  `<article>` tags are present.
* Check for the `xml` attribute on `element` before looking for pagebreaks in `partition_docx`.

## 0.7.6

### Enhancements

* Convert fast startegy to ocr_only for images
* Adds support for page numbers in `.docx` and `.doc` when user or renderer
  created page breaks are present.
* Adds retry logic for the unstructured-ingest Biomed connector

### Features

* Provides users with the ability to extract additional metadata via regex.
* Updates `partition_docx` to include headers and footers in the output.
* Create `partition_tsv` and associated tests. Make additional changes to `detect_filetype`.

### Fixes

* Remove fake api key in test `partition_via_api` since we now require valid/empty api keys
* Page number defaults to `None` instead of `1` when page number is not present in the metadata.
  A page number of `None` indicates that page numbers are not being tracked for the document
  or that page numbers do not apply to the element in question..
* Fixes an issue with some pptx files. Assume pptx shapes are found in top left position of slide
  in case the shape.top and shape.left attributes are `None`.

## 0.7.5

### Enhancements

* Adds functionality to sort elements in `partition_pdf` for `fast` strategy
* Adds ingest tests with `--fast` strategy on PDF documents
* Adds --api-key to unstructured-ingest

### Features

* Adds `partition_rst` for processed ReStructured Text documents.

### Fixes

* Adds handling for emails that do not have a datetime to extract.
* Adds pdf2image package as core requirement of unstructured (with no extras)

## 0.7.4

### Enhancements

* Allows passing kwargs to request data field for `partition_via_api` and `partition_multiple_via_api`
* Enable MIME type detection if libmagic is not available
* Adds handling for empty files in `detect_filetype` and `partition`.

### Features

### Fixes

* Reslove `grpcio` import issue on `weaviate.schema.validate_schema` for python 3.9 and 3.10
* Remove building `detectron2` from source in Dockerfile

## 0.7.3

### Enhancements

* Update IngestDoc abstractions and add data source metadata in ElementMetadata

### Features

### Fixes

* Pass `strategy` parameter down from `partition` for `partition_image`
* Filetype detection if a CSV has a `text/plain` MIME type
* `convert_office_doc` no longers prints file conversion info messages to stdout.
* `partition_via_api` reflects the actual filetype for the file processed in the API.

## 0.7.2

### Enhancements

* Adds an optional encoding kwarg to `elements_to_json` and `elements_from_json`
* Bump version of base image to use new stable version of tesseract

### Features

### Fixes

* Update the `read_txt_file` utility function to keep using `spooled_to_bytes_io_if_needed` for xml
* Add functionality to the `read_txt_file` utility function to handle file-like object from URL
* Remove the unused parameter `encoding` from `partition_pdf`
* Change auto.py to have a `None` default for encoding
* Add functionality to try other common encodings for html and xml files if an error related to the encoding is raised and the user has not specified an encoding.
* Adds benchmark test with test docs in example-docs
* Re-enable test_upload_label_studio_data_with_sdk
* File detection now detects code files as plain text
* Adds `tabulate` explicitly to dependencies
* Fixes an issue in `metadata.page_number` of pptx files
* Adds showing help if no parameters passed

## 0.7.1

### Enhancements

### Features

* Add `stage_for_weaviate` to stage `unstructured` outputs for upload to Weaviate, along with
  a helper function for defining a class to use in Weaviate schemas.
* Builds from Unstructured base image, built off of Rocky Linux 8.7, this resolves almost all CVE's in the image.

### Fixes

## 0.7.0

### Enhancements

* Installing `detectron2` from source is no longer required when using the `local-inference` extra.
* Updates `.pptx` parsing to include text in tables.

### Features

### Fixes

* Fixes an issue in `_add_element_metadata` that caused all elements to have `page_number=1`
  in the element metadata.
* Adds `.log` as a file extension for TXT files.
* Adds functionality to try other common encodings for email (`.eml`) files if an error related to the encoding is raised and the user has not specified an encoding.
* Allow passed encoding to be used in the `replace_mime_encodings`
* Fixes page metadata for `partition_html` when `include_metadata=False`
* A `ValueError` now raises if `file_filename` is not specified when you use `partition_via_api`
  with a file-like object.

## 0.6.11

### Enhancements

* Supports epub tests since pandoc is updated in base image

### Features


### Fixes


## 0.6.10

### Enhancements

* XLS support from auto partition

### Features

### Fixes

## 0.6.9

### Enhancements

* fast strategy for pdf now keeps element bounding box data
* setup.py refactor

### Features

### Fixes

* Adds functionality to try other common encodings if an error related to the encoding is raised and the user has not specified an encoding.
* Adds additional MIME types for CSV

## 0.6.8

### Enhancements

### Features

* Add `partition_csv` for CSV files.

### Fixes

## 0.6.7

### Enhancements

* Deprecate `--s3-url` in favor of `--remote-url` in CLI
* Refactor out non-connector-specific config variables
* Add `file_directory` to metadata
* Add `page_name` to metadata. Currently used for the sheet name in XLSX documents.
* Added a `--partition-strategy` parameter to unstructured-ingest so that users can specify
  partition strategy in CLI. For example, `--partition-strategy fast`.
* Added metadata for filetype.
* Add Discord connector to pull messages from a list of channels
* Refactor `unstructured/file-utils/filetype.py` to better utilise hashmap to return mime type.
* Add local declaration of DOCX_MIME_TYPES and XLSX_MIME_TYPES for `test_filetype.py`.

### Features

* Add `partition_xml` for XML files.
* Add `partition_xlsx` for Microsoft Excel documents.

### Fixes

* Supports `hml` filetype for partition as a variation of html filetype.
* Makes `pytesseract` a function level import in `partition_pdf` so you can use the `"fast"`
  or `"hi_res"` strategies if `pytesseract` is not installed. Also adds the
  `required_dependencies` decorator for the `"hi_res"` and `"ocr_only"` strategies.
* Fix to ensure `filename` is tracked in metadata for `docx` tables.

## 0.6.6

### Enhancements

* Adds an `"auto"` strategy that chooses the partitioning strategy based on document
  characteristics and function kwargs. This is the new default strategy for `partition_pdf`
  and `partition_image`. Users can maintain existing behavior by explicitly setting
  `strategy="hi_res"`.
* Added an additional trace logger for NLP debugging.
* Add `get_date` method to `ElementMetadata` for converting the datestring to a `datetime` object.
* Cleanup the `filename` attribute on `ElementMetadata` to remove the full filepath.

### Features

* Added table reading as html with URL parsing to `partition_docx` in docx
* Added metadata field for text_as_html for docx files

### Fixes

* `fileutils/file_type` check json and eml decode ignore error
* `partition_email` was updated to more flexibly handle deviations from the RFC-2822 standard.
  The time in the metadata returns `None` if the time does not match RFC-2822 at all.
* Include all metadata fields when converting to dataframe or CSV

## 0.6.5

### Enhancements

* Added support for SpooledTemporaryFile file argument.

### Features

### Fixes


## 0.6.4

### Enhancements

* Added an "ocr_only" strategy for `partition_pdf`. Refactored the strategy decision
  logic into its own module.

### Features

### Fixes

## 0.6.3

### Enhancements

* Add an "ocr_only" strategy for `partition_image`.

### Features

* Added `partition_multiple_via_api` for partitioning multiple documents in a single REST
  API call.
* Added `stage_for_baseplate` function to prepare outputs for ingestion into Baseplate.
* Added `partition_odt` for processing Open Office documents.

### Fixes

* Updates the grouping logic in the `partition_pdf` fast strategy to group together text
  in the same bounding box.

## 0.6.2

### Enhancements

* Added logic to `partition_pdf` for detecting copy protected PDFs and falling back
  to the hi res strategy when necessary.


### Features

* Add `partition_via_api` for partitioning documents through the hosted API.

### Fixes

* Fix how `exceeds_cap_ratio` handles empty (returns `True` instead of `False`)
* Updates `detect_filetype` to properly detect JSONs when the MIME type is `text/plain`.

## 0.6.1

### Enhancements

* Updated the table extraction parameter name to be more descriptive

### Features

### Fixes

## 0.6.0

### Enhancements

* Adds an `ssl_verify` kwarg to `partition` and `partition_html` to enable turning off
  SSL verification for HTTP requests. SSL verification is on by default.
* Allows users to pass in ocr language to `partition_pdf` and `partition_image` through
  the `ocr_language` kwarg. `ocr_language` corresponds to the code for the language pack
  in Tesseract. You will need to install the relevant Tesseract language pack to use a
  given language.

### Features

* Table extraction is now possible for pdfs from `partition` and `partition_pdf`.
* Adds support for extracting attachments from `.msg` files

### Fixes

* Adds an `ssl_verify` kwarg to `partition` and `partition_html` to enable turning off
  SSL verification for HTTP requests. SSL verification is on by default.

## 0.5.13

### Enhancements

* Allow headers to be passed into `partition` when `url` is used.

### Features

* `bytes_string_to_string` cleaning brick for bytes string output.

### Fixes

* Fixed typo in call to `exactly_one` in `partition_json`
* unstructured-documents encode xml string if document_tree is `None` in `_read_xml`.
* Update to `_read_xml` so that Markdown files with embedded HTML process correctly.
* Fallback to "fast" strategy only emits a warning if the user specifies the "hi_res" strategy.
* unstructured-partition-text_type exceeds_cap_ratio fix returns and how capitalization ratios are calculated
* `partition_pdf` and `partition_text` group broken paragraphs to avoid fragmented `NarrativeText` elements.
* .json files resolved as "application/json" on centos7 (or other installs with older libmagic libs)

## 0.5.12

### Enhancements

* Add OS mimetypes DB to docker image, mainly for unstructured-api compat.
* Use the image registry as a cache when building Docker images.
* Adds the ability for `partition_text` to group together broken paragraphs.
* Added method to utils to allow date time format validation

### Features
* Add Slack connector to pull messages for a specific channel

* Add --partition-by-api parameter to unstructured-ingest
* Added `partition_rtf` for processing rich text files.
* `partition` now accepts a `url` kwarg in addition to `file` and `filename`.

### Fixes

* Allow encoding to be passed into `replace_mime_encodings`.
* unstructured-ingest connector-specific dependencies are imported on demand.
* unstructured-ingest --flatten-metadata supported for local connector.
* unstructured-ingest fix runtime error when using --metadata-include.

## 0.5.11

### Enhancements

### Features

### Fixes

* Guard against null style attribute in docx document elements
* Update HTML encoding to better support foreign language characters

## 0.5.10

### Enhancements

* Updated inference package
* Add sender, recipient, date, and subject to element metadata for emails

### Features

* Added `--download-only` parameter to `unstructured-ingest`

### Fixes

* FileNotFound error when filename is provided but file is not on disk

## 0.5.9

### Enhancements

### Features

### Fixes

* Convert file to str in helper `split_by_paragraph` for `partition_text`

## 0.5.8

### Enhancements

* Update `elements_to_json` to return string when filename is not specified
* `elements_from_json` may take a string instead of a filename with the `text` kwarg
* `detect_filetype` now does a final fallback to file extension.
* Empty tags are now skipped during the depth check for HTML processing.

### Features

* Add local file system to `unstructured-ingest`
* Add `--max-docs` parameter to `unstructured-ingest`
* Added `partition_msg` for processing MSFT Outlook .msg files.

### Fixes

* `convert_file_to_text` now passes through the `source_format` and `target_format` kwargs.
  Previously they were hard coded.
* Partitioning functions that accept a `text` kwarg no longer raise an error if an empty
  string is passed (and empty list of elements is returned instead).
* `partition_json` no longer fails if the input is an empty list.
* Fixed bug in `chunk_by_attention_window` that caused the last word in segments to be cut-off
  in some cases.

### BREAKING CHANGES

* `stage_for_transformers` now returns a list of elements, making it consistent with other
  staging bricks

## 0.5.7

### Enhancements

* Refactored codebase using `exactly_one`
* Adds ability to pass headers when passing a url in partition_html()
* Added optional `content_type` and `file_filename` parameters to `partition()` to bypass file detection

### Features

* Add `--flatten-metadata` parameter to `unstructured-ingest`
* Add `--fields-include` parameter to `unstructured-ingest`

### Fixes

## 0.5.6

### Enhancements

* `contains_english_word()`, used heavily in text processing, is 10x faster.

### Features

* Add `--metadata-include` and `--metadata-exclude` parameters to `unstructured-ingest`
* Add `clean_non_ascii_chars` to remove non-ascii characters from unicode string

### Fixes

* Fix problem with PDF partition (duplicated test)

## 0.5.4

### Enhancements

* Added Biomedical literature connector for ingest cli.
* Add `FsspecConnector` to easily integrate any existing `fsspec` filesystem as a connector.
* Rename `s3_connector.py` to `s3.py` for readability and consistency with the
  rest of the connectors.
* Now `S3Connector` relies on `s3fs` instead of on `boto3`, and it inherits
  from `FsspecConnector`.
* Adds an `UNSTRUCTURED_LANGUAGE_CHECKS` environment variable to control whether or not language
  specific checks like vocabulary and POS tagging are applied. Set to `"true"` for higher
  resolution partitioning and `"false"` for faster processing.
* Improves `detect_filetype` warning to include filename when provided.
* Adds a "fast" strategy for partitioning PDFs with PDFMiner. Also falls back to the "fast"
  strategy if detectron2 is not available.
* Start deprecation life cycle for `unstructured-ingest --s3-url` option, to be deprecated in
  favor of `--remote-url`.

### Features

* Add `AzureBlobStorageConnector` based on its `fsspec` implementation inheriting
from `FsspecConnector`
* Add `partition_epub` for partitioning e-books in EPUB3 format.

### Fixes

* Fixes processing for text files with `message/rfc822` MIME type.
* Open xml files in read-only mode when reading contents to construct an XMLDocument.

## 0.5.3

### Enhancements

* `auto.partition()` can now load Unstructured ISD json documents.
* Simplify partitioning functions.
* Improve logging for ingest CLI.

### Features

* Add `--wikipedia-auto-suggest` argument to the ingest CLI to disable automatic redirection
  to pages with similar names.
* Add setup script for Amazon Linux 2
* Add optional `encoding` argument to the `partition_(text/email/html)` functions.
* Added Google Drive connector for ingest cli.
* Added Gitlab connector for ingest cli.

### Fixes

## 0.5.2

### Enhancements

* Fully move from printing to logging.
* `unstructured-ingest` now uses a default `--download_dir` of `$HOME/.cache/unstructured/ingest`
rather than a "tmp-ingest-" dir in the working directory.

### Features

### Fixes

* `setup_ubuntu.sh` no longer fails in some contexts by interpreting
`DEBIAN_FRONTEND=noninteractive` as a command
* `unstructured-ingest` no longer re-downloads files when --preserve-downloads
is used without --download-dir.
* Fixed an issue that was causing text to be skipped in some HTML documents.

## 0.5.1

### Enhancements

### Features

### Fixes

* Fixes an error causing JavaScript to appear in the output of `partition_html` sometimes.
* Fix several issues with the `requires_dependencies` decorator, including the error message
  and how it was used, which had caused an error for `unstructured-ingest --github-url ...`.

## 0.5.0

### Enhancements

* Add `requires_dependencies` Python decorator to check dependencies are installed before
  instantiating a class or running a function

### Features

* Added Wikipedia connector for ingest cli.

### Fixes

* Fix `process_document` file cleaning on failure
* Fixes an error introduced in the metadata tracking commit that caused `NarrativeText`
  and `FigureCaption` elements to be represented as `Text` in HTML documents.

## 0.4.16

### Enhancements

* Fallback to using file extensions for filetype detection if `libmagic` is not present

### Features

* Added setup script for Ubuntu
* Added GitHub connector for ingest cli.
* Added `partition_md` partitioner.
* Added Reddit connector for ingest cli.

### Fixes

* Initializes connector properly in ingest.main::MainProcess
* Restricts version of unstructured-inference to avoid multithreading issue

## 0.4.15

### Enhancements

* Added `elements_to_json` and `elements_from_json` for easier serialization/deserialization
* `convert_to_dict`, `dict_to_elements` and `convert_to_csv` are now aliases for functions
  that use the ISD terminology.

### Fixes

* Update to ensure all elements are preserved during serialization/deserialization

## 0.4.14

* Automatically install `nltk` models in the `tokenize` module.

## 0.4.13

* Fixes unstructured-ingest cli.

## 0.4.12

* Adds console_entrypoint for unstructured-ingest, other structure/doc updates related to ingest.
* Add `parser` parameter to `partition_html`.

## 0.4.11

* Adds `partition_doc` for partitioning Word documents in `.doc` format. Requires `libreoffice`.
* Adds `partition_ppt` for partitioning PowerPoint documents in `.ppt` format. Requires `libreoffice`.

## 0.4.10

* Fixes `ElementMetadata` so that it's JSON serializable when the filename is a `Path` object.

## 0.4.9

* Added ingest modules and s3 connector, sample ingest script
* Default to `url=None` for `partition_pdf` and `partition_image`
* Add ability to skip English specific check by setting the `UNSTRUCTURED_LANGUAGE` env var to `""`.
* Document `Element` objects now track metadata

## 0.4.8

* Modified XML and HTML parsers not to load comments.

## 0.4.7

* Added the ability to pull an HTML document from a url in `partition_html`.
* Added the the ability to get file summary info from lists of filenames and lists
  of file contents.
* Added optional page break to `partition` for `.pptx`, `.pdf`, images, and `.html` files.
* Added `to_dict` method to document elements.
* Include more unicode quotes in `replace_unicode_quotes`.

## 0.4.6

* Loosen the default cap threshold to `0.5`.
* Add a `UNSTRUCTURED_NARRATIVE_TEXT_CAP_THRESHOLD` environment variable for controlling
  the cap ratio threshold.
* Unknown text elements are identified as `Text` for HTML and plain text documents.
* `Body Text` styles no longer default to `NarrativeText` for Word documents. The style information
  is insufficient to determine that the text is narrative.
* Upper cased text is lower cased before checking for verbs. This helps avoid some missed verbs.
* Adds an `Address` element for capturing elements that only contain an address.
* Suppress the `UserWarning` when detectron is called.
* Checks that titles and narrative test have at least one English word.
* Checks that titles and narrative text are at least 50% alpha characters.
* Restricts titles to a maximum word length. Adds a `UNSTRUCTURED_TITLE_MAX_WORD_LENGTH`
  environment variable for controlling the max number of words in a title.
* Updated `partition_pptx` to order the elements on the page

## 0.4.4

* Updated `partition_pdf` and `partition_image` to return `unstructured` `Element` objects
* Fixed the healthcheck url path when partitioning images and PDFs via API
* Adds an optional `coordinates` attribute to document objects
* Adds `FigureCaption` and `CheckBox` document elements
* Added ability to split lists detected in `LayoutElement` objects
* Adds `partition_pptx` for partitioning PowerPoint documents
* LayoutParser models now download from HugginfaceHub instead of DropBox
* Fixed file type detection for XML and HTML files on Amazone Linux

## 0.4.3

* Adds `requests` as a base dependency
* Fix in `exceeds_cap_ratio` so the function doesn't break with empty text
* Fix bug in `_parse_received_data`.
* Update `detect_filetype` to properly handle `.doc`, `.xls`, and `.ppt`.

## 0.4.2

* Added `partition_image` to process documents in an image format.
* Fixed utf-8 encoding error in `partition_email` with attachments for `text/html`

## 0.4.1

* Added support for text files in the `partition` function
* Pinned `opencv-python` for easier installation on Linux

## 0.4.0

* Added generic `partition` brick that detects the file type and routes a file to the appropriate
  partitioning brick.
* Added a file type detection module.
* Updated `partition_html` and `partition_eml` to support file-like objects in 'rb' mode.
* Cleaning brick for removing ordered bullets `clean_ordered_bullets`.
* Extract brick method for ordered bullets `extract_ordered_bullets`.
* Test for `clean_ordered_bullets`.
* Test for `extract_ordered_bullets`.
* Added `partition_docx` for pre-processing Word Documents.
* Added new REGEX patterns to extract email header information
* Added new functions to extract header information `parse_received_data` and `partition_header`
* Added new function to parse plain text files `partition_text`
* Added new cleaners functions `extract_ip_address`, `extract_ip_address_name`, `extract_mapi_id`, `extract_datetimetz`
* Add new `Image` element and function to find embedded images `find_embedded_images`
* Added `get_directory_file_info` for summarizing information about source documents

## 0.3.5

* Add support for local inference
* Add new pattern to recognize plain text dash bullets
* Add test for bullet patterns
* Fix for `partition_html` that allows for processing `div` tags that have both text and child
  elements
* Add ability to extract document metadata from `.docx`, `.xlsx`, and `.jpg` files.
* Helper functions for identifying and extracting phone numbers
* Add new function `extract_attachment_info` that extracts and decodes the attachment
of an email.
* Staging brick to convert a list of `Element`s to a `pandas` dataframe.
* Add plain text functionality to `partition_email`

## 0.3.4

* Python-3.7 compat

## 0.3.3

* Removes BasicConfig from logger configuration
* Adds the `partition_email` partitioning brick
* Adds the `replace_mime_encodings` cleaning bricks
* Small fix to HTML parsing related to processing list items with sub-tags
* Add `EmailElement` data structure to store email documents

## 0.3.2

* Added `translate_text` brick for translating text between languages
* Add an `apply` method to make it easier to apply cleaners to elements

## 0.3.1

* Added \_\_init.py\_\_ to `partition`

## 0.3.0

* Implement staging brick for Argilla. Converts lists of `Text` elements to `argilla` dataset classes.
* Removing the local PDF parsing code and any dependencies and tests.
* Reorganizes the staging bricks in the unstructured.partition module
* Allow entities to be passed into the Datasaur staging brick
* Added HTML escapes to the `replace_unicode_quotes` brick
* Fix bad responses in partition_pdf to raise ValueError
* Adds `partition_html` for partitioning HTML documents.

## 0.2.6

* Small change to how \_read is placed within the inheritance structure since it doesn't really apply to pdf
* Add partitioning brick for calling the document image analysis API

## 0.2.5

* Update python requirement to >=3.7

## 0.2.4

* Add alternative way of importing `Final` to support google colab

## 0.2.3

* Add cleaning bricks for removing prefixes and postfixes
* Add cleaning bricks for extracting text before and after a pattern

## 0.2.2

* Add staging brick for Datasaur

## 0.2.1

* Added brick to convert an ISD dictionary to a list of elements
* Update `PDFDocument` to use the `from_file` method
* Added staging brick for CSV format for ISD (Initial Structured Data) format.
* Added staging brick for separating text into attention window size chunks for `transformers`.
* Added staging brick for LabelBox.
* Added ability to upload LabelStudio predictions
* Added utility function for JSONL reading and writing
* Added staging brick for CSV format for Prodigy
* Added staging brick for Prodigy
* Added ability to upload LabelStudio annotations
* Added text_field and id_field to stage_for_label_studio signature

## 0.2.0

* Initial release of unstructured<|MERGE_RESOLUTION|>--- conflicted
+++ resolved
@@ -1,8 +1,4 @@
-<<<<<<< HEAD
-## 0.12.1-dev8
-=======
 ## 0.12.1-dev10
->>>>>>> bc791d53
 
 ### Enhancements
 
@@ -16,12 +12,9 @@
 * **Normalize Salesforce artifact names.** Introduced file naming pattern present in other connectors to Salesforce connector.
 
 ### Features
-<<<<<<< HEAD
-* **Add Vectara destination connector** Adds support for writing partitioned documents into a Vectara index.
-=======
 * **MongoDB Source Connector.** New source connector added to all CLI ingest commands to support downloading/partitioning files from MongoDB.
 * **Add OpenSearch source and destination connectors.** OpenSearch, a fork of Elasticsearch, is a popular storage solution for various functionality such as search, or providing intermediary caches within data pipelines. Feature: Added OpenSearch source connector to support downloading/partitioning files. Added OpenSearch destination connector to be able to ingest documents from any supported source, embed them and write the embeddings / documents into OpenSearch.
->>>>>>> bc791d53
+* **Add Vectara destination connector** Adds support for writing partitioned documents into a Vectara index.
 
 ### Fixes
 
