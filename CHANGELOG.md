--- conflicted
+++ resolved
@@ -1,8 +1,12 @@
-<<<<<<< HEAD
-## 0.10.25-dev5
-=======
+## 0.10.26-dev0
+
+### Enhancements
+
+### Features
+
+### Fixes
+
 ## 0.10.25
->>>>>>> 82c8adba
 
 ### Enhancements
 
