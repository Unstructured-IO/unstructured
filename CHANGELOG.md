<<<<<<< HEAD
## 0.16.1-dev4

### Enhancements

* **Request retry parameters in `partition_via_api` function.** Expose retry-mechanism related parameters in the `partition_via_api` function to allow users to configure the retry behavior of the API requests.
=======
## 0.16.1-dev6

### Enhancements

* **Bump `unstructured-inference` to 0.7.39** and upgrade other dependencies
* **Round coordinates** Round coordinates when computing bounding box overlaps in `pdfminer_processing.py` to nearest machine precision. This can help reduce underterministic behavior from machine precision that affects which bounding boxes to combine.
>>>>>>> a11ad226

### Features

### Fixes

* **Remove unsupported chipper model**
* **Rewrite of `partition.email` module and tests.** Use modern Python stdlib `email` module interface to parse email messages and attachments. This change shortens and simplifies the code, and makes it more robust and maintainable. Several historical problems were remedied in the process.
* **Minify text_as_html from DOCX.** Previously `.metadata.text_as_html` for DOCX tables was "bloated" with whitespace and noise elements introduced by `tabulate` that produced over-chunking and lower "semantic density" of elements. Reduce HTML to minimum character count while preserving all text.
* **Fall back to filename extension-based file-type detection for unidentified OLE files.** Resolves a problem where a DOC file that could not be detected as such by `filetype` was incorrectly identified as a MSG file.
* **Minify text_as_html from XLSX.** Previously `.metadata.text_as_html` for DOCX tables was "bloated" with whitespace and noise elements introduced by `pandas` that produced over-chunking and lower "semantic density" of elements. Reduce HTML to minimum character count while preserving all text.
* **Minify text_as_html from CSV.** Previously `.metadata.text_as_html` for CSV tables was "bloated" with whitespace and noise elements introduced by `pandas` that produced over-chunking and lower "semantic density" of elements. Reduce HTML to minimum character count while preserving all text.
* **Minify text_as_html from PPTX.** Previously `.metadata.text_as_html` for PPTX tables was "bloated" with whitespace and noise elements introduced by `tabulate` that produced over-chunking and lower "semantic density" of elements. Reduce HTML to minimum character count while preserving all text and structure.

## 0.16.0

### Enhancements

* **Remove ingest implementation.** The deprecated ingest functionality has been removed, as it is now maintained in the separate [unstructured-ingest](https://github.com/Unstructured-IO/unstructured-ingest) repository.
  * Replace extras in `requirements/ingest` directory with a new `ingest.txt` extra for installing the `unstructured-ingest` library.
  * Remove the `unstructured.ingest` submodule.
  * Delete all shell scripts previously used for destination ingest tests.

### Features

### Fixes

* **Add language parameter to `OCRAgentGoogleVision`.**  Introduces an optional language parameter in the `OCRAgentGoogleVision` constructor to serve as a language hint for `document_text_detection`. This ensures compatibility with the OCRAgent's `get_instance` method and resolves errors when parsing PDFs with Google Cloud Vision as the OCR agent.

## 0.15.14

### Enhancements

### Features

* **Add (but do not install) a new post-partitioning decorator to handle metadata added for all file-types, like `.filename`, `.filetype` and `.languages`.** This will be installed in a closely following PR to replace the four currently being used for this purpose.

### Fixes

* **Update Python SDK usage in `partition_via_api`.** Make a minor syntax change to ensure forward compatibility with the upcoming 0.26.0 Python SDK.
* **Remove "unused" `date_from_file_object` parameter.** As part of simplifying partitioning parameter set, remove `date_from_file_object` parameter. A file object does not have a last-modified date attribute so can never give a useful value. When a file-object is used as the document source (such as in Unstructured API) the last-modified date must come from the `metadata_last_modified` argument.
* **Fix occasional `KeyError` when mapping parent ids to hash ids.** Occasionally the input elements into `assign_and_map_hash_ids` can contain duplicated element instances, which lead to error when mapping parent id.
* **Allow empty text files.** Fixes an issue where text files with only white space would fail to be partitioned.
* **Remove double-decoration for CSV, DOC, ODT partitioners.** Refactor these partitioners to use the new `@apply_metadata()` decorator and only decorate the principal partitioner (CSV and DOCX in this case); remove decoration from delegating partitioners.
* **Remove double-decoration for PPTX, TSV, XLSX, and XML partitioners.** Refactor these partitioners to use the new `@apply_metadata()` decorator and only decorate the principal partitioner; remove decoration from delegating partitioners.
* **Remove double-decoration for HTML, EPUB, MD, ORG, RST, and RTF partitioners.** Refactor these partitioners to use the new `@apply_metadata()` decorator and only decorate the principal partitioner (HTML in this case); remove decoration from delegating partitioners.
* **Remove obsolete min_partition/max_partition args from TXT and EML.** The legacy `min_partition` and `max_partition` parameters were an initial rough implementation of chunking but now interfere with chunking and are unused. Remove those parameters from `partition_text()` and `partition_email()`.
* **Remove double-decoration on EML and MSG.** Refactor these partitioners to rely on the new `@apply_metadata()` decorator operating on partitioners they delegate to (TXT, HTML, and all others for attachments) and remove direct decoration from EML and MSG.
* **Remove double-decoration for PPT.** Remove decorators from the delegating PPT partitioner.
* **Quick-fix CI error in auto test-filetype.** Better fix to follow shortly.

## 0.15.13

### BREAKING CHANGES

* **Remove dead experimental code.** Unused code in `file_utils.experimental` and `file_utils.metadata` was removed. These functions were never published in the documentation, but if a client dug these out and used them this removal could break client code.

### Enhancements

* **Improve `pdfminer` image cleanup process**. Optimized the removal of duplicated pdfminer images by performing the cleanup before merging elements, rather than after. This improvement reduces execution time and enhances overall processing speed of PDF documents.

### Features

### Fixes

* **Fixes high memory overhead for intersection area computation** Using `numpy.float32` for coordinates and remove intermediate variables to reduce memory usage when computing intersection areas
* **Fixes the `arm64` image build** `arm64` builds are now fixed and will be available against starting with the `0.15.13` release.

## 0.15.12

### Enhancements

* **Improve `pdfminer` element processing** Implemented splitting of `pdfminer` elements (groups of text chunks) into smaller bounding boxes (text lines). This prevents loss of information from the object detection model and facilitates more effective removal of duplicated `pdfminer` text.

### Features

### Fixes

* **Fixed table accuracy metric** Table accuracy was incorrectly using column content difference in calculating row accuracy.

## 0.15.11

### Enhancements

* **Add deprecation warning to embed code**
* **Remove ingest console script**

## 0.15.10

### Enhancements

* **Enhance `pdfminer` element cleanup** Expand removal of `pdfminer` elements to include those inside all `non-pdfminer` elements, not just `tables`.
* **Modified analysis drawing tools to dump to files and draw from dumps** If the parameter `analysis` of the `partition_pdf` function is set to `True`, the layout for Object Detection, Pdfminer Extraction, OCR and final layouts will be dumped as json files. The drawers now accept dict (dump) objects instead of internal classes instances.
* **Vectorize pdfminer elements deduplication computation**. Use `numpy` operations to compute IOU and sub-region membership instead of using simply loop. This improves the speed of deduplicating elements for pages with a lot of elements.

### Features

### Fixes

## 0.15.9

### Enhancements

### Features

* **Add support for encoding parameter in partition_csv**

### Fixes

* **Check storage contents for OLE file type detection** Updates `detect_filetype` to check the content of OLE files to more reliable differentiate DOC, PPT, XLS, and MSG files. As part of this, the `"msg"` extra was removed because the `python-oxmsg` package is now a base dependency.
* **Fix disk space leaks and Windows errors when accessing file.name on a NamedTemporaryFile** Uses of `NamedTemporaryFile(..., delete=False)` and/or uses of `file.name` of NamedTemporaryFiles have been replaced with TemporaryFileDirectory to avoid a known issue: https://docs.python.org/3/library/tempfile.html#tempfile.NamedTemporaryFile

## 0.15.8

### Enhancements

* **Bump unstructured.paddleocr to 2.8.1.0.**

### Features

* **Add MixedbreadAI embedder** Adds MixedbreadAI embeddings to support embedding via Mixedbread AI.

### Fixes

* **Replace `pillow-heif` with `pi-heif`**. Replaces `pillow-heif` with `pi-heif` due to more permissive licensing on the wheel for `pi-heif`.
* **Minify text_as_html from DOCX.** Previously `.metadata.text_as_html` for DOCX tables was "bloated" with whitespace and noise elements introduced by `tabulate` that produced over-chunking and lower "semantic density" of elements. Reduce HTML to minimum character count without preserving all text.
* **Fall back to filename extension-based file-type detection for unidentified OLE files.** Resolves a problem where a DOC file that could not be detected as such by `filetype` was incorrectly identified as a MSG file.

## 0.15.7

### Enhancements

### Features

### Fixes

* **Fix NLTK data download path to prevent nested directories**. Resolved an issue where a nested "nltk_data" directory was created within the parent "nltk_data" directory when it already existed. This fix prevents errors in checking for existing downloads and loading models from NLTK data.

## 0.15.6

### Enhancements

### Features

### Fixes

* **Bump to NLTK 3.9.x** Bumps to the latest `nltk` version to resolve CVE.
* **Update CI for `ingest-test-fixture-update-pr` to resolve NLTK model download errors.**
* **Synchronized text and html on `TableChunk` splits.** When a `Table` element is divided during chunking to fit the chunking window, `TableChunk.text` corresponds exactly with the table text in `TableChunk.metadata.text_as_html`, `.text_as_html` is always parseable HTML, and the table is split on even row boundaries whenever possible.

## 0.15.5

### Enhancements

### Features

### Fixes

* **Revert to using `unstructured.pytesseract` fork**. Due to the unavailability of some recent release versions of `pytesseract` on PyPI, the project now uses the `unstructured.pytesseract` fork to ensure stability and continued support.
* **Bump `libreoffice` verson in image.** Bumps the `libreoffice` version to `25.2.5.2` to address CVEs.
* **Downgrade NLTK dependency version for compatibility**. Due to the unavailability of `nltk==3.8.2` on PyPI, the NLTK dependency has been downgraded to `<3.8.2`. This change ensures continued functionality and compatibility.

## 0.15.4

### Enhancements

### Features

### Fixes

* **Resolve an installation error with `pytesseract>=0.3.12` that occurred during `pip install unstructured[pdf]==0.15.3`.**

## 0.15.3

### Enhancements

### Features

### Fixes

* **Remove the custom index URL from `extra-paddleocr.in` to resolve the error in the `setup.py` configuration.**

## 0.15.2

### Enhancements

* **Improve directory handling when extracting image blocks**. The `figures` directory is no longer created when the `extract_image_block_to_payload` parameter is set to `True`.

### Features

* **Added per-class Object Detection metrics in the evaluation**. The metrics include average precision, precision, recall, and f1-score for each class in the dataset.

### Fixes

* **Updates NLTK data file for compatibility with `nltk>=3.8.2`**. The NLTK data file now container `punkt_tab`, making it possible to upgrade to `nltk>=3.8.2`. The `nltk==3.8.2` patches CVE-2024-39705.
* **Renames Astra to Astra DB** Conforms with DataStax internal naming conventions.
* **Accommodate single-column CSV files.** Resolves a limitation of `partition_csv()` where delimiter detection would fail on a single-column CSV file (which naturally has no delimeters).
* **Accommodate `image/jpg` in PPTX as alias for `image/jpeg`.** Resolves problem partitioning PPTX files having an invalid `image/jpg` (should be `image/jpeg`) MIME-type in the `[Content_Types].xml` member of the PPTX Zip archive.
* **Fixes an issue in Object Detection metrics** The issue was in preprocessing/validating the ground truth and predicted data for object detection metrics.
* **Removes dependency on unstructured.pytesseract** Unstructured forked pytesseract while waiting for code to be upstreamed. Now that the new version has been released, this fork can be removed.

## 0.15.1

### Enhancements

* **Improve `pdfminer` embedded `image` extraction to exclude text elements and produce more accurate bounding boxes.** This results in cleaner, more precise element extraction in `pdf` partitioning.

### Features

* **Update partition_eml and partition_msg to capture cc, bcc, and message_id fields** Cc, bcc, and message_id information is captured in element metadata for both msg and email partitioning and `Recipient` elements are generated for cc and bcc when `include_headers=True` for email partitioning.
* **Mark ingest as deprecated** Begin sunset of ingest code in this repo as it's been moved to a dedicated repo.
* **Add `pdf_hi_res_max_pages` argument for partitioning, which allows rejecting PDF files that exceed this page number limit, when the `high_res` strategy is chosen.** By default, it will allow parsing PDF files with an unlimited number of pages.

### Fixes

* **Update `HuggingFaceEmbeddingEncoder` to use `HuggingFaceEmbeddings` from `langchain_huggingface` package instead of the deprecated version from `langchain-community`.** This resolves the deprecation warning and ensures compatibility with future versions of langchain.
* **Update `OpenAIEmbeddingEncoder` to use `OpenAIEmbeddings` from `langchain-openai` package instead of the deprecated version from `langchain-community`.** This resolves the deprecation warning and ensures compatibility with future versions of langchain.
* **Update import of Pinecone exception** Adds compatibility for pinecone-client>=5.0.0
* **File-type detection catches non-existent file-path.** `detect_filetype()` no longer silently falls back to detecting a file-type based on the extension when no file exists at the path provided. Instead `FileNotFoundError` is raised. This provides consistent user notification of a mis-typed path rather than an unpredictable exception from a file-type specific partitioner when the file cannot be opened.
* **EML files specified as a file-path are detected correctly.** Resolved a bug where an EML file submitted to `partition()` as a file-path was identified as TXT and partitioned using `partition_text()`. EML files specified by path are now identified and processed correctly, including processing any attachments.
* **A DOCX, PPTX, or XLSX file specified by path and ambiguously identified as MIME-type "application/octet-stream" is identified correctly.** Resolves a shortcoming where a file specified by path immediately fell back to filename-extension based identification when misidentified as "application/octet-stream", either by asserted content type or a mis-guess by libmagic. An MS Office file misidentified in this way is now correctly identified regardless of its filename and whether it is specified by path or file-like object.
* **Textual content retrieved from a URL with gzip transport compression now partitions correctly.** Resolves a bug where a textual file-type (such as Markdown) retrieved by passing a URL to `partition()` would raise when `gzip` compression was used for transport by the server.
* **A DOCX, PPTX, or XLSX content-type asserted on partition is confirmed or fixed.** Resolves a bug where calling `partition()` with a swapped MS-Office `content_type` would cause the file-type to be misidentified. A DOCX, PPTX, or XLSX MIME-type received by `partition()` is now checked for accuracy and corrected if the file is for a different MS-Office 2007+ type.
* **DOC, PPT, XLS, and MSG files are now auto-detected correctly.** Resolves a bug where DOC, PPT, and XLS files were auto-detected as MSG files under certain circumstances.

## 0.15.0

### Enhancements

* **Improve text clearing process in email partitioning.** Updated the email partitioner to remove both `=\n` and `=\r\n` characters during the clearing process. Previously, only `=\n` characters were removed.
* **Bump unstructured.paddleocr to 2.8.0.1.**
* **Refine HTML parser to accommodate block element nested in phrasing.** HTML parser no longer raises on a block element (e.g. `<p>`, `<div>`) nested inside a phrasing element (e.g. `<strong>` or `<cite>`). Instead it breaks the phrasing run (and therefore element) at the block-item start and begins a new phrasing run after the block-item. This is consistent with how the browser determines element boundaries in this situation.
* **Install rewritten HTML parser to fix 12 existing bugs and provide headroom for refinement and growth.** A rewritten HTML parser resolves a collection of outstanding bugs with HTML partitioning and provides a firm foundation for further elaborating that important partitioner.
* **CI check for dependency licenses** Adds a CI check to ensure dependencies are appropriately licensed.

### Features

* **Add support for specifying OCR language to `partition_pdf()`.** Extend language specification capability to `PaddleOCR` in addition to `TesseractOCR`. Users can now specify OCR languages for both OCR engines when using `partition_pdf()`.
* **Add AstraDB source connector** Adds support for ingesting documents from AstraDB.

### Fixes

* **Remedy error on Windows when `nltk` binaries are downloaded.** Work around a quirk in the Windows implementation of `tempfile.NamedTemporaryFile` where accessing the temporary file by name raises `PermissionError`.
* **Move Astra embedded_dimension to write config**

## 0.14.10

### Enhancements

* **Update unstructured-client dependency** Change unstructured-client dependency pin back to greater than min version and updated tests that were failing given the update.
* **`.doc` files are now supported in the `arm64` image.**. `libreoffice24` is added to the `arm64` image, meaning `.doc` files are now supported. We have follow on work planned to investigate adding `.ppt` support for `arm64` as well.
* **Add table detection metrics: recall, precision and f1.**
* **Remove unused _with_spans metrics.**

### Features

**Add Object Detection Metrics to CI** Add object detection metrics (average precision, precision, recall and f1-score) implementations.

### Fixes

* **Fix counting false negatives and false positives in table structure evaluation.**
* **Fix Slack CI test** Change channel that Slack test is pointing to because previous test bot expired
* **Remove NLTK download** Removes `nltk.download` in favor of downloading from an S3 bucket we host to mitigate CVE-2024-39705

## 0.14.9

### Enhancements

* **Added visualization and OD model result dump for PDF** In PDF `hi_res` strategy the `analysis` parameter can be used to visualize the result of the OD model and dump the result to a file. Additionally, the visualization of bounding boxes of each layout source is rendered and saved for each page.
* **`partition_docx()` distinguishes "file not found" from "not a ZIP archive" error.** `partition_docx()` now provides different error messages for "file not found" and "file is not a ZIP archive (and therefore not a DOCX file)". This aids diagnosis since these two conditions generally point in different directions as to the cause and fix.

### Features

### Fixes

* **Fix a bug where multiple `soffice` processes could be attempted** Add a wait mechanism in `convert_office_doc` so that the function first checks if another `soffice` is running already: if yes wait till the other process finishes or till the wait timeout before spawning a subprocess to run `soffice`
* **`partition()` now forwards `strategy` arg to `partition_docx()`, `partition_pptx()`, and their brokering partitioners for DOC, ODT, and PPT formats.** A `strategy` argument passed to `partition()` (or the default value "auto" assigned by `partition()`) is now forwarded to `partition_docx()`, `partition_pptx()`, and their brokering partitioners when those filetypes are detected.

## 0.14.8

### Enhancements

* **Move arm64 image to wolfi-base** The `arm64` image now runs on `wolfi-base`. The `arm64` build for `wolfi-base` does not yet include `libreoffce`, and so `arm64` does not currently support processing `.doc`, `.ppt`, or `.xls` file. If you need to process those files on `arm64`, use the legacy `rockylinux` image.

### Features

### Fixes

* **Bump unstructured-inference==0.7.36** Fix `ValueError` when converting cells to html.
* **`partition()` now forwards `strategy` arg to `partition_docx()`, `partition_ppt()`, and `partition_pptx()`.** A `strategy` argument passed to `partition()` (or the default value "auto" assigned by `partition()`) is now forwarded to `partition_docx()`, `partition_ppt()`, and `partition_pptx()` when those filetypes are detected.
* **Fix missing sensitive field markers** for embedders

## 0.14.7

### Enhancements

* **Pull from `wolfi-base` image.** The amd64 image now pulls from the `unstructured` `wolfi-base` image to avoid duplication of dependency setup steps.
* **Fix windows temp file.** Make the creation of a temp file in unstructured/partition/pdf_image/ocr.py windows compatible.

### Features

* **Expose conversion functions for tables** Adds public functions to convert tables from HTML to the Deckerd format and back

* **Adds Kafka Source and Destination** New source and destination connector added to all CLI ingest commands to support reading from and writing to Kafka streams. Also supports Confluent Kafka.

### Fixes

* **Fix an error publishing docker images.** Update user in docker-smoke-test to reflect changes made by the amd64 image pull from the "unstructured" "wolfi-base" image.
* **Fix a IndexError when partitioning a pdf with values for both `extract_image_block_types` and `starting_page_number`.

## 0.14.6

### Enhancements

* **Bump unstructured-inference==0.7.35** Fix syntax for generated HTML tables.

### Features

* **tqdm ingest support** add optional flag to ingest flow to print out progress bar of each step in the process.

### Fixes

* **Remove deprecated `overwrite_schema` kwarg from Delta Table connector.** The `overwrite_schema` kwarg is deprecated in `deltalake>=0.18.0`. `schema_mode=` should be used now instead. `schema_mode="overwrite"` is equivalent to `overwrite_schema=True` and `schema_mode="merge"` is equivalent to `overwrite_schema="False"`. `schema_mode` defaults to `None`. You can also now specify `engine`, which defaults to `"pyarrow"`. You need to specify `enginer="rust"` to use `"schema_mode"`.
* **Fix passing parameters to python-client** - Remove parsing list arguments to strings in passing arguments to python-client in Ingest workflow and `partition_via_api`
* **table metric bug fix** get_element_level_alignment()now will find all the matched indices in predicted table data instead of only returning the first match in the case of multiple matches for the same gt string.
* **fsspec connector path/permissions bug** V2 fsspec connectors were failing when defined relative filepaths had leading slash. This strips that slash to guarantee the relative path never has it.
* **Dropbox connector internal file path bugs** Dropbox source connector currently raises exceptions when indexing files due to two issues: a path formatting idiosyncrasy of the Dropbox library and a divergence in the definition of the Dropbox libraries fs.info method, expecting a 'url' parameter rather than 'path'.
* **update table metric evaluation to handle corrected HTML syntax for tables** This change is connected to the update in [unstructured-inference change](https://github.com/Unstructured-IO/unstructured-inference/pull/355) - fixes transforming HTML table to deckerd and internal cells format.

## 0.14.5

### Enhancements

* **Filtering for tar extraction** Adds tar filtering to the compression module for connectors to avoid decompression malicious content in `.tar.gz` files. This was added to the Python `tarfile` lib in Python 3.12. The change only applies when using Python 3.12 and above.
* **Use `python-oxmsg` for `partition_msg()`.** Outlook MSG emails are now partitioned using the `python-oxmsg` package which resolves some shortcomings of the prior MSG parser.

### Features

### Fixes

* **8-bit string Outlook MSG files are parsed.** `partition_msg()` is now able to parse non-unicode Outlook MSG emails.
* **Attachments to Outlook MSG files are extracted intact.** `partition_msg()` is now able to extract attachments without corruption.

## 0.14.4

### Enhancements

* **Move logger error to debug level when PDFminer fails to extract text** which includes error message for Invalid dictionary construct.
* **Add support for Pinecone serverless** Adds Pinecone serverless to the connector tests. Pinecone
    serverless will work version versions >=0.14.2, but hadn't been tested until now.

### Features

- **Allow configuration of the Google Vision API endpoint** Add an environment variable to select the Google Vision API in the US or the EU.

### Fixes

* **Address the issue of unrecognized tables in `UnstructuredTableTransformerModel`** When a table is not recognized, the `element.metadata.text_as_html` attribute is set to an empty string.
* **Remove root handlers in ingest logger**. Removes root handlers in ingest loggers to ensure secrets aren't accidentally exposed in Colab notebooks.
* **Fix V2 S3 Destination Connector authentication** Fixes bugs with S3 Destination Connector where the connection config was neither registered nor properly deserialized.
* **Clarified dependence on particular version of `python-docx`** Pinned `python-docx` version to ensure a particular method `unstructured` uses is included.
* **Ingest preserves original file extension** Ingest V2 introduced a change that dropped the original extension for upgraded connectors. This reverts that change.

## 0.14.3

### Enhancements

* **Move `category` field from Text class to Element class.**
* **`partition_docx()` now supports pluggable picture sub-partitioners.** A subpartitioner that accepts a DOCX `Paragraph` and generates elements is now supported. This allows adding a custom sub-partitioner that extracts images and applies OCR or summarization for the image.
* **Add VoyageAI embedder** Adds VoyageAI embeddings to support embedding via Voyage AI.

### Features

### Fixes

* **Fix `partition_pdf()` to keep spaces in the text**. The control character `\t` is now replaced with a space instead of being removed when merging inferred elements with embedded elements.
* **Turn off XML resolve entities** Sets `resolve_entities=False` for XML parsing with `lxml`
  to avoid text being dynamically injected into the XML document.
* **Add backward compatibility for the deprecated pdf_infer_table_structure parameter**.
* **Add the missing `form_extraction_skip_tables` argument to the `partition_pdf_or_image` call**.
  to avoid text being dynamically injected into the XML document.
* **Chromadb change from Add to Upsert using element_id to make idempotent**
* **Diable `table_as_cells` output by default** to reduce overhead in partition; now `table_as_cells` is only produced when the env `EXTACT_TABLE_AS_CELLS` is `true`
* **Reduce excessive logging** Change per page ocr info level logging into detail level trace logging
* **Replace try block in `document_to_element_list` for handling HTMLDocument** Use `getattr(element, "type", "")` to get the `type` attribute of an element when it exists. This is more explicit way to handle the special case for HTML documents and prevents other types of attribute error from being silenced by the try block

## 0.14.2

### Enhancements

* **Bump unstructured-inference==0.7.33**.

### Features

* **Add attribution to the `pinecone` connector**.

### Fixes

## 0.14.1

### Enhancements

* **Refactor code related to embedded text extraction**. The embedded text extraction code is moved from `unstructured-inference` to `unstructured`.

### Features

* **Large improvements to the ingest process:**
  * Support for multiprocessing and async, with limits for both.
  * Streamlined to process when mapping CLI invocations to the underlying code
  * More granular steps introduced to give better control over process (i.e. dedicated step to uncompress files already in the local filesystem, new optional staging step before upload)
  * Use the python client when calling the unstructured api for partitioning or chunking
  * Saving the final content is now a dedicated destination connector (local) set as the default if none are provided. Avoids adding new files locally if uploading elsewhere.
  * Leverage last modified date when deciding if new files should be downloaded and reprocessed.
  * Add attribution to the `pinecone` connector
  * **Add support for Python 3.12**. `unstructured` now works with Python 3.12!

### Fixes

## 0.14.0

### BREAKING CHANGES

* **Turn table extraction for PDFs and images off by default**. Reverting the default behavior for table extraction to "off" for PDFs and images. A number of users didn't realize we made the change and were impacted by slower processing times due to the extra model call for table extraction.

### Enhancements

* **Skip unnecessary element sorting in `partition_pdf()`**. Skip element sorting when determining whether embedded text can be extracted.
* **Faster evaluation** Support for concurrent processing of documents during evaluation
* **Add strategy parameter to `partition_docx()`.** Behavior of future enhancements may be sensitive the partitioning strategy. Add this parameter so `partition_docx()` is aware of the requested strategy.
* **Add GLOBAL_WORKING_DIR and GLOBAL_WORKING_PROCESS_DIR** configuration parameteres to control temporary storage.

### Features
* **Add form extraction basics (document elements and placeholder code in partition)**. This is to lay the ground work for the future. Form extraction models are not currently available in the library. An attempt to use this functionality will end in a `NotImplementedError`.

### Fixes

* **Add missing starting_page_num param to partition_image**
* **Make the filename and file params for partition_image and partition_pdf match the other partitioners**
* **Fix include_slide_notes and include_page_breaks params in partition_ppt**
* **Re-apply: skip accuracy calculation feature** Overwritten by mistake
* **Fix type hint for paragraph_grouper param** `paragraph_grouper` can be set to `False`, but the type hint did not not reflect this previously.
* **Remove links param from partition_pdf** `links` is extracted during partitioning and is not needed as a paramter in partition_pdf.
* **Improve CSV delimeter detection.** `partition_csv()` would raise on CSV files with very long lines.
* **Fix disk-space leak in `partition_doc()`.** Remove temporary file created but not removed when `file` argument is passed to `partition_doc()`.
* **Fix possible `SyntaxError` or `SyntaxWarning` on regex patterns.** Change regex patterns to raw strings to avoid these warnings/errors in Python 3.11+.
* **Fix disk-space leak in `partition_odt()`.** Remove temporary file created but not removed when `file` argument is passed to `partition_odt()`.
* **AstraDB: option to prevent indexing metadata**
* **Fix Missing py.typed**

## 0.13.7

### Enhancements

* **Remove `page_number` metadata fields** for HTML partition until we have a better strategy to decide page counting.
* **Extract OCRAgent.get_agent().** Generalize access to the configured OCRAgent instance beyond its use for PDFs.
* **Add calculation of table related metrics which take into account colspans and rowspans**
* **Evaluation: skip accuracy calculation** for files for which output and ground truth sizes differ greatly

### Features

* **add ability to get ratio of `cid` characters in embedded text extracted by `pdfminer`**.

### Fixes

* **`partition_docx()` handles short table rows.** The DOCX format allows a table row to start late and/or end early, meaning cells at the beginning or end of a row can be omitted. While there are legitimate uses for this capability, using it in practice is relatively rare. However, it can happen unintentionally when adjusting cell borders with the mouse. Accommodate this case and generate accurate `.text` and `.metadata.text_as_html` for these tables.
* **Remedy macOS test failure not triggered by CI.** Generalize temp-file detection beyond hard-coded Linux-specific prefix.
* **Remove unnecessary warning log for using default layout model.**
* **Add chunking to partition_tsv** Even though partition_tsv() produces a single Table element, chunking is made available because the Table element is often larger than the desired chunk size and must be divided into smaller chunks.

## 0.13.6

### Enhancements

### Features

### Fixes

- **ValueError: Invalid file (FileType.UNK) when parsing Content-Type header with charset directive** URL response Content-Type headers are now parsed according to RFC 9110.

## 0.13.5

### Enhancements

### Features

### Fixes

* **KeyError raised when updating parent_id** In the past, combining `ListItem` elements could result in reusing the same memory location which then led to unexpected side effects when updating element IDs.
* **Bump unstructured-inference==0.7.29**: table transformer predictions are now removed if confidence is below threshold

## 0.13.4

### Enhancements

* **Unique and deterministic hash IDs for elements** Element IDs produced by any partitioning
  function are now deterministic and unique at the document level by default. Before, hashes were
  based only on text; however, they now also take into account the element's sequence number on a
  page, the page's number in the document, and the document's file name.
* **Enable remote chunking via unstructured-ingest** Chunking using unstructured-ingest was
  previously limited to local chunking using the strategies `basic` and `by_title`. Remote chunking
  options via the API are now accessible.
* **Save table in cells format**. `UnstructuredTableTransformerModel` is able to return predicted table in cells format

### Features

* **Add a `PDF_ANNOTATION_THRESHOLD` environment variable to control the capture of embedded links in `partition_pdf()` for `fast` strategy**.
* **Add integration with the Google Cloud Vision API**. Adds a third OCR provider, alongside Tesseract and Paddle: the Google Cloud Vision API.

### Fixes

* **Remove ElementMetadata.section field.**. This field was unused, not populated by any partitioners.

## 0.13.3

### Enhancements

* **Remove duplicate image elements**. Remove image elements identified by PDFMiner that have similar bounding boxes and the same text.
* **Add support for `start_index` in `html` links extraction**
* **Add `strategy` arg value to `_PptxPartitionerOptions`.** This makes this paritioning option available for sub-partitioners to come that may optionally use inference or other expensive operations to improve the partitioning.
* **Support pluggable sub-partitioner for PPTX Picture shapes.** Use a distinct sub-partitioner for partitioning PPTX Picture (image) shapes and allow the default picture sub-partitioner to be replaced at run-time by one of the user's choosing.
* **Introduce `starting_page_number` parameter to partitioning functions** It applies to those partitioners which support `page_number` in element's metadata: PDF, TIFF, XLSX, DOC, DOCX, PPT, PPTX.
* **Redesign the internal mechanism of assigning element IDs** This allows for further enhancements related to element IDs such as deterministic and document-unique hashes. The way partitioning functions operate hasn't changed, which means `unique_element_ids` continues to be `False` by default, utilizing text hashes.

### Features

### Fixes

* **Add support for extracting text from tag tails in HTML**. This fix adds ability to generate separate elements using tag tails.
* **Add support for extracting text from `<b>` tags in HTML** Now `partition_html()` can extract text from `<b>` tags inside container tags (like `<div>`, `<pre>`).
* **Fix pip-compile make target** Missing base.in dependency missing from requirments make file added

## 0.13.2

### Enhancements

### Features

### Fixes

* **Brings back missing word list files** that caused `partition` failures in 0.13.1.

## 0.13.1

### Enhancements

* **Drop constraint on pydantic, supporting later versions** All dependencies has pydantic pinned at an old version. This explicit pin was removed, allowing the latest version to be pulled in when requirements are compiled.

### Features

* **Add a set of new `ElementType`s to extend future element types**

### Fixes

* **Fix `partition_html()` swallowing some paragraphs**. The `partition_html()` only considers elements with limited depth to avoid becoming the text representation of a giant div. This fix increases the limit value.
* **Fix SFTP** Adds flag options to SFTP connector on whether to use ssh keys / agent, with flag values defaulting to False. This is to prevent looking for ssh files when using username and password. Currently, username and password are required, making that always the case.

## 0.13.0

### Enhancements

* **Add `.metadata.is_continuation` to text-split chunks.** `.metadata.is_continuation=True` is added to second-and-later chunks formed by text-splitting an oversized `Table` element but not to their counterpart `Text` element splits. Add this indicator for `CompositeElement` to allow text-split continuation chunks to be identified for downstream processes that may wish to skip intentionally redundant metadata values in continuation chunks.
* **Add `compound_structure_acc` metric to table eval.** Add a new property to `unstructured.metrics.table_eval.TableEvaluation`: `composite_structure_acc`, which is computed from the element level row and column index and content accuracy scores
* **Add `.metadata.orig_elements` to chunks.** `.metadata.orig_elements: list[Element]` is added to chunks during the chunking process (when requested) to allow access to information from the elements each chunk was formed from. This is useful for example to recover metadata fields that cannot be consolidated to a single value for a chunk, like `page_number`, `coordinates`, and `image_base64`.
* **Add `--include_orig_elements` option to Ingest CLI.** By default, when chunking, the original elements used to form each chunk are added to `chunk.metadata.orig_elements` for each chunk. * The `include_orig_elements` parameter allows the user to turn off this behavior to produce a smaller payload when they don't need this metadata.
* **Add Google VertexAI embedder** Adds VertexAI embeddings to support embedding via Google Vertex AI.

### Features

* **Chunking populates `.metadata.orig_elements` for each chunk.** This behavior allows the text and metadata of the elements combined to make each chunk to be accessed. This can be important for example to recover metadata such as `.coordinates` that cannot be consolidated across elements and so is dropped from chunks. This option is controlled by the `include_orig_elements` parameter to `partition_*()` or to the chunking functions. This option defaults to `True` so original-elements are preserved by default. This behavior is not yet supported via the REST APIs or SDKs but will be in a closely subsequent PR to other `unstructured` repositories. The original elements will also not serialize or deserialize yet; this will also be added in a closely subsequent PR.
* **Add Clarifai destination connector** Adds support for writing partitioned and chunked documents into Clarifai.

### Fixes

* **Fix `clean_pdfminer_inner_elements()` to remove only pdfminer (embedded) elements merged with inferred elements**. Previously, some embedded elements were removed even if they were not merged with inferred elements. Now, only embedded elements that are already merged with inferred elements are removed.
* **Clarify IAM Role Requirement for GCS Platform Connectors**. The GCS Source Connector requires Storage Object Viewer and GCS Destination Connector requires Storage Object Creator IAM roles.
* **Change table extraction defaults** Change table extraction defaults in favor of using `skip_infer_table_types` parameter and reflect these changes in documentation.
* **Fix OneDrive dates with inconsistent formatting** Adds logic to conditionally support dates returned by office365 that may vary in date formatting or may be a datetime rather than a string. See previous fix for SharePoint
* **Adds tracking for AstraDB** Adds tracking info so AstraDB can see what source called their api.
* **Support AWS Bedrock Embeddings in ingest CLI** The configs required to instantiate the bedrock embedding class are now exposed in the api and the version of boto being used meets the minimum requirement to introduce the bedrock runtime required to hit the service.
* **Change MongoDB redacting** Original redact secrets solution is causing issues in platform. This fix uses our standard logging redact solution.

## 0.12.6

### Enhancements

* **Improve ability to capture embedded links in `partition_pdf()` for `fast` strategy** Previously, a threshold value that affects the capture of embedded links was set to a fixed value by default. This allows users to specify the threshold value for better capturing.
* **Refactor `add_chunking_strategy` decorator to dispatch by name.** Add `chunk()` function to be used by the `add_chunking_strategy` decorator to dispatch chunking call based on a chunking-strategy name (that can be dynamic at runtime). This decouples chunking dispatch from only those chunkers known at "compile" time and enables runtime registration of custom chunkers.
* **Redefine `table_level_acc` metric for table evaluation.** `table_level_acc` now is an average of individual predicted table's accuracy. A predicted table's accuracy is defined as the sequence matching ratio between itself and its corresponding ground truth table.

### Features

* **Added Unstructured Platform Documentation** The Unstructured Platform is currently in beta. The documentation provides how-to guides for setting up workflow automation, job scheduling, and configuring source and destination connectors.

### Fixes

* **Partitioning raises on file-like object with `.name` not a local file path.** When partitioning a file using the `file=` argument, and `file` is a file-like object (e.g. io.BytesIO) having a `.name` attribute, and the value of `file.name` is not a valid path to a file present on the local filesystem, `FileNotFoundError` is raised. This prevents use of the `file.name` attribute for downstream purposes to, for example, describe the source of a document retrieved from a network location via HTTP.
* **Fix SharePoint dates with inconsistent formatting** Adds logic to conditionally support dates returned by office365 that may vary in date formatting or may be a datetime rather than a string.
* **Include warnings** about the potential risk of installing a version of `pandoc` which does not support RTF files + instructions that will help resolve that issue.
* **Incorporate the `install-pandoc` Makefile recipe** into relevant stages of CI workflow, ensuring it is a version that supports RTF input files.
* **Fix Google Drive source key** Allow passing string for source connector key.
* **Fix table structure evaluations calculations** Replaced special value `-1.0` with `np.nan` and corrected rows filtering of files metrics basing on that.
* **Fix Sharepoint-with-permissions test** Ignore permissions metadata, update test.
* **Fix table structure evaluations for edge case** Fixes the issue when the prediction does not contain any table - no longer errors in such case.

## 0.12.5

### Enhancements

### Features
* Add `date_from_file_object` parameter to partition. If True and if file is provided via `file` parameter it will cause partition to infer last modified date from `file`'s content. If False, last modified metadata will be `None`.

* **Header and footer detection for fast strategy** `partition_pdf` with `fast` strategy now
  detects elements that are in the top or bottom 5 percent of the page as headers and footers.
* **Add parent_element to overlapping case output** Adds parent_element to the output for `identify_overlapping_or_nesting_case` and `catch_overlapping_and_nested_bboxes` functions.
* **Add table structure evaluation** Adds a new function to evaluate the structure of a table and return a metric that represents the quality of the table structure. This function is used to evaluate the quality of the table structure and the table contents.
* **Add AstraDB destination connector** Adds support for writing embedded documents into an AstraDB vector database.
* **Add OctoAI embedder** Adds support for embeddings via OctoAI.

### Fixes

* **Fix passing list type parameters when calling unstructured API via `partition_via_api()`** Update `partition_via_api()` to convert all list type parameters to JSON formatted strings before calling the unstructured client SDK. This will support image block extraction via `partition_via_api()`.
* **Fix `check_connection` in opensearch, databricks, postgres, azure connectors**
* **Fix don't treat plain text files with double quotes as JSON** If a file can be deserialized as JSON but it deserializes as a string, treat it as plain text even though it's valid JSON.
* **Fix `check_connection` in opensearch, databricks, postgres, azure connectors**
* **Fix cluster of bugs in `partition_xlsx()` that dropped content.** Algorithm for detecting "subtables" within a worksheet dropped table elements for certain patterns of populated cells such as when a trailing single-cell row appeared in a contiguous block of populated cells.
* **Improved documentation**. Fixed broken links and improved readability on `Key Concepts` page.
* **Rename `OpenAiEmbeddingConfig` to `OpenAIEmbeddingConfig`.**
* **Fix partition_json() doesn't chunk.** The `@add_chunking_strategy` decorator was missing from `partition_json()` such that pre-partitioned documents serialized to JSON did not chunk when a chunking-strategy was specified.


## 0.12.4

### Enhancements

* **Apply New Version of `black` formatting** The `black` library recently introduced a new major version that introduces new formatting conventions. This change brings code in the `unstructured` repo into compliance with the new conventions.
* **Move ingest imports to local scopes** Moved ingest dependencies into local scopes to be able to import ingest connector classes without the need of installing imported external dependencies. This allows lightweight use of the classes (not the instances. to use the instances as intended you'll still need the dependencies).
* **Add support for `.p7s` files** `partition_email` can now process `.p7s` files. The signature for the signed message is extracted and added to metadata.
* **Fallback to valid content types for emails** If the user selected content type does not exist on the email message, `partition_email` now falls back to anoter valid content type if it's available.

### Features

* **Add .heic file partitioning** .heic image files were previously unsupported and are now supported though partition_image()
* **Add the ability to specify an alternate OCR** implementation by implementing an `OCRAgent` interface and specify it using `OCR_AGENT` environment variable.
* **Add Vectara destination connector** Adds support for writing partitioned documents into a Vectara index.
* **Add ability to detect text in .docx inline shapes** extensions of docx partition, extracts text from inline shapes and includes them in paragraph's text

### Fixes

* **Fix `partition_pdf()` not working when using chipper model with `file`**
* **Handle common incorrect arguments for `languages` and `ocr_languages`** Users are regularly receiving errors on the API because they are defining `ocr_languages` or `languages` with additional quotationmarks, brackets, and similar mistakes. This update handles common incorrect arguments and raises an appropriate warning.
* **Default `hi_res_model_name` now relies on `unstructured-inference`** When no explicit `hi_res_model_name` is passed into `partition` or `partition_pdf_or_image` the default model is picked by `unstructured-inference`'s settings or os env variable `UNSTRUCTURED_HI_RES_MODEL_NAME`; it now returns the same model name regardless of `infer_table_structure`'s value; this function will be deprecated in the future and the default model name will simply rely on `unstructured-inference` and will not consider os env in a future release.
* **Fix remove Vectara requirements from setup.py - there are no dependencies**
* **Add missing dependency files to package manifest**. Updates the file path for the ingest
  dependencies and adds missing extra dependencies.
* **Fix remove Vectara requirements from setup.py - there are no dependencies **
* **Add title to Vectara upload - was not separated out from initial connector **
* **Fix change OpenSearch port to fix potential conflict with Elasticsearch in ingest test **


## 0.12.3

### Enhancements

* **Driver for MongoDB connector.** Adds a driver with `unstructured` version information to the
  MongoDB connector.

### Features

* **Add Databricks Volumes destination connector** Databricks Volumes connector added to ingest CLI.  Users may now use `unstructured-ingest` to write partitioned data to a Databricks Volumes storage service.

### Fixes

* **Fix support for different Chipper versions and prevent running PDFMiner with Chipper**
* **Treat YAML files as text.** Adds YAML MIME types to the file detection code and treats those
  files as text.
* **Fix FSSpec destination connectors check_connection.** FSSpec destination connectors did not use `check_connection`. There was an error when trying to `ls` destination directory - it may not exist at the moment of connector creation. Now `check_connection` calls `ls` on bucket root and this method is called on `initialize` of destination connector.
* **Fix databricks-volumes extra location.** `setup.py` is currently pointing to the wrong location for the databricks-volumes extra requirements. This results in errors when trying to build the wheel for unstructured. This change updates to point to the correct path.
* **Fix uploading None values to Chroma and Pinecone.** Removes keys with None values with Pinecone and Chroma destinations. Pins Pinecone dependency
* **Update documentation.** (i) best practice for table extration by using 'skip_infer_table_types' param, instead of 'pdf_infer_table_structure', and (ii) fixed CSS, RST issues and typo in the documentation.
* **Fix postgres storage of link_texts.** Formatting of link_texts was breaking metadata storage.

## 0.12.2

### Enhancements

### Features

### Fixes

* **Fix index error in table processing.** Bumps the `unstructured-inference` version to address and
  index error that occurs on some tables in the table transformer object.

## 0.12.1

### Enhancements

* **Allow setting image block crop padding parameter** In certain circumstances, adjusting the image block crop padding can improve image block extraction by preventing extracted image blocks from being clipped.
* **Add suport for bitmap images in `partition_image`** Adds support for `.bmp` files in
  `partition`, `partition_image`, and `detect_filetype`.
* **Keep all image elements when using "hi_res" strategy** Previously, `Image` elements with small chunks of text were ignored unless the image block extraction parameters (`extract_images_in_pdf` or `extract_image_block_types`) were specified. Now, all image elements are kept regardless of whether the image block extraction parameters are specified.
* **Add filetype detection for `.wav` files.** Add filetpye detection for `.wav` files.
* **Add "basic" chunking strategy.** Add baseline chunking strategy that includes all shared chunking behaviors without breaking chunks on section or page boundaries.
* **Add overlap option for chunking.** Add option to overlap chunks. Intra-chunk and inter-chunk overlap are requested separately. Intra-chunk overlap is applied only to the second and later chunks formed by text-splitting an oversized chunk. Inter-chunk overlap may also be specified; this applies overlap between "normal" (not-oversized) chunks.
* **Salesforce connector accepts private key path or value.** Salesforce parameter `private-key-file` has been renamed to `private-key`. Private key can be provided as path to file or file contents.
* **Update documentation**: (i) added verbiage about the free API cap limit, (ii) added deprecation warning on ``Staging`` bricks in favor of ``Destination Connectors``, (iii) added warning and code examples to use the SaaS API Endpoints using CLI-vs-SDKs, (iv) fixed example pages formatting, (v) added deprecation on ``model_name`` in favor of ``hi_res_model_name``, (vi) added ``extract_images_in_pdf`` usage in ``partition_pdf`` section, (vii) reorganize and improve the documentation introduction section, and (viii) added PDF table extraction best practices.
* **Add "basic" chunking to ingest CLI.** Add options to ingest CLI allowing access to the new "basic" chunking strategy and overlap options.
* **Make Elasticsearch Destination connector arguments optional.** Elasticsearch Destination connector write settings are made optional and will rely on default values when not specified.
* **Normalize Salesforce artifact names.** Introduced file naming pattern present in other connectors to Salesforce connector.
* **Install Kapa AI chatbot.** Added Kapa.ai website widget on the documentation.

### Features
* **MongoDB Source Connector.** New source connector added to all CLI ingest commands to support downloading/partitioning files from MongoDB.
* **Add OpenSearch source and destination connectors.** OpenSearch, a fork of Elasticsearch, is a popular storage solution for various functionality such as search, or providing intermediary caches within data pipelines. Feature: Added OpenSearch source connector to support downloading/partitioning files. Added OpenSearch destination connector to be able to ingest documents from any supported source, embed them and write the embeddings / documents into OpenSearch.

### Fixes

* **Fix GCS connector converting JSON to string with single quotes.** FSSpec serialization caused conversion of JSON token to string with single quotes. GCS requires token in form of dict so this format is now assured.
* **Pin version of unstructured-client** Set minimum version of unstructured-client to avoid raising a TypeError when passing `api_key_auth` to `UnstructuredClient`
* **Fix the serialization of the Pinecone destination connector.** Presence of the PineconeIndex object breaks serialization due to TypeError: cannot pickle '_thread.lock' object. This removes that object before serialization.
* **Fix the serialization of the Elasticsearch destination connector.** Presence of the _client object breaks serialization due to TypeError: cannot pickle '_thread.lock' object. This removes that object before serialization.
* **Fix the serialization of the Postgres destination connector.** Presence of the _client object breaks serialization due to TypeError: cannot pickle '_thread.lock' object. This removes that object before serialization.
* **Fix documentation and sample code for Chroma.** Was pointing to wrong examples..
* **Fix flatten_dict to be able to flatten tuples inside dicts** Update flatten_dict function to support flattening tuples inside dicts. This is necessary for objects like Coordinates, when the object is not written to the disk, therefore not being converted to a list before getting flattened (still being a tuple).
* **Fix the serialization of the Chroma destination connector.** Presence of the ChromaCollection object breaks serialization due to TypeError: cannot pickle 'module' object. This removes that object before serialization.
* **Fix fsspec connectors returning version as integer.** Connector data source versions should always be string values, however we were using the integer checksum value for the version for fsspec connectors. This casts that value to a string.

## 0.12.0

### Enhancements

* **Drop support for python3.8** All dependencies are now built off of the minimum version of python being `3.10`

## 0.11.9

### Enhancements

* **Rename kwargs related to extracting image blocks** Rename the kwargs related to extracting image blocks for consistency and API usage.

### Features

* **Add PostgreSQL/SQLite destination connector** PostgreSQL and SQLite connector added to ingest CLI.  Users may now use `unstructured-ingest` to write partitioned data to a PostgreSQL or SQLite database. And write embeddings to PostgreSQL pgvector database.

### Fixes

* **Handle users providing fully spelled out languages** Occasionally some users are defining the `languages` param as a fully spelled out language instead of a language code. This adds a dictionary for common languages so those small mistakes are caught and silently fixed.
* **Fix unequal row-length in HTMLTable.text_as_html.** Fixes to other aspects of partition_html() in v0.11 allowed unequal cell-counts in table rows. Make the cells in each row correspond 1:1 with cells in the original table row. This fix also removes "noise" cells resulting from HTML-formatting whitespace and eliminates the "column-shifting" of cells that previously resulted from noise-cells.
* **Fix MongoDB connector URI password redaction.** MongoDB documentation states that characters `$ : / ? # [ ] @` must be percent encoded. URIs with password containing such special character were not redacted.

## 0.11.8

### Enhancements

* **Add SaaS API User Guide.** This documentation serves as a guide for Unstructured SaaS API users to register, receive an API key and URL, and manage your account and billing information.
* **Add inter-chunk overlap capability.** Implement overlap between chunks. This applies to all chunks prior to any text-splitting of oversized chunks so is a distinct behavior; overlap at text-splits of oversized chunks is independent of inter-chunk overlap (distinct chunk boundaries) and can be requested separately. Note this capability is not yet available from the API but will shortly be made accessible using a new `overlap_all` kwarg on partition functions.

### Features

### Fixes

## 0.11.7

### Enhancements

* **Add intra-chunk overlap capability.** Implement overlap for split-chunks where text-splitting is used to divide an oversized chunk into two or more chunks that fit in the chunking window. Note this capability is not yet available from the API but will shortly be made accessible using a new `overlap` kwarg on partition functions.
* **Update encoders to leverage dataclasses** All encoders now follow a class approach which get annotated with the dataclass decorator. Similar to the connectors, it uses a nested dataclass for the configs required to configure a client as well as a field/property approach to cache the client. This makes sure any variable associated with the class exists as a dataclass field.

### Features

* **Add Qdrant destination connector.** Adds support for writing documents and embeddings into a Qdrant collection.
* **Store base64 encoded image data in metadata fields.** Rather than saving to file, stores base64 encoded data of the image bytes and the mimetype for the image in metadata fields: `image_base64` and `image_mime_type` (if that is what the user specifies by some other param like `pdf_extract_to_payload`). This would allow the API to have parity with the library.

### Fixes

* **Fix table structure metric script** Update the call to table agent to now provide OCR tokens as required
* **Fix element extraction not working when using "auto" strategy for pdf and image** If element extraction is specified, the "auto" strategy falls back to the "hi_res" strategy.
* **Fix a bug passing a custom url to `partition_via_api`** Users that self host the api were not able to pass their custom url to `partition_via_api`.

## 0.11.6

### Enhancements

* **Update the layout analysis script.** The previous script only supported annotating `final` elements. The updated script also supports annotating `inferred` and `extracted` elements.
* **AWS Marketplace API documentation**: Added the user guide, including setting up VPC and CloudFormation, to deploy Unstructured API on AWS platform.
* **Azure Marketplace API documentation**: Improved the user guide to deploy Azure Marketplace API by adding references to Azure documentation.
* **Integration documentation**: Updated URLs for the `staging_for` bricks

### Features

* **Partition emails with base64-encoded text.** Automatically handles and decodes base64 encoded text in emails with content type `text/plain` and `text/html`.
* **Add Chroma destination connector** Chroma database connector added to ingest CLI.  Users may now use `unstructured-ingest` to write partitioned/embedded data to a Chroma vector database.
* **Add Elasticsearch destination connector.** Problem: After ingesting data from a source, users might want to move their data into a destination. Elasticsearch is a popular storage solution for various functionality such as search, or providing intermediary caches within data pipelines. Feature: Added Elasticsearch destination connector to be able to ingest documents from any supported source, embed them and write the embeddings / documents into Elasticsearch.

### Fixes

* **Enable --fields argument omission for elasticsearch connector** Solves two bugs where removing the optional parameter --fields broke the connector due to an integer processing error and using an elasticsearch config for a destination connector resulted in a serialization issue when optional parameter --fields was not provided.
* **Add hi_res_model_name** Adds kwarg to relevant functions and add comments that model_name is to be deprecated.

## 0.11.5

### Enhancements

### Features

### Fixes

* **Fix `partition_pdf()` and `partition_image()` importation issue.** Reorganize `pdf.py` and `image.py` modules to be consistent with other types of document import code.

## 0.11.4

### Enhancements

* **Refactor image extraction code.** The image extraction code is moved from `unstructured-inference` to `unstructured`.
* **Refactor pdfminer code.** The pdfminer code is moved from `unstructured-inference` to `unstructured`.
* **Improve handling of auth data for fsspec connectors.** Leverage an extension of the dataclass paradigm to support a `sensitive` annotation for fields related to auth (i.e. passwords, tokens). Refactor all fsspec connectors to use explicit access configs rather than a generic dictionary.
* **Add glob support for fsspec connectors** Similar to the glob support in the ingest local source connector, similar filters are now enabled on all fsspec based source connectors to limit files being partitioned.
* Define a constant for the splitter "+" used in tesseract ocr languages.

### Features

* **Save tables in PDF's separately as images.** The "table" elements are saved as `table-<pageN>-<tableN>.jpg`. This filename is presented in the `image_path` metadata field for the Table element. The default would be to not do this.
* **Add Weaviate destination connector** Weaviate connector added to ingest CLI.  Users may now use `unstructured-ingest` to write partitioned data from over 20 data sources (so far) to a Weaviate object collection.
* **Sftp Source Connector.** New source connector added to support downloading/partitioning files from Sftp.

### Fixes

* **Fix pdf `hi_res` partitioning failure when pdfminer fails.** Implemented logic to fall back to the "inferred_layout + OCR" if pdfminer fails in the `hi_res` strategy.
* **Fix a bug where image can be scaled too large for tesseract** Adds a limit to prevent auto-scaling an image beyond the maximum size `tesseract` can handle for ocr layout detection
* **Update partition_csv to handle different delimiters** CSV files containing both non-comma delimiters and commas in the data were throwing an error in Pandas. `partition_csv` now identifies the correct delimiter before the file is processed.
* **partition returning cid code in `hi_res`** occasionally pdfminer can fail to decode the text in an pdf file and return cid code as text. Now when this happens the text from OCR is used.

## 0.11.2

### Enhancements

* **Updated Documentation**: (i) Added examples, and (ii) API Documentation, including Usage, SDKs, Azure Marketplace, and parameters and validation errors.

### Features

* * **Add Pinecone destination connector.** Problem: After ingesting data from a source, users might want to produce embeddings for their data and write these into a vector DB. Pinecone is an option among these vector databases. Feature: Added Pinecone destination connector to be able to ingest documents from any supported source, embed them and write the embeddings / documents into Pinecone.

### Fixes

* **Process chunking parameter names in ingest correctly** Solves a bug where chunking parameters weren't being processed and used by ingest cli by renaming faulty parameter names and prepends; adds relevant parameters to ingest pinecone test to verify that the parameters are functional.

## 0.11.1

### Enhancements

* **Use `pikepdf` to repair invalid PDF structure** for PDFminer when we see error `PSSyntaxError` when PDFminer opens the document and creates the PDFminer pages object or processes a single PDF page.
* **Batch Source Connector support** For instances where it is more optimal to read content from a source connector in batches, a new batch ingest doc is added which created multiple ingest docs after reading them in in batches per process.

### Features

* **Staging Brick for Coco Format** Staging brick which converts a list of Elements into Coco Format.
* **Adds HubSpot connector** Adds connector to retrieve call, communications, emails, notes, products and tickets from HubSpot

### Fixes

* **Do not extract text of `<style>` tags in HTML.** `<style>` tags containing CSS in invalid positions previously contributed to element text. Do not consider text node of a `<style>` element as textual content.
* **Fix DOCX merged table cell repeats cell text.** Only include text for a merged cell, not for each underlying cell spanned by the merge.
* **Fix tables not extracted from DOCX header/footers.** Headers and footers in DOCX documents skip tables defined in the header and commonly used for layout/alignment purposes. Extract text from tables as a string and include in the `Header` and `Footer` document elements.
* **Fix output filepath for fsspec-based source connectors.** Previously the base directory was being included in the output filepath unnecessarily.

## 0.11.0

### Enhancements

* **Add a class for the strategy constants.** Add a class `PartitionStrategy` for the strategy constants and use the constants to replace strategy strings.
* **Temporary Support for paddle language parameter.** User can specify default langage code for paddle with ENV `DEFAULT_PADDLE_LANG` before we have the language mapping for paddle.
* **Improve DOCX page-break fidelity.** Improve page-break fidelity such that a paragraph containing a page-break is split into two elements, one containing the text before the page-break and the other the text after. Emit the PageBreak element between these two and assign the correct page-number (n and n+1 respectively) to the two textual elements.

### Features

* **Add ad-hoc fields to `ElementMetadata` instance.** End-users can now add their own metadata fields simply by assigning to an element-metadata attribute-name of their choice, like `element.metadata.coefficient = 0.58`. These fields will round-trip through JSON and can be accessed with dotted notation.
* **MongoDB Destination Connector.** New destination connector added to all CLI ingest commands to support writing partitioned json output to mongodb.

### Fixes

* **Fix `TYPE_TO_TEXT_ELEMENT_MAP`.** Updated `Figure` mapping from `FigureCaption` to `Image`.
* **Handle errors when extracting PDF text** Certain pdfs throw unexpected errors when being opened by `pdfminer`, causing `partition_pdf()` to fail. We expect to be able to partition smoothly using an alternative strategy if text extraction doesn't work.  Added exception handling to handle unexpected errors when extracting pdf text and to help determine pdf strategy.
* **Fix `fast` strategy fall back to `ocr_only`** The `fast` strategy should not fall back to a more expensive strategy.
* **Remove default user ./ssh folder** The default notebook user during image build would create the known_hosts file with incorrect ownership, this is legacy and no longer needed so it was removed.
* **Include `languages` in metadata when partitioning `strategy=hi_res` or `fast`** User defined `languages` was previously used for text detection, but not included in the resulting element metadata for some strategies. `languages` will now be included in the metadata regardless of partition strategy for pdfs and images.
* **Handle a case where Paddle returns a list item in ocr_data as None** In partition, while parsing PaddleOCR data, it was assumed that PaddleOCR does not return None for any list item in ocr_data. Removed the assumption by skipping the text region whenever this happens.
* **Fix some pdfs returning `KeyError: 'N'`** Certain pdfs were throwing this error when being opened by pdfminer. Added a wrapper function for pdfminer that allows these documents to be partitioned.
* **Fix mis-splits on `Table` chunks.** Remedies repeated appearance of full `.text_as_html` on metadata of each `TableChunk` split from a `Table` element too large to fit in the chunking window.
* **Import tables_agent from inference** so that we don't have to initialize a global table agent in unstructured OCR again
* **Fix empty table is identified as bulleted-table.** A table with no text content was mistakenly identified as a bulleted-table and processed by the wrong branch of the initial HTML partitioner.
* **Fix partition_html() emits empty (no text) tables.** A table with cells nested below a `<thead>` or `<tfoot>` element was emitted as a table element having no text and unparseable HTML in `element.metadata.text_as_html`. Do not emit empty tables to the element stream.
* **Fix HTML `element.metadata.text_as_html` contains spurious <br> elements in invalid locations.** The HTML generated for the `text_as_html` metadata for HTML tables contained `<br>` elements invalid locations like between `<table>` and `<tr>`. Change the HTML generator such that these do not appear.
* **Fix HTML table cells enclosed in <thead> and <tfoot> elements are dropped.** HTML table cells nested in a `<thead>` or `<tfoot>` element were not detected and the text in those cells was omitted from the table element text and `.text_as_html`. Detect table rows regardless of the semantic tag they may be nested in.
* **Remove whitespace padding from `.text_as_html`.** `tabulate` inserts padding spaces to achieve visual alignment of columns in HTML tables it generates. Add our own HTML generator to do this simple job and omit that padding as well as newlines ("\n") used for human readability.
* **Fix local connector with absolute input path** When passed an absolute filepath for the input document path, the local connector incorrectly writes the output file to the input file directory. This fixes such that the output in this case is written to `output-dir/input-filename.json`

## 0.10.30

### Enhancements

* **Support nested DOCX tables.** In DOCX, like HTML, a table cell can itself contain a table. In this case, create nested HTML tables to reflect that structure and create a plain-text table with captures all the text in nested tables, formatting it as a reasonable facsimile of a table.
* **Add connection check to ingest connectors** Each source and destination connector now support a `check_connection()` method which makes sure a valid connection can be established with the source/destination given any authentication credentials in a lightweight request.

### Features

* **Add functionality to do a second OCR on cropped table images.** Changes to the values for scaling ENVs affect entire page OCR output(OCR regression) so we now do a second OCR for tables.
* **Adds ability to pass timeout for a request when partitioning via a `url`.** `partition` now accepts a new optional parameter `request_timeout` which if set will prevent any `requests.get` from hanging indefinitely and instead will raise a timeout error. This is useful when partitioning a url that may be slow to respond or may not respond at all.

### Fixes

* **Fix logic that determines pdf auto strategy.** Previously, `_determine_pdf_auto_strategy` returned `hi_res` strategy only if `infer_table_structure` was true. It now returns the `hi_res` strategy if either `infer_table_structure` or `extract_images_in_pdf` is true.
* **Fix invalid coordinates when parsing tesseract ocr data.** Previously, when parsing tesseract ocr data, the ocr data had invalid bboxes if zoom was set to `0`. A logical check is now added to avoid such error.
* **Fix ingest partition parameters not being passed to the api.** When using the --partition-by-api flag via unstructured-ingest, none of the partition arguments are forwarded, meaning that these options are disregarded. With this change, we now pass through all of the relevant partition arguments to the api. This allows a user to specify all of the same partition arguments they would locally and have them respected when specifying --partition-by-api.
* **Support tables in section-less DOCX.** Generalize solution for MS Chat Transcripts exported as DOCX by including tables in the partitioned output when present.
* **Support tables that contain only numbers when partitioning via `ocr_only`** Tables that contain only numbers are returned as floats in a pandas.DataFrame when the image is converted from `.image_to_data()`. An AttributeError was raised downstream when trying to `.strip()` the floats.
* **Improve DOCX page-break detection.** DOCX page breaks are reliably indicated by `w:lastRenderedPageBreak` elements present in the document XML. Page breaks are NOT reliably indicated by "hard" page-breaks inserted by the author and when present are redundant to a `w:lastRenderedPageBreak` element so cause over-counting if used. Use rendered page-breaks only.

## 0.10.29

### Enhancements

* **Adds include_header argument for partition_csv and partition_tsv** Now supports retaining header rows in CSV and TSV documents element partitioning.
* **Add retry logic for all source connectors** All http calls being made by the ingest source connectors have been isolated and wrapped by the `SourceConnectionNetworkError` custom error, which triggers the retry logic, if enabled, in the ingest pipeline.
* **Google Drive source connector supports credentials from memory** Originally, the connector expected a filepath to pull the credentials from when creating the client. This was expanded to support passing that information from memory as a dict if access to the file system might not be available.
* **Add support for generic partition configs in ingest cli** Along with the explicit partition options supported by the cli, an `additional_partition_args` arg was added to allow users to pass in any other arguments that should be added when calling partition(). This helps keep any changes to the input parameters of the partition() exposed in the CLI.
* **Map full output schema for table-based destination connectors** A full schema was introduced to map the type of all output content from the json partition output and mapped to a flattened table structure to leverage table-based destination connectors. The delta table destination connector was updated at the moment to take advantage of this.
* **Incorporate multiple embedding model options into ingest, add diff test embeddings** Problem: Ingest pipeline already supported embedding functionality, however users might want to use different types of embedding providers. Enhancement: Extend ingest pipeline so that users can specify and embed via a particular embedding provider from a range of options. Also adds a diff test to compare output from an embedding module with the expected output

### Features

* **Allow setting table crop parameter** In certain circumstances, adjusting the table crop padding may improve table.

### Fixes

* **Fixes `partition_text` to prevent empty elements** Adds a check to filter out empty bullets.
* **Handle empty string for `ocr_languages` with values for `languages`** Some API users ran into an issue with sending `languages` params because the API defaulted to also using an empty string for `ocr_languages`. This update handles situations where `languages` is defined and `ocr_languages` is an empty string.
* **Fix PDF tried to loop through None** Previously the PDF annotation extraction tried to loop through `annots` that resolved out as None. A logical check added to avoid such error.
* **Ingest session handler not being shared correctly** All ingest docs that leverage the session handler should only need to set it once per process. It was recreating it each time because the right values weren't being set nor available given how dataclasses work in python.
* **Ingest download-only fix.** Previously the download only flag was being checked after the doc factory pipeline step, which occurs before the files are actually downloaded by the source node. This check was moved after the source node to allow for the files to be downloaded first before exiting the pipeline.
* **Fix flaky chunk-metadata.** Prior implementation was sensitive to element order in the section resulting in metadata values sometimes being dropped. Also, not all metadata items can be consolidated across multiple elements (e.g. coordinates) and so are now dropped from consolidated metadata.
* **Fix tesseract error `Estimating resolution as X`** leaded by invalid language parameters input. Proceed with defalut language `eng` when `lang.py` fails to find valid language code for tesseract, so that we don't pass an empty string to tesseract CLI and raise an exception in downstream.

## 0.10.28

### Enhancements

* **Add table structure evaluation helpers** Adds functions to evaluate the similarity between predicted table structure and actual table structure.
* **Use `yolox` by default for table extraction when partitioning pdf/image** `yolox` model provides higher recall of the table regions than the quantized version and it is now the default element detection model when `infer_table_structure=True` for partitioning pdf/image files
* **Remove pdfminer elements from inside tables** Previously, when using `hi_res` some elements where extracted using pdfminer too, so we removed pdfminer from the tables pipeline to avoid duplicated elements.
* **Fsspec downstream connectors** New destination connector added to ingest CLI, users may now use `unstructured-ingest` to write to any of the following:
  * Azure
  * Box
  * Dropbox
  * Google Cloud Service

### Features

* **Update `ocr_only` strategy in `partition_pdf()`** Adds the functionality to get accurate coordinate data when partitioning PDFs and Images with the `ocr_only` strategy.

### Fixes
* **Fixed SharePoint permissions for the fetching to be opt-in** Problem: Sharepoint permissions were trying to be fetched even when no reletad cli params were provided, and this gave an error due to values for those keys not existing. Fix: Updated getting keys to be with .get() method and changed the "skip-check" to check individual cli params rather than checking the existance of a config object.

* **Fixes issue where tables from markdown documents were being treated as text** Problem: Tables from markdown documents were being treated as text, and not being extracted as tables. Solution: Enable the `tables` extension when instantiating the `python-markdown` object. Importance: This will allow users to extract structured data from tables in markdown documents.
* **Fix wrong logger for paddle info** Replace the logger from unstructured-inference with the logger from unstructured for paddle_ocr.py module.
* **Fix ingest pipeline to be able to use chunking and embedding together** Problem: When ingest pipeline was using chunking and embedding together, embedding outputs were empty and the outputs of chunking couldn't be re-read into memory and be forwarded to embeddings. Fix: Added CompositeElement type to TYPE_TO_TEXT_ELEMENT_MAP to be able to process CompositeElements with unstructured.staging.base.isd_to_elements
* **Fix unnecessary mid-text chunk-splitting.** The "pre-chunker" did not consider separator blank-line ("\n\n") length when grouping elements for a single chunk. As a result, sections were frequently over-populated producing a over-sized chunk that required mid-text splitting.
* **Fix frequent dissociation of title from chunk.** The sectioning algorithm included the title of the next section with the prior section whenever it would fit, frequently producing association of a section title with the prior section and dissociating it from its actual section. Fix this by performing combination of whole sections only.
* **Fix PDF attempt to get dict value from string.** Fixes a rare edge case that prevented some PDF's from being partitioned. The `get_uris_from_annots` function tried to access the dictionary value of a string instance variable. Assign `None` to the annotation variable if the instance type is not dictionary to avoid the erroneous attempt.

## 0.10.27

### Enhancements

* **Leverage dict to share content across ingest pipeline** To share the ingest doc content across steps in the ingest pipeline, this was updated to use a multiprocessing-safe dictionary so changes get persisted and each step has the option to modify the ingest docs in place.

### Features

### Fixes

* **Removed `ebooklib` as a dependency** `ebooklib` is licensed under AGPL3, which is incompatible with the Apache 2.0 license. Thus it is being removed.
* **Caching fixes in ingest pipeline** Previously, steps like the source node were not leveraging parameters such as `re_download` to dictate if files should be forced to redownload rather than use what might already exist locally.

## 0.10.26

### Enhancements

* **Add text CCT CI evaluation workflow** Adds cct text extraction evaluation metrics to the current ingest workflow to measure the performance of each file extracted as well as aggregated-level performance.

### Features

* **Functionality to catch and classify overlapping/nested elements** Method to identify overlapping-bboxes cases within detected elements in a document. It returns two values: a boolean defining if there are overlapping elements present, and a list reporting them with relevant metadata. The output includes information about the `overlapping_elements`, `overlapping_case`, `overlapping_percentage`, `largest_ngram_percentage`, `overlap_percentage_total`, `max_area`, `min_area`, and `total_area`.
* **Add Local connector source metadata** python's os module used to pull stats from local file when processing via the local connector and populates fields such as last modified time, created time.

### Fixes

* **Fixes elements partitioned from an image file missing certain metadata** Metadata for image files, like file type, was being handled differently from other file types. This caused a bug where other metadata, like the file name, was being missed. This change brought metadata handling for image files to be more in line with the handling for other file types so that file name and other metadata fields are being captured.
* **Adds `typing-extensions` as an explicit dependency** This package is an implicit dependency, but the module is being imported directly in `unstructured.documents.elements` so the dependency should be explicit in case changes in other dependencies lead to `typing-extensions` being dropped as a dependency.
* **Stop passing `extract_tables` to `unstructured-inference` since it is now supported in `unstructured` instead** Table extraction previously occurred in `unstructured-inference`, but that logic, except for the table model itself, is now a part of the `unstructured` library. Thus the parameter triggering table extraction is no longer passed to the `unstructured-inference` package. Also noted the table output regression for PDF files.
* **Fix a bug in Table partitioning** Previously the `skip_infer_table_types` variable used in `partition` was not being passed down to specific file partitioners. Now you can utilize the `skip_infer_table_types` list variable when calling `partition` to specify the filetypes for which you want to skip table extraction, or the `infer_table_structure` boolean variable on the file specific partitioning function.
* **Fix partition docx without sections** Some docx files, like those from teams output, do not contain sections and it would produce no results because the code assumes all components are in sections. Now if no sections is detected from a document we iterate through the paragraphs and return contents found in the paragraphs.
* **Fix out-of-order sequencing of split chunks.** Fixes behavior where "split" chunks were inserted at the beginning of the chunk sequence. This would produce a chunk sequence like [5a, 5b, 3a, 3b, 1, 2, 4] when sections 3 and 5 exceeded `max_characters`.
* **Deserialization of ingest docs fixed** When ingest docs are being deserialized as part of the ingest pipeline process (cli), there were certain fields that weren't getting persisted (metadata and date processed). The from_dict method was updated to take these into account and a unit test added to check.
* **Map source cli command configs when destination set** Due to how the source connector is dynamically called when the destination connector is set via the CLI, the configs were being set incorrectoy, causing the source connector to break. The configs were fixed and updated to take into account Fsspec-specific connectors.

## 0.10.25

### Enhancements

* **Duplicate CLI param check** Given that many of the options associated with the `Click` based cli ingest commands are added dynamically from a number of configs, a check was incorporated to make sure there were no duplicate entries to prevent new configs from overwriting already added options.
* **Ingest CLI refactor for better code reuse** Much of the ingest cli code can be templated and was a copy-paste across files, adding potential risk. Code was refactored to use a base class which had much of the shared code templated.

### Features

* **Table OCR refactor** support Table OCR with pre-computed OCR data to ensure we only do one OCR for entrie document. User can specify
ocr agent tesseract/paddle in environment variable `OCR_AGENT` for OCRing the entire document.
* **Adds accuracy function** The accuracy scoring was originally an option under `calculate_edit_distance`. For easy function call, it is now a wrapper around the original function that calls edit_distance and return as "score".
* **Adds HuggingFaceEmbeddingEncoder** The HuggingFace Embedding Encoder uses a local embedding model as opposed to using an API.
* **Add AWS bedrock embedding connector** `unstructured.embed.bedrock` now provides a connector to use AWS bedrock's `titan-embed-text` model to generate embeddings for elements. This features requires valid AWS bedrock setup and an internet connectionto run.

### Fixes

* **Import PDFResourceManager more directly** We were importing `PDFResourceManager` from `pdfminer.converter` which was causing an error for some users. We changed to import from the actual location of `PDFResourceManager`, which is `pdfminer.pdfinterp`.
* **Fix language detection of elements with empty strings** This resolves a warning message that was raised by `langdetect` if the language was attempted to be detected on an empty string. Language detection is now skipped for empty strings.
* **Fix chunks breaking on regex-metadata matches.** Fixes "over-chunking" when `regex_metadata` was used, where every element that contained a regex-match would start a new chunk.
* **Fix regex-metadata match offsets not adjusted within chunk.** Fixes incorrect regex-metadata match start/stop offset in chunks where multiple elements are combined.
* **Map source cli command configs when destination set** Due to how the source connector is dynamically called when the destination connector is set via the CLI, the configs were being set incorrectoy, causing the source connector to break. The configs were fixed and updated to take into account Fsspec-specific connectors.
* **Fix metrics folder not discoverable** Fixes issue where unstructured/metrics folder is not discoverable on PyPI by adding an `__init__.py` file under the folder.
* **Fix a bug when `parition_pdf` get `model_name=None`** In API usage the `model_name` value is `None` and the `cast` function in `partition_pdf` would return `None` and lead to attribution error. Now we use `str` function to explicit convert the content to string so it is garanteed to have `starts_with` and other string functions as attributes
* **Fix html partition fail on tables without `tbody` tag** HTML tables may sometimes just contain headers without body (`tbody` tag)

## 0.10.24

### Enhancements

* **Improve natural reading order** Some `OCR` elements with only spaces in the text have full-page width in the bounding box, which causes the `xycut` sorting to not work as expected. Now the logic to parse OCR results removes any elements with only spaces (more than one space).
* **Ingest compression utilities and fsspec connector support** Generic utility code added to handle files that get pulled from a source connector that are either tar or zip compressed and uncompress them locally. This is then processed using a local source connector. Currently this functionality has been incorporated into the fsspec connector and all those inheriting from it (currently: Azure Blob Storage, Google Cloud Storage, S3, Box, and Dropbox).
* **Ingest destination connectors support for writing raw list of elements** Along with the default write method used in the ingest pipeline to write the json content associated with the ingest docs, each destination connector can now also write a raw list of elements to the desired downstream location without having an ingest doc associated with it.

### Features

* **Adds element type percent match function** In order to evaluate the element type extracted, we add a function that calculates the matched percentage between two frequency dictionary.

### Fixes

* **Fix paddle model file not discoverable** Fixes issue where ocr_models/paddle_ocr.py file is not discoverable on PyPI by adding
an `__init__.py` file under the folder.
* **Chipper v2 Fixes** Includes fix for a memory leak and rare last-element bbox fix. (unstructured-inference==0.7.7)
* **Fix image resizing issue** Includes fix related to resizing images in the tables pipeline. (unstructured-inference==0.7.6)

## 0.10.23

### Enhancements

* **Add functionality to limit precision when serializing to json** Precision for `points` is limited to 1 decimal point if coordinates["system"] == "PixelSpace" (otherwise 2 decimal points?). Precision for `detection_class_prob` is limited to 5 decimal points.
* **Fix csv file detection logic when mime-type is text/plain** Previously the logic to detect csv file type was considering only first row's comma count comparing with the header_row comma count and both the rows being same line the result was always true, Now the logic is changed to consider the comma's count for all the lines except first line and compare with header_row comma count.
* **Improved inference speed for Chipper V2** API requests with 'hi_res_model_name=chipper' now have ~2-3x faster responses.

### Features

### Fixes

* **Cleans up temporary files after conversion** Previously a file conversion utility was leaving temporary files behind on the filesystem without removing them when no longer needed. This fix helps prevent an accumulation of temporary files taking up excessive disk space.
* **Fixes `under_non_alpha_ratio` dividing by zero** Although this function guarded against a specific cause of division by zero, there were edge cases slipping through like strings with only whitespace. This update more generally prevents the function from performing a division by zero.
* **Fix languages default** Previously the default language was being set to English when elements didn't have text or if langdetect could not detect the language. It now defaults to None so there is not misleading information about the language detected.
* **Fixes recursion limit error that was being raised when partitioning Excel documents of a certain size** Previously we used a recursive method to find subtables within an excel sheet. However this would run afoul of Python's recursion depth limit when there was a contiguous block of more than 1000 cells within a sheet. This function has been updated to use the NetworkX library which avoids Python recursion issues.

## 0.10.22

### Enhancements

* **bump `unstructured-inference` to `0.7.3`** The updated version of `unstructured-inference` supports a new version of the Chipper model, as well as a cleaner schema for its output classes. Support is included for new inference features such as hierarchy and ordering.
* **Expose skip_infer_table_types in ingest CLI.** For each connector a new `--skip-infer-table-types` parameter was added to map to the `skip_infer_table_types` partition argument. This gives more granular control to unstructured-ingest users, allowing them to specify the file types for which we should attempt table extraction.
* **Add flag to ingest CLI to raise error if any single doc fails in pipeline** Currently if a single doc fails in the pipeline, the whole thing halts due to the error. This flag defaults to log an error but continue with the docs it can.
* **Emit hyperlink metadata for DOCX file-type.** DOCX partitioner now adds `metadata.links`, `metadata.link_texts` and `metadata.link_urls` for elements that contain a hyperlink that points to an external resource. So-called "jump" links pointing to document internal locations (such as those found in a table-of-contents "jumping" to a chapter or section) are excluded.

### Features

* **Add `elements_to_text` as a staging helper function** In order to get a single clean text output from unstructured for metric calculations, automate the process of extracting text from elements using this function.
* **Adds permissions(RBAC) data ingestion functionality for the Sharepoint connector.** Problem: Role based access control is an important component in many data storage systems. Users may need to pass permissions (RBAC) data to downstream systems when ingesting data. Feature: Added permissions data ingestion functionality to the Sharepoint connector.

### Fixes

* **Fixes PDF list parsing creating duplicate list items** Previously a bug in PDF list item parsing caused removal of other elements and duplication of the list item
* **Fixes duplicated elements** Fixes issue where elements are duplicated when embeddings are generated. This will allow users to generate embeddings for their list of Elements without duplicating/breaking the orginal content.
* **Fixes failure when flagging for embeddings through unstructured-ingest** Currently adding the embedding parameter to any connector results in a failure on the copy stage. This is resolves the issue by adding the IngestDoc to the context map in the embedding node's `run` method. This allows users to specify that connectors fetch embeddings without failure.
* **Fix ingest pipeline reformat nodes not discoverable** Fixes issue where  reformat nodes raise ModuleNotFoundError on import. This was due to the directory was missing `__init__.py` in order to make it discoverable.
* **Fix default language in ingest CLI** Previously the default was being set to english which injected potentially incorrect information to downstream language detection libraries. By setting the default to None allows those libraries to better detect what language the text is in the doc being processed.

## 0.10.21

* **Adds Scarf analytics**.

## 0.10.20

### Enhancements

* **Add document level language detection functionality.** Adds the "auto" default for the languages param to all partitioners. The primary language present in the document is detected using the `langdetect` package. Additional param `detect_language_per_element` is also added for partitioners that return multiple elements. Defaults to `False`.
* **Refactor OCR code** The OCR code for entire page is moved from unstructured-inference to unstructured. On top of continuing support for OCR language parameter, we also support two OCR processing modes, "entire_page" or "individual_blocks".
* **Align to top left when shrinking bounding boxes for `xy-cut` sorting:** Update `shrink_bbox()` to keep top left rather than center.
* **Add visualization script to annotate elements** This script is often used to analyze/visualize elements with coordinates (e.g. partition_pdf()).
* **Adds data source properties to the Jira, Github and Gitlab connectors** These properties (date_created, date_modified, version, source_url, record_locator) are written to element metadata during ingest, mapping elements to information about the document source from which they derive. This functionality enables downstream applications to reveal source document applications, e.g. a link to a GDrive doc, Salesforce record, etc.
* **Improve title detection in pptx documents** The default title textboxes on a pptx slide are now categorized as titles.
* **Improve hierarchy detection in pptx documents** List items, and other slide text are properly nested under the slide title. This will enable better chunking of pptx documents.
* **Refactor of the ingest cli workflow** The refactored approach uses a dynamically set pipeline with a snapshot along each step to save progress and accommodate continuation from a snapshot if an error occurs. This also allows the pipeline to dynamically assign any number of steps to modify the partitioned content before it gets written to a destination.
* **Applies `max_characters=<n>` argument to all element types in `add_chunking_strategy` decorator** Previously this argument was only utilized in chunking Table elements and now applies to all partitioned elements if `add_chunking_strategy` decorator is utilized, further preparing the elements for downstream processing.
* **Add common retry strategy utilities for unstructured-ingest** Dynamic retry strategy with exponential backoff added to Notion source connector.
*
### Features

* **Adds `bag_of_words` and `percent_missing_text` functions** In order to count the word frequencies in two input texts and calculate the percentage of text missing relative to the source document.
* **Adds `edit_distance` calculation metrics** In order to benchmark the cleaned, extracted text with unstructured, `edit_distance` (`Levenshtein distance`) is included.
* **Adds detection_origin field to metadata** Problem: Currently isn't an easy way to find out how an element was created. With this change that information is added. Importance: With this information the developers and users are now able to know how an element was created to make decisions on how to use it. In order tu use this feature
setting UNSTRUCTURED_INCLUDE_DEBUG_METADATA=true is needed.
* **Adds a function that calculates frequency of the element type and its depth** To capture the accuracy of element type extraction, this function counts the occurrences of each unique element type with its depth for use in element metrics.

### Fixes

* **Fix zero division error in annotation bbox size** This fixes the bug where we find annotation bboxes realted to an element that need to divide the intersection size between annotation bbox and element bbox by the size of the annotation bbox
* **Fix prevent metadata module from importing dependencies from unnecessary modules** Problem: The `metadata` module had several top level imports that were only used in and applicable to code related to specific document types, while there were many general-purpose functions. As a result, general-purpose functions couldn't be used without unnecessary dependencies being installed. Fix: moved 3rd party dependency top level imports to inside the functions in which they are used and applied a decorator to check that the dependency is installed and emit a helpful error message if not.
* **Fixes category_depth None value for Title elements** Problem: `Title` elements from `chipper` get `category_depth`= None even when `Headline` and/or `Subheadline` elements are present in the same page. Fix: all `Title` elements with `category_depth` = None should be set to have a depth of 0 instead iff there are `Headline` and/or `Subheadline` element-types present. Importance: `Title` elements should be equivalent html `H1` when nested headings are present; otherwise, `category_depth` metadata can result ambiguous within elements in a page.
* **Tweak `xy-cut` ordering output to be more column friendly** This results in the order of elements more closely reflecting natural reading order which benefits downstream applications. While element ordering from `xy-cut` is usually mostly correct when ordering multi-column documents, sometimes elements from a RHS column will appear before elements in a LHS column. Fix: add swapped `xy-cut` ordering by sorting by X coordinate first and then Y coordinate.
* **Fixes badly initialized Formula** Problem: YoloX contain new types of elements, when loading a document that contain formulas a new element of that class
should be generated, however the Formula class inherits from Element instead of Text. After this change the element is correctly created with the correct class
allowing the document to be loaded. Fix: Change parent class for Formula to Text. Importance: Crucial to be able to load documents that contain formulas.
* **Fixes pdf uri error** An error was encountered when URI type of `GoToR` which refers to pdf resources outside of its own was detected since no condition catches such case. The code is fixing the issue by initialize URI before any condition check.


## 0.10.19

### Enhancements

* **Adds XLSX document level language detection** Enhancing on top of language detection functionality in previous release, we now support language detection within `.xlsx` file type at Element level.
* **bump `unstructured-inference` to `0.6.6`** The updated version of `unstructured-inference` makes table extraction in `hi_res` mode configurable to fine tune table extraction performance; it also improves element detection by adding a deduplication post processing step in the `hi_res` partitioning of pdfs and images.
* **Detect text in HTML Heading Tags as Titles** This will increase the accuracy of hierarchies in HTML documents and provide more accurate element categorization. If text is in an HTML heading tag and is not a list item, address, or narrative text, categorize it as a title.
* **Update python-based docs** Refactor docs to use the actual unstructured code rather than using the subprocess library to run the cli command itself.
* **Adds Table support for the `add_chunking_strategy` decorator to partition functions.** In addition to combining elements under Title elements, user's can now specify the `max_characters=<n>` argument to chunk Table elements into TableChunk elements with `text` and `text_as_html` of length <n> characters. This means partitioned Table results are ready for use in downstream applications without any post processing.
* **Expose endpoint url for s3 connectors** By allowing for the endpoint url to be explicitly overwritten, this allows for any non-AWS data providers supporting the s3 protocol to be supported (i.e. minio).

### Features

* **change default `hi_res` model for pdf/image partition to `yolox`** Now partitioning pdf/image using `hi_res` strategy utilizes `yolox_quantized` model isntead of `detectron2_onnx` model. This new default model has better recall for tables and produces more detailed categories for elements.
* **XLSX can now reads subtables within one sheet** Problem: Many .xlsx files are not created to be read as one full table per sheet. There are subtables, text and header along with more informations to extract from each sheet. Feature: This `partition_xlsx` now can reads subtable(s) within one .xlsx sheet, along with extracting other title and narrative texts. Importance: This enhance the power of .xlsx reading to not only one table per sheet, allowing user to capture more data tables from the file, if exists.
* **Update Documentation on Element Types and Metadata**: We have updated the documentation according to the latest element types and metadata. It includes the common and additional metadata provided by the Partitions and Connectors.

### Fixes

* **Fixes partition_pdf is_alnum reference bug** Problem: The `partition_pdf` when attempt to get bounding box from element experienced a reference before assignment error when the first object is not text extractable.  Fix: Switched to a flag when the condition is met. Importance: Crucial to be able to partition with pdf.
* **Fix various cases of HTML text missing after partition**
  Problem: Under certain circumstances, text immediately after some HTML tags will be misssing from partition result.
  Fix: Updated code to deal with these cases.
  Importance: This will ensure the correctness when partitioning HTML and Markdown documents.
* **Fixes chunking when `detection_class_prob` appears in Element metadata** Problem: when `detection_class_prob` appears in Element metadata, Elements will only be combined by chunk_by_title if they have the same `detection_class_prob` value (which is rare). This is unlikely a case we ever need to support and most often results in no chunking. Fix: `detection_class_prob` is included in the chunking list of metadata keys excluded for similarity comparison. Importance: This change allows `chunk_by_title` to operate as intended for documents which include `detection_class_prob` metadata in their Elements.

## 0.10.18

### Enhancements

* **Better detection of natural reading order in images and PDF's** The elements returned by partition better reflect natural reading order in some cases, particularly in complicated multi-column layouts, leading to better chunking and retrieval for downstream applications. Achieved by improving the `xy-cut` sorting to preprocess bboxes, shrinking all bounding boxes by 90% along x and y axes (still centered around the same center point), which allows projection lines to be drawn where not possible before if layout bboxes overlapped.
* **Improves `partition_xml` to be faster and more memory efficient when partitioning large XML files** The new behavior is to partition iteratively to prevent loading the entire XML tree into memory at once in most use cases.
* **Adds data source properties to SharePoint, Outlook, Onedrive, Reddit, Slack, DeltaTable connectors** These properties (date_created, date_modified, version, source_url, record_locator) are written to element metadata during ingest, mapping elements to information about the document source from which they derive. This functionality enables downstream applications to reveal source document applications, e.g. a link to a GDrive doc, Salesforce record, etc.
* **Add functionality to save embedded images in PDF's separately as images** This allows users to save embedded images in PDF's separately as images, given some directory path. The saved image path is written to the metadata for the Image element. Downstream applications may benefit by providing users with image links from relevant "hits."
* **Azure Cognite Search destination connector** New Azure Cognitive Search destination connector added to ingest CLI.  Users may now use `unstructured-ingest` to write partitioned data from over 20 data sources (so far) to an Azure Cognitive Search index.
* **Improves salesforce partitioning** Partitions Salesforce data as xlm instead of text for improved detail and flexibility. Partitions htmlbody instead of textbody for Salesforce emails. Importance: Allows all Salesforce fields to be ingested and gives Salesforce emails more detailed partitioning.
* **Add document level language detection functionality.** Introduces the "auto" default for the languages param, which then detects the languages present in the document using the `langdetect` package. Adds the document languages as ISO 639-3 codes to the element metadata. Implemented only for the partition_text function to start.
* **PPTX partitioner refactored in preparation for enhancement.** Behavior should be unchanged except that shapes enclosed in a group-shape are now included, as many levels deep as required (a group-shape can itself contain a group-shape).
* **Embeddings support for the SharePoint SourceConnector via unstructured-ingest CLI** The SharePoint connector can now optionally create embeddings from the elements it pulls out during partition and upload those embeddings to Azure Cognitive Search index.
* **Improves hierarchy from docx files by leveraging natural hierarchies built into docx documents**  Hierarchy can now be detected from an indentation level for list bullets/numbers and by style name (e.g. Heading 1, List Bullet 2, List Number).
* **Chunking support for the SharePoint SourceConnector via unstructured-ingest CLI** The SharePoint connector can now optionally chunk the elements pulled out during partition via the chunking unstructured brick. This can be used as a stage before creating embeddings.

### Features

* **Adds `links` metadata in `partition_pdf` for `fast` strategy.** Problem: PDF files contain rich information and hyperlink that Unstructured did not captured earlier. Feature: `partition_pdf` now can capture embedded links within the file along with its associated text and page number. Importance: Providing depth in extracted elements give user a better understanding and richer context of documents. This also enables user to map to other elements within the document if the hyperlink is refered internally.
* **Adds the embedding module to be able to embed Elements** Problem: Many NLP applications require the ability to represent parts of documents in a semantic way. Until now, Unstructured did not have text embedding ability within the core library. Feature: This embedding module is able to track embeddings related data with a class, embed a list of elements, and return an updated list of Elements with the *embeddings* property. The module is also able to embed query strings. Importance: Ability to embed documents or parts of documents will enable users to make use of these semantic representations in different NLP applications, such as search, retrieval, and retrieval augmented generation.

### Fixes

* **Fixes a metadata source serialization bug** Problem: In unstructured elements, when loading an elements json file from the disk, the data_source attribute is assumed to be an instance of DataSourceMetadata and the code acts based on that. However the loader did not satisfy the assumption, and loaded it as a dict instead, causing an error. Fix: Added necessary code block to initialize a DataSourceMetadata object, also refactored DataSourceMetadata.from_dict() method to remove redundant code. Importance: Crucial to be able to load elements (which have data_source fields) from json files.
* **Fixes issue where unstructured-inference was not getting updated** Problem: unstructured-inference was not getting upgraded to the version to match unstructured release when doing a pip install.  Solution: using `pip install unstructured[all-docs]` it will now upgrade both unstructured and unstructured-inference. Importance: This will ensure that the inference library is always in sync with the unstructured library, otherwise users will be using outdated libraries which will likely lead to unintended behavior.
* **Fixes SharePoint connector failures if any document has an unsupported filetype** Problem: Currently the entire connector ingest run fails if a single IngestDoc has an unsupported filetype. This is because a ValueError is raised in the IngestDoc's `__post_init__`. Fix: Adds a try/catch when the IngestConnector runs get_ingest_docs such that the error is logged but all processable documents->IngestDocs are still instantiated and returned. Importance: Allows users to ingest SharePoint content even when some files with unsupported filetypes exist there.
* **Fixes Sharepoint connector server_path issue** Problem: Server path for the Sharepoint Ingest Doc was incorrectly formatted, causing issues while fetching pages from the remote source. Fix: changes formatting of remote file path before instantiating SharepointIngestDocs and appends a '/' while fetching pages from the remote source. Importance: Allows users to fetch pages from Sharepoint Sites.
* **Fixes Sphinx errors.** Fixes errors when running Sphinx `make html` and installs library to suppress warnings.
* **Fixes a metadata backwards compatibility error** Problem: When calling `partition_via_api`, the hosted api may return an element schema that's newer than the current `unstructured`. In this case, metadata fields were added which did not exist in the local `ElementMetadata` dataclass, and `__init__()` threw an error. Fix: remove nonexistent fields before instantiating in `ElementMetadata.from_json()`. Importance: Crucial to avoid breaking changes when adding fields.
* **Fixes issue with Discord connector when a channel returns `None`** Problem: Getting the `jump_url` from a nonexistent Discord `channel` fails. Fix: property `jump_url` is now retrieved within the same context as the messages from the channel. Importance: Avoids cascading issues when the connector fails to fetch information about a Discord channel.
* **Fixes occasionally SIGABTR when writing table with `deltalake` on Linux** Problem: occasionally on Linux ingest can throw a `SIGABTR` when writing `deltalake` table even though the table was written correctly. Fix: put the writing function into a `Process` to ensure its execution to the fullest extent before returning to the main process. Importance: Improves stability of connectors using `deltalake`
* **Fixes badly initialized Formula** Problem: YoloX contain new types of elements, when loading a document that contain formulas a new element of that class should be generated, however the Formula class inherits from Element instead of Text. After this change the element is correctly created with the correct class allowing the document to be loaded. Fix: Change parent class for Formula to Text. Importance: Crucial to be able to load documents that contain formulas.

## 0.10.16

### Enhancements

* **Adds data source properties to Airtable, Confluence, Discord, Elasticsearch, Google Drive, and Wikipedia connectors** These properties (date_created, date_modified, version, source_url, record_locator) are written to element metadata during ingest, mapping elements to information about the document source from which they derive. This functionality enables downstream applications to reveal source document applications, e.g. a link to a GDrive doc, Salesforce record, etc.
* **DOCX partitioner refactored in preparation for enhancement.** Behavior should be unchanged except in multi-section documents containing different headers/footers for different sections. These will now emit all distinct headers and footers encountered instead of just those for the last section.
* **Add a function to map between Tesseract and standard language codes.** This allows users to input language information to the `languages` param in any Tesseract-supported langcode or any ISO 639 standard language code.
* **Add document level language detection functionality.** Introduces the "auto" default for the languages param, which then detects the languages present in the document using the `langdetect` package. Implemented only for the partition_text function to start.

### Features

### Fixes

* ***Fixes an issue that caused a partition error for some PDF's.** Fixes GH Issue 1460 by bypassing a coordinate check if an element has invalid coordinates.

## 0.10.15


### Enhancements

* **Support for better element categories from the next-generation image-to-text model ("chipper").** Previously, not all of the classifications from Chipper were being mapped to proper `unstructured` element categories so the consumer of the library would see many `UncategorizedText` elements. This fixes the issue, improving the granularity of the element categories outputs for better downstream processing and chunking. The mapping update is:
  * "Threading": `NarrativeText`
  * "Form": `NarrativeText`
  * "Field-Name": `Title`
  * "Value": `NarrativeText`
  * "Link": `NarrativeText`
  * "Headline": `Title` (with `category_depth=1`)
  * "Subheadline": `Title` (with `category_depth=2`)
  * "Abstract": `NarrativeText`
* **Better ListItem grouping for PDF's (fast strategy).** The `partition_pdf` with `fast` strategy previously broke down some numbered list item lines as separate elements. This enhancement leverages the x,y coordinates and bbox sizes to help decide whether the following chunk of text is a continuation of the immediate previous detected ListItem element or not, and not detect it as its own non-ListItem element.
* **Fall back to text-based classification for uncategorized Layout elements for Images and PDF's**. Improves element classification by running existing text-based rules on previously `UncategorizedText` elements.
* **Adds table partitioning for Partitioning for many doc types including: .html, .epub., .md, .rst, .odt, and .msg.** At the core of this change is the .html partition functionality, which is leveraged by the other effected doc types. This impacts many scenarios where `Table` Elements are now propery extracted.
* **Create and add `add_chunking_strategy` decorator to partition functions.** Previously, users were responsible for their own chunking after partitioning elements, often required for downstream applications. Now, individual elements may be combined into right-sized chunks where min and max character size may be specified if `chunking_strategy=by_title`. Relevant elements are grouped together for better downstream results. This enables users immediately use partitioned results effectively in downstream applications (e.g. RAG architecture apps) without any additional post-processing.
* **Adds `languages` as an input parameter and marks `ocr_languages` kwarg for deprecation in pdf, image, and auto partitioning functions.** Previously, language information was only being used for Tesseract OCR for image-based documents and was in a Tesseract specific string format, but by refactoring into a list of standard language codes independent of Tesseract, the `unstructured` library will better support `languages` for other non-image pipelines and/or support for other OCR engines.
* **Removes `UNSTRUCTURED_LANGUAGE` env var usage and replaces `language` with `languages` as an input parameter to unstructured-partition-text_type functions.** The previous parameter/input setup was not user-friendly or scalable to the variety of elements being processed. By refactoring the inputted language information into a list of standard language codes, we can support future applications of the element language such as detection, metadata, and multi-language elements. Now, to skip English specific checks, set the `languages` parameter to any non-English language(s).
* **Adds `xlsx` and `xls` filetype extensions to the `skip_infer_table_types` default list in `partition`.** By adding these file types to the input parameter these files should not go through table extraction. Users can still specify if they would like to extract tables from these filetypes, but will have to set the `skip_infer_table_types` to exclude the desired filetype extension. This avoids mis-representing complex spreadsheets where there may be multiple sub-tables and other content.
* **Better debug output related to sentence counting internals**. Clarify message when sentence is not counted toward sentence count because there aren't enough words, relevant for developers focused on `unstructured`s NLP internals.
* **Faster ocr_only speed for partitioning PDF and images.** Use `unstructured_pytesseract.run_and_get_multiple_output` function to reduce the number of calls to `tesseract` by half when partitioning pdf or image with `tesseract`
* **Adds data source properties to fsspec connectors** These properties (date_created, date_modified, version, source_url, record_locator) are written to element metadata during ingest, mapping elements to information about the document source from which they derive. This functionality enables downstream applications to reveal source document applications, e.g. a link to a GDrive doc, Salesforce record, etc.
* **Add delta table destination connector** New delta table destination connector added to ingest CLI.  Users may now use `unstructured-ingest` to write partitioned data from over 20 data sources (so far) to a Delta Table.
* **Rename to Source and Destination Connectors in the Documentation.** Maintain naming consistency between Connectors codebase and documentation with the first addition to a destination connector.
* **Non-HTML text files now return unstructured-elements as opposed to HTML-elements.** Previously the text based files that went through `partition_html` would return HTML-elements but now we preserve the format from the input using `source_format` argument in the partition call.
* **Adds `PaddleOCR` as an optional alternative to `Tesseract`** for OCR in processing of PDF or Image files, it is installable via the `makefile` command `install-paddleocr`. For experimental purposes only.
* **Bump unstructured-inference** to 0.5.28. This version bump markedly improves the output of table data, rendered as `metadata.text_as_html` in an element. These changes include:
  * add env variable `ENTIRE_PAGE_OCR` to specify using paddle or tesseract on entire page OCR
  * table structure detection now pads the input image by 25 pixels in all 4 directions to improve its recall (0.5.27)
  * support paddle with both cpu and gpu and assume it is pre-installed (0.5.26)
  * fix a bug where `cells_to_html` doesn't handle cells spanning multiple rows properly (0.5.25)
  * remove `cv2` preprocessing step before OCR step in table transformer (0.5.24)

### Features

* **Adds element metadata via `category_depth` with default value None**.
  * This additional metadata is useful for vectordb/LLM, chunking strategies, and retrieval applications.
* **Adds a naive hierarchy for elements via a `parent_id` on the element's metadata**
  * Users will now have more metadata for implementing vectordb/LLM chunking strategies. For example, text elements could be queried by their preceding title element.
  * Title elements created from HTML headings will properly nest

### Fixes

* **`add_pytesseract_bboxes_to_elements` no longer returns `nan` values**. The function logic is now broken into new methods
  `_get_element_box` and `convert_multiple_coordinates_to_new_system`
* **Selecting a different model wasn't being respected when calling `partition_image`.** Problem: `partition_pdf` allows for passing a `model_name` parameter. Given the similarity between the image and PDF pipelines, the expected behavior is that `partition_image` should support the same parameter, but `partition_image` was unintentionally not passing along its `kwargs`. This was corrected by adding the kwargs to the downstream call.
* **Fixes a chunking issue via dropping the field "coordinates".** Problem: chunk_by_title function was chunking each element to its own individual chunk while it needed to group elements into a fewer number of chunks. We've discovered that this happens due to a metadata matching logic in chunk_by_title function, and discovered that elements with different metadata can't be put into the same chunk. At the same time, any element with "coordinates" essentially had different metadata than other elements, due each element locating in different places and having different coordinates. Fix: That is why we have included the key "coordinates" inside a list of excluded metadata keys, while doing this "metadata_matches" comparision. Importance: This change is crucial to be able to chunk by title for documents which include "coordinates" metadata in their elements.

## 0.10.14

### Enhancements

* Update all connectors to use new downstream architecture
  * New click type added to parse comma-delimited string inputs
  * Some CLI options renamed

### Features

### Fixes

## 0.10.13

### Enhancements

* Updated documentation: Added back support doc types for partitioning, more Python codes in the API page,  RAG definition, and use case.
* Updated Hi-Res Metadata: PDFs and Images using Hi-Res strategy now have layout model class probabilities added ot metadata.
* Updated the `_detect_filetype_from_octet_stream()` function to use libmagic to infer the content type of file when it is not a zip file.
* Tesseract minor version bump to 5.3.2

### Features

* Add Jira Connector to be able to pull issues from a Jira organization
* Add `clean_ligatures` function to expand ligatures in text


### Fixes

* `partition_html` breaks on `<br>` elements.
* Ingest error handling to properly raise errors when wrapped
* GH issue 1361: fixes a sortig error that prevented some PDF's from being parsed
* Bump unstructured-inference
  * Brings back embedded images in PDF's (0.5.23)

## 0.10.12

### Enhancements

* Removed PIL pin as issue has been resolved upstream
* Bump unstructured-inference
  * Support for yolox_quantized layout detection model (0.5.20)
* YoloX element types added


### Features

* Add Salesforce Connector to be able to pull Account, Case, Campaign, EmailMessage, Lead

### Fixes


* Bump unstructured-inference
  * Avoid divide-by-zero errors swith `safe_division` (0.5.21)

## 0.10.11

### Enhancements

* Bump unstructured-inference
  * Combine entire-page OCR output with layout-detected elements, to ensure full coverage of the page (0.5.19)

### Features

* Add in ingest cli s3 writer

### Fixes

* Fix a bug where `xy-cut` sorting attemps to sort elements without valid coordinates; now xy cut sorting only works when **all** elements have valid coordinates

## 0.10.10

### Enhancements

* Adds `text` as an input parameter to `partition_xml`.
* `partition_xml` no longer runs through `partition_text`, avoiding incorrect splitting
  on carriage returns in the XML. Since `partition_xml` no longer calls `partition_text`,
  `min_partition` and `max_partition` are no longer supported in `partition_xml`.
* Bump `unstructured-inference==0.5.18`, change non-default detectron2 classification threshold
* Upgrade base image from rockylinux 8 to rockylinux 9
* Serialize IngestDocs to JSON when passing to subprocesses

### Features

### Fixes

- Fix a bug where mismatched `elements` and `bboxes` are passed into `add_pytesseract_bbox_to_elements`

## 0.10.9

### Enhancements

* Fix `test_json` to handle only non-extra dependencies file types (plain-text)

### Features

* Adds `chunk_by_title` to break a document into sections based on the presence of `Title`
  elements.
* add new extraction function `extract_image_urls_from_html` to extract all img related URL from html text.

### Fixes

* Make cv2 dependency optional
* Edit `add_pytesseract_bbox_to_elements`'s (`ocr_only` strategy) `metadata.coordinates.points` return type to `Tuple` for consistency.
* Re-enable test-ingest-confluence-diff for ingest tests
* Fix syntax for ingest test check number of files
* Fix csv and tsv partitioners loosing the first line of the files when creating elements

## 0.10.8

### Enhancements

* Release docker image that installs Python 3.10 rather than 3.8

### Features

### Fixes

## 0.10.7

### Enhancements

### Features

### Fixes

* Remove overly aggressive ListItem chunking for images and PDF's which typically resulted in inchorent elements.

## 0.10.6

### Enhancements

* Enable `partition_email` and `partition_msg` to detect if an email is PGP encryped. If
  and email is PGP encryped, the functions will return an empy list of elements and
  emit a warning about the encrypted content.
* Add threaded Slack conversations into Slack connector output
* Add functionality to sort elements using `xy-cut` sorting approach in `partition_pdf` for `hi_res` and `fast` strategies
* Bump unstructured-inference
  * Set OMP_THREAD_LIMIT to 1 if not set for better tesseract perf (0.5.17)

### Features

* Extract coordinates from PDFs and images when using OCR only strategy and add to metadata

### Fixes

* Update `partition_html` to respect the order of `<pre>` tags.
* Fix bug in `partition_pdf_or_image` where two partitions were called if `strategy == "ocr_only"`.
* Bump unstructured-inference
  * Fix issue where temporary files were being left behind (0.5.16)
* Adds deprecation warning for the `file_filename` kwarg to `partition`, `partition_via_api`,
  and `partition_multiple_via_api`.
* Fix documentation build workflow by pinning dependencies

## 0.10.5

### Enhancements

* Create new CI Pipelines
  - Checking text, xml, email, and html doc tests against the library installed without extras
  - Checking each library extra against their respective tests
* `partition` raises an error and tells the user to install the appropriate extra if a filetype
  is detected that is missing dependencies.
* Add custom errors to ingest
* Bump `unstructured-ingest==0.5.15`
  - Handle an uncaught TesseractError (0.5.15)
  - Add TIFF test file and TIFF filetype to `test_from_image_file` in `test_layout` (0.5.14)
* Use `entire_page` ocr mode for pdfs and images
* Add notes on extra installs to docs
* Adds ability to reuse connections per process in unstructured-ingest

### Features
* Add delta table connector

### Fixes

## 0.10.4
* Pass ocr_mode in partition_pdf and set the default back to individual pages for now
* Add diagrams and descriptions for ingest design in the ingest README

### Features
* Supports multipage TIFF image partitioning

### Fixes

## 0.10.2

### Enhancements
* Bump unstructured-inference==0.5.13:
  - Fix extracted image elements being included in layout merge, addresses the issue
    where an entire-page image in a PDF was not passed to the layout model when using hi_res.

### Features

### Fixes

## 0.10.1

### Enhancements
* Bump unstructured-inference==0.5.12:
  - fix to avoid trace for certain PDF's (0.5.12)
  - better defaults for DPI for hi_res and  Chipper (0.5.11)
  - implement full-page OCR (0.5.10)

### Features

### Fixes

* Fix dead links in repository README (Quick Start > Install for local development, and Learn more > Batch Processing)
* Update document dependencies to include tesseract-lang for additional language support (required for tests to pass)

## 0.10.0

### Enhancements

* Add `include_header` kwarg to `partition_xlsx` and change default behavior to `True`
* Update the `links` and `emphasized_texts` metadata fields

### Features

### Fixes

## 0.9.3

### Enhancements

* Pinned dependency cleanup.
* Update `partition_csv` to always use `soupparser_fromstring` to parse `html text`
* Update `partition_tsv` to always use `soupparser_fromstring` to parse `html text`
* Add `metadata.section` to capture epub table of contents data
* Add `unique_element_ids` kwarg to partition functions. If `True`, will use a UUID
  for element IDs instead of a SHA-256 hash.
* Update `partition_xlsx` to always use `soupparser_fromstring` to parse `html text`
* Add functionality to switch `html` text parser based on whether the `html` text contains emoji
* Add functionality to check if a string contains any emoji characters
* Add CI tests around Notion

### Features

* Add Airtable Connector to be able to pull views/tables/bases from an Airtable organization

### Fixes

* fix pdf partition of list items being detected as titles in OCR only mode
* make notion module discoverable
* fix emails with `Content-Distribution: inline` and `Content-Distribution: attachment` with no filename
* Fix email attachment filenames which had `=` in the filename itself

## 0.9.2


### Enhancements

* Update table extraction section in API documentation to sync with change in Prod API
* Update Notion connector to extract to html
* Added UUID option for `element_id`
* Bump unstructured-inference==0.5.9:
  - better caching of models
  - another version of detectron2 available, though the default layout model is unchanged
* Added UUID option for element_id
* Added UUID option for element_id
* CI improvements to run ingest tests in parallel

### Features

* Adds Sharepoint connector.

### Fixes

* Bump unstructured-inference==0.5.9:
  - ignores Tesseract errors where no text is extracted for tiles that indeed, have no text

## 0.9.1

### Enhancements

* Adds --partition-pdf-infer-table-structure to unstructured-ingest.
* Enable `partition_html` to skip headers and footers with the `skip_headers_and_footers` flag.
* Update `partition_doc` and `partition_docx` to track emphasized texts in the output
* Adds post processing function `filter_element_types`
* Set the default strategy for partitioning images to `hi_res`
* Add page break parameter section in API documentation to sync with change in Prod API
* Update `partition_html` to track emphasized texts in the output
* Update `XMLDocument._read_xml` to create `<p>` tag element for the text enclosed in the `<pre>` tag
* Add parameter `include_tail_text` to `_construct_text` to enable (skip) tail text inclusion
* Add Notion connector

### Features

### Fixes

* Remove unused `_partition_via_api` function
* Fixed emoji bug in `partition_xlsx`.
* Pass `file_filename` metadata when partitioning file object
* Skip ingest test on missing Slack token
* Add Dropbox variables to CI environments
* Remove default encoding for ingest
* Adds new element type `EmailAddress` for recognising email address in the  text
* Simplifies `min_partition` logic; makes partitions falling below the `min_partition`
  less likely.
* Fix bug where ingest test check for number of files fails in smoke test
* Fix unstructured-ingest entrypoint failure

## 0.9.0

### Enhancements

* Dependencies are now split by document type, creating a slimmer base installation.

## 0.8.8

### Enhancements

### Features

### Fixes

* Rename "date" field to "last_modified"
* Adds Box connector

### Fixes

## 0.8.7

### Enhancements

* Put back useful function `split_by_paragraph`

### Features

### Fixes

* Fix argument order in NLTK download step

## 0.8.6

### Enhancements

### Features

### Fixes

* Remove debug print lines and non-functional code

## 0.8.5

### Enhancements

* Add parameter `skip_infer_table_types` to enable (skip) table extraction for other doc types
* Adds optional Unstructured API unit tests in CI
* Tracks last modified date for all document types.
* Add auto_paragraph_grouper to detect new-line and blank-line new paragraph for .txt files.
* refactor the ingest cli to better support expanding supported connectors

## 0.8.3

### Enhancements

### Features

### Fixes

* NLTK now only gets downloaded if necessary.
* Handling for empty tables in Word Documents and PowerPoints.

## 0.8.4

### Enhancements

* Additional tests and refactor of JSON detection.
* Update functionality to retrieve image metadata from a page for `document_to_element_list`
* Links are now tracked in `partition_html` output.
* Set the file's current position to the beginning after reading the file in `convert_to_bytes`
* Add `min_partition` kwarg to that combines elements below a specified threshold and modifies splitting of strings longer than max partition so words are not split.
* set the file's current position to the beginning after reading the file in `convert_to_bytes`
* Add slide notes to pptx
* Add `--encoding` directive to ingest
* Improve json detection by `detect_filetype`

### Features

* Adds Outlook connector
* Add support for dpi parameter in inference library
* Adds Onedrive connector.
* Add Confluence connector for ingest cli to pull the body text from all documents from all spaces in a confluence domain.

### Fixes

* Fixes issue with email partitioning where From field was being assigned the To field value.
* Use the `image_metadata` property of the `PageLayout` instance to get the page image info in the `document_to_element_list`
* Add functionality to write images to computer storage temporarily instead of keeping them in memory for `ocr_only` strategy
* Add functionality to convert a PDF in small chunks of pages at a time for `ocr_only` strategy
* Adds `.txt`, `.text`, and `.tab` to list of extensions to check if file
  has a `text/plain` MIME type.
* Enables filters to be passed to `partition_doc` so it doesn't error with LibreOffice7.
* Removed old error message that's superseded by `requires_dependencies`.
* Removes using `hi_res` as the default strategy value for `partition_via_api` and `partition_multiple_via_api`

## 0.8.1

### Enhancements

* Add support for Python 3.11

### Features

### Fixes

* Fixed `auto` strategy detected scanned document as having extractable text and using `fast` strategy, resulting in no output.
* Fix list detection in MS Word documents.
* Don't instantiate an element with a coordinate system when there isn't a way to get its location data.

## 0.8.0

### Enhancements

* Allow model used for hi res pdf partition strategy to be chosen when called.
* Updated inference package

### Features

* Add `metadata_filename` parameter across all partition functions

### Fixes

* Update to ensure `convert_to_datafame` grabs all of the metadata fields.
* Adjust encoding recognition threshold value in `detect_file_encoding`
* Fix KeyError when `isd_to_elements` doesn't find a type
* Fix `_output_filename` for local connector, allowing single files to be written correctly to the disk

* Fix for cases where an invalid encoding is extracted from an email header.

### BREAKING CHANGES

* Information about an element's location is no longer returned as top-level attributes of an element. Instead, it is returned in the `coordinates` attribute of the element's metadata.

## 0.7.12

### Enhancements

* Adds `include_metadata` kwarg to `partition_doc`, `partition_docx`, `partition_email`, `partition_epub`, `partition_json`, `partition_msg`, `partition_odt`, `partition_org`, `partition_pdf`, `partition_ppt`, `partition_pptx`, `partition_rst`, and `partition_rtf`
### Features

* Add Elasticsearch connector for ingest cli to pull specific fields from all documents in an index.
* Adds Dropbox connector

### Fixes

* Fix tests that call unstructured-api by passing through an api-key
* Fixed page breaks being given (incorrect) page numbers
* Fix skipping download on ingest when a source document exists locally

## 0.7.11

### Enhancements

* More deterministic element ordering when using `hi_res` PDF parsing strategy (from unstructured-inference bump to 0.5.4)
* Make large model available (from unstructured-inference bump to 0.5.3)
* Combine inferred elements with extracted elements (from unstructured-inference bump to 0.5.2)
* `partition_email` and `partition_msg` will now process attachments if `process_attachments=True`
  and a attachment partitioning functions is passed through with `attachment_partitioner=partition`.

### Features

### Fixes

* Fix tests that call unstructured-api by passing through an api-key
* Fixed page breaks being given (incorrect) page numbers
* Fix skipping download on ingest when a source document exists locally

## 0.7.10

### Enhancements

* Adds a `max_partition` parameter to `partition_text`, `partition_pdf`, `partition_email`,
  `partition_msg` and `partition_xml` that sets a limit for the size of an individual
  document elements. Defaults to `1500` for everything except `partition_xml`, which has
  a default value of `None`.
* DRY connector refactor

### Features

* `hi_res` model for pdfs and images is selectable via environment variable.

### Fixes

* CSV check now ignores escaped commas.
* Fix for filetype exploration util when file content does not have a comma.
* Adds negative lookahead to bullet pattern to avoid detecting plain text line
  breaks like `-------` as list items.
* Fix pre tag parsing for `partition_html`
* Fix lookup error for annotated Arabic and Hebrew encodings

## 0.7.9

### Enhancements

* Improvements to string check for leafs in `partition_xml`.
* Adds --partition-ocr-languages to unstructured-ingest.

### Features

* Adds `partition_org` for processed Org Mode documents.

### Fixes

## 0.7.8

### Enhancements

### Features

* Adds Google Cloud Service connector

### Fixes

* Updates the `parse_email` for `partition_eml` so that `unstructured-api` passes the smoke tests
* `partition_email` now works if there is no message content
* Updates the `"fast"` strategy for `partition_pdf` so that it's able to recursively
* Adds recursive functionality to all fsspec connectors
* Adds generic --recursive ingest flag

## 0.7.7

### Enhancements

* Adds functionality to replace the `MIME` encodings for `eml` files with one of the common encodings if a `unicode` error occurs
* Adds missed file-like object handling in `detect_file_encoding`
* Adds functionality to extract charset info from `eml` files

### Features

* Added coordinate system class to track coordinate types and convert to different coordinate

### Fixes

* Adds an `html_assemble_articles` kwarg to `partition_html` to enable users to capture
  control whether content outside of `<article>` tags is captured when
  `<article>` tags are present.
* Check for the `xml` attribute on `element` before looking for pagebreaks in `partition_docx`.

## 0.7.6

### Enhancements

* Convert fast startegy to ocr_only for images
* Adds support for page numbers in `.docx` and `.doc` when user or renderer
  created page breaks are present.
* Adds retry logic for the unstructured-ingest Biomed connector

### Features

* Provides users with the ability to extract additional metadata via regex.
* Updates `partition_docx` to include headers and footers in the output.
* Create `partition_tsv` and associated tests. Make additional changes to `detect_filetype`.

### Fixes

* Remove fake api key in test `partition_via_api` since we now require valid/empty api keys
* Page number defaults to `None` instead of `1` when page number is not present in the metadata.
  A page number of `None` indicates that page numbers are not being tracked for the document
  or that page numbers do not apply to the element in question..
* Fixes an issue with some pptx files. Assume pptx shapes are found in top left position of slide
  in case the shape.top and shape.left attributes are `None`.

## 0.7.5

### Enhancements

* Adds functionality to sort elements in `partition_pdf` for `fast` strategy
* Adds ingest tests with `--fast` strategy on PDF documents
* Adds --api-key to unstructured-ingest

### Features

* Adds `partition_rst` for processed ReStructured Text documents.

### Fixes

* Adds handling for emails that do not have a datetime to extract.
* Adds pdf2image package as core requirement of unstructured (with no extras)

## 0.7.4

### Enhancements

* Allows passing kwargs to request data field for `partition_via_api` and `partition_multiple_via_api`
* Enable MIME type detection if libmagic is not available
* Adds handling for empty files in `detect_filetype` and `partition`.

### Features

### Fixes

* Reslove `grpcio` import issue on `weaviate.schema.validate_schema` for python 3.9 and 3.10
* Remove building `detectron2` from source in Dockerfile

## 0.7.3

### Enhancements

* Update IngestDoc abstractions and add data source metadata in ElementMetadata

### Features

### Fixes

* Pass `strategy` parameter down from `partition` for `partition_image`
* Filetype detection if a CSV has a `text/plain` MIME type
* `convert_office_doc` no longers prints file conversion info messages to stdout.
* `partition_via_api` reflects the actual filetype for the file processed in the API.

## 0.7.2

### Enhancements

* Adds an optional encoding kwarg to `elements_to_json` and `elements_from_json`
* Bump version of base image to use new stable version of tesseract

### Features

### Fixes

* Update the `read_txt_file` utility function to keep using `spooled_to_bytes_io_if_needed` for xml
* Add functionality to the `read_txt_file` utility function to handle file-like object from URL
* Remove the unused parameter `encoding` from `partition_pdf`
* Change auto.py to have a `None` default for encoding
* Add functionality to try other common encodings for html and xml files if an error related to the encoding is raised and the user has not specified an encoding.
* Adds benchmark test with test docs in example-docs
* Re-enable test_upload_label_studio_data_with_sdk
* File detection now detects code files as plain text
* Adds `tabulate` explicitly to dependencies
* Fixes an issue in `metadata.page_number` of pptx files
* Adds showing help if no parameters passed

## 0.7.1

### Enhancements

### Features

* Add `stage_for_weaviate` to stage `unstructured` outputs for upload to Weaviate, along with
  a helper function for defining a class to use in Weaviate schemas.
* Builds from Unstructured base image, built off of Rocky Linux 8.7, this resolves almost all CVE's in the image.

### Fixes

## 0.7.0

### Enhancements

* Installing `detectron2` from source is no longer required when using the `local-inference` extra.
* Updates `.pptx` parsing to include text in tables.

### Features

### Fixes

* Fixes an issue in `_add_element_metadata` that caused all elements to have `page_number=1`
  in the element metadata.
* Adds `.log` as a file extension for TXT files.
* Adds functionality to try other common encodings for email (`.eml`) files if an error related to the encoding is raised and the user has not specified an encoding.
* Allow passed encoding to be used in the `replace_mime_encodings`
* Fixes page metadata for `partition_html` when `include_metadata=False`
* A `ValueError` now raises if `file_filename` is not specified when you use `partition_via_api`
  with a file-like object.

## 0.6.11

### Enhancements

* Supports epub tests since pandoc is updated in base image

### Features


### Fixes


## 0.6.10

### Enhancements

* XLS support from auto partition

### Features

### Fixes

## 0.6.9

### Enhancements

* fast strategy for pdf now keeps element bounding box data
* setup.py refactor

### Features

### Fixes

* Adds functionality to try other common encodings if an error related to the encoding is raised and the user has not specified an encoding.
* Adds additional MIME types for CSV

## 0.6.8

### Enhancements

### Features

* Add `partition_csv` for CSV files.

### Fixes

## 0.6.7

### Enhancements

* Deprecate `--s3-url` in favor of `--remote-url` in CLI
* Refactor out non-connector-specific config variables
* Add `file_directory` to metadata
* Add `page_name` to metadata. Currently used for the sheet name in XLSX documents.
* Added a `--partition-strategy` parameter to unstructured-ingest so that users can specify
  partition strategy in CLI. For example, `--partition-strategy fast`.
* Added metadata for filetype.
* Add Discord connector to pull messages from a list of channels
* Refactor `unstructured/file-utils/filetype.py` to better utilise hashmap to return mime type.
* Add local declaration of DOCX_MIME_TYPES and XLSX_MIME_TYPES for `test_filetype.py`.

### Features

* Add `partition_xml` for XML files.
* Add `partition_xlsx` for Microsoft Excel documents.

### Fixes

* Supports `hml` filetype for partition as a variation of html filetype.
* Makes `pytesseract` a function level import in `partition_pdf` so you can use the `"fast"`
  or `"hi_res"` strategies if `pytesseract` is not installed. Also adds the
  `required_dependencies` decorator for the `"hi_res"` and `"ocr_only"` strategies.
* Fix to ensure `filename` is tracked in metadata for `docx` tables.

## 0.6.6

### Enhancements

* Adds an `"auto"` strategy that chooses the partitioning strategy based on document
  characteristics and function kwargs. This is the new default strategy for `partition_pdf`
  and `partition_image`. Users can maintain existing behavior by explicitly setting
  `strategy="hi_res"`.
* Added an additional trace logger for NLP debugging.
* Add `get_date` method to `ElementMetadata` for converting the datestring to a `datetime` object.
* Cleanup the `filename` attribute on `ElementMetadata` to remove the full filepath.

### Features

* Added table reading as html with URL parsing to `partition_docx` in docx
* Added metadata field for text_as_html for docx files

### Fixes

* `fileutils/file_type` check json and eml decode ignore error
* `partition_email` was updated to more flexibly handle deviations from the RFC-2822 standard.
  The time in the metadata returns `None` if the time does not match RFC-2822 at all.
* Include all metadata fields when converting to dataframe or CSV

## 0.6.5

### Enhancements

* Added support for SpooledTemporaryFile file argument.

### Features

### Fixes


## 0.6.4

### Enhancements

* Added an "ocr_only" strategy for `partition_pdf`. Refactored the strategy decision
  logic into its own module.

### Features

### Fixes

## 0.6.3

### Enhancements

* Add an "ocr_only" strategy for `partition_image`.

### Features

* Added `partition_multiple_via_api` for partitioning multiple documents in a single REST
  API call.
* Added `stage_for_baseplate` function to prepare outputs for ingestion into Baseplate.
* Added `partition_odt` for processing Open Office documents.

### Fixes

* Updates the grouping logic in the `partition_pdf` fast strategy to group together text
  in the same bounding box.

## 0.6.2

### Enhancements

* Added logic to `partition_pdf` for detecting copy protected PDFs and falling back
  to the hi res strategy when necessary.


### Features

* Add `partition_via_api` for partitioning documents through the hosted API.

### Fixes

* Fix how `exceeds_cap_ratio` handles empty (returns `True` instead of `False`)
* Updates `detect_filetype` to properly detect JSONs when the MIME type is `text/plain`.

## 0.6.1

### Enhancements

* Updated the table extraction parameter name to be more descriptive

### Features

### Fixes

## 0.6.0

### Enhancements

* Adds an `ssl_verify` kwarg to `partition` and `partition_html` to enable turning off
  SSL verification for HTTP requests. SSL verification is on by default.
* Allows users to pass in ocr language to `partition_pdf` and `partition_image` through
  the `ocr_language` kwarg. `ocr_language` corresponds to the code for the language pack
  in Tesseract. You will need to install the relevant Tesseract language pack to use a
  given language.

### Features

* Table extraction is now possible for pdfs from `partition` and `partition_pdf`.
* Adds support for extracting attachments from `.msg` files

### Fixes

* Adds an `ssl_verify` kwarg to `partition` and `partition_html` to enable turning off
  SSL verification for HTTP requests. SSL verification is on by default.

## 0.5.13

### Enhancements

* Allow headers to be passed into `partition` when `url` is used.

### Features

* `bytes_string_to_string` cleaning brick for bytes string output.

### Fixes

* Fixed typo in call to `exactly_one` in `partition_json`
* unstructured-documents encode xml string if document_tree is `None` in `_read_xml`.
* Update to `_read_xml` so that Markdown files with embedded HTML process correctly.
* Fallback to "fast" strategy only emits a warning if the user specifies the "hi_res" strategy.
* unstructured-partition-text_type exceeds_cap_ratio fix returns and how capitalization ratios are calculated
* `partition_pdf` and `partition_text` group broken paragraphs to avoid fragmented `NarrativeText` elements.
* .json files resolved as "application/json" on centos7 (or other installs with older libmagic libs)

## 0.5.12

### Enhancements

* Add OS mimetypes DB to docker image, mainly for unstructured-api compat.
* Use the image registry as a cache when building Docker images.
* Adds the ability for `partition_text` to group together broken paragraphs.
* Added method to utils to allow date time format validation

### Features
* Add Slack connector to pull messages for a specific channel

* Add --partition-by-api parameter to unstructured-ingest
* Added `partition_rtf` for processing rich text files.
* `partition` now accepts a `url` kwarg in addition to `file` and `filename`.

### Fixes

* Allow encoding to be passed into `replace_mime_encodings`.
* unstructured-ingest connector-specific dependencies are imported on demand.
* unstructured-ingest --flatten-metadata supported for local connector.
* unstructured-ingest fix runtime error when using --metadata-include.

## 0.5.11

### Enhancements

### Features

### Fixes

* Guard against null style attribute in docx document elements
* Update HTML encoding to better support foreign language characters

## 0.5.10

### Enhancements

* Updated inference package
* Add sender, recipient, date, and subject to element metadata for emails

### Features

* Added `--download-only` parameter to `unstructured-ingest`

### Fixes

* FileNotFound error when filename is provided but file is not on disk

## 0.5.9

### Enhancements

### Features

### Fixes

* Convert file to str in helper `split_by_paragraph` for `partition_text`

## 0.5.8

### Enhancements

* Update `elements_to_json` to return string when filename is not specified
* `elements_from_json` may take a string instead of a filename with the `text` kwarg
* `detect_filetype` now does a final fallback to file extension.
* Empty tags are now skipped during the depth check for HTML processing.

### Features

* Add local file system to `unstructured-ingest`
* Add `--max-docs` parameter to `unstructured-ingest`
* Added `partition_msg` for processing MSFT Outlook .msg files.

### Fixes

* `convert_file_to_text` now passes through the `source_format` and `target_format` kwargs.
  Previously they were hard coded.
* Partitioning functions that accept a `text` kwarg no longer raise an error if an empty
  string is passed (and empty list of elements is returned instead).
* `partition_json` no longer fails if the input is an empty list.
* Fixed bug in `chunk_by_attention_window` that caused the last word in segments to be cut-off
  in some cases.

### BREAKING CHANGES

* `stage_for_transformers` now returns a list of elements, making it consistent with other
  staging bricks

## 0.5.7

### Enhancements

* Refactored codebase using `exactly_one`
* Adds ability to pass headers when passing a url in partition_html()
* Added optional `content_type` and `file_filename` parameters to `partition()` to bypass file detection

### Features

* Add `--flatten-metadata` parameter to `unstructured-ingest`
* Add `--fields-include` parameter to `unstructured-ingest`

### Fixes

## 0.5.6

### Enhancements

* `contains_english_word()`, used heavily in text processing, is 10x faster.

### Features

* Add `--metadata-include` and `--metadata-exclude` parameters to `unstructured-ingest`
* Add `clean_non_ascii_chars` to remove non-ascii characters from unicode string

### Fixes

* Fix problem with PDF partition (duplicated test)

## 0.5.4

### Enhancements

* Added Biomedical literature connector for ingest cli.
* Add `FsspecConnector` to easily integrate any existing `fsspec` filesystem as a connector.
* Rename `s3_connector.py` to `s3.py` for readability and consistency with the
  rest of the connectors.
* Now `S3Connector` relies on `s3fs` instead of on `boto3`, and it inherits
  from `FsspecConnector`.
* Adds an `UNSTRUCTURED_LANGUAGE_CHECKS` environment variable to control whether or not language
  specific checks like vocabulary and POS tagging are applied. Set to `"true"` for higher
  resolution partitioning and `"false"` for faster processing.
* Improves `detect_filetype` warning to include filename when provided.
* Adds a "fast" strategy for partitioning PDFs with PDFMiner. Also falls back to the "fast"
  strategy if detectron2 is not available.
* Start deprecation life cycle for `unstructured-ingest --s3-url` option, to be deprecated in
  favor of `--remote-url`.

### Features

* Add `AzureBlobStorageConnector` based on its `fsspec` implementation inheriting
from `FsspecConnector`
* Add `partition_epub` for partitioning e-books in EPUB3 format.

### Fixes

* Fixes processing for text files with `message/rfc822` MIME type.
* Open xml files in read-only mode when reading contents to construct an XMLDocument.

## 0.5.3

### Enhancements

* `auto.partition()` can now load Unstructured ISD json documents.
* Simplify partitioning functions.
* Improve logging for ingest CLI.

### Features

* Add `--wikipedia-auto-suggest` argument to the ingest CLI to disable automatic redirection
  to pages with similar names.
* Add setup script for Amazon Linux 2
* Add optional `encoding` argument to the `partition_(text/email/html)` functions.
* Added Google Drive connector for ingest cli.
* Added Gitlab connector for ingest cli.

### Fixes

## 0.5.2

### Enhancements

* Fully move from printing to logging.
* `unstructured-ingest` now uses a default `--download_dir` of `$HOME/.cache/unstructured/ingest`
rather than a "tmp-ingest-" dir in the working directory.

### Features

### Fixes

* `setup_ubuntu.sh` no longer fails in some contexts by interpreting
`DEBIAN_FRONTEND=noninteractive` as a command
* `unstructured-ingest` no longer re-downloads files when --preserve-downloads
is used without --download-dir.
* Fixed an issue that was causing text to be skipped in some HTML documents.

## 0.5.1

### Enhancements

### Features

### Fixes

* Fixes an error causing JavaScript to appear in the output of `partition_html` sometimes.
* Fix several issues with the `requires_dependencies` decorator, including the error message
  and how it was used, which had caused an error for `unstructured-ingest --github-url ...`.

## 0.5.0

### Enhancements

* Add `requires_dependencies` Python decorator to check dependencies are installed before
  instantiating a class or running a function

### Features

* Added Wikipedia connector for ingest cli.

### Fixes

* Fix `process_document` file cleaning on failure
* Fixes an error introduced in the metadata tracking commit that caused `NarrativeText`
  and `FigureCaption` elements to be represented as `Text` in HTML documents.

## 0.4.16

### Enhancements

* Fallback to using file extensions for filetype detection if `libmagic` is not present

### Features

* Added setup script for Ubuntu
* Added GitHub connector for ingest cli.
* Added `partition_md` partitioner.
* Added Reddit connector for ingest cli.

### Fixes

* Initializes connector properly in ingest.main::MainProcess
* Restricts version of unstructured-inference to avoid multithreading issue

## 0.4.15

### Enhancements

* Added `elements_to_json` and `elements_from_json` for easier serialization/deserialization
* `convert_to_dict`, `dict_to_elements` and `convert_to_csv` are now aliases for functions
  that use the ISD terminology.

### Fixes

* Update to ensure all elements are preserved during serialization/deserialization

## 0.4.14

* Automatically install `nltk` models in the `tokenize` module.

## 0.4.13

* Fixes unstructured-ingest cli.

## 0.4.12

* Adds console_entrypoint for unstructured-ingest, other structure/doc updates related to ingest.
* Add `parser` parameter to `partition_html`.

## 0.4.11

* Adds `partition_doc` for partitioning Word documents in `.doc` format. Requires `libreoffice`.
* Adds `partition_ppt` for partitioning PowerPoint documents in `.ppt` format. Requires `libreoffice`.

## 0.4.10

* Fixes `ElementMetadata` so that it's JSON serializable when the filename is a `Path` object.

## 0.4.9

* Added ingest modules and s3 connector, sample ingest script
* Default to `url=None` for `partition_pdf` and `partition_image`
* Add ability to skip English specific check by setting the `UNSTRUCTURED_LANGUAGE` env var to `""`.
* Document `Element` objects now track metadata

## 0.4.8

* Modified XML and HTML parsers not to load comments.

## 0.4.7

* Added the ability to pull an HTML document from a url in `partition_html`.
* Added the the ability to get file summary info from lists of filenames and lists
  of file contents.
* Added optional page break to `partition` for `.pptx`, `.pdf`, images, and `.html` files.
* Added `to_dict` method to document elements.
* Include more unicode quotes in `replace_unicode_quotes`.

## 0.4.6

* Loosen the default cap threshold to `0.5`.
* Add a `UNSTRUCTURED_NARRATIVE_TEXT_CAP_THRESHOLD` environment variable for controlling
  the cap ratio threshold.
* Unknown text elements are identified as `Text` for HTML and plain text documents.
* `Body Text` styles no longer default to `NarrativeText` for Word documents. The style information
  is insufficient to determine that the text is narrative.
* Upper cased text is lower cased before checking for verbs. This helps avoid some missed verbs.
* Adds an `Address` element for capturing elements that only contain an address.
* Suppress the `UserWarning` when detectron is called.
* Checks that titles and narrative test have at least one English word.
* Checks that titles and narrative text are at least 50% alpha characters.
* Restricts titles to a maximum word length. Adds a `UNSTRUCTURED_TITLE_MAX_WORD_LENGTH`
  environment variable for controlling the max number of words in a title.
* Updated `partition_pptx` to order the elements on the page

## 0.4.4

* Updated `partition_pdf` and `partition_image` to return `unstructured` `Element` objects
* Fixed the healthcheck url path when partitioning images and PDFs via API
* Adds an optional `coordinates` attribute to document objects
* Adds `FigureCaption` and `CheckBox` document elements
* Added ability to split lists detected in `LayoutElement` objects
* Adds `partition_pptx` for partitioning PowerPoint documents
* LayoutParser models now download from HugginfaceHub instead of DropBox
* Fixed file type detection for XML and HTML files on Amazone Linux

## 0.4.3

* Adds `requests` as a base dependency
* Fix in `exceeds_cap_ratio` so the function doesn't break with empty text
* Fix bug in `_parse_received_data`.
* Update `detect_filetype` to properly handle `.doc`, `.xls`, and `.ppt`.

## 0.4.2

* Added `partition_image` to process documents in an image format.
* Fixed utf-8 encoding error in `partition_email` with attachments for `text/html`

## 0.4.1

* Added support for text files in the `partition` function
* Pinned `opencv-python` for easier installation on Linux

## 0.4.0

* Added generic `partition` brick that detects the file type and routes a file to the appropriate
  partitioning brick.
* Added a file type detection module.
* Updated `partition_html` and `partition_eml` to support file-like objects in 'rb' mode.
* Cleaning brick for removing ordered bullets `clean_ordered_bullets`.
* Extract brick method for ordered bullets `extract_ordered_bullets`.
* Test for `clean_ordered_bullets`.
* Test for `extract_ordered_bullets`.
* Added `partition_docx` for pre-processing Word Documents.
* Added new REGEX patterns to extract email header information
* Added new functions to extract header information `parse_received_data` and `partition_header`
* Added new function to parse plain text files `partition_text`
* Added new cleaners functions `extract_ip_address`, `extract_ip_address_name`, `extract_mapi_id`, `extract_datetimetz`
* Add new `Image` element and function to find embedded images `find_embedded_images`
* Added `get_directory_file_info` for summarizing information about source documents

## 0.3.5

* Add support for local inference
* Add new pattern to recognize plain text dash bullets
* Add test for bullet patterns
* Fix for `partition_html` that allows for processing `div` tags that have both text and child
  elements
* Add ability to extract document metadata from `.docx`, `.xlsx`, and `.jpg` files.
* Helper functions for identifying and extracting phone numbers
* Add new function `extract_attachment_info` that extracts and decodes the attachment
of an email.
* Staging brick to convert a list of `Element`s to a `pandas` dataframe.
* Add plain text functionality to `partition_email`

## 0.3.4

* Python-3.7 compat

## 0.3.3

* Removes BasicConfig from logger configuration
* Adds the `partition_email` partitioning brick
* Adds the `replace_mime_encodings` cleaning bricks
* Small fix to HTML parsing related to processing list items with sub-tags
* Add `EmailElement` data structure to store email documents

## 0.3.2

* Added `translate_text` brick for translating text between languages
* Add an `apply` method to make it easier to apply cleaners to elements

## 0.3.1

* Added \_\_init.py\_\_ to `partition`

## 0.3.0

* Implement staging brick for Argilla. Converts lists of `Text` elements to `argilla` dataset classes.
* Removing the local PDF parsing code and any dependencies and tests.
* Reorganizes the staging bricks in the unstructured.partition module
* Allow entities to be passed into the Datasaur staging brick
* Added HTML escapes to the `replace_unicode_quotes` brick
* Fix bad responses in partition_pdf to raise ValueError
* Adds `partition_html` for partitioning HTML documents.

## 0.2.6

* Small change to how \_read is placed within the inheritance structure since it doesn't really apply to pdf
* Add partitioning brick for calling the document image analysis API

## 0.2.5

* Update python requirement to >=3.7

## 0.2.4

* Add alternative way of importing `Final` to support google colab

## 0.2.3

* Add cleaning bricks for removing prefixes and postfixes
* Add cleaning bricks for extracting text before and after a pattern

## 0.2.2

* Add staging brick for Datasaur

## 0.2.1

* Added brick to convert an ISD dictionary to a list of elements
* Update `PDFDocument` to use the `from_file` method
* Added staging brick for CSV format for ISD (Initial Structured Data) format.
* Added staging brick for separating text into attention window size chunks for `transformers`.
* Added staging brick for LabelBox.
* Added ability to upload LabelStudio predictions
* Added utility function for JSONL reading and writing
* Added staging brick for CSV format for Prodigy
* Added staging brick for Prodigy
* Added ability to upload LabelStudio annotations
* Added text_field and id_field to stage_for_label_studio signature

## 0.2.0

* Initial release of unstructured<|MERGE_RESOLUTION|>--- conflicted
+++ resolved
@@ -1,17 +1,10 @@
-<<<<<<< HEAD
-## 0.16.1-dev4
-
-### Enhancements
-
-* **Request retry parameters in `partition_via_api` function.** Expose retry-mechanism related parameters in the `partition_via_api` function to allow users to configure the retry behavior of the API requests.
-=======
-## 0.16.1-dev6
+## 0.16.1-dev7
 
 ### Enhancements
 
 * **Bump `unstructured-inference` to 0.7.39** and upgrade other dependencies
 * **Round coordinates** Round coordinates when computing bounding box overlaps in `pdfminer_processing.py` to nearest machine precision. This can help reduce underterministic behavior from machine precision that affects which bounding boxes to combine.
->>>>>>> a11ad226
+* **Request retry parameters in `partition_via_api` function.** Expose retry-mechanism related parameters in the `partition_via_api` function to allow users to configure the retry behavior of the API requests.
 
 ### Features
 
