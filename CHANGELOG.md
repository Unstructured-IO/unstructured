## 0.12.5-dev7

### Enhancements

### Features

<<<<<<< HEAD
* **Add table structure evaluation** Adds a new function to evaluate the structure of a table and return a metric that represents the quality of the table structure. This function is used to evaluate the quality of the table structure and the table contents.
=======
* **Add parent_element to overlapping case output** Adds parent_element to the output for `identify_overlapping_or_nesting_case` and `catch_overlapping_and_nested_bboxes` functions.
>>>>>>> 4d12c61c

### Fixes

* **Add OctoAI embedder** Adds support for embeddings via OctoAI.
* **Fix `check_connection` in opensearch, databricks, postgres, azure connectors **
* **Fix don't treat plain text files with double quotes as JSON ** If a file can be deserialized as JSON but it deserializes as a string, treat it as plain text even though it's valid JSON.
* **Fix `check_connection` in opensearch, databricks, postgres, azure connectors **
* **Fix cluster of bugs in `partition_xlsx()` that dropped content.** Algorithm for detecting "subtables" within a worksheet dropped table elements for certain patterns of populated cells such as when a trailing single-cell row appeared in a contiguous block of populated cells.
* **Improved documentation**. Fixed broken links and improved readability on `Key Concepts` page.
* **Rename `OpenAiEmbeddingConfig` to `OpenAIEmbeddingConfig`.
* **Fix partition_json() doesn't chunk.** The `@add_chunking_strategy` decorator was missing from `partition_json()` such that pre-partitioned documents serialized to JSON did not chunk when a chunking-strategy was specified.

## 0.12.4

### Enhancements

* **Apply New Version of `black` formatting** The `black` library recently introduced a new major version that introduces new formatting conventions. This change brings code in the `unstructured` repo into compliance with the new conventions.
* **Move ingest imports to local scopes** Moved ingest dependencies into local scopes to be able to import ingest connector classes without the need of installing imported external dependencies. This allows lightweight use of the classes (not the instances. to use the instances as intended you'll still need the dependencies).
* **Add support for `.p7s` files** `partition_email` can now process `.p7s` files. The signature for the signed message is extracted and added to metadata.
* **Fallback to valid content types for emails** If the user selected content type does not exist on the email message, `partition_email` now falls back to anoter valid content type if it's available.

### Features

* **Add .heic file partitioning** .heic image files were previously unsupported and are now supported though partition_image()
* **Add the ability to specify an alternate OCR** implementation by implementing an `OCRAgent` interface and specify it using `OCR_AGENT` environment variable.
* **Add Vectara destination connector** Adds support for writing partitioned documents into a Vectara index.
* **Add ability to detect text in .docx inline shapes** extensions of docx partition, extracts text from inline shapes and includes them in paragraph's text

### Fixes

* **Fix `partition_pdf()` not working when using chipper model with `file`**
* **Handle common incorrect arguments for `languages` and `ocr_languages`** Users are regularly receiving errors on the API because they are defining `ocr_languages` or `languages` with additional quotationmarks, brackets, and similar mistakes. This update handles common incorrect arguments and raises an appropriate warning.
* **Default `hi_res_model_name` now relies on `unstructured-inference`** When no explicit `hi_res_model_name` is passed into `partition` or `partition_pdf_or_image` the default model is picked by `unstructured-inference`'s settings or os env variable `UNSTRUCTURED_HI_RES_MODEL_NAME`; it now returns the same model name regardless of `infer_table_structure`'s value; this function will be deprecated in the future and the default model name will simply rely on `unstructured-inference` and will not consider os env in a future release.
* **Fix remove Vectara requirements from setup.py - there are no dependencies**
* **Add missing dependency files to package manifest**. Updates the file path for the ingest
  dependencies and adds missing extra dependencies.
* **Fix remove Vectara requirements from setup.py - there are no dependencies **
* **Add title to Vectara upload - was not separated out from initial connector **
* **Fix change OpenSearch port to fix potential conflict with Elasticsearch in ingest test **


## 0.12.3

### Enhancements

* **Driver for MongoDB connector.** Adds a driver with `unstructured` version information to the
  MongoDB connector.

### Features

* **Add Databricks Volumes destination connector** Databricks Volumes connector added to ingest CLI.  Users may now use `unstructured-ingest` to write partitioned data to a Databricks Volumes storage service.

### Fixes

* **Fix support for different Chipper versions and prevent running PDFMiner with Chipper**
* **Treat YAML files as text.** Adds YAML MIME types to the file detection code and treats those
  files as text.
* **Fix FSSpec destination connectors check_connection.** FSSpec destination connectors did not use `check_connection`. There was an error when trying to `ls` destination directory - it may not exist at the moment of connector creation. Now `check_connection` calls `ls` on bucket root and this method is called on `initialize` of destination connector.
* **Fix databricks-volumes extra location.** `setup.py` is currently pointing to the wrong location for the databricks-volumes extra requirements. This results in errors when trying to build the wheel for unstructured. This change updates to point to the correct path.
* **Fix uploading None values to Chroma and Pinecone.** Removes keys with None values with Pinecone and Chroma destinations. Pins Pinecone dependency
* **Update documentation.** (i) best practice for table extration by using 'skip_infer_table_types' param, instead of 'pdf_infer_table_structure', and (ii) fixed CSS, RST issues and typo in the documentation.
* **Fix postgres storage of link_texts.** Formatting of link_texts was breaking metadata storage.

## 0.12.2

### Enhancements

### Features

### Fixes

* **Fix index error in table processing.** Bumps the `unstructured-inference` version to address and
  index error that occurs on some tables in the table transformer object.

## 0.12.1

### Enhancements

* **Allow setting image block crop padding parameter** In certain circumstances, adjusting the image block crop padding can improve image block extraction by preventing extracted image blocks from being clipped.
* **Add suport for bitmap images in `partition_image`** Adds support for `.bmp` files in
  `partition`, `partition_image`, and `detect_filetype`.
* **Keep all image elements when using "hi_res" strategy** Previously, `Image` elements with small chunks of text were ignored unless the image block extraction parameters (`extract_images_in_pdf` or `extract_image_block_types`) were specified. Now, all image elements are kept regardless of whether the image block extraction parameters are specified.
* **Add filetype detection for `.wav` files.** Add filetpye detection for `.wav` files.
* **Add "basic" chunking strategy.** Add baseline chunking strategy that includes all shared chunking behaviors without breaking chunks on section or page boundaries.
* **Add overlap option for chunking.** Add option to overlap chunks. Intra-chunk and inter-chunk overlap are requested separately. Intra-chunk overlap is applied only to the second and later chunks formed by text-splitting an oversized chunk. Inter-chunk overlap may also be specified; this applies overlap between "normal" (not-oversized) chunks.
* **Salesforce connector accepts private key path or value.** Salesforce parameter `private-key-file` has been renamed to `private-key`. Private key can be provided as path to file or file contents.
* **Update documentation**: (i) added verbiage about the free API cap limit, (ii) added deprecation warning on ``Staging`` bricks in favor of ``Destination Connectors``, (iii) added warning and code examples to use the SaaS API Endpoints using CLI-vs-SDKs, (iv) fixed example pages formatting, (v) added deprecation on ``model_name`` in favor of ``hi_res_model_name``, (vi) added ``extract_images_in_pdf`` usage in ``partition_pdf`` section, (vii) reorganize and improve the documentation introduction section, and (viii) added PDF table extraction best practices.
* **Add "basic" chunking to ingest CLI.** Add options to ingest CLI allowing access to the new "basic" chunking strategy and overlap options.
* **Make Elasticsearch Destination connector arguments optional.** Elasticsearch Destination connector write settings are made optional and will rely on default values when not specified.
* **Normalize Salesforce artifact names.** Introduced file naming pattern present in other connectors to Salesforce connector.
* **Install Kapa AI chatbot.** Added Kapa.ai website widget on the documentation.

### Features
* **MongoDB Source Connector.** New source connector added to all CLI ingest commands to support downloading/partitioning files from MongoDB.
* **Add OpenSearch source and destination connectors.** OpenSearch, a fork of Elasticsearch, is a popular storage solution for various functionality such as search, or providing intermediary caches within data pipelines. Feature: Added OpenSearch source connector to support downloading/partitioning files. Added OpenSearch destination connector to be able to ingest documents from any supported source, embed them and write the embeddings / documents into OpenSearch.

### Fixes

* **Fix GCS connector converting JSON to string with single quotes.** FSSpec serialization caused conversion of JSON token to string with single quotes. GCS requires token in form of dict so this format is now assured.
* **Pin version of unstructured-client** Set minimum version of unstructured-client to avoid raising a TypeError when passing `api_key_auth` to `UnstructuredClient`
* **Fix the serialization of the Pinecone destination connector.** Presence of the PineconeIndex object breaks serialization due to TypeError: cannot pickle '_thread.lock' object. This removes that object before serialization.
* **Fix the serialization of the Elasticsearch destination connector.** Presence of the _client object breaks serialization due to TypeError: cannot pickle '_thread.lock' object. This removes that object before serialization.
* **Fix the serialization of the Postgres destination connector.** Presence of the _client object breaks serialization due to TypeError: cannot pickle '_thread.lock' object. This removes that object before serialization.
* **Fix documentation and sample code for Chroma.** Was pointing to wrong examples..
* **Fix flatten_dict to be able to flatten tuples inside dicts** Update flatten_dict function to support flattening tuples inside dicts. This is necessary for objects like Coordinates, when the object is not written to the disk, therefore not being converted to a list before getting flattened (still being a tuple).
* **Fix the serialization of the Chroma destination connector.** Presence of the ChromaCollection object breaks serialization due to TypeError: cannot pickle 'module' object. This removes that object before serialization.
* **Fix fsspec connectors returning version as integer.** Connector data source versions should always be string values, however we were using the integer checksum value for the version for fsspec connectors. This casts that value to a string.

## 0.12.0

### Enhancements

* **Drop support for python3.8** All dependencies are now built off of the minimum version of python being `3.10`

## 0.11.9

### Enhancements

* **Rename kwargs related to extracting image blocks** Rename the kwargs related to extracting image blocks for consistency and API usage.

### Features

* **Add PostgreSQL/SQLite destination connector** PostgreSQL and SQLite connector added to ingest CLI.  Users may now use `unstructured-ingest` to write partitioned data to a PostgreSQL or SQLite database. And write embeddings to PostgreSQL pgvector database.

### Fixes

* **Handle users providing fully spelled out languages** Occasionally some users are defining the `languages` param as a fully spelled out language instead of a language code. This adds a dictionary for common languages so those small mistakes are caught and silently fixed.
* **Fix unequal row-length in HTMLTable.text_as_html.** Fixes to other aspects of partition_html() in v0.11 allowed unequal cell-counts in table rows. Make the cells in each row correspond 1:1 with cells in the original table row. This fix also removes "noise" cells resulting from HTML-formatting whitespace and eliminates the "column-shifting" of cells that previously resulted from noise-cells.
* **Fix MongoDB connector URI password redaction.** MongoDB documentation states that characters `$ : / ? # [ ] @` must be percent encoded. URIs with password containing such special character were not redacted.

## 0.11.8

### Enhancements

* **Add SaaS API User Guide.** This documentation serves as a guide for Unstructured SaaS API users to register, receive an API key and URL, and manage your account and billing information.
* **Add inter-chunk overlap capability.** Implement overlap between chunks. This applies to all chunks prior to any text-splitting of oversized chunks so is a distinct behavior; overlap at text-splits of oversized chunks is independent of inter-chunk overlap (distinct chunk boundaries) and can be requested separately. Note this capability is not yet available from the API but will shortly be made accessible using a new `overlap_all` kwarg on partition functions.

### Features

### Fixes

## 0.11.7

### Enhancements

* **Add intra-chunk overlap capability.** Implement overlap for split-chunks where text-splitting is used to divide an oversized chunk into two or more chunks that fit in the chunking window. Note this capability is not yet available from the API but will shortly be made accessible using a new `overlap` kwarg on partition functions.
* **Update encoders to leverage dataclasses** All encoders now follow a class approach which get annotated with the dataclass decorator. Similar to the connectors, it uses a nested dataclass for the configs required to configure a client as well as a field/property approach to cache the client. This makes sure any variable associated with the class exists as a dataclass field.

### Features

* **Add Qdrant destination connector.** Adds support for writing documents and embeddings into a Qdrant collection.
* **Store base64 encoded image data in metadata fields.** Rather than saving to file, stores base64 encoded data of the image bytes and the mimetype for the image in metadata fields: `image_base64` and `image_mime_type` (if that is what the user specifies by some other param like `pdf_extract_to_payload`). This would allow the API to have parity with the library.

### Fixes

* **Fix table structure metric script** Update the call to table agent to now provide OCR tokens as required
* **Fix element extraction not working when using "auto" strategy for pdf and image** If element extraction is specified, the "auto" strategy falls back to the "hi_res" strategy.
* **Fix a bug passing a custom url to `partition_via_api`** Users that self host the api were not able to pass their custom url to `partition_via_api`.

## 0.11.6

### Enhancements

* **Update the layout analysis script.** The previous script only supported annotating `final` elements. The updated script also supports annotating `inferred` and `extracted` elements.
* **AWS Marketplace API documentation**: Added the user guide, including setting up VPC and CloudFormation, to deploy Unstructured API on AWS platform.
* **Azure Marketplace API documentation**: Improved the user guide to deploy Azure Marketplace API by adding references to Azure documentation.
* **Integration documentation**: Updated URLs for the `staging_for` bricks

### Features

* **Partition emails with base64-encoded text.** Automatically handles and decodes base64 encoded text in emails with content type `text/plain` and `text/html`.
* **Add Chroma destination connector** Chroma database connector added to ingest CLI.  Users may now use `unstructured-ingest` to write partitioned/embedded data to a Chroma vector database.
* **Add Elasticsearch destination connector.** Problem: After ingesting data from a source, users might want to move their data into a destination. Elasticsearch is a popular storage solution for various functionality such as search, or providing intermediary caches within data pipelines. Feature: Added Elasticsearch destination connector to be able to ingest documents from any supported source, embed them and write the embeddings / documents into Elasticsearch.

### Fixes

* **Enable --fields argument omission for elasticsearch connector** Solves two bugs where removing the optional parameter --fields broke the connector due to an integer processing error and using an elasticsearch config for a destination connector resulted in a serialization issue when optional parameter --fields was not provided.
* **Add hi_res_model_name** Adds kwarg to relevant functions and add comments that model_name is to be deprecated.

## 0.11.5

### Enhancements

### Features

### Fixes

* **Fix `partition_pdf()` and `partition_image()` importation issue.** Reorganize `pdf.py` and `image.py` modules to be consistent with other types of document import code.

## 0.11.4

### Enhancements

* **Refactor image extraction code.** The image extraction code is moved from `unstructured-inference` to `unstructured`.
* **Refactor pdfminer code.** The pdfminer code is moved from `unstructured-inference` to `unstructured`.
* **Improve handling of auth data for fsspec connectors.** Leverage an extension of the dataclass paradigm to support a `sensitive` annotation for fields related to auth (i.e. passwords, tokens). Refactor all fsspec connectors to use explicit access configs rather than a generic dictionary.
* **Add glob support for fsspec connectors** Similar to the glob support in the ingest local source connector, similar filters are now enabled on all fsspec based source connectors to limit files being partitioned.
* Define a constant for the splitter "+" used in tesseract ocr languages.

### Features

* **Save tables in PDF's separately as images.** The "table" elements are saved as `table-<pageN>-<tableN>.jpg`. This filename is presented in the `image_path` metadata field for the Table element. The default would be to not do this.
* **Add Weaviate destination connector** Weaviate connector added to ingest CLI.  Users may now use `unstructured-ingest` to write partitioned data from over 20 data sources (so far) to a Weaviate object collection.
* **Sftp Source Connector.** New source connector added to support downloading/partitioning files from Sftp.

### Fixes

* **Fix pdf `hi_res` partitioning failure when pdfminer fails.** Implemented logic to fall back to the "inferred_layout + OCR" if pdfminer fails in the `hi_res` strategy.
* **Fix a bug where image can be scaled too large for tesseract** Adds a limit to prevent auto-scaling an image beyond the maximum size `tesseract` can handle for ocr layout detection
* **Update partition_csv to handle different delimiters** CSV files containing both non-comma delimiters and commas in the data were throwing an error in Pandas. `partition_csv` now identifies the correct delimiter before the file is processed.
* **partition returning cid code in `hi_res`** occasionally pdfminer can fail to decode the text in an pdf file and return cid code as text. Now when this happens the text from OCR is used.

## 0.11.2

### Enhancements

* **Updated Documentation**: (i) Added examples, and (ii) API Documentation, including Usage, SDKs, Azure Marketplace, and parameters and validation errors.

### Features

* * **Add Pinecone destination connector.** Problem: After ingesting data from a source, users might want to produce embeddings for their data and write these into a vector DB. Pinecone is an option among these vector databases. Feature: Added Pinecone destination connector to be able to ingest documents from any supported source, embed them and write the embeddings / documents into Pinecone.

### Fixes

* **Process chunking parameter names in ingest correctly** Solves a bug where chunking parameters weren't being processed and used by ingest cli by renaming faulty parameter names and prepends; adds relevant parameters to ingest pinecone test to verify that the parameters are functional.

## 0.11.1

### Enhancements

* **Use `pikepdf` to repair invalid PDF structure** for PDFminer when we see error `PSSyntaxError` when PDFminer opens the document and creates the PDFminer pages object or processes a single PDF page.
* **Batch Source Connector support** For instances where it is more optimal to read content from a source connector in batches, a new batch ingest doc is added which created multiple ingest docs after reading them in in batches per process.

### Features

* **Staging Brick for Coco Format** Staging brick which converts a list of Elements into Coco Format.
* **Adds HubSpot connector** Adds connector to retrieve call, communications, emails, notes, products and tickets from HubSpot

### Fixes

* **Do not extract text of `<style>` tags in HTML.** `<style>` tags containing CSS in invalid positions previously contributed to element text. Do not consider text node of a `<style>` element as textual content.
* **Fix DOCX merged table cell repeats cell text.** Only include text for a merged cell, not for each underlying cell spanned by the merge.
* **Fix tables not extracted from DOCX header/footers.** Headers and footers in DOCX documents skip tables defined in the header and commonly used for layout/alignment purposes. Extract text from tables as a string and include in the `Header` and `Footer` document elements.
* **Fix output filepath for fsspec-based source connectors.** Previously the base directory was being included in the output filepath unnecessarily.

## 0.11.0

### Enhancements

* **Add a class for the strategy constants.** Add a class `PartitionStrategy` for the strategy constants and use the constants to replace strategy strings.
* **Temporary Support for paddle language parameter.** User can specify default langage code for paddle with ENV `DEFAULT_PADDLE_LANG` before we have the language mapping for paddle.
* **Improve DOCX page-break fidelity.** Improve page-break fidelity such that a paragraph containing a page-break is split into two elements, one containing the text before the page-break and the other the text after. Emit the PageBreak element between these two and assign the correct page-number (n and n+1 respectively) to the two textual elements.

### Features

* **Add ad-hoc fields to `ElementMetadata` instance.** End-users can now add their own metadata fields simply by assigning to an element-metadata attribute-name of their choice, like `element.metadata.coefficient = 0.58`. These fields will round-trip through JSON and can be accessed with dotted notation.
* **MongoDB Destination Connector.** New destination connector added to all CLI ingest commands to support writing partitioned json output to mongodb.

### Fixes

* **Fix `TYPE_TO_TEXT_ELEMENT_MAP`.** Updated `Figure` mapping from `FigureCaption` to `Image`.
* **Handle errors when extracting PDF text** Certain pdfs throw unexpected errors when being opened by `pdfminer`, causing `partition_pdf()` to fail. We expect to be able to partition smoothly using an alternative strategy if text extraction doesn't work.  Added exception handling to handle unexpected errors when extracting pdf text and to help determine pdf strategy.
* **Fix `fast` strategy fall back to `ocr_only`** The `fast` strategy should not fall back to a more expensive strategy.
* **Remove default user ./ssh folder** The default notebook user during image build would create the known_hosts file with incorrect ownership, this is legacy and no longer needed so it was removed.
* **Include `languages` in metadata when partitioning `strategy=hi_res` or `fast`** User defined `languages` was previously used for text detection, but not included in the resulting element metadata for some strategies. `languages` will now be included in the metadata regardless of partition strategy for pdfs and images.
* **Handle a case where Paddle returns a list item in ocr_data as None** In partition, while parsing PaddleOCR data, it was assumed that PaddleOCR does not return None for any list item in ocr_data. Removed the assumption by skipping the text region whenever this happens.
* **Fix some pdfs returning `KeyError: 'N'`** Certain pdfs were throwing this error when being opened by pdfminer. Added a wrapper function for pdfminer that allows these documents to be partitioned.
* **Fix mis-splits on `Table` chunks.** Remedies repeated appearance of full `.text_as_html` on metadata of each `TableChunk` split from a `Table` element too large to fit in the chunking window.
* **Import tables_agent from inference** so that we don't have to initialize a global table agent in unstructured OCR again
* **Fix empty table is identified as bulleted-table.** A table with no text content was mistakenly identified as a bulleted-table and processed by the wrong branch of the initial HTML partitioner.
* **Fix partition_html() emits empty (no text) tables.** A table with cells nested below a `<thead>` or `<tfoot>` element was emitted as a table element having no text and unparseable HTML in `element.metadata.text_as_html`. Do not emit empty tables to the element stream.
* **Fix HTML `element.metadata.text_as_html` contains spurious <br> elements in invalid locations.** The HTML generated for the `text_as_html` metadata for HTML tables contained `<br>` elements invalid locations like between `<table>` and `<tr>`. Change the HTML generator such that these do not appear.
* **Fix HTML table cells enclosed in <thead> and <tfoot> elements are dropped.** HTML table cells nested in a `<thead>` or `<tfoot>` element were not detected and the text in those cells was omitted from the table element text and `.text_as_html`. Detect table rows regardless of the semantic tag they may be nested in.
* **Remove whitespace padding from `.text_as_html`.** `tabulate` inserts padding spaces to achieve visual alignment of columns in HTML tables it generates. Add our own HTML generator to do this simple job and omit that padding as well as newlines ("\n") used for human readability.
* **Fix local connector with absolute input path** When passed an absolute filepath for the input document path, the local connector incorrectly writes the output file to the input file directory. This fixes such that the output in this case is written to `output-dir/input-filename.json`

## 0.10.30

### Enhancements

* **Support nested DOCX tables.** In DOCX, like HTML, a table cell can itself contain a table. In this case, create nested HTML tables to reflect that structure and create a plain-text table with captures all the text in nested tables, formatting it as a reasonable facsimile of a table.
* **Add connection check to ingest connectors** Each source and destination connector now support a `check_connection()` method which makes sure a valid connection can be established with the source/destination given any authentication credentials in a lightweight request.

### Features

* **Add functionality to do a second OCR on cropped table images.** Changes to the values for scaling ENVs affect entire page OCR output(OCR regression) so we now do a second OCR for tables.
* **Adds ability to pass timeout for a request when partitioning via a `url`.** `partition` now accepts a new optional parameter `request_timeout` which if set will prevent any `requests.get` from hanging indefinitely and instead will raise a timeout error. This is useful when partitioning a url that may be slow to respond or may not respond at all.

### Fixes

* **Fix logic that determines pdf auto strategy.** Previously, `_determine_pdf_auto_strategy` returned `hi_res` strategy only if `infer_table_structure` was true. It now returns the `hi_res` strategy if either `infer_table_structure` or `extract_images_in_pdf` is true.
* **Fix invalid coordinates when parsing tesseract ocr data.** Previously, when parsing tesseract ocr data, the ocr data had invalid bboxes if zoom was set to `0`. A logical check is now added to avoid such error.
* **Fix ingest partition parameters not being passed to the api.** When using the --partition-by-api flag via unstructured-ingest, none of the partition arguments are forwarded, meaning that these options are disregarded. With this change, we now pass through all of the relevant partition arguments to the api. This allows a user to specify all of the same partition arguments they would locally and have them respected when specifying --partition-by-api.
* **Support tables in section-less DOCX.** Generalize solution for MS Chat Transcripts exported as DOCX by including tables in the partitioned output when present.
* **Support tables that contain only numbers when partitioning via `ocr_only`** Tables that contain only numbers are returned as floats in a pandas.DataFrame when the image is converted from `.image_to_data()`. An AttributeError was raised downstream when trying to `.strip()` the floats.
* **Improve DOCX page-break detection.** DOCX page breaks are reliably indicated by `w:lastRenderedPageBreak` elements present in the document XML. Page breaks are NOT reliably indicated by "hard" page-breaks inserted by the author and when present are redundant to a `w:lastRenderedPageBreak` element so cause over-counting if used. Use rendered page-breaks only.

## 0.10.29

### Enhancements

* **Adds include_header argument for partition_csv and partition_tsv** Now supports retaining header rows in CSV and TSV documents element partitioning.
* **Add retry logic for all source connectors** All http calls being made by the ingest source connectors have been isolated and wrapped by the `SourceConnectionNetworkError` custom error, which triggers the retry logic, if enabled, in the ingest pipeline.
* **Google Drive source connector supports credentials from memory** Originally, the connector expected a filepath to pull the credentials from when creating the client. This was expanded to support passing that information from memory as a dict if access to the file system might not be available.
* **Add support for generic partition configs in ingest cli** Along with the explicit partition options supported by the cli, an `additional_partition_args` arg was added to allow users to pass in any other arguments that should be added when calling partition(). This helps keep any changes to the input parameters of the partition() exposed in the CLI.
* **Map full output schema for table-based destination connectors** A full schema was introduced to map the type of all output content from the json partition output and mapped to a flattened table structure to leverage table-based destination connectors. The delta table destination connector was updated at the moment to take advantage of this.
* **Incorporate multiple embedding model options into ingest, add diff test embeddings** Problem: Ingest pipeline already supported embedding functionality, however users might want to use different types of embedding providers. Enhancement: Extend ingest pipeline so that users can specify and embed via a particular embedding provider from a range of options. Also adds a diff test to compare output from an embedding module with the expected output

### Features

* **Allow setting table crop parameter** In certain circumstances, adjusting the table crop padding may improve table.

### Fixes

* **Fixes `partition_text` to prevent empty elements** Adds a check to filter out empty bullets.
* **Handle empty string for `ocr_languages` with values for `languages`** Some API users ran into an issue with sending `languages` params because the API defaulted to also using an empty string for `ocr_languages`. This update handles situations where `languages` is defined and `ocr_languages` is an empty string.
* **Fix PDF tried to loop through None** Previously the PDF annotation extraction tried to loop through `annots` that resolved out as None. A logical check added to avoid such error.
* **Ingest session handler not being shared correctly** All ingest docs that leverage the session handler should only need to set it once per process. It was recreating it each time because the right values weren't being set nor available given how dataclasses work in python.
* **Ingest download-only fix.** Previously the download only flag was being checked after the doc factory pipeline step, which occurs before the files are actually downloaded by the source node. This check was moved after the source node to allow for the files to be downloaded first before exiting the pipeline.
* **Fix flaky chunk-metadata.** Prior implementation was sensitive to element order in the section resulting in metadata values sometimes being dropped. Also, not all metadata items can be consolidated across multiple elements (e.g. coordinates) and so are now dropped from consolidated metadata.
* **Fix tesseract error `Estimating resolution as X`** leaded by invalid language parameters input. Proceed with defalut language `eng` when `lang.py` fails to find valid language code for tesseract, so that we don't pass an empty string to tesseract CLI and raise an exception in downstream.

## 0.10.28

### Enhancements

* **Add table structure evaluation helpers** Adds functions to evaluate the similarity between predicted table structure and actual table structure.
* **Use `yolox` by default for table extraction when partitioning pdf/image** `yolox` model provides higher recall of the table regions than the quantized version and it is now the default element detection model when `infer_table_structure=True` for partitioning pdf/image files
* **Remove pdfminer elements from inside tables** Previously, when using `hi_res` some elements where extracted using pdfminer too, so we removed pdfminer from the tables pipeline to avoid duplicated elements.
* **Fsspec downstream connectors** New destination connector added to ingest CLI, users may now use `unstructured-ingest` to write to any of the following:
  * Azure
  * Box
  * Dropbox
  * Google Cloud Service

### Features

* **Update `ocr_only` strategy in `partition_pdf()`** Adds the functionality to get accurate coordinate data when partitioning PDFs and Images with the `ocr_only` strategy.

### Fixes
* **Fixed SharePoint permissions for the fetching to be opt-in** Problem: Sharepoint permissions were trying to be fetched even when no reletad cli params were provided, and this gave an error due to values for those keys not existing. Fix: Updated getting keys to be with .get() method and changed the "skip-check" to check individual cli params rather than checking the existance of a config object.

* **Fixes issue where tables from markdown documents were being treated as text** Problem: Tables from markdown documents were being treated as text, and not being extracted as tables. Solution: Enable the `tables` extension when instantiating the `python-markdown` object. Importance: This will allow users to extract structured data from tables in markdown documents.
* **Fix wrong logger for paddle info** Replace the logger from unstructured-inference with the logger from unstructured for paddle_ocr.py module.
* **Fix ingest pipeline to be able to use chunking and embedding together** Problem: When ingest pipeline was using chunking and embedding together, embedding outputs were empty and the outputs of chunking couldn't be re-read into memory and be forwarded to embeddings. Fix: Added CompositeElement type to TYPE_TO_TEXT_ELEMENT_MAP to be able to process CompositeElements with unstructured.staging.base.isd_to_elements
* **Fix unnecessary mid-text chunk-splitting.** The "pre-chunker" did not consider separator blank-line ("\n\n") length when grouping elements for a single chunk. As a result, sections were frequently over-populated producing a over-sized chunk that required mid-text splitting.
* **Fix frequent dissociation of title from chunk.** The sectioning algorithm included the title of the next section with the prior section whenever it would fit, frequently producing association of a section title with the prior section and dissociating it from its actual section. Fix this by performing combination of whole sections only.
* **Fix PDF attempt to get dict value from string.** Fixes a rare edge case that prevented some PDF's from being partitioned. The `get_uris_from_annots` function tried to access the dictionary value of a string instance variable. Assign `None` to the annotation variable if the instance type is not dictionary to avoid the erroneous attempt.

## 0.10.27

### Enhancements

* **Leverage dict to share content across ingest pipeline** To share the ingest doc content across steps in the ingest pipeline, this was updated to use a multiprocessing-safe dictionary so changes get persisted and each step has the option to modify the ingest docs in place.

### Features

### Fixes

* **Removed `ebooklib` as a dependency** `ebooklib` is licensed under AGPL3, which is incompatible with the Apache 2.0 license. Thus it is being removed.
* **Caching fixes in ingest pipeline** Previously, steps like the source node were not leveraging parameters such as `re_download` to dictate if files should be forced to redownload rather than use what might already exist locally.

## 0.10.26

### Enhancements

* **Add text CCT CI evaluation workflow** Adds cct text extraction evaluation metrics to the current ingest workflow to measure the performance of each file extracted as well as aggregated-level performance.

### Features

* **Functionality to catch and classify overlapping/nested elements** Method to identify overlapping-bboxes cases within detected elements in a document. It returns two values: a boolean defining if there are overlapping elements present, and a list reporting them with relevant metadata. The output includes information about the `overlapping_elements`, `overlapping_case`, `overlapping_percentage`, `largest_ngram_percentage`, `overlap_percentage_total`, `max_area`, `min_area`, and `total_area`.
* **Add Local connector source metadata** python's os module used to pull stats from local file when processing via the local connector and populates fields such as last modified time, created time.

### Fixes

* **Fixes elements partitioned from an image file missing certain metadata** Metadata for image files, like file type, was being handled differently from other file types. This caused a bug where other metadata, like the file name, was being missed. This change brought metadata handling for image files to be more in line with the handling for other file types so that file name and other metadata fields are being captured.
* **Adds `typing-extensions` as an explicit dependency** This package is an implicit dependency, but the module is being imported directly in `unstructured.documents.elements` so the dependency should be explicit in case changes in other dependencies lead to `typing-extensions` being dropped as a dependency.
* **Stop passing `extract_tables` to `unstructured-inference` since it is now supported in `unstructured` instead** Table extraction previously occurred in `unstructured-inference`, but that logic, except for the table model itself, is now a part of the `unstructured` library. Thus the parameter triggering table extraction is no longer passed to the `unstructured-inference` package. Also noted the table output regression for PDF files.
* **Fix a bug in Table partitioning** Previously the `skip_infer_table_types` variable used in `partition` was not being passed down to specific file partitioners. Now you can utilize the `skip_infer_table_types` list variable when calling `partition` to specify the filetypes for which you want to skip table extraction, or the `infer_table_structure` boolean variable on the file specific partitioning function.
* **Fix partition docx without sections** Some docx files, like those from teams output, do not contain sections and it would produce no results because the code assumes all components are in sections. Now if no sections is detected from a document we iterate through the paragraphs and return contents found in the paragraphs.
* **Fix out-of-order sequencing of split chunks.** Fixes behavior where "split" chunks were inserted at the beginning of the chunk sequence. This would produce a chunk sequence like [5a, 5b, 3a, 3b, 1, 2, 4] when sections 3 and 5 exceeded `max_characters`.
* **Deserialization of ingest docs fixed** When ingest docs are being deserialized as part of the ingest pipeline process (cli), there were certain fields that weren't getting persisted (metadata and date processed). The from_dict method was updated to take these into account and a unit test added to check.
* **Map source cli command configs when destination set** Due to how the source connector is dynamically called when the destination connector is set via the CLI, the configs were being set incorrectoy, causing the source connector to break. The configs were fixed and updated to take into account Fsspec-specific connectors.

## 0.10.25

### Enhancements

* **Duplicate CLI param check** Given that many of the options associated with the `Click` based cli ingest commands are added dynamically from a number of configs, a check was incorporated to make sure there were no duplicate entries to prevent new configs from overwriting already added options.
* **Ingest CLI refactor for better code reuse** Much of the ingest cli code can be templated and was a copy-paste across files, adding potential risk. Code was refactored to use a base class which had much of the shared code templated.

### Features

* **Table OCR refactor** support Table OCR with pre-computed OCR data to ensure we only do one OCR for entrie document. User can specify
ocr agent tesseract/paddle in environment variable `OCR_AGENT` for OCRing the entire document.
* **Adds accuracy function** The accuracy scoring was originally an option under `calculate_edit_distance`. For easy function call, it is now a wrapper around the original function that calls edit_distance and return as "score".
* **Adds HuggingFaceEmbeddingEncoder** The HuggingFace Embedding Encoder uses a local embedding model as opposed to using an API.
* **Add AWS bedrock embedding connector** `unstructured.embed.bedrock` now provides a connector to use AWS bedrock's `titan-embed-text` model to generate embeddings for elements. This features requires valid AWS bedrock setup and an internet connectionto run.

### Fixes

* **Import PDFResourceManager more directly** We were importing `PDFResourceManager` from `pdfminer.converter` which was causing an error for some users. We changed to import from the actual location of `PDFResourceManager`, which is `pdfminer.pdfinterp`.
* **Fix language detection of elements with empty strings** This resolves a warning message that was raised by `langdetect` if the language was attempted to be detected on an empty string. Language detection is now skipped for empty strings.
* **Fix chunks breaking on regex-metadata matches.** Fixes "over-chunking" when `regex_metadata` was used, where every element that contained a regex-match would start a new chunk.
* **Fix regex-metadata match offsets not adjusted within chunk.** Fixes incorrect regex-metadata match start/stop offset in chunks where multiple elements are combined.
* **Map source cli command configs when destination set** Due to how the source connector is dynamically called when the destination connector is set via the CLI, the configs were being set incorrectoy, causing the source connector to break. The configs were fixed and updated to take into account Fsspec-specific connectors.
* **Fix metrics folder not discoverable** Fixes issue where unstructured/metrics folder is not discoverable on PyPI by adding an `__init__.py` file under the folder.
* **Fix a bug when `parition_pdf` get `model_name=None`** In API usage the `model_name` value is `None` and the `cast` function in `partition_pdf` would return `None` and lead to attribution error. Now we use `str` function to explicit convert the content to string so it is garanteed to have `starts_with` and other string functions as attributes
* **Fix html partition fail on tables without `tbody` tag** HTML tables may sometimes just contain headers without body (`tbody` tag)

## 0.10.24

### Enhancements

* **Improve natural reading order** Some `OCR` elements with only spaces in the text have full-page width in the bounding box, which causes the `xycut` sorting to not work as expected. Now the logic to parse OCR results removes any elements with only spaces (more than one space).
* **Ingest compression utilities and fsspec connector support** Generic utility code added to handle files that get pulled from a source connector that are either tar or zip compressed and uncompress them locally. This is then processed using a local source connector. Currently this functionality has been incorporated into the fsspec connector and all those inheriting from it (currently: Azure Blob Storage, Google Cloud Storage, S3, Box, and Dropbox).
* **Ingest destination connectors support for writing raw list of elements** Along with the default write method used in the ingest pipeline to write the json content associated with the ingest docs, each destination connector can now also write a raw list of elements to the desired downstream location without having an ingest doc associated with it.

### Features

* **Adds element type percent match function** In order to evaluate the element type extracted, we add a function that calculates the matched percentage between two frequency dictionary.

### Fixes

* **Fix paddle model file not discoverable** Fixes issue where ocr_models/paddle_ocr.py file is not discoverable on PyPI by adding
an `__init__.py` file under the folder.
* **Chipper v2 Fixes** Includes fix for a memory leak and rare last-element bbox fix. (unstructured-inference==0.7.7)
* **Fix image resizing issue** Includes fix related to resizing images in the tables pipeline. (unstructured-inference==0.7.6)

## 0.10.23

### Enhancements

* **Add functionality to limit precision when serializing to json** Precision for `points` is limited to 1 decimal point if coordinates["system"] == "PixelSpace" (otherwise 2 decimal points?). Precision for `detection_class_prob` is limited to 5 decimal points.
* **Fix csv file detection logic when mime-type is text/plain** Previously the logic to detect csv file type was considering only first row's comma count comparing with the header_row comma count and both the rows being same line the result was always true, Now the logic is changed to consider the comma's count for all the lines except first line and compare with header_row comma count.
* **Improved inference speed for Chipper V2** API requests with 'hi_res_model_name=chipper' now have ~2-3x faster responses.

### Features

### Fixes

* **Cleans up temporary files after conversion** Previously a file conversion utility was leaving temporary files behind on the filesystem without removing them when no longer needed. This fix helps prevent an accumulation of temporary files taking up excessive disk space.
* **Fixes `under_non_alpha_ratio` dividing by zero** Although this function guarded against a specific cause of division by zero, there were edge cases slipping through like strings with only whitespace. This update more generally prevents the function from performing a division by zero.
* **Fix languages default** Previously the default language was being set to English when elements didn't have text or if langdetect could not detect the language. It now defaults to None so there is not misleading information about the language detected.
* **Fixes recursion limit error that was being raised when partitioning Excel documents of a certain size** Previously we used a recursive method to find subtables within an excel sheet. However this would run afoul of Python's recursion depth limit when there was a contiguous block of more than 1000 cells within a sheet. This function has been updated to use the NetworkX library which avoids Python recursion issues.

## 0.10.22

### Enhancements

* **bump `unstructured-inference` to `0.7.3`** The updated version of `unstructured-inference` supports a new version of the Chipper model, as well as a cleaner schema for its output classes. Support is included for new inference features such as hierarchy and ordering.
* **Expose skip_infer_table_types in ingest CLI.** For each connector a new `--skip-infer-table-types` parameter was added to map to the `skip_infer_table_types` partition argument. This gives more granular control to unstructured-ingest users, allowing them to specify the file types for which we should attempt table extraction.
* **Add flag to ingest CLI to raise error if any single doc fails in pipeline** Currently if a single doc fails in the pipeline, the whole thing halts due to the error. This flag defaults to log an error but continue with the docs it can.
* **Emit hyperlink metadata for DOCX file-type.** DOCX partitioner now adds `metadata.links`, `metadata.link_texts` and `metadata.link_urls` for elements that contain a hyperlink that points to an external resource. So-called "jump" links pointing to document internal locations (such as those found in a table-of-contents "jumping" to a chapter or section) are excluded.

### Features

* **Add `elements_to_text` as a staging helper function** In order to get a single clean text output from unstructured for metric calculations, automate the process of extracting text from elements using this function.
* **Adds permissions(RBAC) data ingestion functionality for the Sharepoint connector.** Problem: Role based access control is an important component in many data storage systems. Users may need to pass permissions (RBAC) data to downstream systems when ingesting data. Feature: Added permissions data ingestion functionality to the Sharepoint connector.

### Fixes

* **Fixes PDF list parsing creating duplicate list items** Previously a bug in PDF list item parsing caused removal of other elements and duplication of the list item
* **Fixes duplicated elements** Fixes issue where elements are duplicated when embeddings are generated. This will allow users to generate embeddings for their list of Elements without duplicating/breaking the orginal content.
* **Fixes failure when flagging for embeddings through unstructured-ingest** Currently adding the embedding parameter to any connector results in a failure on the copy stage. This is resolves the issue by adding the IngestDoc to the context map in the embedding node's `run` method. This allows users to specify that connectors fetch embeddings without failure.
* **Fix ingest pipeline reformat nodes not discoverable** Fixes issue where  reformat nodes raise ModuleNotFoundError on import. This was due to the directory was missing `__init__.py` in order to make it discoverable.
* **Fix default language in ingest CLI** Previously the default was being set to english which injected potentially incorrect information to downstream language detection libraries. By setting the default to None allows those libraries to better detect what language the text is in the doc being processed.

## 0.10.21

* **Adds Scarf analytics**.

## 0.10.20

### Enhancements

* **Add document level language detection functionality.** Adds the "auto" default for the languages param to all partitioners. The primary language present in the document is detected using the `langdetect` package. Additional param `detect_language_per_element` is also added for partitioners that return multiple elements. Defaults to `False`.
* **Refactor OCR code** The OCR code for entire page is moved from unstructured-inference to unstructured. On top of continuing support for OCR language parameter, we also support two OCR processing modes, "entire_page" or "individual_blocks".
* **Align to top left when shrinking bounding boxes for `xy-cut` sorting:** Update `shrink_bbox()` to keep top left rather than center.
* **Add visualization script to annotate elements** This script is often used to analyze/visualize elements with coordinates (e.g. partition_pdf()).
* **Adds data source properties to the Jira, Github and Gitlab connectors** These properties (date_created, date_modified, version, source_url, record_locator) are written to element metadata during ingest, mapping elements to information about the document source from which they derive. This functionality enables downstream applications to reveal source document applications, e.g. a link to a GDrive doc, Salesforce record, etc.
* **Improve title detection in pptx documents** The default title textboxes on a pptx slide are now categorized as titles.
* **Improve hierarchy detection in pptx documents** List items, and other slide text are properly nested under the slide title. This will enable better chunking of pptx documents.
* **Refactor of the ingest cli workflow** The refactored approach uses a dynamically set pipeline with a snapshot along each step to save progress and accommodate continuation from a snapshot if an error occurs. This also allows the pipeline to dynamically assign any number of steps to modify the partitioned content before it gets written to a destination.
* **Applies `max_characters=<n>` argument to all element types in `add_chunking_strategy` decorator** Previously this argument was only utilized in chunking Table elements and now applies to all partitioned elements if `add_chunking_strategy` decorator is utilized, further preparing the elements for downstream processing.
* **Add common retry strategy utilities for unstructured-ingest** Dynamic retry strategy with exponential backoff added to Notion source connector.
*
### Features

* **Adds `bag_of_words` and `percent_missing_text` functions** In order to count the word frequencies in two input texts and calculate the percentage of text missing relative to the source document.
* **Adds `edit_distance` calculation metrics** In order to benchmark the cleaned, extracted text with unstructured, `edit_distance` (`Levenshtein distance`) is included.
* **Adds detection_origin field to metadata** Problem: Currently isn't an easy way to find out how an element was created. With this change that information is added. Importance: With this information the developers and users are now able to know how an element was created to make decisions on how to use it. In order tu use this feature
setting UNSTRUCTURED_INCLUDE_DEBUG_METADATA=true is needed.
* **Adds a function that calculates frequency of the element type and its depth** To capture the accuracy of element type extraction, this function counts the occurrences of each unique element type with its depth for use in element metrics.

### Fixes

* **Fix zero division error in annotation bbox size** This fixes the bug where we find annotation bboxes realted to an element that need to divide the intersection size between annotation bbox and element bbox by the size of the annotation bbox
* **Fix prevent metadata module from importing dependencies from unnecessary modules** Problem: The `metadata` module had several top level imports that were only used in and applicable to code related to specific document types, while there were many general-purpose functions. As a result, general-purpose functions couldn't be used without unnecessary dependencies being installed. Fix: moved 3rd party dependency top level imports to inside the functions in which they are used and applied a decorator to check that the dependency is installed and emit a helpful error message if not.
* **Fixes category_depth None value for Title elements** Problem: `Title` elements from `chipper` get `category_depth`= None even when `Headline` and/or `Subheadline` elements are present in the same page. Fix: all `Title` elements with `category_depth` = None should be set to have a depth of 0 instead iff there are `Headline` and/or `Subheadline` element-types present. Importance: `Title` elements should be equivalent html `H1` when nested headings are present; otherwise, `category_depth` metadata can result ambiguous within elements in a page.
* **Tweak `xy-cut` ordering output to be more column friendly** This results in the order of elements more closely reflecting natural reading order which benefits downstream applications. While element ordering from `xy-cut` is usually mostly correct when ordering multi-column documents, sometimes elements from a RHS column will appear before elements in a LHS column. Fix: add swapped `xy-cut` ordering by sorting by X coordinate first and then Y coordinate.
* **Fixes badly initialized Formula** Problem: YoloX contain new types of elements, when loading a document that contain formulas a new element of that class
should be generated, however the Formula class inherits from Element instead of Text. After this change the element is correctly created with the correct class
allowing the document to be loaded. Fix: Change parent class for Formula to Text. Importance: Crucial to be able to load documents that contain formulas.
* **Fixes pdf uri error** An error was encountered when URI type of `GoToR` which refers to pdf resources outside of its own was detected since no condition catches such case. The code is fixing the issue by initialize URI before any condition check.


## 0.10.19

### Enhancements

* **Adds XLSX document level language detection** Enhancing on top of language detection functionality in previous release, we now support language detection within `.xlsx` file type at Element level.
* **bump `unstructured-inference` to `0.6.6`** The updated version of `unstructured-inference` makes table extraction in `hi_res` mode configurable to fine tune table extraction performance; it also improves element detection by adding a deduplication post processing step in the `hi_res` partitioning of pdfs and images.
* **Detect text in HTML Heading Tags as Titles** This will increase the accuracy of hierarchies in HTML documents and provide more accurate element categorization. If text is in an HTML heading tag and is not a list item, address, or narrative text, categorize it as a title.
* **Update python-based docs** Refactor docs to use the actual unstructured code rather than using the subprocess library to run the cli command itself.
* **Adds Table support for the `add_chunking_strategy` decorator to partition functions.** In addition to combining elements under Title elements, user's can now specify the `max_characters=<n>` argument to chunk Table elements into TableChunk elements with `text` and `text_as_html` of length <n> characters. This means partitioned Table results are ready for use in downstream applications without any post processing.
* **Expose endpoint url for s3 connectors** By allowing for the endpoint url to be explicitly overwritten, this allows for any non-AWS data providers supporting the s3 protocol to be supported (i.e. minio).

### Features

* **change default `hi_res` model for pdf/image partition to `yolox`** Now partitioning pdf/image using `hi_res` strategy utilizes `yolox_quantized` model isntead of `detectron2_onnx` model. This new default model has better recall for tables and produces more detailed categories for elements.
* **XLSX can now reads subtables within one sheet** Problem: Many .xlsx files are not created to be read as one full table per sheet. There are subtables, text and header along with more informations to extract from each sheet. Feature: This `partition_xlsx` now can reads subtable(s) within one .xlsx sheet, along with extracting other title and narrative texts. Importance: This enhance the power of .xlsx reading to not only one table per sheet, allowing user to capture more data tables from the file, if exists.
* **Update Documentation on Element Types and Metadata**: We have updated the documentation according to the latest element types and metadata. It includes the common and additional metadata provided by the Partitions and Connectors.

### Fixes

* **Fixes partition_pdf is_alnum reference bug** Problem: The `partition_pdf` when attempt to get bounding box from element experienced a reference before assignment error when the first object is not text extractable.  Fix: Switched to a flag when the condition is met. Importance: Crucial to be able to partition with pdf.
* **Fix various cases of HTML text missing after partition**
  Problem: Under certain circumstances, text immediately after some HTML tags will be misssing from partition result.
  Fix: Updated code to deal with these cases.
  Importance: This will ensure the correctness when partitioning HTML and Markdown documents.
* **Fixes chunking when `detection_class_prob` appears in Element metadata** Problem: when `detection_class_prob` appears in Element metadata, Elements will only be combined by chunk_by_title if they have the same `detection_class_prob` value (which is rare). This is unlikely a case we ever need to support and most often results in no chunking. Fix: `detection_class_prob` is included in the chunking list of metadata keys excluded for similarity comparison. Importance: This change allows `chunk_by_title` to operate as intended for documents which include `detection_class_prob` metadata in their Elements.

## 0.10.18

### Enhancements

* **Better detection of natural reading order in images and PDF's** The elements returned by partition better reflect natural reading order in some cases, particularly in complicated multi-column layouts, leading to better chunking and retrieval for downstream applications. Achieved by improving the `xy-cut` sorting to preprocess bboxes, shrinking all bounding boxes by 90% along x and y axes (still centered around the same center point), which allows projection lines to be drawn where not possible before if layout bboxes overlapped.
* **Improves `partition_xml` to be faster and more memory efficient when partitioning large XML files** The new behavior is to partition iteratively to prevent loading the entire XML tree into memory at once in most use cases.
* **Adds data source properties to SharePoint, Outlook, Onedrive, Reddit, Slack, DeltaTable connectors** These properties (date_created, date_modified, version, source_url, record_locator) are written to element metadata during ingest, mapping elements to information about the document source from which they derive. This functionality enables downstream applications to reveal source document applications, e.g. a link to a GDrive doc, Salesforce record, etc.
* **Add functionality to save embedded images in PDF's separately as images** This allows users to save embedded images in PDF's separately as images, given some directory path. The saved image path is written to the metadata for the Image element. Downstream applications may benefit by providing users with image links from relevant "hits."
* **Azure Cognite Search destination connector** New Azure Cognitive Search destination connector added to ingest CLI.  Users may now use `unstructured-ingest` to write partitioned data from over 20 data sources (so far) to an Azure Cognitive Search index.
* **Improves salesforce partitioning** Partitions Salesforce data as xlm instead of text for improved detail and flexibility. Partitions htmlbody instead of textbody for Salesforce emails. Importance: Allows all Salesforce fields to be ingested and gives Salesforce emails more detailed partitioning.
* **Add document level language detection functionality.** Introduces the "auto" default for the languages param, which then detects the languages present in the document using the `langdetect` package. Adds the document languages as ISO 639-3 codes to the element metadata. Implemented only for the partition_text function to start.
* **PPTX partitioner refactored in preparation for enhancement.** Behavior should be unchanged except that shapes enclosed in a group-shape are now included, as many levels deep as required (a group-shape can itself contain a group-shape).
* **Embeddings support for the SharePoint SourceConnector via unstructured-ingest CLI** The SharePoint connector can now optionally create embeddings from the elements it pulls out during partition and upload those embeddings to Azure Cognitive Search index.
* **Improves hierarchy from docx files by leveraging natural hierarchies built into docx documents**  Hierarchy can now be detected from an indentation level for list bullets/numbers and by style name (e.g. Heading 1, List Bullet 2, List Number).
* **Chunking support for the SharePoint SourceConnector via unstructured-ingest CLI** The SharePoint connector can now optionally chunk the elements pulled out during partition via the chunking unstructured brick. This can be used as a stage before creating embeddings.

### Features

* **Adds `links` metadata in `partition_pdf` for `fast` strategy.** Problem: PDF files contain rich information and hyperlink that Unstructured did not captured earlier. Feature: `partition_pdf` now can capture embedded links within the file along with its associated text and page number. Importance: Providing depth in extracted elements give user a better understanding and richer context of documents. This also enables user to map to other elements within the document if the hyperlink is refered internally.
* **Adds the embedding module to be able to embed Elements** Problem: Many NLP applications require the ability to represent parts of documents in a semantic way. Until now, Unstructured did not have text embedding ability within the core library. Feature: This embedding module is able to track embeddings related data with a class, embed a list of elements, and return an updated list of Elements with the *embeddings* property. The module is also able to embed query strings. Importance: Ability to embed documents or parts of documents will enable users to make use of these semantic representations in different NLP applications, such as search, retrieval, and retrieval augmented generation.

### Fixes

* **Fixes a metadata source serialization bug** Problem: In unstructured elements, when loading an elements json file from the disk, the data_source attribute is assumed to be an instance of DataSourceMetadata and the code acts based on that. However the loader did not satisfy the assumption, and loaded it as a dict instead, causing an error. Fix: Added necessary code block to initialize a DataSourceMetadata object, also refactored DataSourceMetadata.from_dict() method to remove redundant code. Importance: Crucial to be able to load elements (which have data_source fields) from json files.
* **Fixes issue where unstructured-inference was not getting updated** Problem: unstructured-inference was not getting upgraded to the version to match unstructured release when doing a pip install.  Solution: using `pip install unstructured[all-docs]` it will now upgrade both unstructured and unstructured-inference. Importance: This will ensure that the inference library is always in sync with the unstructured library, otherwise users will be using outdated libraries which will likely lead to unintended behavior.
* **Fixes SharePoint connector failures if any document has an unsupported filetype** Problem: Currently the entire connector ingest run fails if a single IngestDoc has an unsupported filetype. This is because a ValueError is raised in the IngestDoc's `__post_init__`. Fix: Adds a try/catch when the IngestConnector runs get_ingest_docs such that the error is logged but all processable documents->IngestDocs are still instantiated and returned. Importance: Allows users to ingest SharePoint content even when some files with unsupported filetypes exist there.
* **Fixes Sharepoint connector server_path issue** Problem: Server path for the Sharepoint Ingest Doc was incorrectly formatted, causing issues while fetching pages from the remote source. Fix: changes formatting of remote file path before instantiating SharepointIngestDocs and appends a '/' while fetching pages from the remote source. Importance: Allows users to fetch pages from Sharepoint Sites.
* **Fixes Sphinx errors.** Fixes errors when running Sphinx `make html` and installs library to suppress warnings.
* **Fixes a metadata backwards compatibility error** Problem: When calling `partition_via_api`, the hosted api may return an element schema that's newer than the current `unstructured`. In this case, metadata fields were added which did not exist in the local `ElementMetadata` dataclass, and `__init__()` threw an error. Fix: remove nonexistent fields before instantiating in `ElementMetadata.from_json()`. Importance: Crucial to avoid breaking changes when adding fields.
* **Fixes issue with Discord connector when a channel returns `None`** Problem: Getting the `jump_url` from a nonexistent Discord `channel` fails. Fix: property `jump_url` is now retrieved within the same context as the messages from the channel. Importance: Avoids cascading issues when the connector fails to fetch information about a Discord channel.
* **Fixes occasionally SIGABTR when writing table with `deltalake` on Linux** Problem: occasionally on Linux ingest can throw a `SIGABTR` when writing `deltalake` table even though the table was written correctly. Fix: put the writing function into a `Process` to ensure its execution to the fullest extent before returning to the main process. Importance: Improves stability of connectors using `deltalake`
* **Fixes badly initialized Formula** Problem: YoloX contain new types of elements, when loading a document that contain formulas a new element of that class should be generated, however the Formula class inherits from Element instead of Text. After this change the element is correctly created with the correct class allowing the document to be loaded. Fix: Change parent class for Formula to Text. Importance: Crucial to be able to load documents that contain formulas.

## 0.10.16

### Enhancements

* **Adds data source properties to Airtable, Confluence, Discord, Elasticsearch, Google Drive, and Wikipedia connectors** These properties (date_created, date_modified, version, source_url, record_locator) are written to element metadata during ingest, mapping elements to information about the document source from which they derive. This functionality enables downstream applications to reveal source document applications, e.g. a link to a GDrive doc, Salesforce record, etc.
* **DOCX partitioner refactored in preparation for enhancement.** Behavior should be unchanged except in multi-section documents containing different headers/footers for different sections. These will now emit all distinct headers and footers encountered instead of just those for the last section.
* **Add a function to map between Tesseract and standard language codes.** This allows users to input language information to the `languages` param in any Tesseract-supported langcode or any ISO 639 standard language code.
* **Add document level language detection functionality.** Introduces the "auto" default for the languages param, which then detects the languages present in the document using the `langdetect` package. Implemented only for the partition_text function to start.

### Features

### Fixes

* ***Fixes an issue that caused a partition error for some PDF's.** Fixes GH Issue 1460 by bypassing a coordinate check if an element has invalid coordinates.

## 0.10.15


### Enhancements

* **Support for better element categories from the next-generation image-to-text model ("chipper").** Previously, not all of the classifications from Chipper were being mapped to proper `unstructured` element categories so the consumer of the library would see many `UncategorizedText` elements. This fixes the issue, improving the granularity of the element categories outputs for better downstream processing and chunking. The mapping update is:
  * "Threading": `NarrativeText`
  * "Form": `NarrativeText`
  * "Field-Name": `Title`
  * "Value": `NarrativeText`
  * "Link": `NarrativeText`
  * "Headline": `Title` (with `category_depth=1`)
  * "Subheadline": `Title` (with `category_depth=2`)
  * "Abstract": `NarrativeText`
* **Better ListItem grouping for PDF's (fast strategy).** The `partition_pdf` with `fast` strategy previously broke down some numbered list item lines as separate elements. This enhancement leverages the x,y coordinates and bbox sizes to help decide whether the following chunk of text is a continuation of the immediate previous detected ListItem element or not, and not detect it as its own non-ListItem element.
* **Fall back to text-based classification for uncategorized Layout elements for Images and PDF's**. Improves element classification by running existing text-based rules on previously `UncategorizedText` elements.
* **Adds table partitioning for Partitioning for many doc types including: .html, .epub., .md, .rst, .odt, and .msg.** At the core of this change is the .html partition functionality, which is leveraged by the other effected doc types. This impacts many scenarios where `Table` Elements are now propery extracted.
* **Create and add `add_chunking_strategy` decorator to partition functions.** Previously, users were responsible for their own chunking after partitioning elements, often required for downstream applications. Now, individual elements may be combined into right-sized chunks where min and max character size may be specified if `chunking_strategy=by_title`. Relevant elements are grouped together for better downstream results. This enables users immediately use partitioned results effectively in downstream applications (e.g. RAG architecture apps) without any additional post-processing.
* **Adds `languages` as an input parameter and marks `ocr_languages` kwarg for deprecation in pdf, image, and auto partitioning functions.** Previously, language information was only being used for Tesseract OCR for image-based documents and was in a Tesseract specific string format, but by refactoring into a list of standard language codes independent of Tesseract, the `unstructured` library will better support `languages` for other non-image pipelines and/or support for other OCR engines.
* **Removes `UNSTRUCTURED_LANGUAGE` env var usage and replaces `language` with `languages` as an input parameter to unstructured-partition-text_type functions.** The previous parameter/input setup was not user-friendly or scalable to the variety of elements being processed. By refactoring the inputted language information into a list of standard language codes, we can support future applications of the element language such as detection, metadata, and multi-language elements. Now, to skip English specific checks, set the `languages` parameter to any non-English language(s).
* **Adds `xlsx` and `xls` filetype extensions to the `skip_infer_table_types` default list in `partition`.** By adding these file types to the input parameter these files should not go through table extraction. Users can still specify if they would like to extract tables from these filetypes, but will have to set the `skip_infer_table_types` to exclude the desired filetype extension. This avoids mis-representing complex spreadsheets where there may be multiple sub-tables and other content.
* **Better debug output related to sentence counting internals**. Clarify message when sentence is not counted toward sentence count because there aren't enough words, relevant for developers focused on `unstructured`s NLP internals.
* **Faster ocr_only speed for partitioning PDF and images.** Use `unstructured_pytesseract.run_and_get_multiple_output` function to reduce the number of calls to `tesseract` by half when partitioning pdf or image with `tesseract`
* **Adds data source properties to fsspec connectors** These properties (date_created, date_modified, version, source_url, record_locator) are written to element metadata during ingest, mapping elements to information about the document source from which they derive. This functionality enables downstream applications to reveal source document applications, e.g. a link to a GDrive doc, Salesforce record, etc.
* **Add delta table destination connector** New delta table destination connector added to ingest CLI.  Users may now use `unstructured-ingest` to write partitioned data from over 20 data sources (so far) to a Delta Table.
* **Rename to Source and Destination Connectors in the Documentation.** Maintain naming consistency between Connectors codebase and documentation with the first addition to a destination connector.
* **Non-HTML text files now return unstructured-elements as opposed to HTML-elements.** Previously the text based files that went through `partition_html` would return HTML-elements but now we preserve the format from the input using `source_format` argument in the partition call.
* **Adds `PaddleOCR` as an optional alternative to `Tesseract`** for OCR in processing of PDF or Image files, it is installable via the `makefile` command `install-paddleocr`. For experimental purposes only.
* **Bump unstructured-inference** to 0.5.28. This version bump markedly improves the output of table data, rendered as `metadata.text_as_html` in an element. These changes include:
  * add env variable `ENTIRE_PAGE_OCR` to specify using paddle or tesseract on entire page OCR
  * table structure detection now pads the input image by 25 pixels in all 4 directions to improve its recall (0.5.27)
  * support paddle with both cpu and gpu and assume it is pre-installed (0.5.26)
  * fix a bug where `cells_to_html` doesn't handle cells spanning multiple rows properly (0.5.25)
  * remove `cv2` preprocessing step before OCR step in table transformer (0.5.24)

### Features

* **Adds element metadata via `category_depth` with default value None**.
  * This additional metadata is useful for vectordb/LLM, chunking strategies, and retrieval applications.
* **Adds a naive hierarchy for elements via a `parent_id` on the element's metadata**
  * Users will now have more metadata for implementing vectordb/LLM chunking strategies. For example, text elements could be queried by their preceding title element.
  * Title elements created from HTML headings will properly nest

### Fixes

* **`add_pytesseract_bboxes_to_elements` no longer returns `nan` values**. The function logic is now broken into new methods
  `_get_element_box` and `convert_multiple_coordinates_to_new_system`
* **Selecting a different model wasn't being respected when calling `partition_image`.** Problem: `partition_pdf` allows for passing a `model_name` parameter. Given the similarity between the image and PDF pipelines, the expected behavior is that `partition_image` should support the same parameter, but `partition_image` was unintentionally not passing along its `kwargs`. This was corrected by adding the kwargs to the downstream call.
* **Fixes a chunking issue via dropping the field "coordinates".** Problem: chunk_by_title function was chunking each element to its own individual chunk while it needed to group elements into a fewer number of chunks. We've discovered that this happens due to a metadata matching logic in chunk_by_title function, and discovered that elements with different metadata can't be put into the same chunk. At the same time, any element with "coordinates" essentially had different metadata than other elements, due each element locating in different places and having different coordinates. Fix: That is why we have included the key "coordinates" inside a list of excluded metadata keys, while doing this "metadata_matches" comparision. Importance: This change is crucial to be able to chunk by title for documents which include "coordinates" metadata in their elements.

## 0.10.14

### Enhancements

* Update all connectors to use new downstream architecture
  * New click type added to parse comma-delimited string inputs
  * Some CLI options renamed

### Features

### Fixes

## 0.10.13

### Enhancements

* Updated documentation: Added back support doc types for partitioning, more Python codes in the API page,  RAG definition, and use case.
* Updated Hi-Res Metadata: PDFs and Images using Hi-Res strategy now have layout model class probabilities added ot metadata.
* Updated the `_detect_filetype_from_octet_stream()` function to use libmagic to infer the content type of file when it is not a zip file.
* Tesseract minor version bump to 5.3.2

### Features

* Add Jira Connector to be able to pull issues from a Jira organization
* Add `clean_ligatures` function to expand ligatures in text


### Fixes

* `partition_html` breaks on `<br>` elements.
* Ingest error handling to properly raise errors when wrapped
* GH issue 1361: fixes a sortig error that prevented some PDF's from being parsed
* Bump unstructured-inference
  * Brings back embedded images in PDF's (0.5.23)

## 0.10.12

### Enhancements

* Removed PIL pin as issue has been resolved upstream
* Bump unstructured-inference
  * Support for yolox_quantized layout detection model (0.5.20)
* YoloX element types added


### Features

* Add Salesforce Connector to be able to pull Account, Case, Campaign, EmailMessage, Lead

### Fixes


* Bump unstructured-inference
  * Avoid divide-by-zero errors swith `safe_division` (0.5.21)

## 0.10.11

### Enhancements

* Bump unstructured-inference
  * Combine entire-page OCR output with layout-detected elements, to ensure full coverage of the page (0.5.19)

### Features

* Add in ingest cli s3 writer

### Fixes

* Fix a bug where `xy-cut` sorting attemps to sort elements without valid coordinates; now xy cut sorting only works when **all** elements have valid coordinates

## 0.10.10

### Enhancements

* Adds `text` as an input parameter to `partition_xml`.
* `partition_xml` no longer runs through `partition_text`, avoiding incorrect splitting
  on carriage returns in the XML. Since `partition_xml` no longer calls `partition_text`,
  `min_partition` and `max_partition` are no longer supported in `partition_xml`.
* Bump `unstructured-inference==0.5.18`, change non-default detectron2 classification threshold
* Upgrade base image from rockylinux 8 to rockylinux 9
* Serialize IngestDocs to JSON when passing to subprocesses

### Features

### Fixes

- Fix a bug where mismatched `elements` and `bboxes` are passed into `add_pytesseract_bbox_to_elements`

## 0.10.9

### Enhancements

* Fix `test_json` to handle only non-extra dependencies file types (plain-text)

### Features

* Adds `chunk_by_title` to break a document into sections based on the presence of `Title`
  elements.
* add new extraction function `extract_image_urls_from_html` to extract all img related URL from html text.

### Fixes

* Make cv2 dependency optional
* Edit `add_pytesseract_bbox_to_elements`'s (`ocr_only` strategy) `metadata.coordinates.points` return type to `Tuple` for consistency.
* Re-enable test-ingest-confluence-diff for ingest tests
* Fix syntax for ingest test check number of files
* Fix csv and tsv partitioners loosing the first line of the files when creating elements

## 0.10.8

### Enhancements

* Release docker image that installs Python 3.10 rather than 3.8

### Features

### Fixes

## 0.10.7

### Enhancements

### Features

### Fixes

* Remove overly aggressive ListItem chunking for images and PDF's which typically resulted in inchorent elements.

## 0.10.6

### Enhancements

* Enable `partition_email` and `partition_msg` to detect if an email is PGP encryped. If
  and email is PGP encryped, the functions will return an empy list of elements and
  emit a warning about the encrypted content.
* Add threaded Slack conversations into Slack connector output
* Add functionality to sort elements using `xy-cut` sorting approach in `partition_pdf` for `hi_res` and `fast` strategies
* Bump unstructured-inference
  * Set OMP_THREAD_LIMIT to 1 if not set for better tesseract perf (0.5.17)

### Features

* Extract coordinates from PDFs and images when using OCR only strategy and add to metadata

### Fixes

* Update `partition_html` to respect the order of `<pre>` tags.
* Fix bug in `partition_pdf_or_image` where two partitions were called if `strategy == "ocr_only"`.
* Bump unstructured-inference
  * Fix issue where temporary files were being left behind (0.5.16)
* Adds deprecation warning for the `file_filename` kwarg to `partition`, `partition_via_api`,
  and `partition_multiple_via_api`.
* Fix documentation build workflow by pinning dependencies

## 0.10.5

### Enhancements

* Create new CI Pipelines
  - Checking text, xml, email, and html doc tests against the library installed without extras
  - Checking each library extra against their respective tests
* `partition` raises an error and tells the user to install the appropriate extra if a filetype
  is detected that is missing dependencies.
* Add custom errors to ingest
* Bump `unstructured-ingest==0.5.15`
  - Handle an uncaught TesseractError (0.5.15)
  - Add TIFF test file and TIFF filetype to `test_from_image_file` in `test_layout` (0.5.14)
* Use `entire_page` ocr mode for pdfs and images
* Add notes on extra installs to docs
* Adds ability to reuse connections per process in unstructured-ingest

### Features
* Add delta table connector

### Fixes

## 0.10.4
* Pass ocr_mode in partition_pdf and set the default back to individual pages for now
* Add diagrams and descriptions for ingest design in the ingest README

### Features
* Supports multipage TIFF image partitioning

### Fixes

## 0.10.2

### Enhancements
* Bump unstructured-inference==0.5.13:
  - Fix extracted image elements being included in layout merge, addresses the issue
    where an entire-page image in a PDF was not passed to the layout model when using hi_res.

### Features

### Fixes

## 0.10.1

### Enhancements
* Bump unstructured-inference==0.5.12:
  - fix to avoid trace for certain PDF's (0.5.12)
  - better defaults for DPI for hi_res and  Chipper (0.5.11)
  - implement full-page OCR (0.5.10)

### Features

### Fixes

* Fix dead links in repository README (Quick Start > Install for local development, and Learn more > Batch Processing)
* Update document dependencies to include tesseract-lang for additional language support (required for tests to pass)

## 0.10.0

### Enhancements

* Add `include_header` kwarg to `partition_xlsx` and change default behavior to `True`
* Update the `links` and `emphasized_texts` metadata fields

### Features

### Fixes

## 0.9.3

### Enhancements

* Pinned dependency cleanup.
* Update `partition_csv` to always use `soupparser_fromstring` to parse `html text`
* Update `partition_tsv` to always use `soupparser_fromstring` to parse `html text`
* Add `metadata.section` to capture epub table of contents data
* Add `unique_element_ids` kwarg to partition functions. If `True`, will use a UUID
  for element IDs instead of a SHA-256 hash.
* Update `partition_xlsx` to always use `soupparser_fromstring` to parse `html text`
* Add functionality to switch `html` text parser based on whether the `html` text contains emoji
* Add functionality to check if a string contains any emoji characters
* Add CI tests around Notion

### Features

* Add Airtable Connector to be able to pull views/tables/bases from an Airtable organization

### Fixes

* fix pdf partition of list items being detected as titles in OCR only mode
* make notion module discoverable
* fix emails with `Content-Distribution: inline` and `Content-Distribution: attachment` with no filename
* Fix email attachment filenames which had `=` in the filename itself

## 0.9.2


### Enhancements

* Update table extraction section in API documentation to sync with change in Prod API
* Update Notion connector to extract to html
* Added UUID option for `element_id`
* Bump unstructured-inference==0.5.9:
  - better caching of models
  - another version of detectron2 available, though the default layout model is unchanged
* Added UUID option for element_id
* Added UUID option for element_id
* CI improvements to run ingest tests in parallel

### Features

* Adds Sharepoint connector.

### Fixes

* Bump unstructured-inference==0.5.9:
  - ignores Tesseract errors where no text is extracted for tiles that indeed, have no text

## 0.9.1

### Enhancements

* Adds --partition-pdf-infer-table-structure to unstructured-ingest.
* Enable `partition_html` to skip headers and footers with the `skip_headers_and_footers` flag.
* Update `partition_doc` and `partition_docx` to track emphasized texts in the output
* Adds post processing function `filter_element_types`
* Set the default strategy for partitioning images to `hi_res`
* Add page break parameter section in API documentation to sync with change in Prod API
* Update `partition_html` to track emphasized texts in the output
* Update `XMLDocument._read_xml` to create `<p>` tag element for the text enclosed in the `<pre>` tag
* Add parameter `include_tail_text` to `_construct_text` to enable (skip) tail text inclusion
* Add Notion connector

### Features

### Fixes

* Remove unused `_partition_via_api` function
* Fixed emoji bug in `partition_xlsx`.
* Pass `file_filename` metadata when partitioning file object
* Skip ingest test on missing Slack token
* Add Dropbox variables to CI environments
* Remove default encoding for ingest
* Adds new element type `EmailAddress` for recognising email address in the  text
* Simplifies `min_partition` logic; makes partitions falling below the `min_partition`
  less likely.
* Fix bug where ingest test check for number of files fails in smoke test
* Fix unstructured-ingest entrypoint failure

## 0.9.0

### Enhancements

* Dependencies are now split by document type, creating a slimmer base installation.

## 0.8.8

### Enhancements

### Features

### Fixes

* Rename "date" field to "last_modified"
* Adds Box connector

### Fixes

## 0.8.7

### Enhancements

* Put back useful function `split_by_paragraph`

### Features

### Fixes

* Fix argument order in NLTK download step

## 0.8.6

### Enhancements

### Features

### Fixes

* Remove debug print lines and non-functional code

## 0.8.5

### Enhancements

* Add parameter `skip_infer_table_types` to enable (skip) table extraction for other doc types
* Adds optional Unstructured API unit tests in CI
* Tracks last modified date for all document types.
* Add auto_paragraph_grouper to detect new-line and blank-line new paragraph for .txt files.
* refactor the ingest cli to better support expanding supported connectors

## 0.8.3

### Enhancements

### Features

### Fixes

* NLTK now only gets downloaded if necessary.
* Handling for empty tables in Word Documents and PowerPoints.

## 0.8.4

### Enhancements

* Additional tests and refactor of JSON detection.
* Update functionality to retrieve image metadata from a page for `document_to_element_list`
* Links are now tracked in `partition_html` output.
* Set the file's current position to the beginning after reading the file in `convert_to_bytes`
* Add `min_partition` kwarg to that combines elements below a specified threshold and modifies splitting of strings longer than max partition so words are not split.
* set the file's current position to the beginning after reading the file in `convert_to_bytes`
* Add slide notes to pptx
* Add `--encoding` directive to ingest
* Improve json detection by `detect_filetype`

### Features

* Adds Outlook connector
* Add support for dpi parameter in inference library
* Adds Onedrive connector.
* Add Confluence connector for ingest cli to pull the body text from all documents from all spaces in a confluence domain.

### Fixes

* Fixes issue with email partitioning where From field was being assigned the To field value.
* Use the `image_metadata` property of the `PageLayout` instance to get the page image info in the `document_to_element_list`
* Add functionality to write images to computer storage temporarily instead of keeping them in memory for `ocr_only` strategy
* Add functionality to convert a PDF in small chunks of pages at a time for `ocr_only` strategy
* Adds `.txt`, `.text`, and `.tab` to list of extensions to check if file
  has a `text/plain` MIME type.
* Enables filters to be passed to `partition_doc` so it doesn't error with LibreOffice7.
* Removed old error message that's superseded by `requires_dependencies`.
* Removes using `hi_res` as the default strategy value for `partition_via_api` and `partition_multiple_via_api`

## 0.8.1

### Enhancements

* Add support for Python 3.11

### Features

### Fixes

* Fixed `auto` strategy detected scanned document as having extractable text and using `fast` strategy, resulting in no output.
* Fix list detection in MS Word documents.
* Don't instantiate an element with a coordinate system when there isn't a way to get its location data.

## 0.8.0

### Enhancements

* Allow model used for hi res pdf partition strategy to be chosen when called.
* Updated inference package

### Features

* Add `metadata_filename` parameter across all partition functions

### Fixes

* Update to ensure `convert_to_datafame` grabs all of the metadata fields.
* Adjust encoding recognition threshold value in `detect_file_encoding`
* Fix KeyError when `isd_to_elements` doesn't find a type
* Fix `_output_filename` for local connector, allowing single files to be written correctly to the disk

* Fix for cases where an invalid encoding is extracted from an email header.

### BREAKING CHANGES

* Information about an element's location is no longer returned as top-level attributes of an element. Instead, it is returned in the `coordinates` attribute of the element's metadata.

## 0.7.12

### Enhancements

* Adds `include_metadata` kwarg to `partition_doc`, `partition_docx`, `partition_email`, `partition_epub`, `partition_json`, `partition_msg`, `partition_odt`, `partition_org`, `partition_pdf`, `partition_ppt`, `partition_pptx`, `partition_rst`, and `partition_rtf`
### Features

* Add Elasticsearch connector for ingest cli to pull specific fields from all documents in an index.
* Adds Dropbox connector

### Fixes

* Fix tests that call unstructured-api by passing through an api-key
* Fixed page breaks being given (incorrect) page numbers
* Fix skipping download on ingest when a source document exists locally

## 0.7.11

### Enhancements

* More deterministic element ordering when using `hi_res` PDF parsing strategy (from unstructured-inference bump to 0.5.4)
* Make large model available (from unstructured-inference bump to 0.5.3)
* Combine inferred elements with extracted elements (from unstructured-inference bump to 0.5.2)
* `partition_email` and `partition_msg` will now process attachments if `process_attachments=True`
  and a attachment partitioning functions is passed through with `attachment_partitioner=partition`.

### Features

### Fixes

* Fix tests that call unstructured-api by passing through an api-key
* Fixed page breaks being given (incorrect) page numbers
* Fix skipping download on ingest when a source document exists locally

## 0.7.10

### Enhancements

* Adds a `max_partition` parameter to `partition_text`, `partition_pdf`, `partition_email`,
  `partition_msg` and `partition_xml` that sets a limit for the size of an individual
  document elements. Defaults to `1500` for everything except `partition_xml`, which has
  a default value of `None`.
* DRY connector refactor

### Features

* `hi_res` model for pdfs and images is selectable via environment variable.

### Fixes

* CSV check now ignores escaped commas.
* Fix for filetype exploration util when file content does not have a comma.
* Adds negative lookahead to bullet pattern to avoid detecting plain text line
  breaks like `-------` as list items.
* Fix pre tag parsing for `partition_html`
* Fix lookup error for annotated Arabic and Hebrew encodings

## 0.7.9

### Enhancements

* Improvements to string check for leafs in `partition_xml`.
* Adds --partition-ocr-languages to unstructured-ingest.

### Features

* Adds `partition_org` for processed Org Mode documents.

### Fixes

## 0.7.8

### Enhancements

### Features

* Adds Google Cloud Service connector

### Fixes

* Updates the `parse_email` for `partition_eml` so that `unstructured-api` passes the smoke tests
* `partition_email` now works if there is no message content
* Updates the `"fast"` strategy for `partition_pdf` so that it's able to recursively
* Adds recursive functionality to all fsspec connectors
* Adds generic --recursive ingest flag

## 0.7.7

### Enhancements

* Adds functionality to replace the `MIME` encodings for `eml` files with one of the common encodings if a `unicode` error occurs
* Adds missed file-like object handling in `detect_file_encoding`
* Adds functionality to extract charset info from `eml` files

### Features

* Added coordinate system class to track coordinate types and convert to different coordinate

### Fixes

* Adds an `html_assemble_articles` kwarg to `partition_html` to enable users to capture
  control whether content outside of `<article>` tags is captured when
  `<article>` tags are present.
* Check for the `xml` attribute on `element` before looking for pagebreaks in `partition_docx`.

## 0.7.6

### Enhancements

* Convert fast startegy to ocr_only for images
* Adds support for page numbers in `.docx` and `.doc` when user or renderer
  created page breaks are present.
* Adds retry logic for the unstructured-ingest Biomed connector

### Features

* Provides users with the ability to extract additional metadata via regex.
* Updates `partition_docx` to include headers and footers in the output.
* Create `partition_tsv` and associated tests. Make additional changes to `detect_filetype`.

### Fixes

* Remove fake api key in test `partition_via_api` since we now require valid/empty api keys
* Page number defaults to `None` instead of `1` when page number is not present in the metadata.
  A page number of `None` indicates that page numbers are not being tracked for the document
  or that page numbers do not apply to the element in question..
* Fixes an issue with some pptx files. Assume pptx shapes are found in top left position of slide
  in case the shape.top and shape.left attributes are `None`.

## 0.7.5

### Enhancements

* Adds functionality to sort elements in `partition_pdf` for `fast` strategy
* Adds ingest tests with `--fast` strategy on PDF documents
* Adds --api-key to unstructured-ingest

### Features

* Adds `partition_rst` for processed ReStructured Text documents.

### Fixes

* Adds handling for emails that do not have a datetime to extract.
* Adds pdf2image package as core requirement of unstructured (with no extras)

## 0.7.4

### Enhancements

* Allows passing kwargs to request data field for `partition_via_api` and `partition_multiple_via_api`
* Enable MIME type detection if libmagic is not available
* Adds handling for empty files in `detect_filetype` and `partition`.

### Features

### Fixes

* Reslove `grpcio` import issue on `weaviate.schema.validate_schema` for python 3.9 and 3.10
* Remove building `detectron2` from source in Dockerfile

## 0.7.3

### Enhancements

* Update IngestDoc abstractions and add data source metadata in ElementMetadata

### Features

### Fixes

* Pass `strategy` parameter down from `partition` for `partition_image`
* Filetype detection if a CSV has a `text/plain` MIME type
* `convert_office_doc` no longers prints file conversion info messages to stdout.
* `partition_via_api` reflects the actual filetype for the file processed in the API.

## 0.7.2

### Enhancements

* Adds an optional encoding kwarg to `elements_to_json` and `elements_from_json`
* Bump version of base image to use new stable version of tesseract

### Features

### Fixes

* Update the `read_txt_file` utility function to keep using `spooled_to_bytes_io_if_needed` for xml
* Add functionality to the `read_txt_file` utility function to handle file-like object from URL
* Remove the unused parameter `encoding` from `partition_pdf`
* Change auto.py to have a `None` default for encoding
* Add functionality to try other common encodings for html and xml files if an error related to the encoding is raised and the user has not specified an encoding.
* Adds benchmark test with test docs in example-docs
* Re-enable test_upload_label_studio_data_with_sdk
* File detection now detects code files as plain text
* Adds `tabulate` explicitly to dependencies
* Fixes an issue in `metadata.page_number` of pptx files
* Adds showing help if no parameters passed

## 0.7.1

### Enhancements

### Features

* Add `stage_for_weaviate` to stage `unstructured` outputs for upload to Weaviate, along with
  a helper function for defining a class to use in Weaviate schemas.
* Builds from Unstructured base image, built off of Rocky Linux 8.7, this resolves almost all CVE's in the image.

### Fixes

## 0.7.0

### Enhancements

* Installing `detectron2` from source is no longer required when using the `local-inference` extra.
* Updates `.pptx` parsing to include text in tables.

### Features

### Fixes

* Fixes an issue in `_add_element_metadata` that caused all elements to have `page_number=1`
  in the element metadata.
* Adds `.log` as a file extension for TXT files.
* Adds functionality to try other common encodings for email (`.eml`) files if an error related to the encoding is raised and the user has not specified an encoding.
* Allow passed encoding to be used in the `replace_mime_encodings`
* Fixes page metadata for `partition_html` when `include_metadata=False`
* A `ValueError` now raises if `file_filename` is not specified when you use `partition_via_api`
  with a file-like object.

## 0.6.11

### Enhancements

* Supports epub tests since pandoc is updated in base image

### Features


### Fixes


## 0.6.10

### Enhancements

* XLS support from auto partition

### Features

### Fixes

## 0.6.9

### Enhancements

* fast strategy for pdf now keeps element bounding box data
* setup.py refactor

### Features

### Fixes

* Adds functionality to try other common encodings if an error related to the encoding is raised and the user has not specified an encoding.
* Adds additional MIME types for CSV

## 0.6.8

### Enhancements

### Features

* Add `partition_csv` for CSV files.

### Fixes

## 0.6.7

### Enhancements

* Deprecate `--s3-url` in favor of `--remote-url` in CLI
* Refactor out non-connector-specific config variables
* Add `file_directory` to metadata
* Add `page_name` to metadata. Currently used for the sheet name in XLSX documents.
* Added a `--partition-strategy` parameter to unstructured-ingest so that users can specify
  partition strategy in CLI. For example, `--partition-strategy fast`.
* Added metadata for filetype.
* Add Discord connector to pull messages from a list of channels
* Refactor `unstructured/file-utils/filetype.py` to better utilise hashmap to return mime type.
* Add local declaration of DOCX_MIME_TYPES and XLSX_MIME_TYPES for `test_filetype.py`.

### Features

* Add `partition_xml` for XML files.
* Add `partition_xlsx` for Microsoft Excel documents.

### Fixes

* Supports `hml` filetype for partition as a variation of html filetype.
* Makes `pytesseract` a function level import in `partition_pdf` so you can use the `"fast"`
  or `"hi_res"` strategies if `pytesseract` is not installed. Also adds the
  `required_dependencies` decorator for the `"hi_res"` and `"ocr_only"` strategies.
* Fix to ensure `filename` is tracked in metadata for `docx` tables.

## 0.6.6

### Enhancements

* Adds an `"auto"` strategy that chooses the partitioning strategy based on document
  characteristics and function kwargs. This is the new default strategy for `partition_pdf`
  and `partition_image`. Users can maintain existing behavior by explicitly setting
  `strategy="hi_res"`.
* Added an additional trace logger for NLP debugging.
* Add `get_date` method to `ElementMetadata` for converting the datestring to a `datetime` object.
* Cleanup the `filename` attribute on `ElementMetadata` to remove the full filepath.

### Features

* Added table reading as html with URL parsing to `partition_docx` in docx
* Added metadata field for text_as_html for docx files

### Fixes

* `fileutils/file_type` check json and eml decode ignore error
* `partition_email` was updated to more flexibly handle deviations from the RFC-2822 standard.
  The time in the metadata returns `None` if the time does not match RFC-2822 at all.
* Include all metadata fields when converting to dataframe or CSV

## 0.6.5

### Enhancements

* Added support for SpooledTemporaryFile file argument.

### Features

### Fixes


## 0.6.4

### Enhancements

* Added an "ocr_only" strategy for `partition_pdf`. Refactored the strategy decision
  logic into its own module.

### Features

### Fixes

## 0.6.3

### Enhancements

* Add an "ocr_only" strategy for `partition_image`.

### Features

* Added `partition_multiple_via_api` for partitioning multiple documents in a single REST
  API call.
* Added `stage_for_baseplate` function to prepare outputs for ingestion into Baseplate.
* Added `partition_odt` for processing Open Office documents.

### Fixes

* Updates the grouping logic in the `partition_pdf` fast strategy to group together text
  in the same bounding box.

## 0.6.2

### Enhancements

* Added logic to `partition_pdf` for detecting copy protected PDFs and falling back
  to the hi res strategy when necessary.


### Features

* Add `partition_via_api` for partitioning documents through the hosted API.

### Fixes

* Fix how `exceeds_cap_ratio` handles empty (returns `True` instead of `False`)
* Updates `detect_filetype` to properly detect JSONs when the MIME type is `text/plain`.

## 0.6.1

### Enhancements

* Updated the table extraction parameter name to be more descriptive

### Features

### Fixes

## 0.6.0

### Enhancements

* Adds an `ssl_verify` kwarg to `partition` and `partition_html` to enable turning off
  SSL verification for HTTP requests. SSL verification is on by default.
* Allows users to pass in ocr language to `partition_pdf` and `partition_image` through
  the `ocr_language` kwarg. `ocr_language` corresponds to the code for the language pack
  in Tesseract. You will need to install the relevant Tesseract language pack to use a
  given language.

### Features

* Table extraction is now possible for pdfs from `partition` and `partition_pdf`.
* Adds support for extracting attachments from `.msg` files

### Fixes

* Adds an `ssl_verify` kwarg to `partition` and `partition_html` to enable turning off
  SSL verification for HTTP requests. SSL verification is on by default.

## 0.5.13

### Enhancements

* Allow headers to be passed into `partition` when `url` is used.

### Features

* `bytes_string_to_string` cleaning brick for bytes string output.

### Fixes

* Fixed typo in call to `exactly_one` in `partition_json`
* unstructured-documents encode xml string if document_tree is `None` in `_read_xml`.
* Update to `_read_xml` so that Markdown files with embedded HTML process correctly.
* Fallback to "fast" strategy only emits a warning if the user specifies the "hi_res" strategy.
* unstructured-partition-text_type exceeds_cap_ratio fix returns and how capitalization ratios are calculated
* `partition_pdf` and `partition_text` group broken paragraphs to avoid fragmented `NarrativeText` elements.
* .json files resolved as "application/json" on centos7 (or other installs with older libmagic libs)

## 0.5.12

### Enhancements

* Add OS mimetypes DB to docker image, mainly for unstructured-api compat.
* Use the image registry as a cache when building Docker images.
* Adds the ability for `partition_text` to group together broken paragraphs.
* Added method to utils to allow date time format validation

### Features
* Add Slack connector to pull messages for a specific channel

* Add --partition-by-api parameter to unstructured-ingest
* Added `partition_rtf` for processing rich text files.
* `partition` now accepts a `url` kwarg in addition to `file` and `filename`.

### Fixes

* Allow encoding to be passed into `replace_mime_encodings`.
* unstructured-ingest connector-specific dependencies are imported on demand.
* unstructured-ingest --flatten-metadata supported for local connector.
* unstructured-ingest fix runtime error when using --metadata-include.

## 0.5.11

### Enhancements

### Features

### Fixes

* Guard against null style attribute in docx document elements
* Update HTML encoding to better support foreign language characters

## 0.5.10

### Enhancements

* Updated inference package
* Add sender, recipient, date, and subject to element metadata for emails

### Features

* Added `--download-only` parameter to `unstructured-ingest`

### Fixes

* FileNotFound error when filename is provided but file is not on disk

## 0.5.9

### Enhancements

### Features

### Fixes

* Convert file to str in helper `split_by_paragraph` for `partition_text`

## 0.5.8

### Enhancements

* Update `elements_to_json` to return string when filename is not specified
* `elements_from_json` may take a string instead of a filename with the `text` kwarg
* `detect_filetype` now does a final fallback to file extension.
* Empty tags are now skipped during the depth check for HTML processing.

### Features

* Add local file system to `unstructured-ingest`
* Add `--max-docs` parameter to `unstructured-ingest`
* Added `partition_msg` for processing MSFT Outlook .msg files.

### Fixes

* `convert_file_to_text` now passes through the `source_format` and `target_format` kwargs.
  Previously they were hard coded.
* Partitioning functions that accept a `text` kwarg no longer raise an error if an empty
  string is passed (and empty list of elements is returned instead).
* `partition_json` no longer fails if the input is an empty list.
* Fixed bug in `chunk_by_attention_window` that caused the last word in segments to be cut-off
  in some cases.

### BREAKING CHANGES

* `stage_for_transformers` now returns a list of elements, making it consistent with other
  staging bricks

## 0.5.7

### Enhancements

* Refactored codebase using `exactly_one`
* Adds ability to pass headers when passing a url in partition_html()
* Added optional `content_type` and `file_filename` parameters to `partition()` to bypass file detection

### Features

* Add `--flatten-metadata` parameter to `unstructured-ingest`
* Add `--fields-include` parameter to `unstructured-ingest`

### Fixes

## 0.5.6

### Enhancements

* `contains_english_word()`, used heavily in text processing, is 10x faster.

### Features

* Add `--metadata-include` and `--metadata-exclude` parameters to `unstructured-ingest`
* Add `clean_non_ascii_chars` to remove non-ascii characters from unicode string

### Fixes

* Fix problem with PDF partition (duplicated test)

## 0.5.4

### Enhancements

* Added Biomedical literature connector for ingest cli.
* Add `FsspecConnector` to easily integrate any existing `fsspec` filesystem as a connector.
* Rename `s3_connector.py` to `s3.py` for readability and consistency with the
  rest of the connectors.
* Now `S3Connector` relies on `s3fs` instead of on `boto3`, and it inherits
  from `FsspecConnector`.
* Adds an `UNSTRUCTURED_LANGUAGE_CHECKS` environment variable to control whether or not language
  specific checks like vocabulary and POS tagging are applied. Set to `"true"` for higher
  resolution partitioning and `"false"` for faster processing.
* Improves `detect_filetype` warning to include filename when provided.
* Adds a "fast" strategy for partitioning PDFs with PDFMiner. Also falls back to the "fast"
  strategy if detectron2 is not available.
* Start deprecation life cycle for `unstructured-ingest --s3-url` option, to be deprecated in
  favor of `--remote-url`.

### Features

* Add `AzureBlobStorageConnector` based on its `fsspec` implementation inheriting
from `FsspecConnector`
* Add `partition_epub` for partitioning e-books in EPUB3 format.

### Fixes

* Fixes processing for text files with `message/rfc822` MIME type.
* Open xml files in read-only mode when reading contents to construct an XMLDocument.

## 0.5.3

### Enhancements

* `auto.partition()` can now load Unstructured ISD json documents.
* Simplify partitioning functions.
* Improve logging for ingest CLI.

### Features

* Add `--wikipedia-auto-suggest` argument to the ingest CLI to disable automatic redirection
  to pages with similar names.
* Add setup script for Amazon Linux 2
* Add optional `encoding` argument to the `partition_(text/email/html)` functions.
* Added Google Drive connector for ingest cli.
* Added Gitlab connector for ingest cli.

### Fixes

## 0.5.2

### Enhancements

* Fully move from printing to logging.
* `unstructured-ingest` now uses a default `--download_dir` of `$HOME/.cache/unstructured/ingest`
rather than a "tmp-ingest-" dir in the working directory.

### Features

### Fixes

* `setup_ubuntu.sh` no longer fails in some contexts by interpreting
`DEBIAN_FRONTEND=noninteractive` as a command
* `unstructured-ingest` no longer re-downloads files when --preserve-downloads
is used without --download-dir.
* Fixed an issue that was causing text to be skipped in some HTML documents.

## 0.5.1

### Enhancements

### Features

### Fixes

* Fixes an error causing JavaScript to appear in the output of `partition_html` sometimes.
* Fix several issues with the `requires_dependencies` decorator, including the error message
  and how it was used, which had caused an error for `unstructured-ingest --github-url ...`.

## 0.5.0

### Enhancements

* Add `requires_dependencies` Python decorator to check dependencies are installed before
  instantiating a class or running a function

### Features

* Added Wikipedia connector for ingest cli.

### Fixes

* Fix `process_document` file cleaning on failure
* Fixes an error introduced in the metadata tracking commit that caused `NarrativeText`
  and `FigureCaption` elements to be represented as `Text` in HTML documents.

## 0.4.16

### Enhancements

* Fallback to using file extensions for filetype detection if `libmagic` is not present

### Features

* Added setup script for Ubuntu
* Added GitHub connector for ingest cli.
* Added `partition_md` partitioner.
* Added Reddit connector for ingest cli.

### Fixes

* Initializes connector properly in ingest.main::MainProcess
* Restricts version of unstructured-inference to avoid multithreading issue

## 0.4.15

### Enhancements

* Added `elements_to_json` and `elements_from_json` for easier serialization/deserialization
* `convert_to_dict`, `dict_to_elements` and `convert_to_csv` are now aliases for functions
  that use the ISD terminology.

### Fixes

* Update to ensure all elements are preserved during serialization/deserialization

## 0.4.14

* Automatically install `nltk` models in the `tokenize` module.

## 0.4.13

* Fixes unstructured-ingest cli.

## 0.4.12

* Adds console_entrypoint for unstructured-ingest, other structure/doc updates related to ingest.
* Add `parser` parameter to `partition_html`.

## 0.4.11

* Adds `partition_doc` for partitioning Word documents in `.doc` format. Requires `libreoffice`.
* Adds `partition_ppt` for partitioning PowerPoint documents in `.ppt` format. Requires `libreoffice`.

## 0.4.10

* Fixes `ElementMetadata` so that it's JSON serializable when the filename is a `Path` object.

## 0.4.9

* Added ingest modules and s3 connector, sample ingest script
* Default to `url=None` for `partition_pdf` and `partition_image`
* Add ability to skip English specific check by setting the `UNSTRUCTURED_LANGUAGE` env var to `""`.
* Document `Element` objects now track metadata

## 0.4.8

* Modified XML and HTML parsers not to load comments.

## 0.4.7

* Added the ability to pull an HTML document from a url in `partition_html`.
* Added the the ability to get file summary info from lists of filenames and lists
  of file contents.
* Added optional page break to `partition` for `.pptx`, `.pdf`, images, and `.html` files.
* Added `to_dict` method to document elements.
* Include more unicode quotes in `replace_unicode_quotes`.

## 0.4.6

* Loosen the default cap threshold to `0.5`.
* Add a `UNSTRUCTURED_NARRATIVE_TEXT_CAP_THRESHOLD` environment variable for controlling
  the cap ratio threshold.
* Unknown text elements are identified as `Text` for HTML and plain text documents.
* `Body Text` styles no longer default to `NarrativeText` for Word documents. The style information
  is insufficient to determine that the text is narrative.
* Upper cased text is lower cased before checking for verbs. This helps avoid some missed verbs.
* Adds an `Address` element for capturing elements that only contain an address.
* Suppress the `UserWarning` when detectron is called.
* Checks that titles and narrative test have at least one English word.
* Checks that titles and narrative text are at least 50% alpha characters.
* Restricts titles to a maximum word length. Adds a `UNSTRUCTURED_TITLE_MAX_WORD_LENGTH`
  environment variable for controlling the max number of words in a title.
* Updated `partition_pptx` to order the elements on the page

## 0.4.4

* Updated `partition_pdf` and `partition_image` to return `unstructured` `Element` objects
* Fixed the healthcheck url path when partitioning images and PDFs via API
* Adds an optional `coordinates` attribute to document objects
* Adds `FigureCaption` and `CheckBox` document elements
* Added ability to split lists detected in `LayoutElement` objects
* Adds `partition_pptx` for partitioning PowerPoint documents
* LayoutParser models now download from HugginfaceHub instead of DropBox
* Fixed file type detection for XML and HTML files on Amazone Linux

## 0.4.3

* Adds `requests` as a base dependency
* Fix in `exceeds_cap_ratio` so the function doesn't break with empty text
* Fix bug in `_parse_received_data`.
* Update `detect_filetype` to properly handle `.doc`, `.xls`, and `.ppt`.

## 0.4.2

* Added `partition_image` to process documents in an image format.
* Fixed utf-8 encoding error in `partition_email` with attachments for `text/html`

## 0.4.1

* Added support for text files in the `partition` function
* Pinned `opencv-python` for easier installation on Linux

## 0.4.0

* Added generic `partition` brick that detects the file type and routes a file to the appropriate
  partitioning brick.
* Added a file type detection module.
* Updated `partition_html` and `partition_eml` to support file-like objects in 'rb' mode.
* Cleaning brick for removing ordered bullets `clean_ordered_bullets`.
* Extract brick method for ordered bullets `extract_ordered_bullets`.
* Test for `clean_ordered_bullets`.
* Test for `extract_ordered_bullets`.
* Added `partition_docx` for pre-processing Word Documents.
* Added new REGEX patterns to extract email header information
* Added new functions to extract header information `parse_received_data` and `partition_header`
* Added new function to parse plain text files `partition_text`
* Added new cleaners functions `extract_ip_address`, `extract_ip_address_name`, `extract_mapi_id`, `extract_datetimetz`
* Add new `Image` element and function to find embedded images `find_embedded_images`
* Added `get_directory_file_info` for summarizing information about source documents

## 0.3.5

* Add support for local inference
* Add new pattern to recognize plain text dash bullets
* Add test for bullet patterns
* Fix for `partition_html` that allows for processing `div` tags that have both text and child
  elements
* Add ability to extract document metadata from `.docx`, `.xlsx`, and `.jpg` files.
* Helper functions for identifying and extracting phone numbers
* Add new function `extract_attachment_info` that extracts and decodes the attachment
of an email.
* Staging brick to convert a list of `Element`s to a `pandas` dataframe.
* Add plain text functionality to `partition_email`

## 0.3.4

* Python-3.7 compat

## 0.3.3

* Removes BasicConfig from logger configuration
* Adds the `partition_email` partitioning brick
* Adds the `replace_mime_encodings` cleaning bricks
* Small fix to HTML parsing related to processing list items with sub-tags
* Add `EmailElement` data structure to store email documents

## 0.3.2

* Added `translate_text` brick for translating text between languages
* Add an `apply` method to make it easier to apply cleaners to elements

## 0.3.1

* Added \_\_init.py\_\_ to `partition`

## 0.3.0

* Implement staging brick for Argilla. Converts lists of `Text` elements to `argilla` dataset classes.
* Removing the local PDF parsing code and any dependencies and tests.
* Reorganizes the staging bricks in the unstructured.partition module
* Allow entities to be passed into the Datasaur staging brick
* Added HTML escapes to the `replace_unicode_quotes` brick
* Fix bad responses in partition_pdf to raise ValueError
* Adds `partition_html` for partitioning HTML documents.

## 0.2.6

* Small change to how \_read is placed within the inheritance structure since it doesn't really apply to pdf
* Add partitioning brick for calling the document image analysis API

## 0.2.5

* Update python requirement to >=3.7

## 0.2.4

* Add alternative way of importing `Final` to support google colab

## 0.2.3

* Add cleaning bricks for removing prefixes and postfixes
* Add cleaning bricks for extracting text before and after a pattern

## 0.2.2

* Add staging brick for Datasaur

## 0.2.1

* Added brick to convert an ISD dictionary to a list of elements
* Update `PDFDocument` to use the `from_file` method
* Added staging brick for CSV format for ISD (Initial Structured Data) format.
* Added staging brick for separating text into attention window size chunks for `transformers`.
* Added staging brick for LabelBox.
* Added ability to upload LabelStudio predictions
* Added utility function for JSONL reading and writing
* Added staging brick for CSV format for Prodigy
* Added staging brick for Prodigy
* Added ability to upload LabelStudio annotations
* Added text_field and id_field to stage_for_label_studio signature

## 0.2.0

* Initial release of unstructured<|MERGE_RESOLUTION|>--- conflicted
+++ resolved
@@ -4,11 +4,8 @@
 
 ### Features
 
-<<<<<<< HEAD
+* **Add parent_element to overlapping case output** Adds parent_element to the output for `identify_overlapping_or_nesting_case` and `catch_overlapping_and_nested_bboxes` functions.
 * **Add table structure evaluation** Adds a new function to evaluate the structure of a table and return a metric that represents the quality of the table structure. This function is used to evaluate the quality of the table structure and the table contents.
-=======
-* **Add parent_element to overlapping case output** Adds parent_element to the output for `identify_overlapping_or_nesting_case` and `catch_overlapping_and_nested_bboxes` functions.
->>>>>>> 4d12c61c
 
 ### Fixes
 
