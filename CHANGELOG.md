<<<<<<< HEAD
## 0.12.1-dev4
=======
## 0.12.1-dev7
>>>>>>> ee0441ef

### Enhancements

* **Keep all image elements when using "hi_res" strategy** Previously, `Image` elements with small chunks of text were ignored unless the image block extraction parameters (`extract_images_in_pdf` or `extract_image_block_types`) were specified. Now, all image elements are kept regardless of whether the image block extraction parameters are specified.
* **Add filetype detection for `.wav` files.** Add filetpye detection for `.wav` files.
* **Add "basic" chunking strategy.** Add baseline chunking strategy that includes all shared chunking behaviors without breaking chunks on section or page boundaries.
* **Add overlap option for chunking.** Add option to overlap chunks. Intra-chunk and inter-chunk overlap are requested separately. Intra-chunk overlap is applied only to the second and later chunks formed by text-splitting an oversized chunk. Inter-chunk overlap may also be specified; this applies overlap between "normal" (not-oversized) chunks.
* **Salesforce connector accepts private key path or value.** Salesforce parameter `private-key-file` has been renamed to `private-key`. Private key can be provided as path to file or file contents.
<<<<<<< HEAD
* **Add OpenSearch source and destination connectors.** OpenSearch, a fork of Elasticsearch, is a popular storage solution for various functionality such as search, or providing intermediary caches within data pipelines. Feature: Added OpenSearch source connector to support downloading/partitioning files. Added OpenSearch destination connector to be able to ingest documents from any supported source, embed them and write the embeddings / documents into OpenSearch.
=======
* **Add "basic" chunking to ingest CLI.** Add options to ingest CLI allowing access to the new "basic" chunking strategy and overlap options.
* **Make Elasticsearch Destination connector arguments optional.** Elasticsearch Destination connector write settings are made optional and will rely on default values when not specified.
* **Normalize Salesforce artifact names.** Introduced file naming pattern present in other connectors to Salesforce connector.
>>>>>>> ee0441ef

### Features

### Fixes

* **Fix GCS connector converting JSON to string with single quotes.** FSSpec serialization caused conversion of JSON token to string with single quotes. GCS requires token in form of dict so this format is now assured.
* **Pin version of unstructured-client** Set minimum version of unstructured-client to avoid raising a TypeError when passing `api_key_auth` to `UnstructuredClient`
* **Fix the serialization of the Pinecone destination connector.** Presence of the PineconeIndex object breaks serialization due to TypeError: cannot pickle '_thread.lock' object. This removes that object before serialization.
* **Fix the serialization of the Elasticsearch destination connector.** Presence of the _client object breaks serialization due to TypeError: cannot pickle '_thread.lock' object. This removes that object before serialization.

## 0.12.0

### Enhancements

* **Drop support for python3.8** All dependencies are now built off of the minimum version of python being `3.10`

## 0.11.9

### Enhancements

* **Rename kwargs related to extracting image blocks** Rename the kwargs related to extracting image blocks for consistency and API usage.

### Features

* **Add PostgreSQL/SQLite destination connector** PostgreSQL and SQLite connector added to ingest CLI.  Users may now use `unstructured-ingest` to write partitioned data to a PostgreSQL or SQLite database. And write embeddings to PostgreSQL pgvector database.

### Fixes

* **Handle users providing fully spelled out languages** Occasionally some users are defining the `languages` param as a fully spelled out language instead of a language code. This adds a dictionary for common languages so those small mistakes are caught and silently fixed.
* **Fix unequal row-length in HTMLTable.text_as_html.** Fixes to other aspects of partition_html() in v0.11 allowed unequal cell-counts in table rows. Make the cells in each row correspond 1:1 with cells in the original table row. This fix also removes "noise" cells resulting from HTML-formatting whitespace and eliminates the "column-shifting" of cells that previously resulted from noise-cells.
* **Fix MongoDB connector URI password redaction.** MongoDB documentation states that characters `$ : / ? # [ ] @` must be percent encoded. URIs with password containing such special character were not redacted.

## 0.11.8

### Enhancements

* **Add SaaS API User Guide.** This documentation serves as a guide for Unstructured SaaS API users to register, receive an API key and URL, and manage your account and billing information.
* **Add inter-chunk overlap capability.** Implement overlap between chunks. This applies to all chunks prior to any text-splitting of oversized chunks so is a distinct behavior; overlap at text-splits of oversized chunks is independent of inter-chunk overlap (distinct chunk boundaries) and can be requested separately. Note this capability is not yet available from the API but will shortly be made accessible using a new `overlap_all` kwarg on partition functions.

### Features

### Fixes

## 0.11.7

### Enhancements

* **Add intra-chunk overlap capability.** Implement overlap for split-chunks where text-splitting is used to divide an oversized chunk into two or more chunks that fit in the chunking window. Note this capability is not yet available from the API but will shortly be made accessible using a new `overlap` kwarg on partition functions.
* **Update encoders to leverage dataclasses** All encoders now follow a class approach which get annotated with the dataclass decorator. Similar to the connectors, it uses a nested dataclass for the configs required to configure a client as well as a field/property approach to cache the client. This makes sure any variable associated with the class exists as a dataclass field.

### Features

* **Add Qdrant destination connector.** Adds support for writing documents and embeddings into a Qdrant collection.
* **Store base64 encoded image data in metadata fields.** Rather than saving to file, stores base64 encoded data of the image bytes and the mimetype for the image in metadata fields: `image_base64` and `image_mime_type` (if that is what the user specifies by some other param like `pdf_extract_to_payload`). This would allow the API to have parity with the library.

### Fixes

* **Fix table structure metric script** Update the call to table agent to now provide OCR tokens as required
* **Fix element extraction not working when using "auto" strategy for pdf and image** If element extraction is specified, the "auto" strategy falls back to the "hi_res" strategy.
* **Fix a bug passing a custom url to `partition_via_api`** Users that self host the api were not able to pass their custom url to `partition_via_api`.

## 0.11.6

### Enhancements

* **Update the layout analysis script.** The previous script only supported annotating `final` elements. The updated script also supports annotating `inferred` and `extracted` elements.
* **AWS Marketplace API documentation**: Added the user guide, including setting up VPC and CloudFormation, to deploy Unstructured API on AWS platform.
* **Azure Marketplace API documentation**: Improved the user guide to deploy Azure Marketplace API by adding references to Azure documentation.
* **Integration documentation**: Updated URLs for the `staging_for` bricks

### Features

* **Partition emails with base64-encoded text.** Automatically handles and decodes base64 encoded text in emails with content type `text/plain` and `text/html`.
* **Add Chroma destination connector** Chroma database connector added to ingest CLI.  Users may now use `unstructured-ingest` to write partitioned/embedded data to a Chroma vector database.
* **Add Elasticsearch destination connector.** Problem: After ingesting data from a source, users might want to move their data into a destination. Elasticsearch is a popular storage solution for various functionality such as search, or providing intermediary caches within data pipelines. Feature: Added Elasticsearch destination connector to be able to ingest documents from any supported source, embed them and write the embeddings / documents into Elasticsearch.

### Fixes

* **Enable --fields argument omission for elasticsearch connector** Solves two bugs where removing the optional parameter --fields broke the connector due to an integer processing error and using an elasticsearch config for a destination connector resulted in a serialization issue when optional parameter --fields was not provided.
* **Add hi_res_model_name** Adds kwarg to relevant functions and add comments that model_name is to be deprecated.

## 0.11.5

### Enhancements

### Features

### Fixes

* **Fix `partition_pdf()` and `partition_image()` importation issue.** Reorganize `pdf.py` and `image.py` modules to be consistent with other types of document import code.

## 0.11.4

### Enhancements

* **Refactor image extraction code.** The image extraction code is moved from `unstructured-inference` to `unstructured`.
* **Refactor pdfminer code.** The pdfminer code is moved from `unstructured-inference` to `unstructured`.
* **Improve handling of auth data for fsspec connectors.** Leverage an extension of the dataclass paradigm to support a `sensitive` annotation for fields related to auth (i.e. passwords, tokens). Refactor all fsspec connectors to use explicit access configs rather than a generic dictionary.
* **Add glob support for fsspec connectors** Similar to the glob support in the ingest local source connector, similar filters are now enabled on all fsspec based source connectors to limit files being partitioned.
* Define a constant for the splitter "+" used in tesseract ocr languages.

### Features

* **Save tables in PDF's separately as images.** The "table" elements are saved as `table-<pageN>-<tableN>.jpg`. This filename is presented in the `image_path` metadata field for the Table element. The default would be to not do this.
* **Add Weaviate destination connector** Weaviate connector added to ingest CLI.  Users may now use `unstructured-ingest` to write partitioned data from over 20 data sources (so far) to a Weaviate object collection.
* **Sftp Source Connector.** New source connector added to support downloading/partitioning files from Sftp.

### Fixes

* **Fix pdf `hi_res` partitioning failure when pdfminer fails.** Implemented logic to fall back to the "inferred_layout + OCR" if pdfminer fails in the `hi_res` strategy.
* **Fix a bug where image can be scaled too large for tesseract** Adds a limit to prevent auto-scaling an image beyond the maximum size `tesseract` can handle for ocr layout detection
* **Update partition_csv to handle different delimiters** CSV files containing both non-comma delimiters and commas in the data were throwing an error in Pandas. `partition_csv` now identifies the correct delimiter before the file is processed.
* **partition returning cid code in `hi_res`** occasionally pdfminer can fail to decode the text in an pdf file and return cid code as text. Now when this happens the text from OCR is used.

## 0.11.2

### Enhancements

* **Updated Documentation**: (i) Added examples, and (ii) API Documentation, including Usage, SDKs, Azure Marketplace, and parameters and validation errors.

### Features

* * **Add Pinecone destination connector.** Problem: After ingesting data from a source, users might want to produce embeddings for their data and write these into a vector DB. Pinecone is an option among these vector databases. Feature: Added Pinecone destination connector to be able to ingest documents from any supported source, embed them and write the embeddings / documents into Pinecone.

### Fixes

* **Process chunking parameter names in ingest correctly** Solves a bug where chunking parameters weren't being processed and used by ingest cli by renaming faulty parameter names and prepends; adds relevant parameters to ingest pinecone test to verify that the parameters are functional.

## 0.11.1

### Enhancements

* **Use `pikepdf` to repair invalid PDF structure** for PDFminer when we see error `PSSyntaxError` when PDFminer opens the document and creates the PDFminer pages object or processes a single PDF page.
* **Batch Source Connector support** For instances where it is more optimal to read content from a source connector in batches, a new batch ingest doc is added which created multiple ingest docs after reading them in in batches per process.

### Features

* **Staging Brick for Coco Format** Staging brick which converts a list of Elements into Coco Format.
* **Adds HubSpot connector** Adds connector to retrieve call, communications, emails, notes, products and tickets from HubSpot

### Fixes

* **Do not extract text of `<style>` tags in HTML.** `<style>` tags containing CSS in invalid positions previously contributed to element text. Do not consider text node of a `<style>` element as textual content.
* **Fix DOCX merged table cell repeats cell text.** Only include text for a merged cell, not for each underlying cell spanned by the merge.
* **Fix tables not extracted from DOCX header/footers.** Headers and footers in DOCX documents skip tables defined in the header and commonly used for layout/alignment purposes. Extract text from tables as a string and include in the `Header` and `Footer` document elements.
* **Fix output filepath for fsspec-based source connectors.** Previously the base directory was being included in the output filepath unnecessarily.

## 0.11.0

### Enhancements

* **Add a class for the strategy constants.** Add a class `PartitionStrategy` for the strategy constants and use the constants to replace strategy strings.
* **Temporary Support for paddle language parameter.** User can specify default langage code for paddle with ENV `DEFAULT_PADDLE_LANG` before we have the language mapping for paddle.
* **Improve DOCX page-break fidelity.** Improve page-break fidelity such that a paragraph containing a page-break is split into two elements, one containing the text before the page-break and the other the text after. Emit the PageBreak element between these two and assign the correct page-number (n and n+1 respectively) to the two textual elements.

### Features

* **Add ad-hoc fields to `ElementMetadata` instance.** End-users can now add their own metadata fields simply by assigning to an element-metadata attribute-name of their choice, like `element.metadata.coefficient = 0.58`. These fields will round-trip through JSON and can be accessed with dotted notation.
* **MongoDB Destination Connector.** New destination connector added to all CLI ingest commands to support writing partitioned json output to mongodb.

### Fixes

* **Fix `TYPE_TO_TEXT_ELEMENT_MAP`.** Updated `Figure` mapping from `FigureCaption` to `Image`.
* **Handle errors when extracting PDF text** Certain pdfs throw unexpected errors when being opened by `pdfminer`, causing `partition_pdf()` to fail. We expect to be able to partition smoothly using an alternative strategy if text extraction doesn't work.  Added exception handling to handle unexpected errors when extracting pdf text and to help determine pdf strategy.
* **Fix `fast` strategy fall back to `ocr_only`** The `fast` strategy should not fall back to a more expensive strategy.
* **Remove default user ./ssh folder** The default notebook user during image build would create the known_hosts file with incorrect ownership, this is legacy and no longer needed so it was removed.
* **Include `languages` in metadata when partitioning `strategy=hi_res` or `fast`** User defined `languages` was previously used for text detection, but not included in the resulting element metadata for some strategies. `languages` will now be included in the metadata regardless of partition strategy for pdfs and images.
* **Handle a case where Paddle returns a list item in ocr_data as None** In partition, while parsing PaddleOCR data, it was assumed that PaddleOCR does not return None for any list item in ocr_data. Removed the assumption by skipping the text region whenever this happens.
* **Fix some pdfs returning `KeyError: 'N'`** Certain pdfs were throwing this error when being opened by pdfminer. Added a wrapper function for pdfminer that allows these documents to be partitioned.
* **Fix mis-splits on `Table` chunks.** Remedies repeated appearance of full `.text_as_html` on metadata of each `TableChunk` split from a `Table` element too large to fit in the chunking window.
* **Import tables_agent from inference** so that we don't have to initialize a global table agent in unstructured OCR again
* **Fix empty table is identified as bulleted-table.** A table with no text content was mistakenly identified as a bulleted-table and processed by the wrong branch of the initial HTML partitioner.
* **Fix partition_html() emits empty (no text) tables.** A table with cells nested below a `<thead>` or `<tfoot>` element was emitted as a table element having no text and unparseable HTML in `element.metadata.text_as_html`. Do not emit empty tables to the element stream.
* **Fix HTML `element.metadata.text_as_html` contains spurious <br> elements in invalid locations.** The HTML generated for the `text_as_html` metadata for HTML tables contained `<br>` elements invalid locations like between `<table>` and `<tr>`. Change the HTML generator such that these do not appear.
* **Fix HTML table cells enclosed in <thead> and <tfoot> elements are dropped.** HTML table cells nested in a `<thead>` or `<tfoot>` element were not detected and the text in those cells was omitted from the table element text and `.text_as_html`. Detect table rows regardless of the semantic tag they may be nested in.
* **Remove whitespace padding from `.text_as_html`.** `tabulate` inserts padding spaces to achieve visual alignment of columns in HTML tables it generates. Add our own HTML generator to do this simple job and omit that padding as well as newlines ("\n") used for human readability.
* **Fix local connector with absolute input path** When passed an absolute filepath for the input document path, the local connector incorrectly writes the output file to the input file directory. This fixes such that the output in this case is written to `output-dir/input-filename.json`

## 0.10.30

### Enhancements

* **Support nested DOCX tables.** In DOCX, like HTML, a table cell can itself contain a table. In this case, create nested HTML tables to reflect that structure and create a plain-text table with captures all the text in nested tables, formatting it as a reasonable facsimile of a table.
* **Add connection check to ingest connectors** Each source and destination connector now support a `check_connection()` method which makes sure a valid connection can be established with the source/destination given any authentication credentials in a lightweight request.

### Features

* **Add functionality to do a second OCR on cropped table images.** Changes to the values for scaling ENVs affect entire page OCR output(OCR regression) so we now do a second OCR for tables.
* **Adds ability to pass timeout for a request when partitioning via a `url`.** `partition` now accepts a new optional parameter `request_timeout` which if set will prevent any `requests.get` from hanging indefinitely and instead will raise a timeout error. This is useful when partitioning a url that may be slow to respond or may not respond at all.

### Fixes

* **Fix logic that determines pdf auto strategy.** Previously, `_determine_pdf_auto_strategy` returned `hi_res` strategy only if `infer_table_structure` was true. It now returns the `hi_res` strategy if either `infer_table_structure` or `extract_images_in_pdf` is true.
* **Fix invalid coordinates when parsing tesseract ocr data.** Previously, when parsing tesseract ocr data, the ocr data had invalid bboxes if zoom was set to `0`. A logical check is now added to avoid such error.
* **Fix ingest partition parameters not being passed to the api.** When using the --partition-by-api flag via unstructured-ingest, none of the partition arguments are forwarded, meaning that these options are disregarded. With this change, we now pass through all of the relevant partition arguments to the api. This allows a user to specify all of the same partition arguments they would locally and have them respected when specifying --partition-by-api.
* **Support tables in section-less DOCX.** Generalize solution for MS Chat Transcripts exported as DOCX by including tables in the partitioned output when present.
* **Support tables that contain only numbers when partitioning via `ocr_only`** Tables that contain only numbers are returned as floats in a pandas.DataFrame when the image is converted from `.image_to_data()`. An AttributeError was raised downstream when trying to `.strip()` the floats.
* **Improve DOCX page-break detection.** DOCX page breaks are reliably indicated by `w:lastRenderedPageBreak` elements present in the document XML. Page breaks are NOT reliably indicated by "hard" page-breaks inserted by the author and when present are redundant to a `w:lastRenderedPageBreak` element so cause over-counting if used. Use rendered page-breaks only.

## 0.10.29

### Enhancements

* **Adds include_header argument for partition_csv and partition_tsv** Now supports retaining header rows in CSV and TSV documents element partitioning.
* **Add retry logic for all source connectors** All http calls being made by the ingest source connectors have been isolated and wrapped by the `SourceConnectionNetworkError` custom error, which triggers the retry logic, if enabled, in the ingest pipeline.
* **Google Drive source connector supports credentials from memory** Originally, the connector expected a filepath to pull the credentials from when creating the client. This was expanded to support passing that information from memory as a dict if access to the file system might not be available.
* **Add support for generic partition configs in ingest cli** Along with the explicit partition options supported by the cli, an `additional_partition_args` arg was added to allow users to pass in any other arguments that should be added when calling partition(). This helps keep any changes to the input parameters of the partition() exposed in the CLI.
* **Map full output schema for table-based destination connectors** A full schema was introduced to map the type of all output content from the json partition output and mapped to a flattened table structure to leverage table-based destination connectors. The delta table destination connector was updated at the moment to take advantage of this.
* **Incorporate multiple embedding model options into ingest, add diff test embeddings** Problem: Ingest pipeline already supported embedding functionality, however users might want to use different types of embedding providers. Enhancement: Extend ingest pipeline so that users can specify and embed via a particular embedding provider from a range of options. Also adds a diff test to compare output from an embedding module with the expected output

### Features

* **Allow setting table crop parameter** In certain circumstances, adjusting the table crop padding may improve table.

### Fixes

* **Fixes `partition_text` to prevent empty elements** Adds a check to filter out empty bullets.
* **Handle empty string for `ocr_languages` with values for `languages`** Some API users ran into an issue with sending `languages` params because the API defaulted to also using an empty string for `ocr_languages`. This update handles situations where `languages` is defined and `ocr_languages` is an empty string.
* **Fix PDF tried to loop through None** Previously the PDF annotation extraction tried to loop through `annots` that resolved out as None. A logical check added to avoid such error.
* **Ingest session handler not being shared correctly** All ingest docs that leverage the session handler should only need to set it once per process. It was recreating it each time because the right values weren't being set nor available given how dataclasses work in python.
* **Ingest download-only fix.** Previously the download only flag was being checked after the doc factory pipeline step, which occurs before the files are actually downloaded by the source node. This check was moved after the source node to allow for the files to be downloaded first before exiting the pipeline.
* **Fix flaky chunk-metadata.** Prior implementation was sensitive to element order in the section resulting in metadata values sometimes being dropped. Also, not all metadata items can be consolidated across multiple elements (e.g. coordinates) and so are now dropped from consolidated metadata.
* **Fix tesseract error `Estimating resolution as X`** leaded by invalid language parameters input. Proceed with defalut language `eng` when `lang.py` fails to find valid language code for tesseract, so that we don't pass an empty string to tesseract CLI and raise an exception in downstream.

## 0.10.28

### Enhancements

* **Add table structure evaluation helpers** Adds functions to evaluate the similarity between predicted table structure and actual table structure.
* **Use `yolox` by default for table extraction when partitioning pdf/image** `yolox` model provides higher recall of the table regions than the quantized version and it is now the default element detection model when `infer_table_structure=True` for partitioning pdf/image files
* **Remove pdfminer elements from inside tables** Previously, when using `hi_res` some elements where extracted using pdfminer too, so we removed pdfminer from the tables pipeline to avoid duplicated elements.
* **Fsspec downstream connectors** New destination connector added to ingest CLI, users may now use `unstructured-ingest` to write to any of the following:
  * Azure
  * Box
  * Dropbox
  * Google Cloud Service

### Features

* **Update `ocr_only` strategy in `partition_pdf()`** Adds the functionality to get accurate coordinate data when partitioning PDFs and Images with the `ocr_only` strategy.

### Fixes
* **Fixed SharePoint permissions for the fetching to be opt-in** Problem: Sharepoint permissions were trying to be fetched even when no reletad cli params were provided, and this gave an error due to values for those keys not existing. Fix: Updated getting keys to be with .get() method and changed the "skip-check" to check individual cli params rather than checking the existance of a config object.

* **Fixes issue where tables from markdown documents were being treated as text** Problem: Tables from markdown documents were being treated as text, and not being extracted as tables. Solution: Enable the `tables` extension when instantiating the `python-markdown` object. Importance: This will allow users to extract structured data from tables in markdown documents.
* **Fix wrong logger for paddle info** Replace the logger from unstructured-inference with the logger from unstructured for paddle_ocr.py module.
* **Fix ingest pipeline to be able to use chunking and embedding together** Problem: When ingest pipeline was using chunking and embedding together, embedding outputs were empty and the outputs of chunking couldn't be re-read into memory and be forwarded to embeddings. Fix: Added CompositeElement type to TYPE_TO_TEXT_ELEMENT_MAP to be able to process CompositeElements with unstructured.staging.base.isd_to_elements
* **Fix unnecessary mid-text chunk-splitting.** The "pre-chunker" did not consider separator blank-line ("\n\n") length when grouping elements for a single chunk. As a result, sections were frequently over-populated producing a over-sized chunk that required mid-text splitting.
* **Fix frequent dissociation of title from chunk.** The sectioning algorithm included the title of the next section with the prior section whenever it would fit, frequently producing association of a section title with the prior section and dissociating it from its actual section. Fix this by performing combination of whole sections only.
* **Fix PDF attempt to get dict value from string.** Fixes a rare edge case that prevented some PDF's from being partitioned. The `get_uris_from_annots` function tried to access the dictionary value of a string instance variable. Assign `None` to the annotation variable if the instance type is not dictionary to avoid the erroneous attempt.

## 0.10.27

### Enhancements

* **Leverage dict to share content across ingest pipeline** To share the ingest doc content across steps in the ingest pipeline, this was updated to use a multiprocessing-safe dictionary so changes get persisted and each step has the option to modify the ingest docs in place.

### Features

### Fixes

* **Removed `ebooklib` as a dependency** `ebooklib` is licensed under AGPL3, which is incompatible with the Apache 2.0 license. Thus it is being removed.
* **Caching fixes in ingest pipeline** Previously, steps like the source node were not leveraging parameters such as `re_download` to dictate if files should be forced to redownload rather than use what might already exist locally.

## 0.10.26

### Enhancements

* **Add text CCT CI evaluation workflow** Adds cct text extraction evaluation metrics to the current ingest workflow to measure the performance of each file extracted as well as aggregated-level performance.

### Features

* **Functionality to catch and classify overlapping/nested elements** Method to identify overlapping-bboxes cases within detected elements in a document. It returns two values: a boolean defining if there are overlapping elements present, and a list reporting them with relevant metadata. The output includes information about the `overlapping_elements`, `overlapping_case`, `overlapping_percentage`, `largest_ngram_percentage`, `overlap_percentage_total`, `max_area`, `min_area`, and `total_area`.
* **Add Local connector source metadata** python's os module used to pull stats from local file when processing via the local connector and populates fields such as last modified time, created time.

### Fixes

* **Fixes elements partitioned from an image file missing certain metadata** Metadata for image files, like file type, was being handled differently from other file types. This caused a bug where other metadata, like the file name, was being missed. This change brought metadata handling for image files to be more in line with the handling for other file types so that file name and other metadata fields are being captured.
* **Adds `typing-extensions` as an explicit dependency** This package is an implicit dependency, but the module is being imported directly in `unstructured.documents.elements` so the dependency should be explicit in case changes in other dependencies lead to `typing-extensions` being dropped as a dependency.
* **Stop passing `extract_tables` to `unstructured-inference` since it is now supported in `unstructured` instead** Table extraction previously occurred in `unstructured-inference`, but that logic, except for the table model itself, is now a part of the `unstructured` library. Thus the parameter triggering table extraction is no longer passed to the `unstructured-inference` package. Also noted the table output regression for PDF files.
* **Fix a bug in Table partitioning** Previously the `skip_infer_table_types` variable used in `partition` was not being passed down to specific file partitioners. Now you can utilize the `skip_infer_table_types` list variable when calling `partition` to specify the filetypes for which you want to skip table extraction, or the `infer_table_structure` boolean variable on the file specific partitioning function.
* **Fix partition docx without sections** Some docx files, like those from teams output, do not contain sections and it would produce no results because the code assumes all components are in sections. Now if no sections is detected from a document we iterate through the paragraphs and return contents found in the paragraphs.
* **Fix out-of-order sequencing of split chunks.** Fixes behavior where "split" chunks were inserted at the beginning of the chunk sequence. This would produce a chunk sequence like [5a, 5b, 3a, 3b, 1, 2, 4] when sections 3 and 5 exceeded `max_characters`.
* **Deserialization of ingest docs fixed** When ingest docs are being deserialized as part of the ingest pipeline process (cli), there were certain fields that weren't getting persisted (metadata and date processed). The from_dict method was updated to take these into account and a unit test added to check.
* **Map source cli command configs when destination set** Due to how the source connector is dynamically called when the destination connector is set via the CLI, the configs were being set incorrectoy, causing the source connector to break. The configs were fixed and updated to take into account Fsspec-specific connectors.

## 0.10.25

### Enhancements

* **Duplicate CLI param check** Given that many of the options associated with the `Click` based cli ingest commands are added dynamically from a number of configs, a check was incorporated to make sure there were no duplicate entries to prevent new configs from overwriting already added options.
* **Ingest CLI refactor for better code reuse** Much of the ingest cli code can be templated and was a copy-paste across files, adding potential risk. Code was refactored to use a base class which had much of the shared code templated.

### Features

* **Table OCR refactor** support Table OCR with pre-computed OCR data to ensure we only do one OCR for entrie document. User can specify
ocr agent tesseract/paddle in environment variable `OCR_AGENT` for OCRing the entire document.
* **Adds accuracy function** The accuracy scoring was originally an option under `calculate_edit_distance`. For easy function call, it is now a wrapper around the original function that calls edit_distance and return as "score".
* **Adds HuggingFaceEmbeddingEncoder** The HuggingFace Embedding Encoder uses a local embedding model as opposed to using an API.
* **Add AWS bedrock embedding connector** `unstructured.embed.bedrock` now provides a connector to use AWS bedrock's `titan-embed-text` model to generate embeddings for elements. This features requires valid AWS bedrock setup and an internet connectionto run.

### Fixes

* **Import PDFResourceManager more directly** We were importing `PDFResourceManager` from `pdfminer.converter` which was causing an error for some users. We changed to import from the actual location of `PDFResourceManager`, which is `pdfminer.pdfinterp`.
* **Fix language detection of elements with empty strings** This resolves a warning message that was raised by `langdetect` if the language was attempted to be detected on an empty string. Language detection is now skipped for empty strings.
* **Fix chunks breaking on regex-metadata matches.** Fixes "over-chunking" when `regex_metadata` was used, where every element that contained a regex-match would start a new chunk.
* **Fix regex-metadata match offsets not adjusted within chunk.** Fixes incorrect regex-metadata match start/stop offset in chunks where multiple elements are combined.
* **Map source cli command configs when destination set** Due to how the source connector is dynamically called when the destination connector is set via the CLI, the configs were being set incorrectoy, causing the source connector to break. The configs were fixed and updated to take into account Fsspec-specific connectors.
* **Fix metrics folder not discoverable** Fixes issue where unstructured/metrics folder is not discoverable on PyPI by adding an `__init__.py` file under the folder.
* **Fix a bug when `parition_pdf` get `model_name=None`** In API usage the `model_name` value is `None` and the `cast` function in `partition_pdf` would return `None` and lead to attribution error. Now we use `str` function to explicit convert the content to string so it is garanteed to have `starts_with` and other string functions as attributes
* **Fix html partition fail on tables without `tbody` tag** HTML tables may sometimes just contain headers without body (`tbody` tag)

## 0.10.24

### Enhancements

* **Improve natural reading order** Some `OCR` elements with only spaces in the text have full-page width in the bounding box, which causes the `xycut` sorting to not work as expected. Now the logic to parse OCR results removes any elements with only spaces (more than one space).
* **Ingest compression utilities and fsspec connector support** Generic utility code added to handle files that get pulled from a source connector that are either tar or zip compressed and uncompress them locally. This is then processed using a local source connector. Currently this functionality has been incorporated into the fsspec connector and all those inheriting from it (currently: Azure Blob Storage, Google Cloud Storage, S3, Box, and Dropbox).
* **Ingest destination connectors support for writing raw list of elements** Along with the default write method used in the ingest pipeline to write the json content associated with the ingest docs, each destination connector can now also write a raw list of elements to the desired downstream location without having an ingest doc associated with it.

### Features

* **Adds element type percent match function** In order to evaluate the element type extracted, we add a function that calculates the matched percentage between two frequency dictionary.

### Fixes

* **Fix paddle model file not discoverable** Fixes issue where ocr_models/paddle_ocr.py file is not discoverable on PyPI by adding
an `__init__.py` file under the folder.
* **Chipper v2 Fixes** Includes fix for a memory leak and rare last-element bbox fix. (unstructured-inference==0.7.7)
* **Fix image resizing issue** Includes fix related to resizing images in the tables pipeline. (unstructured-inference==0.7.6)

## 0.10.23

### Enhancements

* **Add functionality to limit precision when serializing to json** Precision for `points` is limited to 1 decimal point if coordinates["system"] == "PixelSpace" (otherwise 2 decimal points?). Precision for `detection_class_prob` is limited to 5 decimal points.
* **Fix csv file detection logic when mime-type is text/plain** Previously the logic to detect csv file type was considering only first row's comma count comparing with the header_row comma count and both the rows being same line the result was always true, Now the logic is changed to consider the comma's count for all the lines except first line and compare with header_row comma count.
* **Improved inference speed for Chipper V2** API requests with 'hi_res_model_name=chipper' now have ~2-3x faster responses.

### Features

### Fixes

* **Cleans up temporary files after conversion** Previously a file conversion utility was leaving temporary files behind on the filesystem without removing them when no longer needed. This fix helps prevent an accumulation of temporary files taking up excessive disk space.
* **Fixes `under_non_alpha_ratio` dividing by zero** Although this function guarded against a specific cause of division by zero, there were edge cases slipping through like strings with only whitespace. This update more generally prevents the function from performing a division by zero.
* **Fix languages default** Previously the default language was being set to English when elements didn't have text or if langdetect could not detect the language. It now defaults to None so there is not misleading information about the language detected.
* **Fixes recursion limit error that was being raised when partitioning Excel documents of a certain size** Previously we used a recursive method to find subtables within an excel sheet. However this would run afoul of Python's recursion depth limit when there was a contiguous block of more than 1000 cells within a sheet. This function has been updated to use the NetworkX library which avoids Python recursion issues.

## 0.10.22

### Enhancements

* **bump `unstructured-inference` to `0.7.3`** The updated version of `unstructured-inference` supports a new version of the Chipper model, as well as a cleaner schema for its output classes. Support is included for new inference features such as hierarchy and ordering.
* **Expose skip_infer_table_types in ingest CLI.** For each connector a new `--skip-infer-table-types` parameter was added to map to the `skip_infer_table_types` partition argument. This gives more granular control to unstructured-ingest users, allowing them to specify the file types for which we should attempt table extraction.
* **Add flag to ingest CLI to raise error if any single doc fails in pipeline** Currently if a single doc fails in the pipeline, the whole thing halts due to the error. This flag defaults to log an error but continue with the docs it can.
* **Emit hyperlink metadata for DOCX file-type.** DOCX partitioner now adds `metadata.links`, `metadata.link_texts` and `metadata.link_urls` for elements that contain a hyperlink that points to an external resource. So-called "jump" links pointing to document internal locations (such as those found in a table-of-contents "jumping" to a chapter or section) are excluded.

### Features

* **Add `elements_to_text` as a staging helper function** In order to get a single clean text output from unstructured for metric calculations, automate the process of extracting text from elements using this function.
* **Adds permissions(RBAC) data ingestion functionality for the Sharepoint connector.** Problem: Role based access control is an important component in many data storage systems. Users may need to pass permissions (RBAC) data to downstream systems when ingesting data. Feature: Added permissions data ingestion functionality to the Sharepoint connector.

### Fixes

* **Fixes PDF list parsing creating duplicate list items** Previously a bug in PDF list item parsing caused removal of other elements and duplication of the list item
* **Fixes duplicated elements** Fixes issue where elements are duplicated when embeddings are generated. This will allow users to generate embeddings for their list of Elements without duplicating/breaking the orginal content.
* **Fixes failure when flagging for embeddings through unstructured-ingest** Currently adding the embedding parameter to any connector results in a failure on the copy stage. This is resolves the issue by adding the IngestDoc to the context map in the embedding node's `run` method. This allows users to specify that connectors fetch embeddings without failure.
* **Fix ingest pipeline reformat nodes not discoverable** Fixes issue where  reformat nodes raise ModuleNotFoundError on import. This was due to the directory was missing `__init__.py` in order to make it discoverable.
* **Fix default language in ingest CLI** Previously the default was being set to english which injected potentially incorrect information to downstream language detection libraries. By setting the default to None allows those libraries to better detect what language the text is in the doc being processed.

## 0.10.21

* **Adds Scarf analytics**.

## 0.10.20

### Enhancements

* **Add document level language detection functionality.** Adds the "auto" default for the languages param to all partitioners. The primary language present in the document is detected using the `langdetect` package. Additional param `detect_language_per_element` is also added for partitioners that return multiple elements. Defaults to `False`.
* **Refactor OCR code** The OCR code for entire page is moved from unstructured-inference to unstructured. On top of continuing support for OCR language parameter, we also support two OCR processing modes, "entire_page" or "individual_blocks".
* **Align to top left when shrinking bounding boxes for `xy-cut` sorting:** Update `shrink_bbox()` to keep top left rather than center.
* **Add visualization script to annotate elements** This script is often used to analyze/visualize elements with coordinates (e.g. partition_pdf()).
* **Adds data source properties to the Jira, Github and Gitlab connectors** These properties (date_created, date_modified, version, source_url, record_locator) are written to element metadata during ingest, mapping elements to information about the document source from which they derive. This functionality enables downstream applications to reveal source document applications, e.g. a link to a GDrive doc, Salesforce record, etc.
* **Improve title detection in pptx documents** The default title textboxes on a pptx slide are now categorized as titles.
* **Improve hierarchy detection in pptx documents** List items, and other slide text are properly nested under the slide title. This will enable better chunking of pptx documents.
* **Refactor of the ingest cli workflow** The refactored approach uses a dynamically set pipeline with a snapshot along each step to save progress and accommodate continuation from a snapshot if an error occurs. This also allows the pipeline to dynamically assign any number of steps to modify the partitioned content before it gets written to a destination.
* **Applies `max_characters=<n>` argument to all element types in `add_chunking_strategy` decorator** Previously this argument was only utilized in chunking Table elements and now applies to all partitioned elements if `add_chunking_strategy` decorator is utilized, further preparing the elements for downstream processing.
* **Add common retry strategy utilities for unstructured-ingest** Dynamic retry strategy with exponential backoff added to Notion source connector.
*
### Features

* **Adds `bag_of_words` and `percent_missing_text` functions** In order to count the word frequencies in two input texts and calculate the percentage of text missing relative to the source document.
* **Adds `edit_distance` calculation metrics** In order to benchmark the cleaned, extracted text with unstructured, `edit_distance` (`Levenshtein distance`) is included.
* **Adds detection_origin field to metadata** Problem: Currently isn't an easy way to find out how an element was created. With this change that information is added. Importance: With this information the developers and users are now able to know how an element was created to make decisions on how to use it. In order tu use this feature
setting UNSTRUCTURED_INCLUDE_DEBUG_METADATA=true is needed.
* **Adds a function that calculates frequency of the element type and its depth** To capture the accuracy of element type extraction, this function counts the occurrences of each unique element type with its depth for use in element metrics.

### Fixes

* **Fix zero division error in annotation bbox size** This fixes the bug where we find annotation bboxes realted to an element that need to divide the intersection size between annotation bbox and element bbox by the size of the annotation bbox
* **Fix prevent metadata module from importing dependencies from unnecessary modules** Problem: The `metadata` module had several top level imports that were only used in and applicable to code related to specific document types, while there were many general-purpose functions. As a result, general-purpose functions couldn't be used without unnecessary dependencies being installed. Fix: moved 3rd party dependency top level imports to inside the functions in which they are used and applied a decorator to check that the dependency is installed and emit a helpful error message if not.
* **Fixes category_depth None value for Title elements** Problem: `Title` elements from `chipper` get `category_depth`= None even when `Headline` and/or `Subheadline` elements are present in the same page. Fix: all `Title` elements with `category_depth` = None should be set to have a depth of 0 instead iff there are `Headline` and/or `Subheadline` element-types present. Importance: `Title` elements should be equivalent html `H1` when nested headings are present; otherwise, `category_depth` metadata can result ambiguous within elements in a page.
* **Tweak `xy-cut` ordering output to be more column friendly** This results in the order of elements more closely reflecting natural reading order which benefits downstream applications. While element ordering from `xy-cut` is usually mostly correct when ordering multi-column documents, sometimes elements from a RHS column will appear before elements in a LHS column. Fix: add swapped `xy-cut` ordering by sorting by X coordinate first and then Y coordinate.
* **Fixes badly initialized Formula** Problem: YoloX contain new types of elements, when loading a document that contain formulas a new element of that class
should be generated, however the Formula class inherits from Element instead of Text. After this change the element is correctly created with the correct class
allowing the document to be loaded. Fix: Change parent class for Formula to Text. Importance: Crucial to be able to load documents that contain formulas.
* **Fixes pdf uri error** An error was encountered when URI type of `GoToR` which refers to pdf resources outside of its own was detected since no condition catches such case. The code is fixing the issue by initialize URI before any condition check.


## 0.10.19

### Enhancements

* **Adds XLSX document level language detection** Enhancing on top of language detection functionality in previous release, we now support language detection within `.xlsx` file type at Element level.
* **bump `unstructured-inference` to `0.6.6`** The updated version of `unstructured-inference` makes table extraction in `hi_res` mode configurable to fine tune table extraction performance; it also improves element detection by adding a deduplication post processing step in the `hi_res` partitioning of pdfs and images.
* **Detect text in HTML Heading Tags as Titles** This will increase the accuracy of hierarchies in HTML documents and provide more accurate element categorization. If text is in an HTML heading tag and is not a list item, address, or narrative text, categorize it as a title.
* **Update python-based docs** Refactor docs to use the actual unstructured code rather than using the subprocess library to run the cli command itself.
* **Adds Table support for the `add_chunking_strategy` decorator to partition functions.** In addition to combining elements under Title elements, user's can now specify the `max_characters=<n>` argument to chunk Table elements into TableChunk elements with `text` and `text_as_html` of length <n> characters. This means partitioned Table results are ready for use in downstream applications without any post processing.
* **Expose endpoint url for s3 connectors** By allowing for the endpoint url to be explicitly overwritten, this allows for any non-AWS data providers supporting the s3 protocol to be supported (i.e. minio).

### Features

* **change default `hi_res` model for pdf/image partition to `yolox`** Now partitioning pdf/image using `hi_res` strategy utilizes `yolox_quantized` model isntead of `detectron2_onnx` model. This new default model has better recall for tables and produces more detailed categories for elements.
* **XLSX can now reads subtables within one sheet** Problem: Many .xlsx files are not created to be read as one full table per sheet. There are subtables, text and header along with more informations to extract from each sheet. Feature: This `partition_xlsx` now can reads subtable(s) within one .xlsx sheet, along with extracting other title and narrative texts. Importance: This enhance the power of .xlsx reading to not only one table per sheet, allowing user to capture more data tables from the file, if exists.
* **Update Documentation on Element Types and Metadata**: We have updated the documentation according to the latest element types and metadata. It includes the common and additional metadata provided by the Partitions and Connectors.

### Fixes

* **Fixes partition_pdf is_alnum reference bug** Problem: The `partition_pdf` when attempt to get bounding box from element experienced a reference before assignment error when the first object is not text extractable.  Fix: Switched to a flag when the condition is met. Importance: Crucial to be able to partition with pdf.
* **Fix various cases of HTML text missing after partition**
  Problem: Under certain circumstances, text immediately after some HTML tags will be misssing from partition result.
  Fix: Updated code to deal with these cases.
  Importance: This will ensure the correctness when partitioning HTML and Markdown documents.
* **Fixes chunking when `detection_class_prob` appears in Element metadata** Problem: when `detection_class_prob` appears in Element metadata, Elements will only be combined by chunk_by_title if they have the same `detection_class_prob` value (which is rare). This is unlikely a case we ever need to support and most often results in no chunking. Fix: `detection_class_prob` is included in the chunking list of metadata keys excluded for similarity comparison. Importance: This change allows `chunk_by_title` to operate as intended for documents which include `detection_class_prob` metadata in their Elements.

## 0.10.18

### Enhancements

* **Better detection of natural reading order in images and PDF's** The elements returned by partition better reflect natural reading order in some cases, particularly in complicated multi-column layouts, leading to better chunking and retrieval for downstream applications. Achieved by improving the `xy-cut` sorting to preprocess bboxes, shrinking all bounding boxes by 90% along x and y axes (still centered around the same center point), which allows projection lines to be drawn where not possible before if layout bboxes overlapped.
* **Improves `partition_xml` to be faster and more memory efficient when partitioning large XML files** The new behavior is to partition iteratively to prevent loading the entire XML tree into memory at once in most use cases.
* **Adds data source properties to SharePoint, Outlook, Onedrive, Reddit, Slack, DeltaTable connectors** These properties (date_created, date_modified, version, source_url, record_locator) are written to element metadata during ingest, mapping elements to information about the document source from which they derive. This functionality enables downstream applications to reveal source document applications, e.g. a link to a GDrive doc, Salesforce record, etc.
* **Add functionality to save embedded images in PDF's separately as images** This allows users to save embedded images in PDF's separately as images, given some directory path. The saved image path is written to the metadata for the Image element. Downstream applications may benefit by providing users with image links from relevant "hits."
* **Azure Cognite Search destination connector** New Azure Cognitive Search destination connector added to ingest CLI.  Users may now use `unstructured-ingest` to write partitioned data from over 20 data sources (so far) to an Azure Cognitive Search index.
* **Improves salesforce partitioning** Partitions Salesforce data as xlm instead of text for improved detail and flexibility. Partitions htmlbody instead of textbody for Salesforce emails. Importance: Allows all Salesforce fields to be ingested and gives Salesforce emails more detailed partitioning.
* **Add document level language detection functionality.** Introduces the "auto" default for the languages param, which then detects the languages present in the document using the `langdetect` package. Adds the document languages as ISO 639-3 codes to the element metadata. Implemented only for the partition_text function to start.
* **PPTX partitioner refactored in preparation for enhancement.** Behavior should be unchanged except that shapes enclosed in a group-shape are now included, as many levels deep as required (a group-shape can itself contain a group-shape).
* **Embeddings support for the SharePoint SourceConnector via unstructured-ingest CLI** The SharePoint connector can now optionally create embeddings from the elements it pulls out during partition and upload those embeddings to Azure Cognitive Search index.
* **Improves hierarchy from docx files by leveraging natural hierarchies built into docx documents**  Hierarchy can now be detected from an indentation level for list bullets/numbers and by style name (e.g. Heading 1, List Bullet 2, List Number).
* **Chunking support for the SharePoint SourceConnector via unstructured-ingest CLI** The SharePoint connector can now optionally chunk the elements pulled out during partition via the chunking unstructured brick. This can be used as a stage before creating embeddings.

### Features

* **Adds `links` metadata in `partition_pdf` for `fast` strategy.** Problem: PDF files contain rich information and hyperlink that Unstructured did not captured earlier. Feature: `partition_pdf` now can capture embedded links within the file along with its associated text and page number. Importance: Providing depth in extracted elements give user a better understanding and richer context of documents. This also enables user to map to other elements within the document if the hyperlink is refered internally.
* **Adds the embedding module to be able to embed Elements** Problem: Many NLP applications require the ability to represent parts of documents in a semantic way. Until now, Unstructured did not have text embedding ability within the core library. Feature: This embedding module is able to track embeddings related data with a class, embed a list of elements, and return an updated list of Elements with the *embeddings* property. The module is also able to embed query strings. Importance: Ability to embed documents or parts of documents will enable users to make use of these semantic representations in different NLP applications, such as search, retrieval, and retrieval augmented generation.

### Fixes

* **Fixes a metadata source serialization bug** Problem: In unstructured elements, when loading an elements json file from the disk, the data_source attribute is assumed to be an instance of DataSourceMetadata and the code acts based on that. However the loader did not satisfy the assumption, and loaded it as a dict instead, causing an error. Fix: Added necessary code block to initialize a DataSourceMetadata object, also refactored DataSourceMetadata.from_dict() method to remove redundant code. Importance: Crucial to be able to load elements (which have data_source fields) from json files.
* **Fixes issue where unstructured-inference was not getting updated** Problem: unstructured-inference was not getting upgraded to the version to match unstructured release when doing a pip install.  Solution: using `pip install unstructured[all-docs]` it will now upgrade both unstructured and unstructured-inference. Importance: This will ensure that the inference library is always in sync with the unstructured library, otherwise users will be using outdated libraries which will likely lead to unintended behavior.
* **Fixes SharePoint connector failures if any document has an unsupported filetype** Problem: Currently the entire connector ingest run fails if a single IngestDoc has an unsupported filetype. This is because a ValueError is raised in the IngestDoc's `__post_init__`. Fix: Adds a try/catch when the IngestConnector runs get_ingest_docs such that the error is logged but all processable documents->IngestDocs are still instantiated and returned. Importance: Allows users to ingest SharePoint content even when some files with unsupported filetypes exist there.
* **Fixes Sharepoint connector server_path issue** Problem: Server path for the Sharepoint Ingest Doc was incorrectly formatted, causing issues while fetching pages from the remote source. Fix: changes formatting of remote file path before instantiating SharepointIngestDocs and appends a '/' while fetching pages from the remote source. Importance: Allows users to fetch pages from Sharepoint Sites.
* **Fixes Sphinx errors.** Fixes errors when running Sphinx `make html` and installs library to suppress warnings.
* **Fixes a metadata backwards compatibility error** Problem: When calling `partition_via_api`, the hosted api may return an element schema that's newer than the current `unstructured`. In this case, metadata fields were added which did not exist in the local `ElementMetadata` dataclass, and `__init__()` threw an error. Fix: remove nonexistent fields before instantiating in `ElementMetadata.from_json()`. Importance: Crucial to avoid breaking changes when adding fields.
* **Fixes issue with Discord connector when a channel returns `None`** Problem: Getting the `jump_url` from a nonexistent Discord `channel` fails. Fix: property `jump_url` is now retrieved within the same context as the messages from the channel. Importance: Avoids cascading issues when the connector fails to fetch information about a Discord channel.
* **Fixes occasionally SIGABTR when writing table with `deltalake` on Linux** Problem: occasionally on Linux ingest can throw a `SIGABTR` when writing `deltalake` table even though the table was written correctly. Fix: put the writing function into a `Process` to ensure its execution to the fullest extent before returning to the main process. Importance: Improves stability of connectors using `deltalake`
* **Fixes badly initialized Formula** Problem: YoloX contain new types of elements, when loading a document that contain formulas a new element of that class should be generated, however the Formula class inherits from Element instead of Text. After this change the element is correctly created with the correct class allowing the document to be loaded. Fix: Change parent class for Formula to Text. Importance: Crucial to be able to load documents that contain formulas.

## 0.10.16

### Enhancements

* **Adds data source properties to Airtable, Confluence, Discord, Elasticsearch, Google Drive, and Wikipedia connectors** These properties (date_created, date_modified, version, source_url, record_locator) are written to element metadata during ingest, mapping elements to information about the document source from which they derive. This functionality enables downstream applications to reveal source document applications, e.g. a link to a GDrive doc, Salesforce record, etc.
* **DOCX partitioner refactored in preparation for enhancement.** Behavior should be unchanged except in multi-section documents containing different headers/footers for different sections. These will now emit all distinct headers and footers encountered instead of just those for the last section.
* **Add a function to map between Tesseract and standard language codes.** This allows users to input language information to the `languages` param in any Tesseract-supported langcode or any ISO 639 standard language code.
* **Add document level language detection functionality.** Introduces the "auto" default for the languages param, which then detects the languages present in the document using the `langdetect` package. Implemented only for the partition_text function to start.

### Features

### Fixes

* ***Fixes an issue that caused a partition error for some PDF's.** Fixes GH Issue 1460 by bypassing a coordinate check if an element has invalid coordinates.

## 0.10.15


### Enhancements

* **Support for better element categories from the next-generation image-to-text model ("chipper").** Previously, not all of the classifications from Chipper were being mapped to proper `unstructured` element categories so the consumer of the library would see many `UncategorizedText` elements. This fixes the issue, improving the granularity of the element categories outputs for better downstream processing and chunking. The mapping update is:
  * "Threading": `NarrativeText`
  * "Form": `NarrativeText`
  * "Field-Name": `Title`
  * "Value": `NarrativeText`
  * "Link": `NarrativeText`
  * "Headline": `Title` (with `category_depth=1`)
  * "Subheadline": `Title` (with `category_depth=2`)
  * "Abstract": `NarrativeText`
* **Better ListItem grouping for PDF's (fast strategy).** The `partition_pdf` with `fast` strategy previously broke down some numbered list item lines as separate elements. This enhancement leverages the x,y coordinates and bbox sizes to help decide whether the following chunk of text is a continuation of the immediate previous detected ListItem element or not, and not detect it as its own non-ListItem element.
* **Fall back to text-based classification for uncategorized Layout elements for Images and PDF's**. Improves element classification by running existing text-based rules on previously `UncategorizedText` elements.
* **Adds table partitioning for Partitioning for many doc types including: .html, .epub., .md, .rst, .odt, and .msg.** At the core of this change is the .html partition functionality, which is leveraged by the other effected doc types. This impacts many scenarios where `Table` Elements are now propery extracted.
* **Create and add `add_chunking_strategy` decorator to partition functions.** Previously, users were responsible for their own chunking after partitioning elements, often required for downstream applications. Now, individual elements may be combined into right-sized chunks where min and max character size may be specified if `chunking_strategy=by_title`. Relevant elements are grouped together for better downstream results. This enables users immediately use partitioned results effectively in downstream applications (e.g. RAG architecture apps) without any additional post-processing.
* **Adds `languages` as an input parameter and marks `ocr_languages` kwarg for deprecation in pdf, image, and auto partitioning functions.** Previously, language information was only being used for Tesseract OCR for image-based documents and was in a Tesseract specific string format, but by refactoring into a list of standard language codes independent of Tesseract, the `unstructured` library will better support `languages` for other non-image pipelines and/or support for other OCR engines.
* **Removes `UNSTRUCTURED_LANGUAGE` env var usage and replaces `language` with `languages` as an input parameter to unstructured-partition-text_type functions.** The previous parameter/input setup was not user-friendly or scalable to the variety of elements being processed. By refactoring the inputted language information into a list of standard language codes, we can support future applications of the element language such as detection, metadata, and multi-language elements. Now, to skip English specific checks, set the `languages` parameter to any non-English language(s).
* **Adds `xlsx` and `xls` filetype extensions to the `skip_infer_table_types` default list in `partition`.** By adding these file types to the input parameter these files should not go through table extraction. Users can still specify if they would like to extract tables from these filetypes, but will have to set the `skip_infer_table_types` to exclude the desired filetype extension. This avoids mis-representing complex spreadsheets where there may be multiple sub-tables and other content.
* **Better debug output related to sentence counting internals**. Clarify message when sentence is not counted toward sentence count because there aren't enough words, relevant for developers focused on `unstructured`s NLP internals.
* **Faster ocr_only speed for partitioning PDF and images.** Use `unstructured_pytesseract.run_and_get_multiple_output` function to reduce the number of calls to `tesseract` by half when partitioning pdf or image with `tesseract`
* **Adds data source properties to fsspec connectors** These properties (date_created, date_modified, version, source_url, record_locator) are written to element metadata during ingest, mapping elements to information about the document source from which they derive. This functionality enables downstream applications to reveal source document applications, e.g. a link to a GDrive doc, Salesforce record, etc.
* **Add delta table destination connector** New delta table destination connector added to ingest CLI.  Users may now use `unstructured-ingest` to write partitioned data from over 20 data sources (so far) to a Delta Table.
* **Rename to Source and Destination Connectors in the Documentation.** Maintain naming consistency between Connectors codebase and documentation with the first addition to a destination connector.
* **Non-HTML text files now return unstructured-elements as opposed to HTML-elements.** Previously the text based files that went through `partition_html` would return HTML-elements but now we preserve the format from the input using `source_format` argument in the partition call.
* **Adds `PaddleOCR` as an optional alternative to `Tesseract`** for OCR in processing of PDF or Image files, it is installable via the `makefile` command `install-paddleocr`. For experimental purposes only.
* **Bump unstructured-inference** to 0.5.28. This version bump markedly improves the output of table data, rendered as `metadata.text_as_html` in an element. These changes include:
  * add env variable `ENTIRE_PAGE_OCR` to specify using paddle or tesseract on entire page OCR
  * table structure detection now pads the input image by 25 pixels in all 4 directions to improve its recall (0.5.27)
  * support paddle with both cpu and gpu and assume it is pre-installed (0.5.26)
  * fix a bug where `cells_to_html` doesn't handle cells spanning multiple rows properly (0.5.25)
  * remove `cv2` preprocessing step before OCR step in table transformer (0.5.24)

### Features

* **Adds element metadata via `category_depth` with default value None**.
  * This additional metadata is useful for vectordb/LLM, chunking strategies, and retrieval applications.
* **Adds a naive hierarchy for elements via a `parent_id` on the element's metadata**
  * Users will now have more metadata for implementing vectordb/LLM chunking strategies. For example, text elements could be queried by their preceding title element.
  * Title elements created from HTML headings will properly nest

### Fixes

* **`add_pytesseract_bboxes_to_elements` no longer returns `nan` values**. The function logic is now broken into new methods
  `_get_element_box` and `convert_multiple_coordinates_to_new_system`
* **Selecting a different model wasn't being respected when calling `partition_image`.** Problem: `partition_pdf` allows for passing a `model_name` parameter. Given the similarity between the image and PDF pipelines, the expected behavior is that `partition_image` should support the same parameter, but `partition_image` was unintentionally not passing along its `kwargs`. This was corrected by adding the kwargs to the downstream call.
* **Fixes a chunking issue via dropping the field "coordinates".** Problem: chunk_by_title function was chunking each element to its own individual chunk while it needed to group elements into a fewer number of chunks. We've discovered that this happens due to a metadata matching logic in chunk_by_title function, and discovered that elements with different metadata can't be put into the same chunk. At the same time, any element with "coordinates" essentially had different metadata than other elements, due each element locating in different places and having different coordinates. Fix: That is why we have included the key "coordinates" inside a list of excluded metadata keys, while doing this "metadata_matches" comparision. Importance: This change is crucial to be able to chunk by title for documents which include "coordinates" metadata in their elements.

## 0.10.14

### Enhancements

* Update all connectors to use new downstream architecture
  * New click type added to parse comma-delimited string inputs
  * Some CLI options renamed

### Features

### Fixes

## 0.10.13

### Enhancements

* Updated documentation: Added back support doc types for partitioning, more Python codes in the API page,  RAG definition, and use case.
* Updated Hi-Res Metadata: PDFs and Images using Hi-Res strategy now have layout model class probabilities added ot metadata.
* Updated the `_detect_filetype_from_octet_stream()` function to use libmagic to infer the content type of file when it is not a zip file.
* Tesseract minor version bump to 5.3.2

### Features

* Add Jira Connector to be able to pull issues from a Jira organization
* Add `clean_ligatures` function to expand ligatures in text


### Fixes

* `partition_html` breaks on `<br>` elements.
* Ingest error handling to properly raise errors when wrapped
* GH issue 1361: fixes a sortig error that prevented some PDF's from being parsed
* Bump unstructured-inference
  * Brings back embedded images in PDF's (0.5.23)

## 0.10.12

### Enhancements

* Removed PIL pin as issue has been resolved upstream
* Bump unstructured-inference
  * Support for yolox_quantized layout detection model (0.5.20)
* YoloX element types added


### Features

* Add Salesforce Connector to be able to pull Account, Case, Campaign, EmailMessage, Lead

### Fixes


* Bump unstructured-inference
  * Avoid divide-by-zero errors swith `safe_division` (0.5.21)

## 0.10.11

### Enhancements

* Bump unstructured-inference
  * Combine entire-page OCR output with layout-detected elements, to ensure full coverage of the page (0.5.19)

### Features

* Add in ingest cli s3 writer

### Fixes

* Fix a bug where `xy-cut` sorting attemps to sort elements without valid coordinates; now xy cut sorting only works when **all** elements have valid coordinates

## 0.10.10

### Enhancements

* Adds `text` as an input parameter to `partition_xml`.
* `partition_xml` no longer runs through `partition_text`, avoiding incorrect splitting
  on carriage returns in the XML. Since `partition_xml` no longer calls `partition_text`,
  `min_partition` and `max_partition` are no longer supported in `partition_xml`.
* Bump `unstructured-inference==0.5.18`, change non-default detectron2 classification threshold
* Upgrade base image from rockylinux 8 to rockylinux 9
* Serialize IngestDocs to JSON when passing to subprocesses

### Features

### Fixes

- Fix a bug where mismatched `elements` and `bboxes` are passed into `add_pytesseract_bbox_to_elements`

## 0.10.9

### Enhancements

* Fix `test_json` to handle only non-extra dependencies file types (plain-text)

### Features

* Adds `chunk_by_title` to break a document into sections based on the presence of `Title`
  elements.
* add new extraction function `extract_image_urls_from_html` to extract all img related URL from html text.

### Fixes

* Make cv2 dependency optional
* Edit `add_pytesseract_bbox_to_elements`'s (`ocr_only` strategy) `metadata.coordinates.points` return type to `Tuple` for consistency.
* Re-enable test-ingest-confluence-diff for ingest tests
* Fix syntax for ingest test check number of files
* Fix csv and tsv partitioners loosing the first line of the files when creating elements

## 0.10.8

### Enhancements

* Release docker image that installs Python 3.10 rather than 3.8

### Features

### Fixes

## 0.10.7

### Enhancements

### Features

### Fixes

* Remove overly aggressive ListItem chunking for images and PDF's which typically resulted in inchorent elements.

## 0.10.6

### Enhancements

* Enable `partition_email` and `partition_msg` to detect if an email is PGP encryped. If
  and email is PGP encryped, the functions will return an empy list of elements and
  emit a warning about the encrypted content.
* Add threaded Slack conversations into Slack connector output
* Add functionality to sort elements using `xy-cut` sorting approach in `partition_pdf` for `hi_res` and `fast` strategies
* Bump unstructured-inference
  * Set OMP_THREAD_LIMIT to 1 if not set for better tesseract perf (0.5.17)

### Features

* Extract coordinates from PDFs and images when using OCR only strategy and add to metadata

### Fixes

* Update `partition_html` to respect the order of `<pre>` tags.
* Fix bug in `partition_pdf_or_image` where two partitions were called if `strategy == "ocr_only"`.
* Bump unstructured-inference
  * Fix issue where temporary files were being left behind (0.5.16)
* Adds deprecation warning for the `file_filename` kwarg to `partition`, `partition_via_api`,
  and `partition_multiple_via_api`.
* Fix documentation build workflow by pinning dependencies

## 0.10.5

### Enhancements

* Create new CI Pipelines
  - Checking text, xml, email, and html doc tests against the library installed without extras
  - Checking each library extra against their respective tests
* `partition` raises an error and tells the user to install the appropriate extra if a filetype
  is detected that is missing dependencies.
* Add custom errors to ingest
* Bump `unstructured-ingest==0.5.15`
  - Handle an uncaught TesseractError (0.5.15)
  - Add TIFF test file and TIFF filetype to `test_from_image_file` in `test_layout` (0.5.14)
* Use `entire_page` ocr mode for pdfs and images
* Add notes on extra installs to docs
* Adds ability to reuse connections per process in unstructured-ingest

### Features
* Add delta table connector

### Fixes

## 0.10.4
* Pass ocr_mode in partition_pdf and set the default back to individual pages for now
* Add diagrams and descriptions for ingest design in the ingest README

### Features
* Supports multipage TIFF image partitioning

### Fixes

## 0.10.2

### Enhancements
* Bump unstructured-inference==0.5.13:
  - Fix extracted image elements being included in layout merge, addresses the issue
    where an entire-page image in a PDF was not passed to the layout model when using hi_res.

### Features

### Fixes

## 0.10.1

### Enhancements
* Bump unstructured-inference==0.5.12:
  - fix to avoid trace for certain PDF's (0.5.12)
  - better defaults for DPI for hi_res and  Chipper (0.5.11)
  - implement full-page OCR (0.5.10)

### Features

### Fixes

* Fix dead links in repository README (Quick Start > Install for local development, and Learn more > Batch Processing)
* Update document dependencies to include tesseract-lang for additional language support (required for tests to pass)

## 0.10.0

### Enhancements

* Add `include_header` kwarg to `partition_xlsx` and change default behavior to `True`
* Update the `links` and `emphasized_texts` metadata fields

### Features

### Fixes

## 0.9.3

### Enhancements

* Pinned dependency cleanup.
* Update `partition_csv` to always use `soupparser_fromstring` to parse `html text`
* Update `partition_tsv` to always use `soupparser_fromstring` to parse `html text`
* Add `metadata.section` to capture epub table of contents data
* Add `unique_element_ids` kwarg to partition functions. If `True`, will use a UUID
  for element IDs instead of a SHA-256 hash.
* Update `partition_xlsx` to always use `soupparser_fromstring` to parse `html text`
* Add functionality to switch `html` text parser based on whether the `html` text contains emoji
* Add functionality to check if a string contains any emoji characters
* Add CI tests around Notion

### Features

* Add Airtable Connector to be able to pull views/tables/bases from an Airtable organization

### Fixes

* fix pdf partition of list items being detected as titles in OCR only mode
* make notion module discoverable
* fix emails with `Content-Distribution: inline` and `Content-Distribution: attachment` with no filename
* Fix email attachment filenames which had `=` in the filename itself

## 0.9.2


### Enhancements

* Update table extraction section in API documentation to sync with change in Prod API
* Update Notion connector to extract to html
* Added UUID option for `element_id`
* Bump unstructured-inference==0.5.9:
  - better caching of models
  - another version of detectron2 available, though the default layout model is unchanged
* Added UUID option for element_id
* Added UUID option for element_id
* CI improvements to run ingest tests in parallel

### Features

* Adds Sharepoint connector.

### Fixes

* Bump unstructured-inference==0.5.9:
  - ignores Tesseract errors where no text is extracted for tiles that indeed, have no text

## 0.9.1

### Enhancements

* Adds --partition-pdf-infer-table-structure to unstructured-ingest.
* Enable `partition_html` to skip headers and footers with the `skip_headers_and_footers` flag.
* Update `partition_doc` and `partition_docx` to track emphasized texts in the output
* Adds post processing function `filter_element_types`
* Set the default strategy for partitioning images to `hi_res`
* Add page break parameter section in API documentation to sync with change in Prod API
* Update `partition_html` to track emphasized texts in the output
* Update `XMLDocument._read_xml` to create `<p>` tag element for the text enclosed in the `<pre>` tag
* Add parameter `include_tail_text` to `_construct_text` to enable (skip) tail text inclusion
* Add Notion connector

### Features

### Fixes

* Remove unused `_partition_via_api` function
* Fixed emoji bug in `partition_xlsx`.
* Pass `file_filename` metadata when partitioning file object
* Skip ingest test on missing Slack token
* Add Dropbox variables to CI environments
* Remove default encoding for ingest
* Adds new element type `EmailAddress` for recognising email address in the  text
* Simplifies `min_partition` logic; makes partitions falling below the `min_partition`
  less likely.
* Fix bug where ingest test check for number of files fails in smoke test
* Fix unstructured-ingest entrypoint failure

## 0.9.0

### Enhancements

* Dependencies are now split by document type, creating a slimmer base installation.

## 0.8.8

### Enhancements

### Features

### Fixes

* Rename "date" field to "last_modified"
* Adds Box connector

### Fixes

## 0.8.7

### Enhancements

* Put back useful function `split_by_paragraph`

### Features

### Fixes

* Fix argument order in NLTK download step

## 0.8.6

### Enhancements

### Features

### Fixes

* Remove debug print lines and non-functional code

## 0.8.5

### Enhancements

* Add parameter `skip_infer_table_types` to enable (skip) table extraction for other doc types
* Adds optional Unstructured API unit tests in CI
* Tracks last modified date for all document types.
* Add auto_paragraph_grouper to detect new-line and blank-line new paragraph for .txt files.
* refactor the ingest cli to better support expanding supported connectors

## 0.8.3

### Enhancements

### Features

### Fixes

* NLTK now only gets downloaded if necessary.
* Handling for empty tables in Word Documents and PowerPoints.

## 0.8.4

### Enhancements

* Additional tests and refactor of JSON detection.
* Update functionality to retrieve image metadata from a page for `document_to_element_list`
* Links are now tracked in `partition_html` output.
* Set the file's current position to the beginning after reading the file in `convert_to_bytes`
* Add `min_partition` kwarg to that combines elements below a specified threshold and modifies splitting of strings longer than max partition so words are not split.
* set the file's current position to the beginning after reading the file in `convert_to_bytes`
* Add slide notes to pptx
* Add `--encoding` directive to ingest
* Improve json detection by `detect_filetype`

### Features

* Adds Outlook connector
* Add support for dpi parameter in inference library
* Adds Onedrive connector.
* Add Confluence connector for ingest cli to pull the body text from all documents from all spaces in a confluence domain.

### Fixes

* Fixes issue with email partitioning where From field was being assigned the To field value.
* Use the `image_metadata` property of the `PageLayout` instance to get the page image info in the `document_to_element_list`
* Add functionality to write images to computer storage temporarily instead of keeping them in memory for `ocr_only` strategy
* Add functionality to convert a PDF in small chunks of pages at a time for `ocr_only` strategy
* Adds `.txt`, `.text`, and `.tab` to list of extensions to check if file
  has a `text/plain` MIME type.
* Enables filters to be passed to `partition_doc` so it doesn't error with LibreOffice7.
* Removed old error message that's superseded by `requires_dependencies`.
* Removes using `hi_res` as the default strategy value for `partition_via_api` and `partition_multiple_via_api`

## 0.8.1

### Enhancements

* Add support for Python 3.11

### Features

### Fixes

* Fixed `auto` strategy detected scanned document as having extractable text and using `fast` strategy, resulting in no output.
* Fix list detection in MS Word documents.
* Don't instantiate an element with a coordinate system when there isn't a way to get its location data.

## 0.8.0

### Enhancements

* Allow model used for hi res pdf partition strategy to be chosen when called.
* Updated inference package

### Features

* Add `metadata_filename` parameter across all partition functions

### Fixes

* Update to ensure `convert_to_datafame` grabs all of the metadata fields.
* Adjust encoding recognition threshold value in `detect_file_encoding`
* Fix KeyError when `isd_to_elements` doesn't find a type
* Fix `_output_filename` for local connector, allowing single files to be written correctly to the disk

* Fix for cases where an invalid encoding is extracted from an email header.

### BREAKING CHANGES

* Information about an element's location is no longer returned as top-level attributes of an element. Instead, it is returned in the `coordinates` attribute of the element's metadata.

## 0.7.12

### Enhancements

* Adds `include_metadata` kwarg to `partition_doc`, `partition_docx`, `partition_email`, `partition_epub`, `partition_json`, `partition_msg`, `partition_odt`, `partition_org`, `partition_pdf`, `partition_ppt`, `partition_pptx`, `partition_rst`, and `partition_rtf`
### Features

* Add Elasticsearch connector for ingest cli to pull specific fields from all documents in an index.
* Adds Dropbox connector

### Fixes

* Fix tests that call unstructured-api by passing through an api-key
* Fixed page breaks being given (incorrect) page numbers
* Fix skipping download on ingest when a source document exists locally

## 0.7.11

### Enhancements

* More deterministic element ordering when using `hi_res` PDF parsing strategy (from unstructured-inference bump to 0.5.4)
* Make large model available (from unstructured-inference bump to 0.5.3)
* Combine inferred elements with extracted elements (from unstructured-inference bump to 0.5.2)
* `partition_email` and `partition_msg` will now process attachments if `process_attachments=True`
  and a attachment partitioning functions is passed through with `attachment_partitioner=partition`.

### Features

### Fixes

* Fix tests that call unstructured-api by passing through an api-key
* Fixed page breaks being given (incorrect) page numbers
* Fix skipping download on ingest when a source document exists locally

## 0.7.10

### Enhancements

* Adds a `max_partition` parameter to `partition_text`, `partition_pdf`, `partition_email`,
  `partition_msg` and `partition_xml` that sets a limit for the size of an individual
  document elements. Defaults to `1500` for everything except `partition_xml`, which has
  a default value of `None`.
* DRY connector refactor

### Features

* `hi_res` model for pdfs and images is selectable via environment variable.

### Fixes

* CSV check now ignores escaped commas.
* Fix for filetype exploration util when file content does not have a comma.
* Adds negative lookahead to bullet pattern to avoid detecting plain text line
  breaks like `-------` as list items.
* Fix pre tag parsing for `partition_html`
* Fix lookup error for annotated Arabic and Hebrew encodings

## 0.7.9

### Enhancements

* Improvements to string check for leafs in `partition_xml`.
* Adds --partition-ocr-languages to unstructured-ingest.

### Features

* Adds `partition_org` for processed Org Mode documents.

### Fixes

## 0.7.8

### Enhancements

### Features

* Adds Google Cloud Service connector

### Fixes

* Updates the `parse_email` for `partition_eml` so that `unstructured-api` passes the smoke tests
* `partition_email` now works if there is no message content
* Updates the `"fast"` strategy for `partition_pdf` so that it's able to recursively
* Adds recursive functionality to all fsspec connectors
* Adds generic --recursive ingest flag

## 0.7.7

### Enhancements

* Adds functionality to replace the `MIME` encodings for `eml` files with one of the common encodings if a `unicode` error occurs
* Adds missed file-like object handling in `detect_file_encoding`
* Adds functionality to extract charset info from `eml` files

### Features

* Added coordinate system class to track coordinate types and convert to different coordinate

### Fixes

* Adds an `html_assemble_articles` kwarg to `partition_html` to enable users to capture
  control whether content outside of `<article>` tags is captured when
  `<article>` tags are present.
* Check for the `xml` attribute on `element` before looking for pagebreaks in `partition_docx`.

## 0.7.6

### Enhancements

* Convert fast startegy to ocr_only for images
* Adds support for page numbers in `.docx` and `.doc` when user or renderer
  created page breaks are present.
* Adds retry logic for the unstructured-ingest Biomed connector

### Features

* Provides users with the ability to extract additional metadata via regex.
* Updates `partition_docx` to include headers and footers in the output.
* Create `partition_tsv` and associated tests. Make additional changes to `detect_filetype`.

### Fixes

* Remove fake api key in test `partition_via_api` since we now require valid/empty api keys
* Page number defaults to `None` instead of `1` when page number is not present in the metadata.
  A page number of `None` indicates that page numbers are not being tracked for the document
  or that page numbers do not apply to the element in question..
* Fixes an issue with some pptx files. Assume pptx shapes are found in top left position of slide
  in case the shape.top and shape.left attributes are `None`.

## 0.7.5

### Enhancements

* Adds functionality to sort elements in `partition_pdf` for `fast` strategy
* Adds ingest tests with `--fast` strategy on PDF documents
* Adds --api-key to unstructured-ingest

### Features

* Adds `partition_rst` for processed ReStructured Text documents.

### Fixes

* Adds handling for emails that do not have a datetime to extract.
* Adds pdf2image package as core requirement of unstructured (with no extras)

## 0.7.4

### Enhancements

* Allows passing kwargs to request data field for `partition_via_api` and `partition_multiple_via_api`
* Enable MIME type detection if libmagic is not available
* Adds handling for empty files in `detect_filetype` and `partition`.

### Features

### Fixes

* Reslove `grpcio` import issue on `weaviate.schema.validate_schema` for python 3.9 and 3.10
* Remove building `detectron2` from source in Dockerfile

## 0.7.3

### Enhancements

* Update IngestDoc abstractions and add data source metadata in ElementMetadata

### Features

### Fixes

* Pass `strategy` parameter down from `partition` for `partition_image`
* Filetype detection if a CSV has a `text/plain` MIME type
* `convert_office_doc` no longers prints file conversion info messages to stdout.
* `partition_via_api` reflects the actual filetype for the file processed in the API.

## 0.7.2

### Enhancements

* Adds an optional encoding kwarg to `elements_to_json` and `elements_from_json`
* Bump version of base image to use new stable version of tesseract

### Features

### Fixes

* Update the `read_txt_file` utility function to keep using `spooled_to_bytes_io_if_needed` for xml
* Add functionality to the `read_txt_file` utility function to handle file-like object from URL
* Remove the unused parameter `encoding` from `partition_pdf`
* Change auto.py to have a `None` default for encoding
* Add functionality to try other common encodings for html and xml files if an error related to the encoding is raised and the user has not specified an encoding.
* Adds benchmark test with test docs in example-docs
* Re-enable test_upload_label_studio_data_with_sdk
* File detection now detects code files as plain text
* Adds `tabulate` explicitly to dependencies
* Fixes an issue in `metadata.page_number` of pptx files
* Adds showing help if no parameters passed

## 0.7.1

### Enhancements

### Features

* Add `stage_for_weaviate` to stage `unstructured` outputs for upload to Weaviate, along with
  a helper function for defining a class to use in Weaviate schemas.
* Builds from Unstructured base image, built off of Rocky Linux 8.7, this resolves almost all CVE's in the image.

### Fixes

## 0.7.0

### Enhancements

* Installing `detectron2` from source is no longer required when using the `local-inference` extra.
* Updates `.pptx` parsing to include text in tables.

### Features

### Fixes

* Fixes an issue in `_add_element_metadata` that caused all elements to have `page_number=1`
  in the element metadata.
* Adds `.log` as a file extension for TXT files.
* Adds functionality to try other common encodings for email (`.eml`) files if an error related to the encoding is raised and the user has not specified an encoding.
* Allow passed encoding to be used in the `replace_mime_encodings`
* Fixes page metadata for `partition_html` when `include_metadata=False`
* A `ValueError` now raises if `file_filename` is not specified when you use `partition_via_api`
  with a file-like object.

## 0.6.11

### Enhancements

* Supports epub tests since pandoc is updated in base image

### Features


### Fixes


## 0.6.10

### Enhancements

* XLS support from auto partition

### Features

### Fixes

## 0.6.9

### Enhancements

* fast strategy for pdf now keeps element bounding box data
* setup.py refactor

### Features

### Fixes

* Adds functionality to try other common encodings if an error related to the encoding is raised and the user has not specified an encoding.
* Adds additional MIME types for CSV

## 0.6.8

### Enhancements

### Features

* Add `partition_csv` for CSV files.

### Fixes

## 0.6.7

### Enhancements

* Deprecate `--s3-url` in favor of `--remote-url` in CLI
* Refactor out non-connector-specific config variables
* Add `file_directory` to metadata
* Add `page_name` to metadata. Currently used for the sheet name in XLSX documents.
* Added a `--partition-strategy` parameter to unstructured-ingest so that users can specify
  partition strategy in CLI. For example, `--partition-strategy fast`.
* Added metadata for filetype.
* Add Discord connector to pull messages from a list of channels
* Refactor `unstructured/file-utils/filetype.py` to better utilise hashmap to return mime type.
* Add local declaration of DOCX_MIME_TYPES and XLSX_MIME_TYPES for `test_filetype.py`.

### Features

* Add `partition_xml` for XML files.
* Add `partition_xlsx` for Microsoft Excel documents.

### Fixes

* Supports `hml` filetype for partition as a variation of html filetype.
* Makes `pytesseract` a function level import in `partition_pdf` so you can use the `"fast"`
  or `"hi_res"` strategies if `pytesseract` is not installed. Also adds the
  `required_dependencies` decorator for the `"hi_res"` and `"ocr_only"` strategies.
* Fix to ensure `filename` is tracked in metadata for `docx` tables.

## 0.6.6

### Enhancements

* Adds an `"auto"` strategy that chooses the partitioning strategy based on document
  characteristics and function kwargs. This is the new default strategy for `partition_pdf`
  and `partition_image`. Users can maintain existing behavior by explicitly setting
  `strategy="hi_res"`.
* Added an additional trace logger for NLP debugging.
* Add `get_date` method to `ElementMetadata` for converting the datestring to a `datetime` object.
* Cleanup the `filename` attribute on `ElementMetadata` to remove the full filepath.

### Features

* Added table reading as html with URL parsing to `partition_docx` in docx
* Added metadata field for text_as_html for docx files

### Fixes

* `fileutils/file_type` check json and eml decode ignore error
* `partition_email` was updated to more flexibly handle deviations from the RFC-2822 standard.
  The time in the metadata returns `None` if the time does not match RFC-2822 at all.
* Include all metadata fields when converting to dataframe or CSV

## 0.6.5

### Enhancements

* Added support for SpooledTemporaryFile file argument.

### Features

### Fixes


## 0.6.4

### Enhancements

* Added an "ocr_only" strategy for `partition_pdf`. Refactored the strategy decision
  logic into its own module.

### Features

### Fixes

## 0.6.3

### Enhancements

* Add an "ocr_only" strategy for `partition_image`.

### Features

* Added `partition_multiple_via_api` for partitioning multiple documents in a single REST
  API call.
* Added `stage_for_baseplate` function to prepare outputs for ingestion into Baseplate.
* Added `partition_odt` for processing Open Office documents.

### Fixes

* Updates the grouping logic in the `partition_pdf` fast strategy to group together text
  in the same bounding box.

## 0.6.2

### Enhancements

* Added logic to `partition_pdf` for detecting copy protected PDFs and falling back
  to the hi res strategy when necessary.


### Features

* Add `partition_via_api` for partitioning documents through the hosted API.

### Fixes

* Fix how `exceeds_cap_ratio` handles empty (returns `True` instead of `False`)
* Updates `detect_filetype` to properly detect JSONs when the MIME type is `text/plain`.

## 0.6.1

### Enhancements

* Updated the table extraction parameter name to be more descriptive

### Features

### Fixes

## 0.6.0

### Enhancements

* Adds an `ssl_verify` kwarg to `partition` and `partition_html` to enable turning off
  SSL verification for HTTP requests. SSL verification is on by default.
* Allows users to pass in ocr language to `partition_pdf` and `partition_image` through
  the `ocr_language` kwarg. `ocr_language` corresponds to the code for the language pack
  in Tesseract. You will need to install the relevant Tesseract language pack to use a
  given language.

### Features

* Table extraction is now possible for pdfs from `partition` and `partition_pdf`.
* Adds support for extracting attachments from `.msg` files

### Fixes

* Adds an `ssl_verify` kwarg to `partition` and `partition_html` to enable turning off
  SSL verification for HTTP requests. SSL verification is on by default.

## 0.5.13

### Enhancements

* Allow headers to be passed into `partition` when `url` is used.

### Features

* `bytes_string_to_string` cleaning brick for bytes string output.

### Fixes

* Fixed typo in call to `exactly_one` in `partition_json`
* unstructured-documents encode xml string if document_tree is `None` in `_read_xml`.
* Update to `_read_xml` so that Markdown files with embedded HTML process correctly.
* Fallback to "fast" strategy only emits a warning if the user specifies the "hi_res" strategy.
* unstructured-partition-text_type exceeds_cap_ratio fix returns and how capitalization ratios are calculated
* `partition_pdf` and `partition_text` group broken paragraphs to avoid fragmented `NarrativeText` elements.
* .json files resolved as "application/json" on centos7 (or other installs with older libmagic libs)

## 0.5.12

### Enhancements

* Add OS mimetypes DB to docker image, mainly for unstructured-api compat.
* Use the image registry as a cache when building Docker images.
* Adds the ability for `partition_text` to group together broken paragraphs.
* Added method to utils to allow date time format validation

### Features
* Add Slack connector to pull messages for a specific channel

* Add --partition-by-api parameter to unstructured-ingest
* Added `partition_rtf` for processing rich text files.
* `partition` now accepts a `url` kwarg in addition to `file` and `filename`.

### Fixes

* Allow encoding to be passed into `replace_mime_encodings`.
* unstructured-ingest connector-specific dependencies are imported on demand.
* unstructured-ingest --flatten-metadata supported for local connector.
* unstructured-ingest fix runtime error when using --metadata-include.

## 0.5.11

### Enhancements

### Features

### Fixes

* Guard against null style attribute in docx document elements
* Update HTML encoding to better support foreign language characters

## 0.5.10

### Enhancements

* Updated inference package
* Add sender, recipient, date, and subject to element metadata for emails

### Features

* Added `--download-only` parameter to `unstructured-ingest`

### Fixes

* FileNotFound error when filename is provided but file is not on disk

## 0.5.9

### Enhancements

### Features

### Fixes

* Convert file to str in helper `split_by_paragraph` for `partition_text`

## 0.5.8

### Enhancements

* Update `elements_to_json` to return string when filename is not specified
* `elements_from_json` may take a string instead of a filename with the `text` kwarg
* `detect_filetype` now does a final fallback to file extension.
* Empty tags are now skipped during the depth check for HTML processing.

### Features

* Add local file system to `unstructured-ingest`
* Add `--max-docs` parameter to `unstructured-ingest`
* Added `partition_msg` for processing MSFT Outlook .msg files.

### Fixes

* `convert_file_to_text` now passes through the `source_format` and `target_format` kwargs.
  Previously they were hard coded.
* Partitioning functions that accept a `text` kwarg no longer raise an error if an empty
  string is passed (and empty list of elements is returned instead).
* `partition_json` no longer fails if the input is an empty list.
* Fixed bug in `chunk_by_attention_window` that caused the last word in segments to be cut-off
  in some cases.

### BREAKING CHANGES

* `stage_for_transformers` now returns a list of elements, making it consistent with other
  staging bricks

## 0.5.7

### Enhancements

* Refactored codebase using `exactly_one`
* Adds ability to pass headers when passing a url in partition_html()
* Added optional `content_type` and `file_filename` parameters to `partition()` to bypass file detection

### Features

* Add `--flatten-metadata` parameter to `unstructured-ingest`
* Add `--fields-include` parameter to `unstructured-ingest`

### Fixes

## 0.5.6

### Enhancements

* `contains_english_word()`, used heavily in text processing, is 10x faster.

### Features

* Add `--metadata-include` and `--metadata-exclude` parameters to `unstructured-ingest`
* Add `clean_non_ascii_chars` to remove non-ascii characters from unicode string

### Fixes

* Fix problem with PDF partition (duplicated test)

## 0.5.4

### Enhancements

* Added Biomedical literature connector for ingest cli.
* Add `FsspecConnector` to easily integrate any existing `fsspec` filesystem as a connector.
* Rename `s3_connector.py` to `s3.py` for readability and consistency with the
  rest of the connectors.
* Now `S3Connector` relies on `s3fs` instead of on `boto3`, and it inherits
  from `FsspecConnector`.
* Adds an `UNSTRUCTURED_LANGUAGE_CHECKS` environment variable to control whether or not language
  specific checks like vocabulary and POS tagging are applied. Set to `"true"` for higher
  resolution partitioning and `"false"` for faster processing.
* Improves `detect_filetype` warning to include filename when provided.
* Adds a "fast" strategy for partitioning PDFs with PDFMiner. Also falls back to the "fast"
  strategy if detectron2 is not available.
* Start deprecation life cycle for `unstructured-ingest --s3-url` option, to be deprecated in
  favor of `--remote-url`.

### Features

* Add `AzureBlobStorageConnector` based on its `fsspec` implementation inheriting
from `FsspecConnector`
* Add `partition_epub` for partitioning e-books in EPUB3 format.

### Fixes

* Fixes processing for text files with `message/rfc822` MIME type.
* Open xml files in read-only mode when reading contents to construct an XMLDocument.

## 0.5.3

### Enhancements

* `auto.partition()` can now load Unstructured ISD json documents.
* Simplify partitioning functions.
* Improve logging for ingest CLI.

### Features

* Add `--wikipedia-auto-suggest` argument to the ingest CLI to disable automatic redirection
  to pages with similar names.
* Add setup script for Amazon Linux 2
* Add optional `encoding` argument to the `partition_(text/email/html)` functions.
* Added Google Drive connector for ingest cli.
* Added Gitlab connector for ingest cli.

### Fixes

## 0.5.2

### Enhancements

* Fully move from printing to logging.
* `unstructured-ingest` now uses a default `--download_dir` of `$HOME/.cache/unstructured/ingest`
rather than a "tmp-ingest-" dir in the working directory.

### Features

### Fixes

* `setup_ubuntu.sh` no longer fails in some contexts by interpreting
`DEBIAN_FRONTEND=noninteractive` as a command
* `unstructured-ingest` no longer re-downloads files when --preserve-downloads
is used without --download-dir.
* Fixed an issue that was causing text to be skipped in some HTML documents.

## 0.5.1

### Enhancements

### Features

### Fixes

* Fixes an error causing JavaScript to appear in the output of `partition_html` sometimes.
* Fix several issues with the `requires_dependencies` decorator, including the error message
  and how it was used, which had caused an error for `unstructured-ingest --github-url ...`.

## 0.5.0

### Enhancements

* Add `requires_dependencies` Python decorator to check dependencies are installed before
  instantiating a class or running a function

### Features

* Added Wikipedia connector for ingest cli.

### Fixes

* Fix `process_document` file cleaning on failure
* Fixes an error introduced in the metadata tracking commit that caused `NarrativeText`
  and `FigureCaption` elements to be represented as `Text` in HTML documents.

## 0.4.16

### Enhancements

* Fallback to using file extensions for filetype detection if `libmagic` is not present

### Features

* Added setup script for Ubuntu
* Added GitHub connector for ingest cli.
* Added `partition_md` partitioner.
* Added Reddit connector for ingest cli.

### Fixes

* Initializes connector properly in ingest.main::MainProcess
* Restricts version of unstructured-inference to avoid multithreading issue

## 0.4.15

### Enhancements

* Added `elements_to_json` and `elements_from_json` for easier serialization/deserialization
* `convert_to_dict`, `dict_to_elements` and `convert_to_csv` are now aliases for functions
  that use the ISD terminology.

### Fixes

* Update to ensure all elements are preserved during serialization/deserialization

## 0.4.14

* Automatically install `nltk` models in the `tokenize` module.

## 0.4.13

* Fixes unstructured-ingest cli.

## 0.4.12

* Adds console_entrypoint for unstructured-ingest, other structure/doc updates related to ingest.
* Add `parser` parameter to `partition_html`.

## 0.4.11

* Adds `partition_doc` for partitioning Word documents in `.doc` format. Requires `libreoffice`.
* Adds `partition_ppt` for partitioning PowerPoint documents in `.ppt` format. Requires `libreoffice`.

## 0.4.10

* Fixes `ElementMetadata` so that it's JSON serializable when the filename is a `Path` object.

## 0.4.9

* Added ingest modules and s3 connector, sample ingest script
* Default to `url=None` for `partition_pdf` and `partition_image`
* Add ability to skip English specific check by setting the `UNSTRUCTURED_LANGUAGE` env var to `""`.
* Document `Element` objects now track metadata

## 0.4.8

* Modified XML and HTML parsers not to load comments.

## 0.4.7

* Added the ability to pull an HTML document from a url in `partition_html`.
* Added the the ability to get file summary info from lists of filenames and lists
  of file contents.
* Added optional page break to `partition` for `.pptx`, `.pdf`, images, and `.html` files.
* Added `to_dict` method to document elements.
* Include more unicode quotes in `replace_unicode_quotes`.

## 0.4.6

* Loosen the default cap threshold to `0.5`.
* Add a `UNSTRUCTURED_NARRATIVE_TEXT_CAP_THRESHOLD` environment variable for controlling
  the cap ratio threshold.
* Unknown text elements are identified as `Text` for HTML and plain text documents.
* `Body Text` styles no longer default to `NarrativeText` for Word documents. The style information
  is insufficient to determine that the text is narrative.
* Upper cased text is lower cased before checking for verbs. This helps avoid some missed verbs.
* Adds an `Address` element for capturing elements that only contain an address.
* Suppress the `UserWarning` when detectron is called.
* Checks that titles and narrative test have at least one English word.
* Checks that titles and narrative text are at least 50% alpha characters.
* Restricts titles to a maximum word length. Adds a `UNSTRUCTURED_TITLE_MAX_WORD_LENGTH`
  environment variable for controlling the max number of words in a title.
* Updated `partition_pptx` to order the elements on the page

## 0.4.4

* Updated `partition_pdf` and `partition_image` to return `unstructured` `Element` objects
* Fixed the healthcheck url path when partitioning images and PDFs via API
* Adds an optional `coordinates` attribute to document objects
* Adds `FigureCaption` and `CheckBox` document elements
* Added ability to split lists detected in `LayoutElement` objects
* Adds `partition_pptx` for partitioning PowerPoint documents
* LayoutParser models now download from HugginfaceHub instead of DropBox
* Fixed file type detection for XML and HTML files on Amazone Linux

## 0.4.3

* Adds `requests` as a base dependency
* Fix in `exceeds_cap_ratio` so the function doesn't break with empty text
* Fix bug in `_parse_received_data`.
* Update `detect_filetype` to properly handle `.doc`, `.xls`, and `.ppt`.

## 0.4.2

* Added `partition_image` to process documents in an image format.
* Fixed utf-8 encoding error in `partition_email` with attachments for `text/html`

## 0.4.1

* Added support for text files in the `partition` function
* Pinned `opencv-python` for easier installation on Linux

## 0.4.0

* Added generic `partition` brick that detects the file type and routes a file to the appropriate
  partitioning brick.
* Added a file type detection module.
* Updated `partition_html` and `partition_eml` to support file-like objects in 'rb' mode.
* Cleaning brick for removing ordered bullets `clean_ordered_bullets`.
* Extract brick method for ordered bullets `extract_ordered_bullets`.
* Test for `clean_ordered_bullets`.
* Test for `extract_ordered_bullets`.
* Added `partition_docx` for pre-processing Word Documents.
* Added new REGEX patterns to extract email header information
* Added new functions to extract header information `parse_received_data` and `partition_header`
* Added new function to parse plain text files `partition_text`
* Added new cleaners functions `extract_ip_address`, `extract_ip_address_name`, `extract_mapi_id`, `extract_datetimetz`
* Add new `Image` element and function to find embedded images `find_embedded_images`
* Added `get_directory_file_info` for summarizing information about source documents

## 0.3.5

* Add support for local inference
* Add new pattern to recognize plain text dash bullets
* Add test for bullet patterns
* Fix for `partition_html` that allows for processing `div` tags that have both text and child
  elements
* Add ability to extract document metadata from `.docx`, `.xlsx`, and `.jpg` files.
* Helper functions for identifying and extracting phone numbers
* Add new function `extract_attachment_info` that extracts and decodes the attachment
of an email.
* Staging brick to convert a list of `Element`s to a `pandas` dataframe.
* Add plain text functionality to `partition_email`

## 0.3.4

* Python-3.7 compat

## 0.3.3

* Removes BasicConfig from logger configuration
* Adds the `partition_email` partitioning brick
* Adds the `replace_mime_encodings` cleaning bricks
* Small fix to HTML parsing related to processing list items with sub-tags
* Add `EmailElement` data structure to store email documents

## 0.3.2

* Added `translate_text` brick for translating text between languages
* Add an `apply` method to make it easier to apply cleaners to elements

## 0.3.1

* Added \_\_init.py\_\_ to `partition`

## 0.3.0

* Implement staging brick for Argilla. Converts lists of `Text` elements to `argilla` dataset classes.
* Removing the local PDF parsing code and any dependencies and tests.
* Reorganizes the staging bricks in the unstructured.partition module
* Allow entities to be passed into the Datasaur staging brick
* Added HTML escapes to the `replace_unicode_quotes` brick
* Fix bad responses in partition_pdf to raise ValueError
* Adds `partition_html` for partitioning HTML documents.

## 0.2.6

* Small change to how \_read is placed within the inheritance structure since it doesn't really apply to pdf
* Add partitioning brick for calling the document image analysis API

## 0.2.5

* Update python requirement to >=3.7

## 0.2.4

* Add alternative way of importing `Final` to support google colab

## 0.2.3

* Add cleaning bricks for removing prefixes and postfixes
* Add cleaning bricks for extracting text before and after a pattern

## 0.2.2

* Add staging brick for Datasaur

## 0.2.1

* Added brick to convert an ISD dictionary to a list of elements
* Update `PDFDocument` to use the `from_file` method
* Added staging brick for CSV format for ISD (Initial Structured Data) format.
* Added staging brick for separating text into attention window size chunks for `transformers`.
* Added staging brick for LabelBox.
* Added ability to upload LabelStudio predictions
* Added utility function for JSONL reading and writing
* Added staging brick for CSV format for Prodigy
* Added staging brick for Prodigy
* Added ability to upload LabelStudio annotations
* Added text_field and id_field to stage_for_label_studio signature

## 0.2.0

* Initial release of unstructured<|MERGE_RESOLUTION|>--- conflicted
+++ resolved
@@ -1,8 +1,4 @@
-<<<<<<< HEAD
-## 0.12.1-dev4
-=======
-## 0.12.1-dev7
->>>>>>> ee0441ef
+## 0.12.1-dev8
 
 ### Enhancements
 
@@ -11,15 +7,12 @@
 * **Add "basic" chunking strategy.** Add baseline chunking strategy that includes all shared chunking behaviors without breaking chunks on section or page boundaries.
 * **Add overlap option for chunking.** Add option to overlap chunks. Intra-chunk and inter-chunk overlap are requested separately. Intra-chunk overlap is applied only to the second and later chunks formed by text-splitting an oversized chunk. Inter-chunk overlap may also be specified; this applies overlap between "normal" (not-oversized) chunks.
 * **Salesforce connector accepts private key path or value.** Salesforce parameter `private-key-file` has been renamed to `private-key`. Private key can be provided as path to file or file contents.
-<<<<<<< HEAD
-* **Add OpenSearch source and destination connectors.** OpenSearch, a fork of Elasticsearch, is a popular storage solution for various functionality such as search, or providing intermediary caches within data pipelines. Feature: Added OpenSearch source connector to support downloading/partitioning files. Added OpenSearch destination connector to be able to ingest documents from any supported source, embed them and write the embeddings / documents into OpenSearch.
-=======
 * **Add "basic" chunking to ingest CLI.** Add options to ingest CLI allowing access to the new "basic" chunking strategy and overlap options.
 * **Make Elasticsearch Destination connector arguments optional.** Elasticsearch Destination connector write settings are made optional and will rely on default values when not specified.
 * **Normalize Salesforce artifact names.** Introduced file naming pattern present in other connectors to Salesforce connector.
->>>>>>> ee0441ef
-
-### Features
+
+### Features
+* **Add OpenSearch source and destination connectors.** OpenSearch, a fork of Elasticsearch, is a popular storage solution for various functionality such as search, or providing intermediary caches within data pipelines. Feature: Added OpenSearch source connector to support downloading/partitioning files. Added OpenSearch destination connector to be able to ingest documents from any supported source, embed them and write the embeddings / documents into OpenSearch.
 
 ### Fixes
 
