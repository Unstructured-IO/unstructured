<<<<<<< HEAD
## 0.8.9

### Enhancements

### Features

*   Added `skip_headers_and_footers` parameter to `partition_html` function

### Fixes

=======
## 0.9.1-dev7

### Enhancements

* Update `partition_doc` and `partition_docx` to track emphasized texts in the output
* Adds post processing function `filter_element_types`
* Set the default strategy for partitioning images to `hi_res`
* Add page break parameter section in API documentation to sync with change in Prod API
* Update `partition_html` to track emphasized texts in the output
* Update `XMLDocument._read_xml` to create `<p>` tag element for the text enclosed in the `<pre>` tag
* Add parameter `include_tail_text` to `_construct_text` to enable (skip) tail text inclusion

### Features

### Fixes

* Remove unused `_partition_via_api` function
* Fixed emoji bug in `partition_xlsx`.
* Pass `file_filename` metadata when partitioning file object
* Skip ingest test on missing Slack token
* Add Dropbox variables to CI environments
* Adds new element type `EmailAddress` for recognising email address in the  text
* Simplifies `min_partition` logic; makes partitions falling below the `min_partition`
  less likely.

## 0.9.0

### Enhancements

* Dependencies are now split by document type, creating a slimmer base installation.

>>>>>>> b76d2ee7
## 0.8.8

### Enhancements

### Features

### Fixes

*   Rename "date" field to "last\_modified"
*   Adds Box connector

### Fixes

## 0.8.7

### Enhancements

*   Put back useful function `split_by_paragraph`

### Features

### Fixes

*   Fix argument order in NLTK download step

## 0.8.6

### Enhancements

### Features

### Fixes

*   Remove debug print lines and non-functional code

## 0.8.5

### Enhancements

*   Add parameter `skip_infer_table_types` to enable (skip) table extraction for other doc types
*   Adds optional Unstructured API unit tests in CI
*   Tracks last modified date for all document types.
*   refactor the ingest cli to better support expanding supported connectors

## 0.8.3

### Enhancements

### Features

### Fixes

*   NLTK now only gets downloaded if necessary.
*   Handling for empty tables in Word Documents and PowerPoints.

## 0.8.4

### Enhancements

*   Additional tests and refactor of JSON detection.
*   Update functionality to retrieve image metadata from a page for `document_to_element_list`
*   Links are now tracked in `partition_html` output.
*   Set the file's current position to the beginning after reading the file in `convert_to_bytes`
*   Add `min_partition` kwarg to that combines elements below a specified threshold and modifies splitting of strings longer than max partition so words are not split.
*   set the file's current position to the beginning after reading the file in `convert_to_bytes`
*   Add slide notes to pptx
*   Add `--encoding` directive to ingest
*   Improve json detection by `detect_filetype`

### Features

*   Adds Outlook connector
*   Add support for dpi parameter in inference library
*   Adds Onedrive connector.
*   Add Confluence connector for ingest cli to pull the body text from all documents from all spaces in a confluence domain.

### Fixes

*   Fixes issue with email partitioning where From field was being assigned the To field value.
*   Use the `image_metadata` property of the `PageLayout` instance to get the page image info in the `document_to_element_list`
*   Add functionality to write images to computer storage temporarily instead of keeping them in memory for `ocr_only` strategy
*   Add functionality to convert a PDF in small chunks of pages at a time for `ocr_only` strategy
*   Adds `.txt`, `.text`, and `.tab` to list of extensions to check if file  
    has a `text/plain` MIME type.
*   Enables filters to be passed to `partition_doc` so it doesn't error with LibreOffice7.
*   Removed old error message that's superseded by `requires_dependencies`.
*   Removes using `hi_res` as the default strategy value for `partition_via_api` and `partition_multiple_via_api`

## 0.8.1

### Enhancements

*   Add support for Python 3.11

### Features

### Fixes

*   Fixed `auto` strategy detected scanned document as having extractable text and using `fast` strategy, resulting in no output.
*   Fix list detection in MS Word documents.
*   Don't instantiate an element with a coordinate system when there isn't a way to get its location data.

## 0.8.0

### Enhancements

*   Allow model used for hi res pdf partition strategy to be chosen when called.
*   Updated inference package

### Features

*   Add `metadata_filename` parameter across all partition functions

### Fixes

Update to ensure `convert_to_datafame` grabs all of the metadata fields.

Adjust encoding recognition threshold value in `detect_file_encoding`

Fix KeyError when `isd_to_elements` doesn't find a type

Fix `_output_filename` for local connector, allowing single files to be written correctly to the disk

Fix for cases where an invalid encoding is extracted from an email header.

### BREAKING CHANGES

*   Information about an element's location is no longer returned as top-level attributes of an element. Instead, it is returned in the `coordinates` attribute of the element's metadata.

## 0.7.12

### Enhancements

Adds `include_metadata` kwarg to `partition_doc`, `partition_docx`, `partition_email`, `partition_epub`, `partition_json`, `partition_msg`, `partition_odt`, `partition_org`, `partition_pdf`, `partition_ppt`, `partition_pptx`, `partition_rst`, and `partition_rtf`

### Features

Add Elasticsearch connector for ingest cli to pull specific fields from all documents in an index.

Adds Dropbox connector

### Fixes

*   Fix tests that call unstructured-api by passing through an api-key
*   Fixed page breaks being given (incorrect) page numbers
*   Fix skipping download on ingest when a source document exists locally

## 0.7.11

### Enhancements

*   More deterministic element ordering when using `hi_res` PDF parsing strategy (from unstructured-inference bump to 0.5.4)
*   Make large model available (from unstructured-inference bump to 0.5.3)
*   Combine inferred elements with extracted elements (from unstructured-inference bump to 0.5.2)
*   `partition_email` and `partition_msg` will now process attachments if `process_attachments=True`  
    and a attachment partitioning functions is passed through with `attachment_partitioner=partition`.

### Features

### Fixes

*   Fix tests that call unstructured-api by passing through an api-key
*   Fixed page breaks being given (incorrect) page numbers
*   Fix skipping download on ingest when a source document exists locally

## 0.7.10

### Enhancements

*   Adds a `max_partition` parameter to `partition_text`, `partition_pdf`, `partition_email`,  
    `partition_msg` and `partition_xml` that sets a limit for the size of an individual  
    document elements. Defaults to `1500` for everything except `partition_xml`, which has  
    a default value of `None`.
*   DRY connector refactor

### Features

*   `hi_res` model for pdfs and images is selectable via environment variable.

### Fixes

*   CSV check now ignores escaped commas.
*   Fix for filetype exploration util when file content does not have a comma.
*   Adds negative lookahead to bullet pattern to avoid detecting plain text line  
    breaks like `-------` as list items.
*   Fix pre tag parsing for `partition_html`
*   Fix lookup error for annotated Arabic and Hebrew encodings

## 0.7.9

### Enhancements

*   Improvements to string check for leafs in `partition_xml`.
*   Adds --partition-ocr-languages to unstructured-ingest.

### Features

*   Adds `partition_org` for processed Org Mode documents.

### Fixes

## 0.7.8

### Enhancements

### Features

*   Adds Google Cloud Service connector

### Fixes

*   Updates the `parse_email` for `partition_eml` so that `unstructured-api` passes the smoke tests
*   `partition_email` now works if there is no message content
*   Updates the `"fast"` strategy for `partition_pdf` so that it's able to recursively
*   Adds recursive functionality to all fsspec connectors
*   Adds generic --recursive ingest flag

## 0.7.7

### Enhancements

*   Adds functionality to replace the `MIME` encodings for `eml` files with one of the common encodings if a `unicode` error occurs
*   Adds missed file-like object handling in `detect_file_encoding`
*   Adds functionality to extract charset info from `eml` files

### Features

*   Added coordinate system class to track coordinate types and convert to different coordinate

### Fixes

*   Adds an `html_assemble_articles` kwarg to `partition_html` to enable users to capture  
    control whether content outside of `<article>` tags is captured when  
    `<article>` tags are present.
*   Check for the `xml` attribute on `element` before looking for pagebreaks in `partition_docx`.

## 0.7.6

### Enhancements

*   Convert fast startegy to ocr\_only for images
*   Adds support for page numbers in `.docx` and `.doc` when user or renderer  
    created page breaks are present.
*   Adds retry logic for the unstructured-ingest Biomed connector

### Features

*   Provides users with the ability to extract additional metadata via regex.
*   Updates `partition_docx` to include headers and footers in the output.
*   Create `partition_tsv` and associated tests. Make additional changes to `detect_filetype`.

### Fixes

*   Remove fake api key in test `partition_via_api` since we now require valid/empty api keys
*   Page number defaults to `None` instead of `1` when page number is not present in the metadata.  
    A page number of `None` indicates that page numbers are not being tracked for the document  
    or that page numbers do not apply to the element in question..
*   Fixes an issue with some pptx files. Assume pptx shapes are found in top left position of slide  
    in case the shape.top and shape.left attributes are `None`.

## 0.7.5

### Enhancements

*   Adds functionality to sort elements in `partition_pdf` for `fast` strategy
*   Adds ingest tests with `--fast` strategy on PDF documents
*   Adds --api-key to unstructured-ingest

### Features

*   Adds `partition_rst` for processed ReStructured Text documents.

### Fixes

*   Adds handling for emails that do not have a datetime to extract.
*   Adds pdf2image package as core requirement of unstructured (with no extras)

## 0.7.4

### Enhancements

*   Allows passing kwargs to request data field for `partition_via_api` and `partition_multiple_via_api`
*   Enable MIME type detection if libmagic is not available
*   Adds handling for empty files in `detect_filetype` and `partition`.

### Features

### Fixes

*   Reslove `grpcio` import issue on `weaviate.schema.validate_schema` for python 3.9 and 3.10
*   Remove building `detectron2` from source in Dockerfile

## 0.7.3

### Enhancements

*   Update IngestDoc abstractions and add data source metadata in ElementMetadata

### Features

### Fixes

*   Pass `strategy` parameter down from `partition` for `partition_image`
*   Filetype detection if a CSV has a `text/plain` MIME type
*   `convert_office_doc` no longers prints file conversion info messages to stdout.
*   `partition_via_api` reflects the actual filetype for the file processed in the API.

## 0.7.2

### Enhancements

*   Adds an optional encoding kwarg to `elements_to_json` and `elements_from_json`
*   Bump version of base image to use new stable version of tesseract

### Features

### Fixes

*   Update the `read_txt_file` utility function to keep using `spooled_to_bytes_io_if_needed` for xml
*   Add functionality to the `read_txt_file` utility function to handle file-like object from URL
*   Remove the unused parameter `encoding` from `partition_pdf`
*   Change auto.py to have a `None` default for encoding
*   Add functionality to try other common encodings for html and xml files if an error related to the encoding is raised and the user has not specified an encoding.
*   Adds benchmark test with test docs in example-docs
*   Re-enable test\_upload\_label\_studio\_data\_with\_sdk
*   File detection now detects code files as plain text
*   Adds `tabulate` explicitly to dependencies
*   Fixes an issue in `metadata.page_number` of pptx files
*   Adds showing help if no parameters passed

## 0.7.1

### Enhancements

### Features

*   Add `stage_for_weaviate` to stage `unstructured` outputs for upload to Weaviate, along with  
    a helper function for defining a class to use in Weaviate schemas.
*   Builds from Unstructured base image, built off of Rocky Linux 8.7, this resolves almost all CVE's in the image.

### Fixes

## 0.7.0

### Enhancements

*   Installing `detectron2` from source is no longer required when using the `local-inference` extra.
*   Updates `.pptx` parsing to include text in tables.

### Features

### Fixes

*   Fixes an issue in `_add_element_metadata` that caused all elements to have `page_number=1`  
    in the element metadata.
*   Adds `.log` as a file extension for TXT files.
*   Adds functionality to try other common encodings for email (`.eml`) files if an error related to the encoding is raised and the user has not specified an encoding.
*   Allow passed encoding to be used in the `replace_mime_encodings`
*   Fixes page metadata for `partition_html` when `include_metadata=False`
*   A `ValueError` now raises if `file_filename` is not specified when you use `partition_via_api`  
    with a file-like object.

## 0.6.11

### Enhancements

*   Supports epub tests since pandoc is updated in base image

### Features

### Fixes

## 0.6.10

### Enhancements

*   XLS support from auto partition

### Features

### Fixes

## 0.6.9

### Enhancements

*   fast strategy for pdf now keeps element bounding box data
*   setup.py refactor

### Features

### Fixes

*   Adds functionality to try other common encodings if an error related to the encoding is raised and the user has not specified an encoding.
*   Adds additional MIME types for CSV

## 0.6.8

### Enhancements

### Features

*   Add `partition_csv` for CSV files.

### Fixes

## 0.6.7

### Enhancements

*   Deprecate `--s3-url` in favor of `--remote-url` in CLI
*   Refactor out non-connector-specific config variables
*   Add `file_directory` to metadata
*   Add `page_name` to metadata. Currently used for the sheet name in XLSX documents.
*   Added a `--partition-strategy` parameter to unstructured-ingest so that users can specify  
    partition strategy in CLI. For example, `--partition-strategy fast`.
*   Added metadata for filetype.
*   Add Discord connector to pull messages from a list of channels
*   Refactor `unstructured/file-utils/filetype.py` to better utilise hashmap to return mime type.
*   Add local declaration of DOCX\_MIME\_TYPES and XLSX\_MIME\_TYPES for `test_filetype.py`.

### Features

*   Add `partition_xml` for XML files.
*   Add `partition_xlsx` for Microsoft Excel documents.

### Fixes

*   Supports `hml` filetype for partition as a variation of html filetype.
*   Makes `pytesseract` a function level import in `partition_pdf` so you can use the `"fast"`  
    or `"hi_res"` strategies if `pytesseract` is not installed. Also adds the  
    `required_dependencies` decorator for the `"hi_res"` and `"ocr_only"` strategies.
*   Fix to ensure `filename` is tracked in metadata for `docx` tables.

## 0.6.6

### Enhancements

*   Adds an `"auto"` strategy that chooses the partitioning strategy based on document  
    characteristics and function kwargs. This is the new default strategy for `partition_pdf`  
    and `partition_image`. Users can maintain existing behavior by explicitly setting  
    `strategy="hi_res"`.
*   Added an additional trace logger for NLP debugging.
*   Add `get_date` method to `ElementMetadata` for converting the datestring to a `datetime` object.
*   Cleanup the `filename` attribute on `ElementMetadata` to remove the full filepath.

### Features

*   Added table reading as html with URL parsing to `partition_docx` in docx
*   Added metadata field for text\_as\_html for docx files

### Fixes

*   `fileutils/file_type` check json and eml decode ignore error
*   `partition_email` was updated to more flexibly handle deviations from the RFC-2822 standard.  
    The time in the metadata returns `None` if the time does not match RFC-2822 at all.
*   Include all metadata fields when converting to dataframe or CSV

## 0.6.5

### Enhancements

*   Added support for SpooledTemporaryFile file argument.

### Features

### Fixes

## 0.6.4

### Enhancements

*   Added an "ocr\_only" strategy for `partition_pdf`. Refactored the strategy decision  
    logic into its own module.

### Features

### Fixes

## 0.6.3

### Enhancements

*   Add an "ocr\_only" strategy for `partition_image`.

### Features

*   Added `partition_multiple_via_api` for partitioning multiple documents in a single REST  
    API call.
*   Added `stage_for_baseplate` function to prepare outputs for ingestion into Baseplate.
*   Added `partition_odt` for processing Open Office documents.

### Fixes

*   Updates the grouping logic in the `partition_pdf` fast strategy to group together text  
    in the same bounding box.

## 0.6.2

### Enhancements

*   Added logic to `partition_pdf` for detecting copy protected PDFs and falling back  
    to the hi res strategy when necessary.

### Features

*   Add `partition_via_api` for partitioning documents through the hosted API.

### Fixes

*   Fix how `exceeds_cap_ratio` handles empty (returns `True` instead of `False`)
*   Updates `detect_filetype` to properly detect JSONs when the MIME type is `text/plain`.

## 0.6.1

### Enhancements

*   Updated the table extraction parameter name to be more descriptive

### Features

### Fixes

## 0.6.0

### Enhancements

*   Adds an `ssl_verify` kwarg to `partition` and `partition_html` to enable turning off  
    SSL verification for HTTP requests. SSL verification is on by default.
*   Allows users to pass in ocr language to `partition_pdf` and `partition_image` through  
    the `ocr_language` kwarg. `ocr_language` corresponds to the code for the language pack  
    in Tesseract. You will need to install the relevant Tesseract language pack to use a  
    given language.

### Features

*   Table extraction is now possible for pdfs from `partition` and `partition_pdf`.
*   Adds support for extracting attachments from `.msg` files

### Fixes

*   Adds an `ssl_verify` kwarg to `partition` and `partition_html` to enable turning off  
    SSL verification for HTTP requests. SSL verification is on by default.

## 0.5.13

### Enhancements

*   Allow headers to be passed into `partition` when `url` is used.

### Features

*   `bytes_string_to_string` cleaning brick for bytes string output.

### Fixes

*   Fixed typo in call to `exactly_one` in `partition_json`
*   unstructured-documents encode xml string if document\_tree is `None` in `_read_xml`.
*   Update to `_read_xml` so that Markdown files with embedded HTML process correctly.
*   Fallback to "fast" strategy only emits a warning if the user specifies the "hi\_res" strategy.
*   unstructured-partition-text\_type exceeds\_cap\_ratio fix returns and how capitalization ratios are calculated
*   `partition_pdf` and `partition_text` group broken paragraphs to avoid fragmented `NarrativeText` elements.
*   .json files resolved as "application/json" on centos7 (or other installs with older libmagic libs)

## 0.5.12

### Enhancements

*   Add OS mimetypes DB to docker image, mainly for unstructured-api compat.
*   Use the image registry as a cache when building Docker images.
*   Adds the ability for `partition_text` to group together broken paragraphs.
*   Added method to utils to allow date time format validation

### Features

Add Slack connector to pull messages for a specific channel

Add --partition-by-api parameter to unstructured-ingest

Added `partition_rtf` for processing rich text files.

`partition` now accepts a `url` kwarg in addition to `file` and `filename`.

### Fixes

*   Allow encoding to be passed into `replace_mime_encodings`.
*   unstructured-ingest connector-specific dependencies are imported on demand.
*   unstructured-ingest --flatten-metadata supported for local connector.
*   unstructured-ingest fix runtime error when using --metadata-include.

## 0.5.11

### Enhancements

### Features

### Fixes

*   Guard against null style attribute in docx document elements
*   Update HTML encoding to better support foreign language characters

## 0.5.10

### Enhancements

*   Updated inference package
*   Add sender, recipient, date, and subject to element metadata for emails

### Features

*   Added `--download-only` parameter to `unstructured-ingest`

### Fixes

*   FileNotFound error when filename is provided but file is not on disk

## 0.5.9

### Enhancements

### Features

### Fixes

*   Convert file to str in helper `split_by_paragraph` for `partition_text`

## 0.5.8

### Enhancements

*   Update `elements_to_json` to return string when filename is not specified
*   `elements_from_json` may take a string instead of a filename with the `text` kwarg
*   `detect_filetype` now does a final fallback to file extension.
*   Empty tags are now skipped during the depth check for HTML processing.

### Features

*   Add local file system to `unstructured-ingest`
*   Add `--max-docs` parameter to `unstructured-ingest`
*   Added `partition_msg` for processing MSFT Outlook .msg files.

### Fixes

*   `convert_file_to_text` now passes through the `source_format` and `target_format` kwargs.  
    Previously they were hard coded.
*   Partitioning functions that accept a `text` kwarg no longer raise an error if an empty  
    string is passed (and empty list of elements is returned instead).
*   `partition_json` no longer fails if the input is an empty list.
*   Fixed bug in `chunk_by_attention_window` that caused the last word in segments to be cut-off  
    in some cases.

### BREAKING CHANGES

*   `stage_for_transformers` now returns a list of elements, making it consistent with other  
    staging bricks

## 0.5.7

### Enhancements

*   Refactored codebase using `exactly_one`
*   Adds ability to pass headers when passing a url in partition\_html()
*   Added optional `content_type` and `file_filename` parameters to `partition()` to bypass file detection

### Features

*   Add `--flatten-metadata` parameter to `unstructured-ingest`
*   Add `--fields-include` parameter to `unstructured-ingest`

### Fixes

## 0.5.6

### Enhancements

*   `contains_english_word()`, used heavily in text processing, is 10x faster.

### Features

*   Add `--metadata-include` and `--metadata-exclude` parameters to `unstructured-ingest`
*   Add `clean_non_ascii_chars` to remove non-ascii characters from unicode string

### Fixes

*   Fix problem with PDF partition (duplicated test)

## 0.5.4

### Enhancements

*   Added Biomedical literature connector for ingest cli.
*   Add `FsspecConnector` to easily integrate any existing `fsspec` filesystem as a connector.
*   Rename `s3_connector.py` to `s3.py` for readability and consistency with the  
    rest of the connectors.
*   Now `S3Connector` relies on `s3fs` instead of on `boto3`, and it inherits  
    from `FsspecConnector`.
*   Adds an `UNSTRUCTURED_LANGUAGE_CHECKS` environment variable to control whether or not language  
    specific checks like vocabulary and POS tagging are applied. Set to `"true"` for higher  
    resolution partitioning and `"false"` for faster processing.
*   Improves `detect_filetype` warning to include filename when provided.
*   Adds a "fast" strategy for partitioning PDFs with PDFMiner. Also falls back to the "fast"  
    strategy if detectron2 is not available.
*   Start deprecation life cycle for `unstructured-ingest --s3-url` option, to be deprecated in  
    favor of `--remote-url`.

### Features

*   Add `AzureBlobStorageConnector` based on its `fsspec` implementation inheriting  
    from `FsspecConnector`
*   Add `partition_epub` for partitioning e-books in EPUB3 format.

### Fixes

*   Fixes processing for text files with `message/rfc822` MIME type.
*   Open xml files in read-only mode when reading contents to construct an XMLDocument.

## 0.5.3

### Enhancements

*   `auto.partition()` can now load Unstructured ISD json documents.
*   Simplify partitioning functions.
*   Improve logging for ingest CLI.

### Features

*   Add `--wikipedia-auto-suggest` argument to the ingest CLI to disable automatic redirection  
    to pages with similar names.
*   Add setup script for Amazon Linux 2
*   Add optional `encoding` argument to the `partition_(text/email/html)` functions.
*   Added Google Drive connector for ingest cli.
*   Added Gitlab connector for ingest cli.

### Fixes

## 0.5.2

### Enhancements

*   Fully move from printing to logging.
*   `unstructured-ingest` now uses a default `--download_dir` of `$HOME/.cache/unstructured/ingest`  
    rather than a "tmp-ingest-" dir in the working directory.

### Features

### Fixes

*   `setup_ubuntu.sh` no longer fails in some contexts by interpreting  
    `DEBIAN_FRONTEND=noninteractive` as a command
*   `unstructured-ingest` no longer re-downloads files when --preserve-downloads  
    is used without --download-dir.
*   Fixed an issue that was causing text to be skipped in some HTML documents.

## 0.5.1

### Enhancements

### Features

### Fixes

*   Fixes an error causing JavaScript to appear in the output of `partition_html` sometimes.
*   Fix several issues with the `requires_dependencies` decorator, including the error message  
    and how it was used, which had caused an error for `unstructured-ingest --github-url ...`.

## 0.5.0

### Enhancements

*   Add `requires_dependencies` Python decorator to check dependencies are installed before  
    instantiating a class or running a function

### Features

*   Added Wikipedia connector for ingest cli.

### Fixes

*   Fix `process_document` file cleaning on failure
*   Fixes an error introduced in the metadata tracking commit that caused `NarrativeText`  
    and `FigureCaption` elements to be represented as `Text` in HTML documents.

## 0.4.16

### Enhancements

*   Fallback to using file extensions for filetype detection if `libmagic` is not present

### Features

*   Added setup script for Ubuntu
*   Added GitHub connector for ingest cli.
*   Added `partition_md` partitioner.
*   Added Reddit connector for ingest cli.

### Fixes

*   Initializes connector properly in ingest.main::MainProcess
*   Restricts version of unstructured-inference to avoid multithreading issue

## 0.4.15

### Enhancements

*   Added `elements_to_json` and `elements_from_json` for easier serialization/deserialization
*   `convert_to_dict`, `dict_to_elements` and `convert_to_csv` are now aliases for functions  
    that use the ISD terminology.

### Fixes

*   Update to ensure all elements are preserved during serialization/deserialization

## 0.4.14

*   Automatically install `nltk` models in the `tokenize` module.

## 0.4.13

*   Fixes unstructured-ingest cli.

## 0.4.12

*   Adds console\_entrypoint for unstructured-ingest, other structure/doc updates related to ingest.
*   Add `parser` parameter to `partition_html`.

## 0.4.11

*   Adds `partition_doc` for partitioning Word documents in `.doc` format. Requires `libreoffice`.
*   Adds `partition_ppt` for partitioning PowerPoint documents in `.ppt` format. Requires `libreoffice`.

## 0.4.10

*   Fixes `ElementMetadata` so that it's JSON serializable when the filename is a `Path` object.

## 0.4.9

*   Added ingest modules and s3 connector, sample ingest script
*   Default to `url=None` for `partition_pdf` and `partition_image`
*   Add ability to skip English specific check by setting the `UNSTRUCTURED_LANGUAGE` env var to `""`.
*   Document `Element` objects now track metadata

## 0.4.8

*   Modified XML and HTML parsers not to load comments.

## 0.4.7

*   Added the ability to pull an HTML document from a url in `partition_html`.
*   Added the the ability to get file summary info from lists of filenames and lists  
    of file contents.
*   Added optional page break to `partition` for `.pptx`, `.pdf`, images, and `.html` files.
*   Added `to_dict` method to document elements.
*   Include more unicode quotes in `replace_unicode_quotes`.

## 0.4.6

*   Loosen the default cap threshold to `0.5`.
*   Add a `UNSTRUCTURED_NARRATIVE_TEXT_CAP_THRESHOLD` environment variable for controlling  
    the cap ratio threshold.
*   Unknown text elements are identified as `Text` for HTML and plain text documents.
*   `Body Text` styles no longer default to `NarrativeText` for Word documents. The style information  
    is insufficient to determine that the text is narrative.
*   Upper cased text is lower cased before checking for verbs. This helps avoid some missed verbs.
*   Adds an `Address` element for capturing elements that only contain an address.
*   Suppress the `UserWarning` when detectron is called.
*   Checks that titles and narrative test have at least one English word.
*   Checks that titles and narrative text are at least 50% alpha characters.
*   Restricts titles to a maximum word length. Adds a `UNSTRUCTURED_TITLE_MAX_WORD_LENGTH`  
    environment variable for controlling the max number of words in a title.
*   Updated `partition_pptx` to order the elements on the page

## 0.4.4

*   Updated `partition_pdf` and `partition_image` to return `unstructured` `Element` objects
*   Fixed the healthcheck url path when partitioning images and PDFs via API
*   Adds an optional `coordinates` attribute to document objects
*   Adds `FigureCaption` and `CheckBox` document elements
*   Added ability to split lists detected in `LayoutElement` objects
*   Adds `partition_pptx` for partitioning PowerPoint documents
*   LayoutParser models now download from HugginfaceHub instead of DropBox
*   Fixed file type detection for XML and HTML files on Amazone Linux

## 0.4.3

*   Adds `requests` as a base dependency
*   Fix in `exceeds_cap_ratio` so the function doesn't break with empty text
*   Fix bug in `_parse_received_data`.
*   Update `detect_filetype` to properly handle `.doc`, `.xls`, and `.ppt`.

## 0.4.2

*   Added `partition_image` to process documents in an image format.
*   Fixed utf-8 encoding error in `partition_email` with attachments for `text/html`

## 0.4.1

*   Added support for text files in the `partition` function
*   Pinned `opencv-python` for easier installation on Linux

## 0.4.0

*   Added generic `partition` brick that detects the file type and routes a file to the appropriate  
    partitioning brick.
*   Added a file type detection module.
*   Updated `partition_html` and `partition_eml` to support file-like objects in 'rb' mode.
*   Cleaning brick for removing ordered bullets `clean_ordered_bullets`.
*   Extract brick method for ordered bullets `extract_ordered_bullets`.
*   Test for `clean_ordered_bullets`.
*   Test for `extract_ordered_bullets`.
*   Added `partition_docx` for pre-processing Word Documents.
*   Added new REGEX patterns to extract email header information
*   Added new functions to extract header information `parse_received_data` and `partition_header`
*   Added new function to parse plain text files `partition_text`
*   Added new cleaners functions `extract_ip_address`, `extract_ip_address_name`, `extract_mapi_id`, `extract_datetimetz`
*   Add new `Image` element and function to find embedded images `find_embedded_images`
*   Added `get_directory_file_info` for summarizing information about source documents

## 0.3.5

*   Add support for local inference
*   Add new pattern to recognize plain text dash bullets
*   Add test for bullet patterns
*   Fix for `partition_html` that allows for processing `div` tags that have both text and child  
    elements
*   Add ability to extract document metadata from `.docx`, `.xlsx`, and `.jpg` files.
*   Helper functions for identifying and extracting phone numbers
*   Add new function `extract_attachment_info` that extracts and decodes the attachment  
    of an email.
*   Staging brick to convert a list of `Element`s to a `pandas` dataframe.
*   Add plain text functionality to `partition_email`

## 0.3.4

*   Python-3.7 compat

## 0.3.3

*   Removes BasicConfig from logger configuration
*   Adds the `partition_email` partitioning brick
*   Adds the `replace_mime_encodings` cleaning bricks
*   Small fix to HTML parsing related to processing list items with sub-tags
*   Add `EmailElement` data structure to store email documents

## 0.3.2

*   Added `translate_text` brick for translating text between languages
*   Add an `apply` method to make it easier to apply cleaners to elements

## 0.3.1

*   Added \_\_init.py\_\_ to `partition`

## 0.3.0

*   Implement staging brick for Argilla. Converts lists of `Text` elements to `argilla` dataset classes.
*   Removing the local PDF parsing code and any dependencies and tests.
*   Reorganizes the staging bricks in the unstructured.partition module
*   Allow entities to be passed into the Datasaur staging brick
*   Added HTML escapes to the `replace_unicode_quotes` brick
*   Fix bad responses in partition\_pdf to raise ValueError
*   Adds `partition_html` for partitioning HTML documents.

## 0.2.6

*   Small change to how \_read is placed within the inheritance structure since it doesn't really apply to pdf
*   Add partitioning brick for calling the document image analysis API

## 0.2.5

*   Update python requirement to >=3.7

## 0.2.4

*   Add alternative way of importing `Final` to support google colab

## 0.2.3

*   Add cleaning bricks for removing prefixes and postfixes
*   Add cleaning bricks for extracting text before and after a pattern

## 0.2.2

*   Add staging brick for Datasaur

## 0.2.1

*   Added brick to convert an ISD dictionary to a list of elements
*   Update `PDFDocument` to use the `from_file` method
*   Added staging brick for CSV format for ISD (Initial Structured Data) format.
*   Added staging brick for separating text into attention window size chunks for `transformers`.
*   Added staging brick for LabelBox.
*   Added ability to upload LabelStudio predictions
*   Added utility function for JSONL reading and writing
*   Added staging brick for CSV format for Prodigy
*   Added staging brick for Prodigy
*   Added ability to upload LabelStudio annotations
*   Added text\_field and id\_field to stage\_for\_label\_studio signature

## 0.2.0

*   Initial release of unstructured<|MERGE_RESOLUTION|>--- conflicted
+++ resolved
@@ -1,19 +1,8 @@
-<<<<<<< HEAD
-## 0.8.9
-
-### Enhancements
-
-### Features
+## 0.9.1-dev8
+
+### Enhancements
 
 *   Added `skip_headers_and_footers` parameter to `partition_html` function
-
-### Fixes
-
-=======
-## 0.9.1-dev7
-
-### Enhancements
-
 * Update `partition_doc` and `partition_docx` to track emphasized texts in the output
 * Adds post processing function `filter_element_types`
 * Set the default strategy for partitioning images to `hi_res`
@@ -41,7 +30,6 @@
 
 * Dependencies are now split by document type, creating a slimmer base installation.
 
->>>>>>> b76d2ee7
 ## 0.8.8
 
 ### Enhancements
