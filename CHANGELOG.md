--- conflicted
+++ resolved
@@ -5,26 +5,13 @@
 * **bump `unstructured-inference` to `0.6.6`** The updated version of `unstructured-inference` makes table extraction in `hi_res` mode configurable to fine tune table extraction performance; it also improves element detection by adding a deduplication post processing step in the `hi_res` partitioning of pdfs and images.
 * **Detect text in HTML Heading Tags as Titles** This will increase the accuracy of hierarchies in HTML documents and provide more accurate element categorization. If text is in an HTML heading tag and is not a list item, address, or narrative text, categorize it as a title.
 * **Update python-based docs** Refactor docs to use the actual unstructured code rather than using the subprocess library to run the cli command itself.
-<<<<<<< HEAD
-=======
+* * **Adds data source properties to SharePoint, Outlook, Onedrive, Reddit, and Slack connectors** These properties (date_created, date_modified, version, source_url, record_locator) are written to element metadata during ingest, mapping elements to information about the document source from which they derive. This functionality enables downstream applications to reveal source document applications, e.g. a link to a GDrive doc, Salesforce record, etc.
 
 ### Features 
 
 ### Fixes
 
 * **Fixes partition_pdf is_alnum reference bug** Problem: The `partition_pdf` when attempt to get bounding box from element experienced a reference before assignment error when the first object is not text extractable.  Fix: Switched to a flag when the condition is met. Importance: Crucial to be able to partition with pdf.
-
-## 0.10.17-dev3
-
-### Enhancements
-
->>>>>>> d6efd52b
-* **Adds data source properties to SharePoint, Outlook, Onedrive, Reddit, and Slack connectors** These properties (date_created, date_modified, version, source_url, record_locator) are written to element metadata during ingest, mapping elements to information about the document source from which they derive. This functionality enables downstream applications to reveal source document applications, e.g. a link to a GDrive doc, Salesforce record, etc.
-
-### Features
-
-### Fixes
-
 * **Fix various cases of HTML text missing after partition**
   Problem: Under certain circumstances, text immediately after some HTML tags will be misssing from partition result.
   Fix: Updated code to deal with these cases.
