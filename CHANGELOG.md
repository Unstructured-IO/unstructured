<<<<<<< HEAD
## 0.10.20-dev0

### Enhancements

### Fixes

### Features

* **Adds HuggingFaceEmbeddingEncoder** The HuggingFace Embedding Encoder uses a local embedding model as opposed to using an API.
=======
## 0.10.20-dev2

### Enhancements

* **Adds data source properties to the Jira connector** These properties (date_created, date_modified, version, source_url, record_locator) are written to element metadata during ingest, mapping elements to information about the document source from which they derive. This functionality enables downstream applications to reveal source document applications, e.g. a link to a GDrive doc, Salesforce record, etc.
* **Improve title detection in pptx documents** The default title textboxes on a pptx slide are now categorized as titles.
* **Improve hierarchy detection in pptx documents** List items, and other slide text are properly nested under the slide title. This will enable better chunking of pptx documents.

### Features

### Fixes

* **Fixes category_depth None value for Title elements** Problem: `Title` elements from `chipper` get `category_depth`= None even when `Headline` and/or `Subheadline` elements are present in the same page. Fix: all `Title` elements with `category_depth` = None should be set to have a depth of 0 instead iff there are `Headline` and/or `Subheadline` element-types present. Importance: `Title` elements should be equivalent html `H1` when nested headings are present; otherwise, `category_depth` metadata can result ambiguous within elements in a page.
* **Tweak `xy-cut` ordering output to be more column friendly** This results in the order of elements more closely reflecting natural reading order which benefits downstream applications. While element ordering from `xy-cut` is usually mostly correct when ordering multi-column documents, sometimes elements from a RHS column will appear before elements in a LHS column. Fix: add swapped `xy-cut` ordering by sorting by X coordinate first and then Y coordinate.
>>>>>>> b1cbfb84

## 0.10.19

### Enhancements

* **Adds XLSX document level language detection** Enhancing on top of language detection functionality in previous release, we now support language detection within `.xlsx` file type at Element level.
* **bump `unstructured-inference` to `0.6.6`** The updated version of `unstructured-inference` makes table extraction in `hi_res` mode configurable to fine tune table extraction performance; it also improves element detection by adding a deduplication post processing step in the `hi_res` partitioning of pdfs and images.
* **Detect text in HTML Heading Tags as Titles** This will increase the accuracy of hierarchies in HTML documents and provide more accurate element categorization. If text is in an HTML heading tag and is not a list item, address, or narrative text, categorize it as a title.
* **Update python-based docs** Refactor docs to use the actual unstructured code rather than using the subprocess library to run the cli command itself.
* **Adds Table support for the `add_chunking_strategy` decorator to partition functions.** In addition to combining elements under Title elements, user's can now specify the `max_characters=<n>` argument to chunk Table elements into TableChunk elements with `text` and `text_as_html` of length <n> characters. This means partitioned Table results are ready for use in downstream applications without any post processing.
* **Expose endpoint url for s3 connectors** By allowing for the endpoint url to be explicitly overwritten, this allows for any non-AWS data providers supporting the s3 protocol to be supported (i.e. minio).

### Features

* **change default `hi_res` model for pdf/image partition to `yolox`** Now partitioning pdf/image using `hi_res` strategy utilizes `yolox_quantized` model isntead of `detectron2_onnx` model. This new default model has better recall for tables and produces more detailed categories for elements.
* **XLSX can now reads subtables within one sheet** Problem: Many .xlsx files are not created to be read as one full table per sheet. There are subtables, text and header along with more informations to extract from each sheet. Feature: This `partition_xlsx` now can reads subtable(s) within one .xlsx sheet, along with extracting other title and narrative texts. Importance: This enhance the power of .xlsx reading to not only one table per sheet, allowing user to capture more data tables from the file, if exists.
* **Update Documentation on Element Types and Metadata**: We have updated the documentation according to the latest element types and metadata. It includes the common and additional metadata provided by the Partitions and Connectors.

### Fixes

* **Fixes partition_pdf is_alnum reference bug** Problem: The `partition_pdf` when attempt to get bounding box from element experienced a reference before assignment error when the first object is not text extractable.  Fix: Switched to a flag when the condition is met. Importance: Crucial to be able to partition with pdf.
* **Fix various cases of HTML text missing after partition**
  Problem: Under certain circumstances, text immediately after some HTML tags will be misssing from partition result.
  Fix: Updated code to deal with these cases.
  Importance: This will ensure the correctness when partitioning HTML and Markdown documents.
* **Fixes chunking when `detection_class_prob` appears in Element metadata** Problem: when `detection_class_prob` appears in Element metadata, Elements will only be combined by chunk_by_title if they have the same `detection_class_prob` value (which is rare). This is unlikely a case we ever need to support and most often results in no chunking. Fix: `detection_class_prob` is included in the chunking list of metadata keys excluded for similarity comparison. Importance: This change allows `chunk_by_title` to operate as intended for documents which include `detection_class_prob` metadata in their Elements.

## 0.10.18

### Enhancements

* **Better detection of natural reading order in images and PDF's** The elements returned by partition better reflect natural reading order in some cases, particularly in complicated multi-column layouts, leading to better chunking and retrieval for downstream applications. Achieved by improving the `xy-cut` sorting to preprocess bboxes, shrinking all bounding boxes by 90% along x and y axes (still centered around the same center point), which allows projection lines to be drawn where not possible before if layout bboxes overlapped.
* **Improves `partition_xml` to be faster and more memory efficient when partitioning large XML files** The new behavior is to partition iteratively to prevent loading the entire XML tree into memory at once in most use cases.
* **Adds data source properties to SharePoint, Outlook, Onedrive, Reddit, Slack, DeltaTable connectors** These properties (date_created, date_modified, version, source_url, record_locator) are written to element metadata during ingest, mapping elements to information about the document source from which they derive. This functionality enables downstream applications to reveal source document applications, e.g. a link to a GDrive doc, Salesforce record, etc.
* **Add functionality to save embedded images in PDF's separately as images** This allows users to save embedded images in PDF's separately as images, given some directory path. The saved image path is written to the metadata for the Image element. Downstream applications may benefit by providing users with image links from relevant "hits."
* **Azure Cognite Search destination connector** New Azure Cognitive Search destination connector added to ingest CLI.  Users may now use `unstructured-ingest` to write partitioned data from over 20 data sources (so far) to an Azure Cognitive Search index.
* **Improves salesforce partitioning** Partitions Salesforce data as xlm instead of text for improved detail and flexibility. Partitions htmlbody instead of textbody for Salesforce emails. Importance: Allows all Salesforce fields to be ingested and gives Salesforce emails more detailed partitioning.
* **Add document level language detection functionality.** Introduces the "auto" default for the languages param, which then detects the languages present in the document using the `langdetect` package. Adds the document languages as ISO 639-3 codes to the element metadata. Implemented only for the partition_text function to start.
* **PPTX partitioner refactored in preparation for enhancement.** Behavior should be unchanged except that shapes enclosed in a group-shape are now included, as many levels deep as required (a group-shape can itself contain a group-shape).
* **Embeddings support for the SharePoint SourceConnector via unstructured-ingest CLI** The SharePoint connector can now optionally create embeddings from the elements it pulls out during partition and upload those embeddings to Azure Cognitive Search index.
* **Improves hierarchy from docx files by leveraging natural hierarchies built into docx documents**  Hierarchy can now be detected from an indentation level for list bullets/numbers and by style name (e.g. Heading 1, List Bullet 2, List Number).
* **Chunking support for the SharePoint SourceConnector via unstructured-ingest CLI** The SharePoint connector can now optionally chunk the elements pulled out during partition via the chunking unstructured brick. This can be used as a stage before creating embeddings.

### Features

* **Adds `links` metadata in `partition_pdf` for `fast` strategy.** Problem: PDF files contain rich information and hyperlink that Unstructured did not captured earlier. Feature: `partition_pdf` now can capture embedded links within the file along with its associated text and page number. Importance: Providing depth in extracted elements give user a better understanding and richer context of documents. This also enables user to map to other elements within the document if the hyperlink is refered internally.
* **Adds the embedding module to be able to embed Elements** Problem: Many NLP applications require the ability to represent parts of documents in a semantic way. Until now, Unstructured did not have text embedding ability within the core library. Feature: This embedding module is able to track embeddings related data with a class, embed a list of elements, and return an updated list of Elements with the *embeddings* property. The module is also able to embed query strings. Importance: Ability to embed documents or parts of documents will enable users to make use of these semantic representations in different NLP applications, such as search, retrieval, and retrieval augmented generation.

### Fixes

* **Fixes a metadata source serialization bug** Problem: In unstructured elements, when loading an elements json file from the disk, the data_source attribute is assumed to be an instance of DataSourceMetadata and the code acts based on that. However the loader did not satisfy the assumption, and loaded it as a dict instead, causing an error. Fix: Added necessary code block to initialize a DataSourceMetadata object, also refactored DataSourceMetadata.from_dict() method to remove redundant code. Importance: Crucial to be able to load elements (which have data_source fields) from json files.
* **Fixes issue where unstructured-inference was not getting updated** Problem: unstructured-inference was not getting upgraded to the version to match unstructured release when doing a pip install.  Solution: using `pip install unstructured[all-docs]` it will now upgrade both unstructured and unstructured-inference. Importance: This will ensure that the inference library is always in sync with the unstructured library, otherwise users will be using outdated libraries which will likely lead to unintended behavior.
* **Fixes SharePoint connector failures if any document has an unsupported filetype** Problem: Currently the entire connector ingest run fails if a single IngestDoc has an unsupported filetype. This is because a ValueError is raised in the IngestDoc's `__post_init__`. Fix: Adds a try/catch when the IngestConnector runs get_ingest_docs such that the error is logged but all processable documents->IngestDocs are still instantiated and returned. Importance: Allows users to ingest SharePoint content even when some files with unsupported filetypes exist there.
* **Fixes Sharepoint connector server_path issue** Problem: Server path for the Sharepoint Ingest Doc was incorrectly formatted, causing issues while fetching pages from the remote source. Fix: changes formatting of remote file path before instantiating SharepointIngestDocs and appends a '/' while fetching pages from the remote source. Importance: Allows users to fetch pages from Sharepoint Sites.
* **Fixes badly initialized Formula** Problem: YoloX contain new types of elements, when loading a document that contain formulas a new element of that class
should be generated, however the Formula class inherits from Element instead of Text. After this change the element is correctly created with the correct class
allowing the document to be loaded. Fix: Change parent class for Formula to Text. Importance: Crucial to be able to load documents that contain formulas.
* **Fixes Sphinx errors.** Fixes errors when running Sphinx `make html` and installs library to suppress warnings.
* **Fixes a metadata backwards compatibility error** Problem: When calling `partition_via_api`, the hosted api may return an element schema that's newer than the current `unstructured`. In this case, metadata fields were added which did not exist in the local `ElementMetadata` dataclass, and `__init__()` threw an error. Fix: remove nonexistent fields before instantiating in `ElementMetadata.from_json()`. Importance: Crucial to avoid breaking changes when adding fields.
* **Fixes issue with Discord connector when a channel returns `None`** Problem: Getting the `jump_url` from a nonexistent Discord `channel` fails. Fix: property `jump_url` is now retrieved within the same context as the messages from the channel. Importance: Avoids cascading issues when the connector fails to fetch information about a Discord channel.
* **Fixes occasionally SIGABTR when writing table with `deltalake` on Linux** Problem: occasionally on Linux ingest can throw a `SIGABTR` when writing `deltalake` table even though the table was written correctly. Fix: put the writing function into a `Process` to ensure its execution to the fullest extent before returning to the main process. Importance: Improves stability of connectors using `deltalake`


## 0.10.16

### Enhancements

* **Adds data source properties to Airtable, Confluence, Discord, Elasticsearch, Google Drive, and Wikipedia connectors** These properties (date_created, date_modified, version, source_url, record_locator) are written to element metadata during ingest, mapping elements to information about the document source from which they derive. This functionality enables downstream applications to reveal source document applications, e.g. a link to a GDrive doc, Salesforce record, etc.
* **DOCX partitioner refactored in preparation for enhancement.** Behavior should be unchanged except in multi-section documents containing different headers/footers for different sections. These will now emit all distinct headers and footers encountered instead of just those for the last section.
* **Add a function to map between Tesseract and standard language codes.** This allows users to input language information to the `languages` param in any Tesseract-supported langcode or any ISO 639 standard language code.
* **Add document level language detection functionality.** Introduces the "auto" default for the languages param, which then detects the languages present in the document using the `langdetect` package. Implemented only for the partition_text function to start.

### Features

### Fixes

* ***Fixes an issue that caused a partition error for some PDF's.** Fixes GH Issue 1460 by bypassing a coordinate check if an element has invalid coordinates.

## 0.10.15


### Enhancements

* **Support for better element categories from the next-generation image-to-text model ("chipper").** Previously, not all of the classifications from Chipper were being mapped to proper `unstructured` element categories so the consumer of the library would see many `UncategorizedText` elements. This fixes the issue, improving the granularity of the element categories outputs for better downstream processing and chunking. The mapping update is:
  * "Threading": `NarrativeText`
  * "Form": `NarrativeText`
  * "Field-Name": `Title`
  * "Value": `NarrativeText`
  * "Link": `NarrativeText`
  * "Headline": `Title` (with `category_depth=1`)
  * "Subheadline": `Title` (with `category_depth=2`)
  * "Abstract": `NarrativeText`
* **Better ListItem grouping for PDF's (fast strategy).** The `partition_pdf` with `fast` strategy previously broke down some numbered list item lines as separate elements. This enhancement leverages the x,y coordinates and bbox sizes to help decide whether the following chunk of text is a continuation of the immediate previous detected ListItem element or not, and not detect it as its own non-ListItem element.
* **Fall back to text-based classification for uncategorized Layout elements for Images and PDF's**. Improves element classification by running existing text-based rules on previously `UncategorizedText` elements.
* **Adds table partitioning for Partitioning for many doc types including: .html, .epub., .md, .rst, .odt, and .msg.** At the core of this change is the .html partition functionality, which is leveraged by the other effected doc types. This impacts many scenarios where `Table` Elements are now propery extracted.
* **Create and add `add_chunking_strategy` decorator to partition functions.** Previously, users were responsible for their own chunking after partitioning elements, often required for downstream applications. Now, individual elements may be combined into right-sized chunks where min and max character size may be specified if `chunking_strategy=by_title`. Relevant elements are grouped together for better downstream results. This enables users immediately use partitioned results effectively in downstream applications (e.g. RAG architecture apps) without any additional post-processing.
* **Adds `languages` as an input parameter and marks `ocr_languages` kwarg for deprecation in pdf, image, and auto partitioning functions.** Previously, language information was only being used for Tesseract OCR for image-based documents and was in a Tesseract specific string format, but by refactoring into a list of standard language codes independent of Tesseract, the `unstructured` library will better support `languages` for other non-image pipelines and/or support for other OCR engines.
* **Removes `UNSTRUCTURED_LANGUAGE` env var usage and replaces `language` with `languages` as an input parameter to unstructured-partition-text_type functions.** The previous parameter/input setup was not user-friendly or scalable to the variety of elements being processed. By refactoring the inputted language information into a list of standard language codes, we can support future applications of the element language such as detection, metadata, and multi-language elements. Now, to skip English specific checks, set the `languages` parameter to any non-English language(s).
* **Adds `xlsx` and `xls` filetype extensions to the `skip_infer_table_types` default list in `partition`.** By adding these file types to the input parameter these files should not go through table extraction. Users can still specify if they would like to extract tables from these filetypes, but will have to set the `skip_infer_table_types` to exclude the desired filetype extension. This avoids mis-representing complex spreadsheets where there may be multiple sub-tables and other content.
* **Better debug output related to sentence counting internals**. Clarify message when sentence is not counted toward sentence count because there aren't enough words, relevant for developers focused on `unstructured`s NLP internals.
* **Faster ocr_only speed for partitioning PDF and images.** Use `unstructured_pytesseract.run_and_get_multiple_output` function to reduce the number of calls to `tesseract` by half when partitioning pdf or image with `tesseract`
* **Adds data source properties to fsspec connectors** These properties (date_created, date_modified, version, source_url, record_locator) are written to element metadata during ingest, mapping elements to information about the document source from which they derive. This functionality enables downstream applications to reveal source document applications, e.g. a link to a GDrive doc, Salesforce record, etc.
* **Add delta table destination connector** New delta table destination connector added to ingest CLI.  Users may now use `unstructured-ingest` to write partitioned data from over 20 data sources (so far) to a Delta Table.
* **Rename to Source and Destination Connectors in the Documentation.** Maintain naming consistency between Connectors codebase and documentation with the first addition to a destination connector.
* **Non-HTML text files now return unstructured-elements as opposed to HTML-elements.** Previously the text based files that went through `partition_html` would return HTML-elements but now we preserve the format from the input using `source_format` argument in the partition call.
* **Adds `PaddleOCR` as an optional alternative to `Tesseract`** for OCR in processing of PDF or Image files, it is installable via the `makefile` command `install-paddleocr`. For experimental purposes only.
* **Bump unstructured-inference** to 0.5.28. This version bump markedly improves the output of table data, rendered as `metadata.text_as_html` in an element. These changes include:
  * add env variable `ENTIRE_PAGE_OCR` to specify using paddle or tesseract on entire page OCR
  * table structure detection now pads the input image by 25 pixels in all 4 directions to improve its recall (0.5.27)
  * support paddle with both cpu and gpu and assume it is pre-installed (0.5.26)
  * fix a bug where `cells_to_html` doesn't handle cells spanning multiple rows properly (0.5.25)
  * remove `cv2` preprocessing step before OCR step in table transformer (0.5.24)

### Features

* **Adds element metadata via `category_depth` with default value None**.
  * This additional metadata is useful for vectordb/LLM, chunking strategies, and retrieval applications.
* **Adds a naive hierarchy for elements via a `parent_id` on the element's metadata**
  * Users will now have more metadata for implementing vectordb/LLM chunking strategies. For example, text elements could be queried by their preceding title element.
  * Title elements created from HTML headings will properly nest

### Fixes

* **`add_pytesseract_bboxes_to_elements` no longer returns `nan` values**. The function logic is now broken into new methods
  `_get_element_box` and `convert_multiple_coordinates_to_new_system`
* **Selecting a different model wasn't being respected when calling `partition_image`.** Problem: `partition_pdf` allows for passing a `model_name` parameter. Given the similarity between the image and PDF pipelines, the expected behavior is that `partition_image` should support the same parameter, but `partition_image` was unintentionally not passing along its `kwargs`. This was corrected by adding the kwargs to the downstream call.
* **Fixes a chunking issue via dropping the field "coordinates".** Problem: chunk_by_title function was chunking each element to its own individual chunk while it needed to group elements into a fewer number of chunks. We've discovered that this happens due to a metadata matching logic in chunk_by_title function, and discovered that elements with different metadata can't be put into the same chunk. At the same time, any element with "coordinates" essentially had different metadata than other elements, due each element locating in different places and having different coordinates. Fix: That is why we have included the key "coordinates" inside a list of excluded metadata keys, while doing this "metadata_matches" comparision. Importance: This change is crucial to be able to chunk by title for documents which include "coordinates" metadata in their elements.

## 0.10.14

### Enhancements

* Update all connectors to use new downstream architecture
  * New click type added to parse comma-delimited string inputs
  * Some CLI options renamed

### Features

### Fixes

## 0.10.13

### Enhancements

* Updated documentation: Added back support doc types for partitioning, more Python codes in the API page,  RAG definition, and use case.
* Updated Hi-Res Metadata: PDFs and Images using Hi-Res strategy now have layout model class probabilities added ot metadata.
* Updated the `_detect_filetype_from_octet_stream()` function to use libmagic to infer the content type of file when it is not a zip file.
* Tesseract minor version bump to 5.3.2

### Features

* Add Jira Connector to be able to pull issues from a Jira organization
* Add `clean_ligatures` function to expand ligatures in text


### Fixes

* `partition_html` breaks on `<br>` elements.
* Ingest error handling to properly raise errors when wrapped
* GH issue 1361: fixes a sortig error that prevented some PDF's from being parsed
* Bump unstructured-inference
  * Brings back embedded images in PDF's (0.5.23)

## 0.10.12

### Enhancements

* Removed PIL pin as issue has been resolved upstream
* Bump unstructured-inference
  * Support for yolox_quantized layout detection model (0.5.20)
* YoloX element types added


### Features

* Add Salesforce Connector to be able to pull Account, Case, Campaign, EmailMessage, Lead

### Fixes


* Bump unstructured-inference
  * Avoid divide-by-zero errors swith `safe_division` (0.5.21)

## 0.10.11

### Enhancements

* Bump unstructured-inference
  * Combine entire-page OCR output with layout-detected elements, to ensure full coverage of the page (0.5.19)

### Features

* Add in ingest cli s3 writer

### Fixes

* Fix a bug where `xy-cut` sorting attemps to sort elements without valid coordinates; now xy cut sorting only works when **all** elements have valid coordinates

## 0.10.10

### Enhancements

* Adds `text` as an input parameter to `partition_xml`.
* `partition_xml` no longer runs through `partition_text`, avoiding incorrect splitting
  on carriage returns in the XML. Since `partition_xml` no longer calls `partition_text`,
  `min_partition` and `max_partition` are no longer supported in `partition_xml`.
* Bump `unstructured-inference==0.5.18`, change non-default detectron2 classification threshold
* Upgrade base image from rockylinux 8 to rockylinux 9
* Serialize IngestDocs to JSON when passing to subprocesses

### Features

### Fixes

- Fix a bug where mismatched `elements` and `bboxes` are passed into `add_pytesseract_bbox_to_elements`

## 0.10.9

### Enhancements

* Fix `test_json` to handle only non-extra dependencies file types (plain-text)

### Features

* Adds `chunk_by_title` to break a document into sections based on the presence of `Title`
  elements.
* add new extraction function `extract_image_urls_from_html` to extract all img related URL from html text.

### Fixes

* Make cv2 dependency optional
* Edit `add_pytesseract_bbox_to_elements`'s (`ocr_only` strategy) `metadata.coordinates.points` return type to `Tuple` for consistency.
* Re-enable test-ingest-confluence-diff for ingest tests
* Fix syntax for ingest test check number of files

## 0.10.8

### Enhancements

* Release docker image that installs Python 3.10 rather than 3.8

### Features

### Fixes

## 0.10.7

### Enhancements

### Features

### Fixes

* Remove overly aggressive ListItem chunking for images and PDF's which typically resulted in inchorent elements.

## 0.10.6

### Enhancements

* Enable `partition_email` and `partition_msg` to detect if an email is PGP encryped. If
  and email is PGP encryped, the functions will return an empy list of elements and
  emit a warning about the encrypted content.
* Add threaded Slack conversations into Slack connector output
* Add functionality to sort elements using `xy-cut` sorting approach in `partition_pdf` for `hi_res` and `fast` strategies
* Bump unstructured-inference
  * Set OMP_THREAD_LIMIT to 1 if not set for better tesseract perf (0.5.17)

### Features

* Extract coordinates from PDFs and images when using OCR only strategy and add to metadata

### Fixes

* Update `partition_html` to respect the order of `<pre>` tags.
* Fix bug in `partition_pdf_or_image` where two partitions were called if `strategy == "ocr_only"`.
* Bump unstructured-inference
  * Fix issue where temporary files were being left behind (0.5.16)
* Adds deprecation warning for the `file_filename` kwarg to `partition`, `partition_via_api`,
  and `partition_multiple_via_api`.
* Fix documentation build workflow by pinning dependencies

## 0.10.5

### Enhancements

* Create new CI Pipelines
  - Checking text, xml, email, and html doc tests against the library installed without extras
  - Checking each library extra against their respective tests
* `partition` raises an error and tells the user to install the appropriate extra if a filetype
  is detected that is missing dependencies.
* Add custom errors to ingest
* Bump `unstructured-ingest==0.5.15`
  - Handle an uncaught TesseractError (0.5.15)
  - Add TIFF test file and TIFF filetype to `test_from_image_file` in `test_layout` (0.5.14)
* Use `entire_page` ocr mode for pdfs and images
* Add notes on extra installs to docs
* Adds ability to reuse connections per process in unstructured-ingest

### Features
* Add delta table connector

### Fixes

## 0.10.4
* Pass ocr_mode in partition_pdf and set the default back to individual pages for now
* Add diagrams and descriptions for ingest design in the ingest README

### Features
* Supports multipage TIFF image partitioning

### Fixes

## 0.10.2

### Enhancements
* Bump unstructured-inference==0.5.13:
  - Fix extracted image elements being included in layout merge, addresses the issue
    where an entire-page image in a PDF was not passed to the layout model when using hi_res.

### Features

### Fixes

## 0.10.1

### Enhancements
* Bump unstructured-inference==0.5.12:
  - fix to avoid trace for certain PDF's (0.5.12)
  - better defaults for DPI for hi_res and  Chipper (0.5.11)
  - implement full-page OCR (0.5.10)

### Features

### Fixes

* Fix dead links in repository README (Quick Start > Install for local development, and Learn more > Batch Processing)
* Update document dependencies to include tesseract-lang for additional language support (required for tests to pass)

## 0.10.0

### Enhancements

* Add `include_header` kwarg to `partition_xlsx` and change default behavior to `True`
* Update the `links` and `emphasized_texts` metadata fields

### Features

### Fixes

## 0.9.3

### Enhancements

* Pinned dependency cleanup.
* Update `partition_csv` to always use `soupparser_fromstring` to parse `html text`
* Update `partition_tsv` to always use `soupparser_fromstring` to parse `html text`
* Add `metadata.section` to capture epub table of contents data
* Add `unique_element_ids` kwarg to partition functions. If `True`, will use a UUID
  for element IDs instead of a SHA-256 hash.
* Update `partition_xlsx` to always use `soupparser_fromstring` to parse `html text`
* Add functionality to switch `html` text parser based on whether the `html` text contains emoji
* Add functionality to check if a string contains any emoji characters
* Add CI tests around Notion

### Features

* Add Airtable Connector to be able to pull views/tables/bases from an Airtable organization

### Fixes

* fix pdf partition of list items being detected as titles in OCR only mode
* make notion module discoverable
* fix emails with `Content-Distribution: inline` and `Content-Distribution: attachment` with no filename
* Fix email attachment filenames which had `=` in the filename itself

## 0.9.2


### Enhancements

* Update table extraction section in API documentation to sync with change in Prod API
* Update Notion connector to extract to html
* Added UUID option for `element_id`
* Bump unstructured-inference==0.5.9:
  - better caching of models
  - another version of detectron2 available, though the default layout model is unchanged
* Added UUID option for element_id
* Added UUID option for element_id
* CI improvements to run ingest tests in parallel

### Features

* Adds Sharepoint connector.

### Fixes

* Bump unstructured-inference==0.5.9:
  - ignores Tesseract errors where no text is extracted for tiles that indeed, have no text

## 0.9.1

### Enhancements

* Adds --partition-pdf-infer-table-structure to unstructured-ingest.
* Enable `partition_html` to skip headers and footers with the `skip_headers_and_footers` flag.
* Update `partition_doc` and `partition_docx` to track emphasized texts in the output
* Adds post processing function `filter_element_types`
* Set the default strategy for partitioning images to `hi_res`
* Add page break parameter section in API documentation to sync with change in Prod API
* Update `partition_html` to track emphasized texts in the output
* Update `XMLDocument._read_xml` to create `<p>` tag element for the text enclosed in the `<pre>` tag
* Add parameter `include_tail_text` to `_construct_text` to enable (skip) tail text inclusion
* Add Notion connector

### Features

### Fixes

* Remove unused `_partition_via_api` function
* Fixed emoji bug in `partition_xlsx`.
* Pass `file_filename` metadata when partitioning file object
* Skip ingest test on missing Slack token
* Add Dropbox variables to CI environments
* Remove default encoding for ingest
* Adds new element type `EmailAddress` for recognising email address in the  text
* Simplifies `min_partition` logic; makes partitions falling below the `min_partition`
  less likely.
* Fix bug where ingest test check for number of files fails in smoke test
* Fix unstructured-ingest entrypoint failure

## 0.9.0

### Enhancements

* Dependencies are now split by document type, creating a slimmer base installation.

## 0.8.8

### Enhancements

### Features

### Fixes

* Rename "date" field to "last_modified"
* Adds Box connector

### Fixes

## 0.8.7

### Enhancements

* Put back useful function `split_by_paragraph`

### Features

### Fixes

* Fix argument order in NLTK download step

## 0.8.6

### Enhancements

### Features

### Fixes

* Remove debug print lines and non-functional code

## 0.8.5

### Enhancements

* Add parameter `skip_infer_table_types` to enable (skip) table extraction for other doc types
* Adds optional Unstructured API unit tests in CI
* Tracks last modified date for all document types.
* Add auto_paragraph_grouper to detect new-line and blank-line new paragraph for .txt files.
* refactor the ingest cli to better support expanding supported connectors

## 0.8.3

### Enhancements

### Features

### Fixes

* NLTK now only gets downloaded if necessary.
* Handling for empty tables in Word Documents and PowerPoints.

## 0.8.4

### Enhancements

* Additional tests and refactor of JSON detection.
* Update functionality to retrieve image metadata from a page for `document_to_element_list`
* Links are now tracked in `partition_html` output.
* Set the file's current position to the beginning after reading the file in `convert_to_bytes`
* Add `min_partition` kwarg to that combines elements below a specified threshold and modifies splitting of strings longer than max partition so words are not split.
* set the file's current position to the beginning after reading the file in `convert_to_bytes`
* Add slide notes to pptx
* Add `--encoding` directive to ingest
* Improve json detection by `detect_filetype`

### Features

* Adds Outlook connector
* Add support for dpi parameter in inference library
* Adds Onedrive connector.
* Add Confluence connector for ingest cli to pull the body text from all documents from all spaces in a confluence domain.

### Fixes

* Fixes issue with email partitioning where From field was being assigned the To field value.
* Use the `image_metadata` property of the `PageLayout` instance to get the page image info in the `document_to_element_list`
* Add functionality to write images to computer storage temporarily instead of keeping them in memory for `ocr_only` strategy
* Add functionality to convert a PDF in small chunks of pages at a time for `ocr_only` strategy
* Adds `.txt`, `.text`, and `.tab` to list of extensions to check if file
  has a `text/plain` MIME type.
* Enables filters to be passed to `partition_doc` so it doesn't error with LibreOffice7.
* Removed old error message that's superseded by `requires_dependencies`.
* Removes using `hi_res` as the default strategy value for `partition_via_api` and `partition_multiple_via_api`

## 0.8.1

### Enhancements

* Add support for Python 3.11

### Features

### Fixes

* Fixed `auto` strategy detected scanned document as having extractable text and using `fast` strategy, resulting in no output.
* Fix list detection in MS Word documents.
* Don't instantiate an element with a coordinate system when there isn't a way to get its location data.

## 0.8.0

### Enhancements

* Allow model used for hi res pdf partition strategy to be chosen when called.
* Updated inference package

### Features

* Add `metadata_filename` parameter across all partition functions

### Fixes

* Update to ensure `convert_to_datafame` grabs all of the metadata fields.
* Adjust encoding recognition threshold value in `detect_file_encoding`
* Fix KeyError when `isd_to_elements` doesn't find a type
* Fix `_output_filename` for local connector, allowing single files to be written correctly to the disk

* Fix for cases where an invalid encoding is extracted from an email header.

### BREAKING CHANGES

* Information about an element's location is no longer returned as top-level attributes of an element. Instead, it is returned in the `coordinates` attribute of the element's metadata.

## 0.7.12

### Enhancements

* Adds `include_metadata` kwarg to `partition_doc`, `partition_docx`, `partition_email`, `partition_epub`, `partition_json`, `partition_msg`, `partition_odt`, `partition_org`, `partition_pdf`, `partition_ppt`, `partition_pptx`, `partition_rst`, and `partition_rtf`
### Features

* Add Elasticsearch connector for ingest cli to pull specific fields from all documents in an index.
* Adds Dropbox connector

### Fixes

* Fix tests that call unstructured-api by passing through an api-key
* Fixed page breaks being given (incorrect) page numbers
* Fix skipping download on ingest when a source document exists locally

## 0.7.11

### Enhancements

* More deterministic element ordering when using `hi_res` PDF parsing strategy (from unstructured-inference bump to 0.5.4)
* Make large model available (from unstructured-inference bump to 0.5.3)
* Combine inferred elements with extracted elements (from unstructured-inference bump to 0.5.2)
* `partition_email` and `partition_msg` will now process attachments if `process_attachments=True`
  and a attachment partitioning functions is passed through with `attachment_partitioner=partition`.

### Features

### Fixes

* Fix tests that call unstructured-api by passing through an api-key
* Fixed page breaks being given (incorrect) page numbers
* Fix skipping download on ingest when a source document exists locally

## 0.7.10

### Enhancements

* Adds a `max_partition` parameter to `partition_text`, `partition_pdf`, `partition_email`,
  `partition_msg` and `partition_xml` that sets a limit for the size of an individual
  document elements. Defaults to `1500` for everything except `partition_xml`, which has
  a default value of `None`.
* DRY connector refactor

### Features

* `hi_res` model for pdfs and images is selectable via environment variable.

### Fixes

* CSV check now ignores escaped commas.
* Fix for filetype exploration util when file content does not have a comma.
* Adds negative lookahead to bullet pattern to avoid detecting plain text line
  breaks like `-------` as list items.
* Fix pre tag parsing for `partition_html`
* Fix lookup error for annotated Arabic and Hebrew encodings

## 0.7.9

### Enhancements

* Improvements to string check for leafs in `partition_xml`.
* Adds --partition-ocr-languages to unstructured-ingest.

### Features

* Adds `partition_org` for processed Org Mode documents.

### Fixes

## 0.7.8

### Enhancements

### Features

* Adds Google Cloud Service connector

### Fixes

* Updates the `parse_email` for `partition_eml` so that `unstructured-api` passes the smoke tests
* `partition_email` now works if there is no message content
* Updates the `"fast"` strategy for `partition_pdf` so that it's able to recursively
* Adds recursive functionality to all fsspec connectors
* Adds generic --recursive ingest flag

## 0.7.7

### Enhancements

* Adds functionality to replace the `MIME` encodings for `eml` files with one of the common encodings if a `unicode` error occurs
* Adds missed file-like object handling in `detect_file_encoding`
* Adds functionality to extract charset info from `eml` files

### Features

* Added coordinate system class to track coordinate types and convert to different coordinate

### Fixes

* Adds an `html_assemble_articles` kwarg to `partition_html` to enable users to capture
  control whether content outside of `<article>` tags is captured when
  `<article>` tags are present.
* Check for the `xml` attribute on `element` before looking for pagebreaks in `partition_docx`.

## 0.7.6

### Enhancements

* Convert fast startegy to ocr_only for images
* Adds support for page numbers in `.docx` and `.doc` when user or renderer
  created page breaks are present.
* Adds retry logic for the unstructured-ingest Biomed connector

### Features

* Provides users with the ability to extract additional metadata via regex.
* Updates `partition_docx` to include headers and footers in the output.
* Create `partition_tsv` and associated tests. Make additional changes to `detect_filetype`.

### Fixes

* Remove fake api key in test `partition_via_api` since we now require valid/empty api keys
* Page number defaults to `None` instead of `1` when page number is not present in the metadata.
  A page number of `None` indicates that page numbers are not being tracked for the document
  or that page numbers do not apply to the element in question..
* Fixes an issue with some pptx files. Assume pptx shapes are found in top left position of slide
  in case the shape.top and shape.left attributes are `None`.

## 0.7.5

### Enhancements

* Adds functionality to sort elements in `partition_pdf` for `fast` strategy
* Adds ingest tests with `--fast` strategy on PDF documents
* Adds --api-key to unstructured-ingest

### Features

* Adds `partition_rst` for processed ReStructured Text documents.

### Fixes

* Adds handling for emails that do not have a datetime to extract.
* Adds pdf2image package as core requirement of unstructured (with no extras)

## 0.7.4

### Enhancements

* Allows passing kwargs to request data field for `partition_via_api` and `partition_multiple_via_api`
* Enable MIME type detection if libmagic is not available
* Adds handling for empty files in `detect_filetype` and `partition`.

### Features

### Fixes

* Reslove `grpcio` import issue on `weaviate.schema.validate_schema` for python 3.9 and 3.10
* Remove building `detectron2` from source in Dockerfile

## 0.7.3

### Enhancements

* Update IngestDoc abstractions and add data source metadata in ElementMetadata

### Features

### Fixes

* Pass `strategy` parameter down from `partition` for `partition_image`
* Filetype detection if a CSV has a `text/plain` MIME type
* `convert_office_doc` no longers prints file conversion info messages to stdout.
* `partition_via_api` reflects the actual filetype for the file processed in the API.

## 0.7.2

### Enhancements

* Adds an optional encoding kwarg to `elements_to_json` and `elements_from_json`
* Bump version of base image to use new stable version of tesseract

### Features

### Fixes

* Update the `read_txt_file` utility function to keep using `spooled_to_bytes_io_if_needed` for xml
* Add functionality to the `read_txt_file` utility function to handle file-like object from URL
* Remove the unused parameter `encoding` from `partition_pdf`
* Change auto.py to have a `None` default for encoding
* Add functionality to try other common encodings for html and xml files if an error related to the encoding is raised and the user has not specified an encoding.
* Adds benchmark test with test docs in example-docs
* Re-enable test_upload_label_studio_data_with_sdk
* File detection now detects code files as plain text
* Adds `tabulate` explicitly to dependencies
* Fixes an issue in `metadata.page_number` of pptx files
* Adds showing help if no parameters passed

## 0.7.1

### Enhancements

### Features

* Add `stage_for_weaviate` to stage `unstructured` outputs for upload to Weaviate, along with
  a helper function for defining a class to use in Weaviate schemas.
* Builds from Unstructured base image, built off of Rocky Linux 8.7, this resolves almost all CVE's in the image.

### Fixes

## 0.7.0

### Enhancements

* Installing `detectron2` from source is no longer required when using the `local-inference` extra.
* Updates `.pptx` parsing to include text in tables.

### Features

### Fixes

* Fixes an issue in `_add_element_metadata` that caused all elements to have `page_number=1`
  in the element metadata.
* Adds `.log` as a file extension for TXT files.
* Adds functionality to try other common encodings for email (`.eml`) files if an error related to the encoding is raised and the user has not specified an encoding.
* Allow passed encoding to be used in the `replace_mime_encodings`
* Fixes page metadata for `partition_html` when `include_metadata=False`
* A `ValueError` now raises if `file_filename` is not specified when you use `partition_via_api`
  with a file-like object.

## 0.6.11

### Enhancements

* Supports epub tests since pandoc is updated in base image

### Features


### Fixes


## 0.6.10

### Enhancements

* XLS support from auto partition

### Features

### Fixes

## 0.6.9

### Enhancements

* fast strategy for pdf now keeps element bounding box data
* setup.py refactor

### Features

### Fixes

* Adds functionality to try other common encodings if an error related to the encoding is raised and the user has not specified an encoding.
* Adds additional MIME types for CSV

## 0.6.8

### Enhancements

### Features

* Add `partition_csv` for CSV files.

### Fixes

## 0.6.7

### Enhancements

* Deprecate `--s3-url` in favor of `--remote-url` in CLI
* Refactor out non-connector-specific config variables
* Add `file_directory` to metadata
* Add `page_name` to metadata. Currently used for the sheet name in XLSX documents.
* Added a `--partition-strategy` parameter to unstructured-ingest so that users can specify
  partition strategy in CLI. For example, `--partition-strategy fast`.
* Added metadata for filetype.
* Add Discord connector to pull messages from a list of channels
* Refactor `unstructured/file-utils/filetype.py` to better utilise hashmap to return mime type.
* Add local declaration of DOCX_MIME_TYPES and XLSX_MIME_TYPES for `test_filetype.py`.

### Features

* Add `partition_xml` for XML files.
* Add `partition_xlsx` for Microsoft Excel documents.

### Fixes

* Supports `hml` filetype for partition as a variation of html filetype.
* Makes `pytesseract` a function level import in `partition_pdf` so you can use the `"fast"`
  or `"hi_res"` strategies if `pytesseract` is not installed. Also adds the
  `required_dependencies` decorator for the `"hi_res"` and `"ocr_only"` strategies.
* Fix to ensure `filename` is tracked in metadata for `docx` tables.

## 0.6.6

### Enhancements

* Adds an `"auto"` strategy that chooses the partitioning strategy based on document
  characteristics and function kwargs. This is the new default strategy for `partition_pdf`
  and `partition_image`. Users can maintain existing behavior by explicitly setting
  `strategy="hi_res"`.
* Added an additional trace logger for NLP debugging.
* Add `get_date` method to `ElementMetadata` for converting the datestring to a `datetime` object.
* Cleanup the `filename` attribute on `ElementMetadata` to remove the full filepath.

### Features

* Added table reading as html with URL parsing to `partition_docx` in docx
* Added metadata field for text_as_html for docx files

### Fixes

* `fileutils/file_type` check json and eml decode ignore error
* `partition_email` was updated to more flexibly handle deviations from the RFC-2822 standard.
  The time in the metadata returns `None` if the time does not match RFC-2822 at all.
* Include all metadata fields when converting to dataframe or CSV

## 0.6.5

### Enhancements

* Added support for SpooledTemporaryFile file argument.

### Features

### Fixes


## 0.6.4

### Enhancements

* Added an "ocr_only" strategy for `partition_pdf`. Refactored the strategy decision
  logic into its own module.

### Features

### Fixes

## 0.6.3

### Enhancements

* Add an "ocr_only" strategy for `partition_image`.

### Features

* Added `partition_multiple_via_api` for partitioning multiple documents in a single REST
  API call.
* Added `stage_for_baseplate` function to prepare outputs for ingestion into Baseplate.
* Added `partition_odt` for processing Open Office documents.

### Fixes

* Updates the grouping logic in the `partition_pdf` fast strategy to group together text
  in the same bounding box.

## 0.6.2

### Enhancements

* Added logic to `partition_pdf` for detecting copy protected PDFs and falling back
  to the hi res strategy when necessary.


### Features

* Add `partition_via_api` for partitioning documents through the hosted API.

### Fixes

* Fix how `exceeds_cap_ratio` handles empty (returns `True` instead of `False`)
* Updates `detect_filetype` to properly detect JSONs when the MIME type is `text/plain`.

## 0.6.1

### Enhancements

* Updated the table extraction parameter name to be more descriptive

### Features

### Fixes

## 0.6.0

### Enhancements

* Adds an `ssl_verify` kwarg to `partition` and `partition_html` to enable turning off
  SSL verification for HTTP requests. SSL verification is on by default.
* Allows users to pass in ocr language to `partition_pdf` and `partition_image` through
  the `ocr_language` kwarg. `ocr_language` corresponds to the code for the language pack
  in Tesseract. You will need to install the relevant Tesseract language pack to use a
  given language.

### Features

* Table extraction is now possible for pdfs from `partition` and `partition_pdf`.
* Adds support for extracting attachments from `.msg` files

### Fixes

* Adds an `ssl_verify` kwarg to `partition` and `partition_html` to enable turning off
  SSL verification for HTTP requests. SSL verification is on by default.

## 0.5.13

### Enhancements

* Allow headers to be passed into `partition` when `url` is used.

### Features

* `bytes_string_to_string` cleaning brick for bytes string output.

### Fixes

* Fixed typo in call to `exactly_one` in `partition_json`
* unstructured-documents encode xml string if document_tree is `None` in `_read_xml`.
* Update to `_read_xml` so that Markdown files with embedded HTML process correctly.
* Fallback to "fast" strategy only emits a warning if the user specifies the "hi_res" strategy.
* unstructured-partition-text_type exceeds_cap_ratio fix returns and how capitalization ratios are calculated
* `partition_pdf` and `partition_text` group broken paragraphs to avoid fragmented `NarrativeText` elements.
* .json files resolved as "application/json" on centos7 (or other installs with older libmagic libs)

## 0.5.12

### Enhancements

* Add OS mimetypes DB to docker image, mainly for unstructured-api compat.
* Use the image registry as a cache when building Docker images.
* Adds the ability for `partition_text` to group together broken paragraphs.
* Added method to utils to allow date time format validation

### Features
* Add Slack connector to pull messages for a specific channel

* Add --partition-by-api parameter to unstructured-ingest
* Added `partition_rtf` for processing rich text files.
* `partition` now accepts a `url` kwarg in addition to `file` and `filename`.

### Fixes

* Allow encoding to be passed into `replace_mime_encodings`.
* unstructured-ingest connector-specific dependencies are imported on demand.
* unstructured-ingest --flatten-metadata supported for local connector.
* unstructured-ingest fix runtime error when using --metadata-include.

## 0.5.11

### Enhancements

### Features

### Fixes

* Guard against null style attribute in docx document elements
* Update HTML encoding to better support foreign language characters

## 0.5.10

### Enhancements

* Updated inference package
* Add sender, recipient, date, and subject to element metadata for emails

### Features

* Added `--download-only` parameter to `unstructured-ingest`

### Fixes

* FileNotFound error when filename is provided but file is not on disk

## 0.5.9

### Enhancements

### Features

### Fixes

* Convert file to str in helper `split_by_paragraph` for `partition_text`

## 0.5.8

### Enhancements

* Update `elements_to_json` to return string when filename is not specified
* `elements_from_json` may take a string instead of a filename with the `text` kwarg
* `detect_filetype` now does a final fallback to file extension.
* Empty tags are now skipped during the depth check for HTML processing.

### Features

* Add local file system to `unstructured-ingest`
* Add `--max-docs` parameter to `unstructured-ingest`
* Added `partition_msg` for processing MSFT Outlook .msg files.

### Fixes

* `convert_file_to_text` now passes through the `source_format` and `target_format` kwargs.
  Previously they were hard coded.
* Partitioning functions that accept a `text` kwarg no longer raise an error if an empty
  string is passed (and empty list of elements is returned instead).
* `partition_json` no longer fails if the input is an empty list.
* Fixed bug in `chunk_by_attention_window` that caused the last word in segments to be cut-off
  in some cases.

### BREAKING CHANGES

* `stage_for_transformers` now returns a list of elements, making it consistent with other
  staging bricks

## 0.5.7

### Enhancements

* Refactored codebase using `exactly_one`
* Adds ability to pass headers when passing a url in partition_html()
* Added optional `content_type` and `file_filename` parameters to `partition()` to bypass file detection

### Features

* Add `--flatten-metadata` parameter to `unstructured-ingest`
* Add `--fields-include` parameter to `unstructured-ingest`

### Fixes

## 0.5.6

### Enhancements

* `contains_english_word()`, used heavily in text processing, is 10x faster.

### Features

* Add `--metadata-include` and `--metadata-exclude` parameters to `unstructured-ingest`
* Add `clean_non_ascii_chars` to remove non-ascii characters from unicode string

### Fixes

* Fix problem with PDF partition (duplicated test)

## 0.5.4

### Enhancements

* Added Biomedical literature connector for ingest cli.
* Add `FsspecConnector` to easily integrate any existing `fsspec` filesystem as a connector.
* Rename `s3_connector.py` to `s3.py` for readability and consistency with the
  rest of the connectors.
* Now `S3Connector` relies on `s3fs` instead of on `boto3`, and it inherits
  from `FsspecConnector`.
* Adds an `UNSTRUCTURED_LANGUAGE_CHECKS` environment variable to control whether or not language
  specific checks like vocabulary and POS tagging are applied. Set to `"true"` for higher
  resolution partitioning and `"false"` for faster processing.
* Improves `detect_filetype` warning to include filename when provided.
* Adds a "fast" strategy for partitioning PDFs with PDFMiner. Also falls back to the "fast"
  strategy if detectron2 is not available.
* Start deprecation life cycle for `unstructured-ingest --s3-url` option, to be deprecated in
  favor of `--remote-url`.

### Features

* Add `AzureBlobStorageConnector` based on its `fsspec` implementation inheriting
from `FsspecConnector`
* Add `partition_epub` for partitioning e-books in EPUB3 format.

### Fixes

* Fixes processing for text files with `message/rfc822` MIME type.
* Open xml files in read-only mode when reading contents to construct an XMLDocument.

## 0.5.3

### Enhancements

* `auto.partition()` can now load Unstructured ISD json documents.
* Simplify partitioning functions.
* Improve logging for ingest CLI.

### Features

* Add `--wikipedia-auto-suggest` argument to the ingest CLI to disable automatic redirection
  to pages with similar names.
* Add setup script for Amazon Linux 2
* Add optional `encoding` argument to the `partition_(text/email/html)` functions.
* Added Google Drive connector for ingest cli.
* Added Gitlab connector for ingest cli.

### Fixes

## 0.5.2

### Enhancements

* Fully move from printing to logging.
* `unstructured-ingest` now uses a default `--download_dir` of `$HOME/.cache/unstructured/ingest`
rather than a "tmp-ingest-" dir in the working directory.

### Features

### Fixes

* `setup_ubuntu.sh` no longer fails in some contexts by interpreting
`DEBIAN_FRONTEND=noninteractive` as a command
* `unstructured-ingest` no longer re-downloads files when --preserve-downloads
is used without --download-dir.
* Fixed an issue that was causing text to be skipped in some HTML documents.

## 0.5.1

### Enhancements

### Features

### Fixes

* Fixes an error causing JavaScript to appear in the output of `partition_html` sometimes.
* Fix several issues with the `requires_dependencies` decorator, including the error message
  and how it was used, which had caused an error for `unstructured-ingest --github-url ...`.

## 0.5.0

### Enhancements

* Add `requires_dependencies` Python decorator to check dependencies are installed before
  instantiating a class or running a function

### Features

* Added Wikipedia connector for ingest cli.

### Fixes

* Fix `process_document` file cleaning on failure
* Fixes an error introduced in the metadata tracking commit that caused `NarrativeText`
  and `FigureCaption` elements to be represented as `Text` in HTML documents.

## 0.4.16

### Enhancements

* Fallback to using file extensions for filetype detection if `libmagic` is not present

### Features

* Added setup script for Ubuntu
* Added GitHub connector for ingest cli.
* Added `partition_md` partitioner.
* Added Reddit connector for ingest cli.

### Fixes

* Initializes connector properly in ingest.main::MainProcess
* Restricts version of unstructured-inference to avoid multithreading issue

## 0.4.15

### Enhancements

* Added `elements_to_json` and `elements_from_json` for easier serialization/deserialization
* `convert_to_dict`, `dict_to_elements` and `convert_to_csv` are now aliases for functions
  that use the ISD terminology.

### Fixes

* Update to ensure all elements are preserved during serialization/deserialization

## 0.4.14

* Automatically install `nltk` models in the `tokenize` module.

## 0.4.13

* Fixes unstructured-ingest cli.

## 0.4.12

* Adds console_entrypoint for unstructured-ingest, other structure/doc updates related to ingest.
* Add `parser` parameter to `partition_html`.

## 0.4.11

* Adds `partition_doc` for partitioning Word documents in `.doc` format. Requires `libreoffice`.
* Adds `partition_ppt` for partitioning PowerPoint documents in `.ppt` format. Requires `libreoffice`.

## 0.4.10

* Fixes `ElementMetadata` so that it's JSON serializable when the filename is a `Path` object.

## 0.4.9

* Added ingest modules and s3 connector, sample ingest script
* Default to `url=None` for `partition_pdf` and `partition_image`
* Add ability to skip English specific check by setting the `UNSTRUCTURED_LANGUAGE` env var to `""`.
* Document `Element` objects now track metadata

## 0.4.8

* Modified XML and HTML parsers not to load comments.

## 0.4.7

* Added the ability to pull an HTML document from a url in `partition_html`.
* Added the the ability to get file summary info from lists of filenames and lists
  of file contents.
* Added optional page break to `partition` for `.pptx`, `.pdf`, images, and `.html` files.
* Added `to_dict` method to document elements.
* Include more unicode quotes in `replace_unicode_quotes`.

## 0.4.6

* Loosen the default cap threshold to `0.5`.
* Add a `UNSTRUCTURED_NARRATIVE_TEXT_CAP_THRESHOLD` environment variable for controlling
  the cap ratio threshold.
* Unknown text elements are identified as `Text` for HTML and plain text documents.
* `Body Text` styles no longer default to `NarrativeText` for Word documents. The style information
  is insufficient to determine that the text is narrative.
* Upper cased text is lower cased before checking for verbs. This helps avoid some missed verbs.
* Adds an `Address` element for capturing elements that only contain an address.
* Suppress the `UserWarning` when detectron is called.
* Checks that titles and narrative test have at least one English word.
* Checks that titles and narrative text are at least 50% alpha characters.
* Restricts titles to a maximum word length. Adds a `UNSTRUCTURED_TITLE_MAX_WORD_LENGTH`
  environment variable for controlling the max number of words in a title.
* Updated `partition_pptx` to order the elements on the page

## 0.4.4

* Updated `partition_pdf` and `partition_image` to return `unstructured` `Element` objects
* Fixed the healthcheck url path when partitioning images and PDFs via API
* Adds an optional `coordinates` attribute to document objects
* Adds `FigureCaption` and `CheckBox` document elements
* Added ability to split lists detected in `LayoutElement` objects
* Adds `partition_pptx` for partitioning PowerPoint documents
* LayoutParser models now download from HugginfaceHub instead of DropBox
* Fixed file type detection for XML and HTML files on Amazone Linux

## 0.4.3

* Adds `requests` as a base dependency
* Fix in `exceeds_cap_ratio` so the function doesn't break with empty text
* Fix bug in `_parse_received_data`.
* Update `detect_filetype` to properly handle `.doc`, `.xls`, and `.ppt`.

## 0.4.2

* Added `partition_image` to process documents in an image format.
* Fixed utf-8 encoding error in `partition_email` with attachments for `text/html`

## 0.4.1

* Added support for text files in the `partition` function
* Pinned `opencv-python` for easier installation on Linux

## 0.4.0

* Added generic `partition` brick that detects the file type and routes a file to the appropriate
  partitioning brick.
* Added a file type detection module.
* Updated `partition_html` and `partition_eml` to support file-like objects in 'rb' mode.
* Cleaning brick for removing ordered bullets `clean_ordered_bullets`.
* Extract brick method for ordered bullets `extract_ordered_bullets`.
* Test for `clean_ordered_bullets`.
* Test for `extract_ordered_bullets`.
* Added `partition_docx` for pre-processing Word Documents.
* Added new REGEX patterns to extract email header information
* Added new functions to extract header information `parse_received_data` and `partition_header`
* Added new function to parse plain text files `partition_text`
* Added new cleaners functions `extract_ip_address`, `extract_ip_address_name`, `extract_mapi_id`, `extract_datetimetz`
* Add new `Image` element and function to find embedded images `find_embedded_images`
* Added `get_directory_file_info` for summarizing information about source documents

## 0.3.5

* Add support for local inference
* Add new pattern to recognize plain text dash bullets
* Add test for bullet patterns
* Fix for `partition_html` that allows for processing `div` tags that have both text and child
  elements
* Add ability to extract document metadata from `.docx`, `.xlsx`, and `.jpg` files.
* Helper functions for identifying and extracting phone numbers
* Add new function `extract_attachment_info` that extracts and decodes the attachment
of an email.
* Staging brick to convert a list of `Element`s to a `pandas` dataframe.
* Add plain text functionality to `partition_email`

## 0.3.4

* Python-3.7 compat

## 0.3.3

* Removes BasicConfig from logger configuration
* Adds the `partition_email` partitioning brick
* Adds the `replace_mime_encodings` cleaning bricks
* Small fix to HTML parsing related to processing list items with sub-tags
* Add `EmailElement` data structure to store email documents

## 0.3.2

* Added `translate_text` brick for translating text between languages
* Add an `apply` method to make it easier to apply cleaners to elements

## 0.3.1

* Added \_\_init.py\_\_ to `partition`

## 0.3.0

* Implement staging brick for Argilla. Converts lists of `Text` elements to `argilla` dataset classes.
* Removing the local PDF parsing code and any dependencies and tests.
* Reorganizes the staging bricks in the unstructured.partition module
* Allow entities to be passed into the Datasaur staging brick
* Added HTML escapes to the `replace_unicode_quotes` brick
* Fix bad responses in partition_pdf to raise ValueError
* Adds `partition_html` for partitioning HTML documents.

## 0.2.6

* Small change to how \_read is placed within the inheritance structure since it doesn't really apply to pdf
* Add partitioning brick for calling the document image analysis API

## 0.2.5

* Update python requirement to >=3.7

## 0.2.4

* Add alternative way of importing `Final` to support google colab

## 0.2.3

* Add cleaning bricks for removing prefixes and postfixes
* Add cleaning bricks for extracting text before and after a pattern

## 0.2.2

* Add staging brick for Datasaur

## 0.2.1

* Added brick to convert an ISD dictionary to a list of elements
* Update `PDFDocument` to use the `from_file` method
* Added staging brick for CSV format for ISD (Initial Structured Data) format.
* Added staging brick for separating text into attention window size chunks for `transformers`.
* Added staging brick for LabelBox.
* Added ability to upload LabelStudio predictions
* Added utility function for JSONL reading and writing
* Added staging brick for CSV format for Prodigy
* Added staging brick for Prodigy
* Added ability to upload LabelStudio annotations
* Added text_field and id_field to stage_for_label_studio signature

## 0.2.0

* Initial release of unstructured<|MERGE_RESOLUTION|>--- conflicted
+++ resolved
@@ -1,14 +1,3 @@
-<<<<<<< HEAD
-## 0.10.20-dev0
-
-### Enhancements
-
-### Fixes
-
-### Features
-
-* **Adds HuggingFaceEmbeddingEncoder** The HuggingFace Embedding Encoder uses a local embedding model as opposed to using an API.
-=======
 ## 0.10.20-dev2
 
 ### Enhancements
@@ -19,11 +8,13 @@
 
 ### Features
 
+* **Adds HuggingFaceEmbeddingEncoder** The HuggingFace Embedding Encoder uses a local embedding model as opposed to using an API.
+
 ### Fixes
 
 * **Fixes category_depth None value for Title elements** Problem: `Title` elements from `chipper` get `category_depth`= None even when `Headline` and/or `Subheadline` elements are present in the same page. Fix: all `Title` elements with `category_depth` = None should be set to have a depth of 0 instead iff there are `Headline` and/or `Subheadline` element-types present. Importance: `Title` elements should be equivalent html `H1` when nested headings are present; otherwise, `category_depth` metadata can result ambiguous within elements in a page.
 * **Tweak `xy-cut` ordering output to be more column friendly** This results in the order of elements more closely reflecting natural reading order which benefits downstream applications. While element ordering from `xy-cut` is usually mostly correct when ordering multi-column documents, sometimes elements from a RHS column will appear before elements in a LHS column. Fix: add swapped `xy-cut` ordering by sorting by X coordinate first and then Y coordinate.
->>>>>>> b1cbfb84
+
 
 ## 0.10.19
 
