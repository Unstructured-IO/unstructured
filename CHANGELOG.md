--- conflicted
+++ resolved
@@ -1,8 +1,4 @@
-<<<<<<< HEAD
-## 0.12.2-dev1
-=======
 ## 0.12.3-dev3
->>>>>>> a155e7a4
 
 ### Enhancements
 
@@ -15,11 +11,8 @@
 
 ### Fixes
 * **Fix FSSpec destination connectors check_connection.** FSSpec destination connectors did not use `check_connection`. There was an error when trying to `ls` destination directory - it may not exist at the moment of connector creation. Now `check_connection` calls `ls` on bucket root and this method is called on `initialize` of destination connector.
-<<<<<<< HEAD
+* **Fix databricks-volumes extra location.** `setup.py` is currently pointing to the wrong location for the databricks-volumes extra requirements. This results in errors when trying to build the wheel for unstructured. This change updates to point to the correct path.
 * **Fix uploading None values to Chroma and Pinecone.** Removes keys with None values with Pinecone and Chroma destinations. Pins Pinecone dependency
-=======
-* **Fix databricks-volumes extra location.** `setup.py` is currently pointing to the wrong location for the databricks-volumes extra requirements. This results in errors when trying to build the wheel for unstructured. This change updates to point to the correct path.
->>>>>>> a155e7a4
 
 ## 0.12.2
 
