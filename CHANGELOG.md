--- conflicted
+++ resolved
@@ -1,9 +1,8 @@
-<<<<<<< HEAD
-## 0.13.2-dev1
-=======
 ## 0.13.3-dev2
 
 ### Enhancements
+* **Reworked element IDs** Raw `Element` objects are now assigned UUIDs as their default IDs during their creation. However, the way partitioning functions operate hasn't changed, which means `unique_element_ids` continues to be `False` by default, utilizing text hashes.
+* **Unique ID hashed at the document level** Now, the element IDs returned by any partitioning function are deterministic and unique at the document level by default. Before, hashes depended solely on text, but they now incorporate the element's sequence position within the document. Hashing remains the default option, but the `unique_element_ids=True` feature for random UUIDs is still an option.
 
 ### Features
 
@@ -12,12 +11,7 @@
 * **Add support for extracting text from tag tails in HTML**. This fix adds ability to generate separate elements using tag tails.
 * **Add support for extracting text from `<b>` tags in HTML** Now `partition_html()` can extract text from `<b>` tags inside container tags (like `<div>`, `<pre>`).
 
-## 0.13.2
->>>>>>> 4656b8cb
-
-### Enhancements
-* **Reworked element IDs** Raw `Element` objects are now assigned UUIDs as their default IDs during their creation. However, the way partitioning functions operate hasn't changed, which means `unique_element_ids` continues to be `False` by default, utilizing text hashes.
-* **Unique ID hashed at the document level** Now, the element IDs returned by any partitioning function are deterministic and unique at the document level by default. Before, hashes depended solely on text, but they now incorporate the element's sequence position within the document. Hashing remains the default option, but the `unique_element_ids=True` feature for random UUIDs is still an option.
+### Enhancements
 
 ### Features
 
