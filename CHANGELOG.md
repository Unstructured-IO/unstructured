--- conflicted
+++ resolved
@@ -1,13 +1,11 @@
-<<<<<<< HEAD
-## 0.11.9-dev4
-=======
-## 0.12.1-dev3
+## 0.12.1-dev4
 
 ### Enhancements
 
 * **Add "basic" chunking strategy.** Add baseline chunking strategy that includes all shared chunking behaviors without breaking chunks on section or page boundaries.
 * **Add overlap option for chunking.** Add option to overlap chunks. Intra-chunk and inter-chunk overlap are requested separately. Intra-chunk overlap is applied only to the second and later chunks formed by text-splitting an oversized chunk. Inter-chunk overlap may also be specified; this applies overlap between "normal" (not-oversized) chunks.
 * **Salesforce connector accepts private key path or value.** Salesforce parameter `private-key-file` has been renamed to `private-key`. Private key can be provided as path to file or file contents.
+* **Add OpenSearch source and destination connectors.** OpenSearch, a fork of Elasticsearch, is a popular storage solution for various functionality such as search, or providing intermediary caches within data pipelines. Feature: Added OpenSearch source connector to support downloading/partitioning files. Added OpenSearch destination connector to be able to ingest documents from any supported source, embed them and write the embeddings / documents into OpenSearch.
 
 ### Features
 
@@ -22,7 +20,6 @@
 * **Drop support for python3.8** All dependencies are now built off of the minimum version of python being `3.10`
 
 ## 0.11.9
->>>>>>> 411aa98b
 
 ### Enhancements
 
@@ -31,7 +28,6 @@
 ### Features
 
 * **Add PostgreSQL/SQLite destination connector** PostgreSQL and SQLite connector added to ingest CLI.  Users may now use `unstructured-ingest` to write partitioned data to a PostgreSQL or SQLite database. And write embeddings to PostgreSQL pgvector database.
-* **Add OpenSearch source and destination connectors.** OpenSearch, a fork of Elasticsearch, is a popular storage solution for various functionality such as search, or providing intermediary caches within data pipelines. Feature: Added OpenSearch source connector to support downloading/partitioning files. Added OpenSearch destination connector to be able to ingest documents from any supported source, embed them and write the embeddings / documents into OpenSearch.
 
 ### Fixes
 
