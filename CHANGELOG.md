<<<<<<< HEAD
## 0.12.1-dev9
=======
## 0.12.1-dev8
>>>>>>> fcc919b9

### Enhancements

* **Keep all image elements when using "hi_res" strategy** Previously, `Image` elements with small chunks of text were ignored unless the image block extraction parameters (`extract_images_in_pdf` or `extract_image_block_types`) were specified. Now, all image elements are kept regardless of whether the image block extraction parameters are specified.
* **Add filetype detection for `.wav` files.** Add filetpye detection for `.wav` files.
* **Add "basic" chunking strategy.** Add baseline chunking strategy that includes all shared chunking behaviors without breaking chunks on section or page boundaries.
* **Add overlap option for chunking.** Add option to overlap chunks. Intra-chunk and inter-chunk overlap are requested separately. Intra-chunk overlap is applied only to the second and later chunks formed by text-splitting an oversized chunk. Inter-chunk overlap may also be specified; this applies overlap between "normal" (not-oversized) chunks.
* **Salesforce connector accepts private key path or value.** Salesforce parameter `private-key-file` has been renamed to `private-key`. Private key can be provided as path to file or file contents.
* **Add "basic" chunking to ingest CLI.** Add options to ingest CLI allowing access to the new "basic" chunking strategy and overlap options.
* **Make Elasticsearch Destination connector arguments optional.** Elasticsearch Destination connector write settings are made optional and will rely on default values when not specified.
* **Normalize Salesforce artifact names.** Introduced file naming pattern present in other connectors to Salesforce connector.

### Features
* **MongoDB Source Connector.** New source connector added to all CLI ingest commands to support downloading/partitioning files from MongoDB.

### Fixes

* **Fix GCS connector converting JSON to string with single quotes.** FSSpec serialization caused conversion of JSON token to string with single quotes. GCS requires token in form of dict so this format is now assured.
* **Pin version of unstructured-client** Set minimum version of unstructured-client to avoid raising a TypeError when passing `api_key_auth` to `UnstructuredClient`
* **Fix the serialization of the Pinecone destination connector.** Presence of the PineconeIndex object breaks serialization due to TypeError: cannot pickle '_thread.lock' object. This removes that object before serialization.
* **Fix the serialization of the Elasticsearch destination connector.** Presence of the _client object breaks serialization due to TypeError: cannot pickle '_thread.lock' object. This removes that object before serialization.

## 0.12.0

### Enhancements

* **Drop support for python3.8** All dependencies are now built off of the minimum version of python being `3.10`

## 0.11.9

### Enhancements

* **Rename kwargs related to extracting image blocks** Rename the kwargs related to extracting image blocks for consistency and API usage.

### Features

* **Add PostgreSQL/SQLite destination connector** PostgreSQL and SQLite connector added to ingest CLI.  Users may now use `unstructured-ingest` to write partitioned data to a PostgreSQL or SQLite database. And write embeddings to PostgreSQL pgvector database.

### Fixes

* **Handle users providing fully spelled out languages** Occasionally some users are defining the `languages` param as a fully spelled out language instead of a language code. This adds a dictionary for common languages so those small mistakes are caught and silently fixed.
* **Fix unequal row-length in HTMLTable.text_as_html.** Fixes to other aspects of partition_html() in v0.11 allowed unequal cell-counts in table rows. Make the cells in each row correspond 1:1 with cells in the original table row. This fix also removes "noise" cells resulting from HTML-formatting whitespace and eliminates the "column-shifting" of cells that previously resulted from noise-cells.
* **Fix MongoDB connector URI password redaction.** MongoDB documentation states that characters `$ : / ? # [ ] @` must be percent encoded. URIs with password containing such special character were not redacted.

## 0.11.8

### Enhancements

* **Add SaaS API User Guide.** This documentation serves as a guide for Unstructured SaaS API users to register, receive an API key and URL, and manage your account and billing information.
* **Add inter-chunk overlap capability.** Implement overlap between chunks. This applies to all chunks prior to any text-splitting of oversized chunks so is a distinct behavior; overlap at text-splits of oversized chunks is independent of inter-chunk overlap (distinct chunk boundaries) and can be requested separately. Note this capability is not yet available from the API but will shortly be made accessible using a new `overlap_all` kwarg on partition functions.

### Features

### Fixes

## 0.11.7

### Enhancements

* **Add intra-chunk overlap capability.** Implement overlap for split-chunks where text-splitting is used to divide an oversized chunk into two or more chunks that fit in the chunking window. Note this capability is not yet available from the API but will shortly be made accessible using a new `overlap` kwarg on partition functions.
* **Update encoders to leverage dataclasses** All encoders now follow a class approach which get annotated with the dataclass decorator. Similar to the connectors, it uses a nested dataclass for the configs required to configure a client as well as a field/property approach to cache the client. This makes sure any variable associated with the class exists as a dataclass field.

### Features

* **Add Qdrant destination connector.** Adds support for writing documents and embeddings into a Qdrant collection.
* **Store base64 encoded image data in metadata fields.** Rather than saving to file, stores base64 encoded data of the image bytes and the mimetype for the image in metadata fields: `image_base64` and `image_mime_type` (if that is what the user specifies by some other param like `pdf_extract_to_payload`). This would allow the API to have parity with the library.

### Fixes

* **Fix table structure metric script** Update the call to table agent to now provide OCR tokens as required
* **Fix element extraction not working when using "auto" strategy for pdf and image** If element extraction is specified, the "auto" strategy falls back to the "hi_res" strategy.
* **Fix a bug passing a custom url to `partition_via_api`** Users that self host the api were not able to pass their custom url to `partition_via_api`.

## 0.11.6

### Enhancements

* **Update the layout analysis script.** The previous script only supported annotating `final` elements. The updated script also supports annotating `inferred` and `extracted` elements.
* **AWS Marketplace API documentation**: Added the user guide, including setting up VPC and CloudFormation, to deploy Unstructured API on AWS platform.
* **Azure Marketplace API documentation**: Improved the user guide to deploy Azure Marketplace API by adding references to Azure documentation.
* **Integration documentation**: Updated URLs for the `staging_for` bricks

### Features

* **Partition emails with base64-encoded text.** Automatically handles and decodes base64 encoded text in emails with content type `text/plain` and `text/html`.
* **Add Chroma destination connector** Chroma database connector added to ingest CLI.  Users may now use `unstructured-ingest` to write partitioned/embedded data to a Chroma vector database.
* **Add Elasticsearch destination connector.** Problem: After ingesting data from a source, users might want to move their data into a destination. Elasticsearch is a popular storage solution for various functionality such as search, or providing intermediary caches within data pipelines. Feature: Added Elasticsearch destination connector to be able to ingest documents from any supported source, embed them and write the embeddings / documents into Elasticsearch.

### Fixes

* **Enable --fields argument omission for elasticsearch connector** Solves two bugs where removing the optional parameter --fields broke the connector due to an integer processing error and using an elasticsearch config for a destination connector resulted in a serialization issue when optional parameter --fields was not provided.
* **Add hi_res_model_name** Adds kwarg to relevant functions and add comments that model_name is to be deprecated.

## 0.11.5

### Enhancements

### Features

### Fixes

* **Fix `partition_pdf()` and `partition_image()` importation issue.** Reorganize `pdf.py` and `image.py` modules to be consistent with other types of document import code.

## 0.11.4

### Enhancements

* **Refactor image extraction code.** The image extraction code is moved from `unstructured-inference` to `unstructured`.
* **Refactor pdfminer code.** The pdfminer code is moved from `unstructured-inference` to `unstructured`.
* **Improve handling of auth data for fsspec connectors.** Leverage an extension of the dataclass paradigm to support a `sensitive` annotation for fields related to auth (i.e. passwords, tokens). Refactor all fsspec connectors to use explicit access configs rather than a generic dictionary.
* **Add glob support for fsspec connectors** Similar to the glob support in the ingest local source connector, similar filters are now enabled on all fsspec based source connectors to limit files being partitioned.
* Define a constant for the splitter "+" used in tesseract ocr languages.

### Features

* **Save tables in PDF's separately as images.** The "table" elements are saved as `table-<pageN>-<tableN>.jpg`. This filename is presented in the `image_path` metadata field for the Table element. The default would be to not do this.
* **Add Weaviate destination connector** Weaviate connector added to ingest CLI.  Users may now use `unstructured-ingest` to write partitioned data from over 20 data sources (so far) to a Weaviate object collection.
* **Sftp Source Connector.** New source connector added to support downloading/partitioning files from Sftp.

### Fixes

* **Fix pdf `hi_res` partitioning failure when pdfminer fails.** Implemented logic to fall back to the "inferred_layout + OCR" if pdfminer fails in the `hi_res` strategy.
* **Fix a bug where image can be scaled too large for tesseract** Adds a limit to prevent auto-scaling an image beyond the maximum size `tesseract` can handle for ocr layout detection
* **Update partition_csv to handle different delimiters** CSV files containing both non-comma delimiters and commas in the data were throwing an error in Pandas. `partition_csv` now identifies the correct delimiter before the file is processed.
* **partition returning cid code in `hi_res`** occasionally pdfminer can fail to decode the text in an pdf file and return cid code as text. Now when this happens the text from OCR is used.

## 0.11.2

### Enhancements

* **Updated Documentation**: (i) Added examples, and (ii) API Documentation, including Usage, SDKs, Azure Marketplace, and parameters and validation errors.

### Features

* * **Add Pinecone destination connector.** Problem: After ingesting data from a source, users might want to produce embeddings for their data and write these into a vector DB. Pinecone is an option among these vector databases. Feature: Added Pinecone destination connector to be able to ingest documents from any supported source, embed them and write the embeddings / documents into Pinecone.

### Fixes

* **Process chunking parameter names in ingest correctly** Solves a bug where chunking parameters weren't being processed and used by ingest cli by renaming faulty parameter names and prepends; adds relevant parameters to ingest pinecone test to verify that the parameters are functional.

## 0.11.1

### Enhancements

* **Use `pikepdf` to repair invalid PDF structure** for PDFminer when we see error `PSSyntaxError` when PDFminer opens the document and creates the PDFminer pages object or processes a single PDF page.
* **Batch Source Connector support** For instances where it is more optimal to read content from a source connector in batches, a new batch ingest doc is added which created multiple ingest docs after reading them in in batches per process.

### Features

* **Staging Brick for Coco Format** Staging brick which converts a list of Elements into Coco Format.
* **Adds HubSpot connector** Adds connector to retrieve call, communications, emails, notes, products and tickets from HubSpot

### Fixes

* **Do not extract text of `<style>` tags in HTML.** `<style>` tags containing CSS in invalid positions previously contributed to element text. Do not consider text node of a `<style>` element as textual content.
* **Fix DOCX merged table cell repeats cell text.** Only include text for a merged cell, not for each underlying cell spanned by the merge.
* **Fix tables not extracted from DOCX header/footers.** Headers and footers in DOCX documents skip tables defined in the header and commonly used for layout/alignment purposes. Extract text from tables as a string and include in the `Header` and `Footer` document elements.
* **Fix output filepath for fsspec-based source connectors.** Previously the base directory was being included in the output filepath unnecessarily.

## 0.11.0

### Enhancements

* **Add a class for the strategy constants.** Add a class `PartitionStrategy` for the strategy constants and use the constants to replace strategy strings.
* **Temporary Support for paddle language parameter.** User can specify default langage code for paddle with ENV `DEFAULT_PADDLE_LANG` before we have the language mapping for paddle.
* **Improve DOCX page-break fidelity.** Improve page-break fidelity such that a paragraph containing a page-break is split into two elements, one containing the text before the page-break and the other the text after. Emit the PageBreak element between these two and assign the correct page-number (n and n+1 respectively) to the two textual elements.

### Features

* **Add ad-hoc fields to `ElementMetadata` instance.** End-users can now add their own metadata fields simply by assigning to an element-metadata attribute-name of their choice, like `element.metadata.coefficient = 0.58`. These fields will round-trip through JSON and can be accessed with dotted notation.
* **MongoDB Destination Connector.** New destination connector added to all CLI ingest commands to support writing partitioned json output to mongodb.

### Fixes

* **Fix `TYPE_TO_TEXT_ELEMENT_MAP`.** Updated `Figure` mapping from `FigureCaption` to `Image`.
* **Handle errors when extracting PDF text** Certain pdfs throw unexpected errors when being opened by `pdfminer`, causing `partition_pdf()` to fail. We expect to be able to partition smoothly using an alternative strategy if text extraction doesn't work.  Added exception handling to handle unexpected errors when extracting pdf text and to help determine pdf strategy.
* **Fix `fast` strategy fall back to `ocr_only`** The `fast` strategy should not fall back to a more expensive strategy.
* **Remove default user ./ssh folder** The default notebook user during image build would create the known_hosts file with incorrect ownership, this is legacy and no longer needed so it was removed.
* **Include `languages` in metadata when partitioning `strategy=hi_res` or `fast`** User defined `languages` was previously used for text detection, but not included in the resulting element metadata for some strategies. `languages` will now be included in the metadata regardless of partition strategy for pdfs and images.
* **Handle a case where Paddle returns a list item in ocr_data as None** In partition, while parsing PaddleOCR data, it was assumed that PaddleOCR does not return None for any list item in ocr_data. Removed the assumption by skipping the text region whenever this happens.
* **Fix some pdfs returning `KeyError: 'N'`** Certain pdfs were throwing this error when being opened by pdfminer. Added a wrapper function for pdfminer that allows these documents to be partitioned.
* **Fix mis-splits on `Table` chunks.** Remedies repeated appearance of full `.text_as_html` on metadata of each `TableChunk` split from a `Table` element too large to fit in the chunking window.
* **Import tables_agent from inference** so that we don't have to initialize a global table agent in unstructured OCR again
* **Fix empty table is identified as bulleted-table.** A table with no text content was mistakenly identified as a bulleted-table and processed by the wrong branch of the initial HTML partitioner.
* **Fix partition_html() emits empty (no text) tables.** A table with cells nested below a `<thead>` or `<tfoot>` element was emitted as a table element having no text and unparseable HTML in `element.metadata.text_as_html`. Do not emit empty tables to the element stream.
* **Fix HTML `element.metadata.text_as_html` contains spurious <br> elements in invalid locations.** The HTML generated for the `text_as_html` metadata for HTML tables contained `<br>` elements invalid locations like between `<table>` and `<tr>`. Change the HTML generator such that these do not appear.
* **Fix HTML table cells enclosed in <thead> and <tfoot> elements are dropped.** HTML table cells nested in a `<thead>` or `<tfoot>` element were not detected and the text in those cells was omitted from the table element text and `.text_as_html`. Detect table rows regardless of the semantic tag they may be nested in.
* **Remove whitespace padding from `.text_as_html`.** `tabulate` inserts padding spaces to achieve visual alignment of columns in HTML tables it generates. Add our own HTML generator to do this simple job and omit that padding as well as newlines ("\n") used for human readability.
* **Fix local connector with absolute input path** When passed an absolute filepath for the input document path, the local connector incorrectly writes the output file to the input file directory. This fixes such that the output in this case is written to `output-dir/input-filename.json`

## 0.10.30

### Enhancements

* **Support nested DOCX tables.** In DOCX, like HTML, a table cell can itself contain a table. In this case, create nested HTML tables to reflect that structure and create a plain-text table with captures all the text in nested tables, formatting it as a reasonable facsimile of a table.
* **Add connection check to ingest connectors** Each source and destination connector now support a `check_connection()` method which makes sure a valid connection can be established with the source/destination given any authentication credentials in a lightweight request.

### Features

* **Add functionality to do a second OCR on cropped table images.** Changes to the values for scaling ENVs affect entire page OCR output(OCR regression) so we now do a second OCR for tables.
* **Adds ability to pass timeout for a request when partitioning via a `url`.** `partition` now accepts a new optional parameter `request_timeout` which if set will prevent any `requests.get` from hanging indefinitely and instead will raise a timeout error. This is useful when partitioning a url that may be slow to respond or may not respond at all.

### Fixes

* **Fix logic that determines pdf auto strategy.** Previously, `_determine_pdf_auto_strategy` returned `hi_res` strategy only if `infer_table_structure` was true. It now returns the `hi_res` strategy if either `infer_table_structure` or `extract_images_in_pdf` is true.
* **Fix invalid coordinates when parsing tesseract ocr data.** Previously, when parsing tesseract ocr data, the ocr data had invalid bboxes if zoom was set to `0`. A logical check is now added to avoid such error.
* **Fix ingest partition parameters not being passed to the api.** When using the --partition-by-api flag via unstructured-ingest, none of the partition arguments are forwarded, meaning that these options are disregarded. With this change, we now pass through all of the relevant partition arguments to the api. This allows a user to specify all of the same partition arguments they would locally and have them respected when specifying --partition-by-api.
* **Support tables in section-less DOCX.** Generalize solution for MS Chat Transcripts exported as DOCX by including tables in the partitioned output when present.
* **Support tables that contain only numbers when partitioning via `ocr_only`** Tables that contain only numbers are returned as floats in a pandas.DataFrame when the image is converted from `.image_to_data()`. An AttributeError was raised downstream when trying to `.strip()` the floats.
* **Improve DOCX page-break detection.** DOCX page breaks are reliably indicated by `w:lastRenderedPageBreak` elements present in the document XML. Page breaks are NOT reliably indicated by "hard" page-breaks inserted by the author and when present are redundant to a `w:lastRenderedPageBreak` element so cause over-counting if used. Use rendered page-breaks only.

## 0.10.29

### Enhancements

* **Adds include_header argument for partition_csv and partition_tsv** Now supports retaining header rows in CSV and TSV documents element partitioning.
* **Add retry logic for all source connectors** All http calls being made by the ingest source connectors have been isolated and wrapped by the `SourceConnectionNetworkError` custom error, which triggers the retry logic, if enabled, in the ingest pipeline.
* **Google Drive source connector supports credentials from memory** Originally, the connector expected a filepath to pull the credentials from when creating the client. This was expanded to support passing that information from memory as a dict if access to the file system might not be available.
* **Add support for generic partition configs in ingest cli** Along with the explicit partition options supported by the cli, an `additional_partition_args` arg was added to allow users to pass in any other arguments that should be added when calling partition(). This helps keep any changes to the input parameters of the partition() exposed in the CLI.
* **Map full output schema for table-based destination connectors** A full schema was introduced to map the type of all output content from the json partition output and mapped to a flattened table structure to leverage table-based destination connectors. The delta table destination connector was updated at the moment to take advantage of this.
* **Incorporate multiple embedding model options into ingest, add diff test embeddings** Problem: Ingest pipeline already supported embedding functionality, however users might want to use different types of embedding providers. Enhancement: Extend ingest pipeline so that users can specify and embed via a particular embedding provider from a range of options. Also adds a diff test to compare output from an embedding module with the expected output

### Features

* **Allow setting table crop parameter** In certain circumstances, adjusting the table crop padding may improve table.

### Fixes

* **Fixes `partition_text` to prevent empty elements** Adds a check to filter out empty bullets.
* **Handle empty string for `ocr_languages` with values for `languages`** Some API users ran into an issue with sending `languages` params because the API defaulted to also using an empty string for `ocr_languages`. This update handles situations where `languages` is defined and `ocr_languages` is an empty string.
* **Fix PDF tried to loop through None** Previously the PDF annotation extraction tried to loop through `annots` that resolved out as None. A logical check added to avoid such error.
* **Ingest session handler not being shared correctly** All ingest docs that leverage the session handler should only need to set it once per process. It was recreating it each time because the right values weren't being set nor available given how dataclasses work in python.
* **Ingest download-only fix.** Previously the download only flag was being checked after the doc factory pipeline step, which occurs before the files are actually downloaded by the source node. This check was moved after the source node to allow for the files to be downloaded first before exiting the pipeline.
* **Fix flaky chunk-metadata.** Prior implementation was sensitive to element order in the section resulting in metadata values sometimes being dropped. Also, not all metadata items can be consolidated across multiple elements (e.g. coordinates) and so are now dropped from consolidated metadata.
* **Fix tesseract error `Estimating resolution as X`** leaded by invalid language parameters input. Proceed with defalut language `eng` when `lang.py` fails to find valid language code for tesseract, so that we don't pass an empty string to tesseract CLI and raise an exception in downstream.

## 0.10.28

### Enhancements

* **Add table structure evaluation helpers** Adds functions to evaluate the similarity between predicted table structure and actual table structure.
* **Use `yolox` by default for table extraction when partitioning pdf/image** `yolox` model provides higher recall of the table regions than the quantized version and it is now the default element detection model when `infer_table_structure=True` for partitioning pdf/image files
* **Remove pdfminer elements from inside tables** Previously, when using `hi_res` some elements where extracted using pdfminer too, so we removed pdfminer from the tables pipeline to avoid duplicated elements.
* **Fsspec downstream connectors** New destination connector added to ingest CLI, users may now use `unstructured-ingest` to write to any of the following:
  * Azure
  * Box
  * Dropbox
  * Google Cloud Service

### Features

* **Update `ocr_only` strategy in `partition_pdf()`** Adds the functionality to get accurate coordinate data when partitioning PDFs and Images with the `ocr_only` strategy.

### Fixes
* **Fixed SharePoint permissions for the fetching to be opt-in** Problem: Sharepoint permissions were trying to be fetched even when no reletad cli params were provided, and this gave an error due to values for those keys not existing. Fix: Updated getting keys to be with .get() method and changed the "skip-check" to check individual cli params rather than checking the existance of a config object.

* **Fixes issue where tables from markdown documents were being treated as text** Problem: Tables from markdown documents were being treated as text, and not being extracted as tables. Solution: Enable the `tables` extension when instantiating the `python-markdown` object. Importance: This will allow users to extract structured data from tables in markdown documents.
* **Fix wrong logger for paddle info** Replace the logger from unstructured-inference with the logger from unstructured for paddle_ocr.py module.
* **Fix ingest pipeline to be able to use chunking and embedding together** Problem: When ingest pipeline was using chunking and embedding together, embedding outputs were empty and the outputs of chunking couldn't be re-read into memory and be forwarded to embeddings. Fix: Added CompositeElement type to TYPE_TO_TEXT_ELEMENT_MAP to be able to process CompositeElements with unstructured.staging.base.isd_to_elements
* **Fix unnecessary mid-text chunk-splitting.** The "pre-chunker" did not consider separator blank-line ("\n\n") length when grouping elements for a single chunk. As a result, sections were frequently over-populated producing a over-sized chunk that required mid-text splitting.
* **Fix frequent dissociation of title from chunk.** The sectioning algorithm included the title of the next section with the prior section whenever it would fit, frequently producing association of a section title with the prior section and dissociating it from its actual section. Fix this by performing combination of whole sections only.
* **Fix PDF attempt to get dict value from string.** Fixes a rare edge case that prevented some PDF's from being partitioned. The `get_uris_from_annots` function tried to access the dictionary value of a string instance variable. Assign `None` to the annotation variable if the instance type is not dictionary to avoid the erroneous attempt.

## 0.10.27

### Enhancements

* **Leverage dict to share content across ingest pipeline** To share the ingest doc content across steps in the ingest pipeline, this was updated to use a multiprocessing-safe dictionary so changes get persisted and each step has the option to modify the ingest docs in place.

### Features

### Fixes

* **Removed `ebooklib` as a dependency** `ebooklib` is licensed under AGPL3, which is incompatible with the Apache 2.0 license. Thus it is being removed.
* **Caching fixes in ingest pipeline** Previously, steps like the source node were not leveraging parameters such as `re_download` to dictate if files should be forced to redownload rather than use what might already exist locally.

## 0.10.26

### Enhancements

* **Add text CCT CI evaluation workflow** Adds cct text extraction evaluation metrics to the current ingest workflow to measure the performance of each file extracted as well as aggregated-level performance.

### Features

* **Functionality to catch and classify overlapping/nested elements** Method to identify overlapping-bboxes cases within detected elements in a document. It returns two values: a boolean defining if there are overlapping elements present, and a list reporting them with relevant metadata. The output includes information about the `overlapping_elements`, `overlapping_case`, `overlapping_percentage`, `largest_ngram_percentage`, `overlap_percentage_total`, `max_area`, `min_area`, and `total_area`.
* **Add Local connector source metadata** python's os module used to pull stats from local file when processing via the local connector and populates fields such as last modified time, created time.

### Fixes

* **Fixes elements partitioned from an image file missing certain metadata** Metadata for image files, like file type, was being handled differently from other file types. This caused a bug where other metadata, like the file name, was being missed. This change brought metadata handling for image files to be more in line with the handling for other file types so that file name and other metadata fields are being captured.
* **Adds `typing-extensions` as an explicit dependency** This package is an implicit dependency, but the module is being imported directly in `unstructured.documents.elements` so the dependency should be explicit in case changes in other dependencies lead to `typing-extensions` being dropped as a dependency.
* **Stop passing `extract_tables` to `unstructured-inference` since it is now supported in `unstructured` instead** Table extraction previously occurred in `unstructured-inference`, but that logic, except for the table model itself, is now a part of the `unstructured` library. Thus the parameter triggering table extraction is no longer passed to the `unstructured-inference` package. Also noted the table output regression for PDF files.
* **Fix a bug in Table partitioning** Previously the `skip_infer_table_types` variable used in `partition` was not being passed down to specific file partitioners. Now you can utilize the `skip_infer_table_types` list variable when calling `partition` to specify the filetypes for which you want to skip table extraction, or the `infer_table_structure` boolean variable on the file specific partitioning function.
* **Fix partition docx without sections** Some docx files, like those from teams output, do not contain sections and it would produce no results because the code assumes all components are in sections. Now if no sections is detected from a document we iterate through the paragraphs and return contents found in the paragraphs.
* **Fix out-of-order sequencing of split chunks.** Fixes behavior where "split" chunks were inserted at the beginning of the chunk sequence. This would produce a chunk sequence like [5a, 5b, 3a, 3b, 1, 2, 4] when sections 3 and 5 exceeded `max_characters`.
* **Deserialization of ingest docs fixed** When ingest docs are being deserialized as part of the ingest pipeline process (cli), there were certain fields that weren't getting persisted (metadata and date processed). The from_dict method was updated to take these into account and a unit test added to check.
* **Map source cli command configs when destination set** Due to how the source connector is dynamically called when the destination connector is set via the CLI, the configs were being set incorrectoy, causing the source connector to break. The configs were fixed and updated to take into account Fsspec-specific connectors.

## 0.10.25

### Enhancements

* **Duplicate CLI param check** Given that many of the options associated with the `Click` based cli ingest commands are added dynamically from a number of configs, a check was incorporated to make sure there were no duplicate entries to prevent new configs from overwriting already added options.
* **Ingest CLI refactor for better code reuse** Much of the ingest cli code can be templated and was a copy-paste across files, adding potential risk. Code was refactored to use a base class which had much of the shared code templated.

### Features

* **Table OCR refactor** support Table OCR with pre-computed OCR data to ensure we only do one OCR for entrie document. User can specify
ocr agent tesseract/paddle in environment variable `OCR_AGENT` for OCRing the entire document.
* **Adds accuracy function** The accuracy scoring was originally an option under `calculate_edit_distance`. For easy function call, it is now a wrapper around the original function that calls edit_distance and return as "score".
* **Adds HuggingFaceEmbeddingEncoder** The HuggingFace Embedding Encoder uses a local embedding model as opposed to using an API.
* **Add AWS bedrock embedding connector** `unstructured.embed.bedrock` now provides a connector to use AWS bedrock's `titan-embed-text` model to generate embeddings for elements. This features requires valid AWS bedrock setup and an internet connectionto run.

### Fixes

* **Import PDFResourceManager more directly** We were importing `PDFResourceManager` from `pdfminer.converter` which was causing an error for some users. We changed to import from the actual location of `PDFResourceManager`, which is `pdfminer.pdfinterp`.
* **Fix language detection of elements with empty strings** This resolves a warning message that was raised by `langdetect` if the language was attempted to be detected on an empty string. Language detection is now skipped for empty strings.
* **Fix chunks breaking on regex-metadata matches.** Fixes "over-chunking" when `regex_metadata` was used, where every element that contained a regex-match would start a new chunk.
* **Fix regex-metadata match offsets not adjusted within chunk.** Fixes incorrect regex-metadata match start/stop offset in chunks where multiple elements are combined.
* **Map source cli command configs when destination set** Due to how the source connector is dynamically called when the destination connector is set via the CLI, the configs were being set incorrectoy, causing the source connector to break. The configs were fixed and updated to take into account Fsspec-specific connectors.
* **Fix metrics folder not discoverable** Fixes issue where unstructured/metrics folder is not discoverable on PyPI by adding an `__init__.py` file under the folder.
* **Fix a bug when `parition_pdf` get `model_name=None`** In API usage the `model_name` value is `None` and the `cast` function in `partition_pdf` would return `None` and lead to attribution error. Now we use `str` function to explicit convert the content to string so it is garanteed to have `starts_with` and other string functions as attributes
* **Fix html partition fail on tables without `tbody` tag** HTML tables may sometimes just contain headers without body (`tbody` tag)

## 0.10.24

### Enhancements

* **Improve natural reading order** Some `OCR` elements with only spaces in the text have full-page width in the bounding box, which causes the `xycut` sorting to not work as expected. Now the logic to parse OCR results removes any elements with only spaces (more than one space).
* **Ingest compression utilities and fsspec connector support** Generic utility code added to handle files that get pulled from a source connector that are either tar or zip compressed and uncompress them locally. This is then processed using a local source connector. Currently this functionality has been incorporated into the fsspec connector and all those inheriting from it (currently: Azure Blob Storage, Google Cloud Storage, S3, Box, and Dropbox).
* **Ingest destination connectors support for writing raw list of elements** Along with the default write method used in the ingest pipeline to write the json content associated with the ingest docs, each destination connector can now also write a raw list of elements to the desired downstream location without having an ingest doc associated with it.

### Features

* **Adds element type percent match function** In order to evaluate the element type extracted, we add a function that calculates the matched percentage between two frequency dictionary.

### Fixes

* **Fix paddle model file not discoverable** Fixes issue where ocr_models/paddle_ocr.py file is not discoverable on PyPI by adding
an `__init__.py` file under the folder.
* **Chipper v2 Fixes** Includes fix for a memory leak and rare last-element bbox fix. (unstructured-inference==0.7.7)
* **Fix image resizing issue** Includes fix related to resizing images in the tables pipeline. (unstructured-inference==0.7.6)

## 0.10.23

### Enhancements

* **Add functionality to limit precision when serializing to json** Precision for `points` is limited to 1 decimal point if coordinates["system"] == "PixelSpace" (otherwise 2 decimal points?). Precision for `detection_class_prob` is limited to 5 decimal points.
* **Fix csv file detection logic when mime-type is text/plain** Previously the logic to detect csv file type was considering only first row's comma count comparing with the header_row comma count and both the rows being same line the result was always true, Now the logic is changed to consider the comma's count for all the lines except first line and compare with header_row comma count.
* **Improved inference speed for Chipper V2** API requests with 'hi_res_model_name=chipper' now have ~2-3x faster responses.

### Features

### Fixes

* **Cleans up temporary files after conversion** Previously a file conversion utility was leaving temporary files behind on the filesystem without removing them when no longer needed. This fix helps prevent an accumulation of temporary files taking up excessive disk space.
* **Fixes `under_non_alpha_ratio` dividing by zero** Although this function guarded against a specific cause of division by zero, there were edge cases slipping through like strings with only whitespace. This update more generally prevents the function from performing a division by zero.
* **Fix languages default** Previously the default language was being set to English when elements didn't have text or if langdetect could not detect the language. It now defaults to None so there is not misleading information about the language detected.
* **Fixes recursion limit error that was being raised when partitioning Excel documents of a certain size** Previously we used a recursive method to find subtables within an excel sheet. However this would run afoul of Python's recursion depth limit when there was a contiguous block of more than 1000 cells within a sheet. This function has been updated to use the NetworkX library which avoids Python recursion issues.

## 0.10.22

### Enhancements

* **bump `unstructured-inference` to `0.7.3`** The updated version of `unstructured-inference` supports a new version of the Chipper model, as well as a cleaner schema for its output classes. Support is included for new inference features such as hierarchy and ordering.
* **Expose skip_infer_table_types in ingest CLI.** For each connector a new `--skip-infer-table-types` parameter was added to map to the `skip_infer_table_types` partition argument. This gives more granular control to unstructured-ingest users, allowing them to specify the file types for which we should attempt table extraction.
* **Add flag to ingest CLI to raise error if any single doc fails in pipeline** Currently if a single doc fails in the pipeline, the whole thing halts due to the error. This flag defaults to log an error but continue with the docs it can.
* **Emit hyperlink metadata for DOCX file-type.** DOCX partitioner now adds `metadata.links`, `metadata.link_texts` and `metadata.link_urls` for elements that contain a hyperlink that points to an external resource. So-called "jump" links pointing to document internal locations (such as those found in a table-of-contents "jumping" to a chapter or section) are excluded.

### Features

* **Add `elements_to_text` as a staging helper function** In order to get a single clean text output from unstructured for metric calculations, automate the process of extracting text from elements using this function.
* **Adds permissions(RBAC) data ingestion functionality for the Sharepoint connector.** Problem: Role based access control is an important component in many data storage systems. Users may need to pass permissions (RBAC) data to downstream systems when ingesting data. Feature: Added permissions data ingestion functionality to the Sharepoint connector.

### Fixes

* **Fixes PDF list parsing creating duplicate list items** Previously a bug in PDF list item parsing caused removal of other elements and duplication of the list item
* **Fixes duplicated elements** Fixes issue where elements are duplicated when embeddings are generated. This will allow users to generate embeddings for their list of Elements without duplicating/breaking the orginal content.
* **Fixes failure when flagging for embeddings through unstructured-ingest** Currently adding the embedding parameter to any connector results in a failure on the copy stage. This is resolves the issue by adding the IngestDoc to the context map in the embedding node's `run` method. This allows users to specify that connectors fetch embeddings without failure.
* **Fix ingest pipeline reformat nodes not discoverable** Fixes issue where  reformat nodes raise ModuleNotFoundError on import. This was due to the directory was missing `__init__.py` in order to make it discoverable.
* **Fix default language in ingest CLI** Previously the default was being set to english which injected potentially incorrect information to downstream language detection libraries. By setting the default to None allows those libraries to better detect what language the text is in the doc being processed.

## 0.10.21

* **Adds Scarf analytics**.

## 0.10.20

### Enhancements

* **Add document level language detection functionality.** Adds the "auto" default for the languages param to all partitioners. The primary language present in the document is detected using the `langdetect` package. Additional param `detect_language_per_element` is also added for partitioners that return multiple elements. Defaults to `False`.
* **Refactor OCR code** The OCR code for entire page is moved from unstructured-inference to unstructured. On top of continuing support for OCR language parameter, we also support two OCR processing modes, "entire_page" or "individual_blocks".
* **Align to top left when shrinking bounding boxes for `xy-cut` sorting:** Update `shrink_bbox()` to keep top left rather than center.
* **Add visualization script to annotate elements** This script is often used to analyze/visualize elements with coordinates (e.g. partition_pdf()).
* **Adds data source properties to the Jira, Github and Gitlab connectors** These properties (date_created, date_modified, version, source_url, record_locator) are written to element metadata during ingest, mapping elements to information about the document source from which they derive. This functionality enables downstream applications to reveal source document applications, e.g. a link to a GDrive doc, Salesforce record, etc.
* **Improve title detection in pptx documents** The default title textboxes on a pptx slide are now categorized as titles.
* **Improve hierarchy detection in pptx documents** List items, and other slide text are properly nested under the slide title. This will enable better chunking of pptx documents.
* **Refactor of the ingest cli workflow** The refactored approach uses a dynamically set pipeline with a snapshot along each step to save progress and accommodate continuation from a snapshot if an error occurs. This also allows the pipeline to dynamically assign any number of steps to modify the partitioned content before it gets written to a destination.
* **Applies `max_characters=<n>` argument to all element types in `add_chunking_strategy` decorator** Previously this argument was only utilized in chunking Table elements and now applies to all partitioned elements if `add_chunking_strategy` decorator is utilized, further preparing the elements for downstream processing.
* **Add common retry strategy utilities for unstructured-ingest** Dynamic retry strategy with exponential backoff added to Notion source connector.
*
### Features

* **Adds `bag_of_words` and `percent_missing_text` functions** In order to count the word frequencies in two input texts and calculate the percentage of text missing relative to the source document.
* **Adds `edit_distance` calculation metrics** In order to benchmark the cleaned, extracted text with unstructured, `edit_distance` (`Levenshtein distance`) is included.
* **Adds detection_origin field to metadata** Problem: Currently isn't an easy way to find out how an element was created. With this change that information is added. Importance: With this information the developers and users are now able to know how an element was created to make decisions on how to use it. In order tu use this feature
setting UNSTRUCTURED_INCLUDE_DEBUG_METADATA=true is needed.
* **Adds a function that calculates frequency of the element type and its depth** To capture the accuracy of element type extraction, this function counts the occurrences of each unique element type with its depth for use in element metrics.

### Fixes

* **Fix zero division error in annotation bbox size** This fixes the bug where we find annotation bboxes realted to an element that need to divide the intersection size between annotation bbox and element bbox by the size of the annotation bbox
* **Fix prevent metadata module from importing dependencies from unnecessary modules** Problem: The `metadata` module had several top level imports that were only used in and applicable to code related to specific document types, while there were many general-purpose functions. As a result, general-purpose functions couldn't be used without unnecessary dependencies being installed. Fix: moved 3rd party dependency top level imports to inside the functions in which they are used and applied a decorator to check that the dependency is installed and emit a helpful error message if not.
* **Fixes category_depth None value for Title elements** Problem: `Title` elements from `chipper` get `category_depth`= None even when `Headline` and/or `Subheadline` elements are present in the same page. Fix: all `Title` elements with `category_depth` = None should be set to have a depth of 0 instead iff there are `Headline` and/or `Subheadline` element-types present. Importance: `Title` elements should be equivalent html `H1` when nested headings are present; otherwise, `category_depth` metadata can result ambiguous within elements in a page.
* **Tweak `xy-cut` ordering output to be more column friendly** This results in the order of elements more closely reflecting natural reading order which benefits downstream applications. While element ordering from `xy-cut` is usually mostly correct when ordering multi-column documents, sometimes elements from a RHS column will appear before elements in a LHS column. Fix: add swapped `xy-cut` ordering by sorting by X coordinate first and then Y coordinate.
* **Fixes badly initialized Formula** Problem: YoloX contain new types of elements, when loading a document that contain formulas a new element of that class
should be generated, however the Formula class inherits from Element instead of Text. After this change the element is correctly created with the correct class
allowing the document to be loaded. Fix: Change parent class for Formula to Text. Importance: Crucial to be able to load documents that contain formulas.
* **Fixes pdf uri error** An error was encountered when URI type of `GoToR` which refers to pdf resources outside of its own was detected since no condition catches such case. The code is fixing the issue by initialize URI before any condition check.


## 0.10.19

### Enhancements

* **Adds XLSX document level language detection** Enhancing on top of language detection functionality in previous release, we now support language detection within `.xlsx` file type at Element level.
* **bump `unstructured-inference` to `0.6.6`** The updated version of `unstructured-inference` makes table extraction in `hi_res` mode configurable to fine tune table extraction performance; it also improves element detection by adding a deduplication post processing step in the `hi_res` partitioning of pdfs and images.
* **Detect text in HTML Heading Tags as Titles** This will increase the accuracy of hierarchies in HTML documents and provide more accurate element categorization. If text is in an HTML heading tag and is not a list item, address, or narrative text, categorize it as a title.
* **Update python-based docs** Refactor docs to use the actual unstructured code rather than using the subprocess library to run the cli command itself.
* **Adds Table support for the `add_chunking_strategy` decorator to partition functions.** In addition to combining elements under Title elements, user's can now specify the `max_characters=<n>` argument to chunk Table elements into TableChunk elements with `text` and `text_as_html` of length <n> characters. This means partitioned Table results are ready for use in downstream applications without any post processing.
* **Expose endpoint url for s3 connectors** By allowing for the endpoint url to be explicitly overwritten, this allows for any non-AWS data providers supporting the s3 protocol to be supported (i.e. minio).

### Features

* **change default `hi_res` model for pdf/image partition to `yolox`** Now partitioning pdf/image using `hi_res` strategy utilizes `yolox_quantized` model isntead of `detectron2_onnx` model. This new default model has better recall for tables and produces more detailed categories for elements.
* **XLSX can now reads subtables within one sheet** Problem: Many .xlsx files are not created to be read as one full table per sheet. There are subtables, text and header along with more informations to extract from each sheet. Feature: This `partition_xlsx` now can reads subtable(s) within one .xlsx sheet, along with extracting other title and narrative texts. Importance: This enhance the power of .xlsx reading to not only one table per sheet, allowing user to capture more data tables from the file, if exists.
* **Update Documentation on Element Types and Metadata**: We have updated the documentation according to the latest element types and metadata. It includes the common and additional metadata provided by the Partitions and Connectors.

### Fixes

* **Fixes partition_pdf is_alnum reference bug** Problem: The `partition_pdf` when attempt to get bounding box from element experienced a reference before assignment error when the first object is not text extractable.  Fix: Switched to a flag when the condition is met. Importance: Crucial to be able to partition with pdf.
* **Fix various cases of HTML text missing after partition**
  Problem: Under certain circumstances, text immediately after some HTML tags will be misssing from partition result.
  Fix: Updated code to deal with these cases.
  Importance: This will ensure the correctness when partitioning HTML and Markdown documents.
* **Fixes chunking when `detection_class_prob` appears in Element metadata** Problem: when `detection_class_prob` appears in Element metadata, Elements will only be combined by chunk_by_title if they have the same `detection_class_prob` value (which is rare). This is unlikely a case we ever need to support and most often results in no chunking. Fix: `detection_class_prob` is included in the chunking list of metadata keys excluded for similarity comparison. Importance: This change allows `chunk_by_title` to operate as intended for documents which include `detection_class_prob` metadata in their Elements.

## 0.10.18

### Enhancements

* **Better detection of natural reading order in images and PDF's** The elements returned by partition better reflect natural reading order in some cases, particularly in complicated multi-column layouts, leading to better chunking and retrieval for downstream applications. Achieved by improving the `xy-cut` sorting to preprocess bboxes, shrinking all bounding boxes by 90% along x and y axes (still centered around the same center point), which allows projection lines to be drawn where not possible before if layout bboxes overlapped.
* **Improves `partition_xml` to be faster and more memory efficient when partitioning large XML files** The new behavior is to partition iteratively to prevent loading the entire XML tree into memory at once in most use cases.
* **Adds data source properties to SharePoint, Outlook, Onedrive, Reddit, Slack, DeltaTable connectors** These properties (date_created, date_modified, version, source_url, record_locator) are written to element metadata during ingest, mapping elements to information about the document source from which they derive. This functionality enables downstream applications to reveal source document applications, e.g. a link to a GDrive doc, Salesforce record, etc.
* **Add functionality to save embedded images in PDF's separately as images** This allows users to save embedded images in PDF's separately as images, given some directory path. The saved image path is written to the metadata for the Image element. Downstream applications may benefit by providing users with image links from relevant "hits."
* **Azure Cognite Search destination connector** New Azure Cognitive Search destination connector added to ingest CLI.  Users may now use `unstructured-ingest` to write partitioned data from over 20 data sources (so far) to an Azure Cognitive Search index.
* **Improves salesforce partitioning** Partitions Salesforce data as xlm instead of text for improved detail and flexibility. Partitions htmlbody instead of textbody for Salesforce emails. Importance: Allows all Salesforce fields to be ingested and gives Salesforce emails more detailed partitioning.
* **Add document level language detection functionality.** Introduces the "auto" default for the languages param, which then detects the languages present in the document using the `langdetect` package. Adds the document languages as ISO 639-3 codes to the element metadata. Implemented only for the partition_text function to start.
* **PPTX partitioner refactored in preparation for enhancement.** Behavior should be unchanged except that shapes enclosed in a group-shape are now included, as many levels deep as required (a group-shape can itself contain a group-shape).
* **Embeddings support for the SharePoint SourceConnector via unstructured-ingest CLI** The SharePoint connector can now optionally create embeddings from the elements it pulls out during partition and upload those embeddings to Azure Cognitive Search index.
* **Improves hierarchy from docx files by leveraging natural hierarchies built into docx documents**  Hierarchy can now be detected from an indentation level for list bullets/numbers and by style name (e.g. Heading 1, List Bullet 2, List Number).
* **Chunking support for the SharePoint SourceConnector via unstructured-ingest CLI** The SharePoint connector can now optionally chunk the elements pulled out during partition via the chunking unstructured brick. This can be used as a stage before creating embeddings.

### Features

* **Adds `links` metadata in `partition_pdf` for `fast` strategy.** Problem: PDF files contain rich information and hyperlink that Unstructured did not captured earlier. Feature: `partition_pdf` now can capture embedded links within the file along with its associated text and page number. Importance: Providing depth in extracted elements give user a better understanding and richer context of documents. This also enables user to map to other elements within the document if the hyperlink is refered internally.
* **Adds the embedding module to be able to embed Elements** Problem: Many NLP applications require the ability to represent parts of documents in a semantic way. Until now, Unstructured did not have text embedding ability within the core library. Feature: This embedding module is able to track embeddings related data with a class, embed a list of elements, and return an updated list of Elements with the *embeddings* property. The module is also able to embed query strings. Importance: Ability to embed documents or parts of documents will enable users to make use of these semantic representations in different NLP applications, such as search, retrieval, and retrieval augmented generation.

### Fixes

* **Fixes a metadata source serialization bug** Problem: In unstructured elements, when loading an elements json file from the disk, the data_source attribute is assumed to be an instance of DataSourceMetadata and the code acts based on that. However the loader did not satisfy the assumption, and loaded it as a dict instead, causing an error. Fix: Added necessary code block to initialize a DataSourceMetadata object, also refactored DataSourceMetadata.from_dict() method to remove redundant code. Importance: Crucial to be able to load elements (which have data_source fields) from json files.
* **Fixes issue where unstructured-inference was not getting updated** Problem: unstructured-inference was not getting upgraded to the version to match unstructured release when doing a pip install.  Solution: using `pip install unstructured[all-docs]` it will now upgrade both unstructured and unstructured-inference. Importance: This will ensure that the inference library is always in sync with the unstructured library, otherwise users will be using outdated libraries which will likely lead to unintended behavior.
* **Fixes SharePoint connector failures if any document has an unsupported filetype** Problem: Currently the entire connector ingest run fails if a single IngestDoc has an unsupported filetype. This is because a ValueError is raised in the IngestDoc's `__post_init__`. Fix: Adds a try/catch when the IngestConnector runs get_ingest_docs such that the error is logged but all processable documents->IngestDocs are still instantiated and returned. Importance: Allows users to ingest SharePoint content even when some files with unsupported filetypes exist there.
* **Fixes Sharepoint connector server_path issue** Problem: Server path for the Sharepoint Ingest Doc was incorrectly formatted, causing issues while fetching pages from the remote source. Fix: changes formatting of remote file path before instantiating SharepointIngestDocs and appends a '/' while fetching pages from the remote source. Importance: Allows users to fetch pages from Sharepoint Sites.
* **Fixes Sphinx errors.** Fixes errors when running Sphinx `make html` and installs library to suppress warnings.
* **Fixes a metadata backwards compatibility error** Problem: When calling `partition_via_api`, the hosted api may return an element schema that's newer than the current `unstructured`. In this case, metadata fields were added which did not exist in the local `ElementMetadata` dataclass, and `__init__()` threw an error. Fix: remove nonexistent fields before instantiating in `ElementMetadata.from_json()`. Importance: Crucial to avoid breaking changes when adding fields.
* **Fixes issue with Discord connector when a channel returns `None`** Problem: Getting the `jump_url` from a nonexistent Discord `channel` fails. Fix: property `jump_url` is now retrieved within the same context as the messages from the channel. Importance: Avoids cascading issues when the connector fails to fetch information about a Discord channel.
* **Fixes occasionally SIGABTR when writing table with `deltalake` on Linux** Problem: occasionally on Linux ingest can throw a `SIGABTR` when writing `deltalake` table even though the table was written correctly. Fix: put the writing function into a `Process` to ensure its execution to the fullest extent before returning to the main process. Importance: Improves stability of connectors using `deltalake`
* **Fixes badly initialized Formula** Problem: YoloX contain new types of elements, when loading a document that contain formulas a new element of that class should be generated, however the Formula class inherits from Element instead of Text. After this change the element is correctly created with the correct class allowing the document to be loaded. Fix: Change parent class for Formula to Text. Importance: Crucial to be able to load documents that contain formulas.

## 0.10.16

### Enhancements

* **Adds data source properties to Airtable, Confluence, Discord, Elasticsearch, Google Drive, and Wikipedia connectors** These properties (date_created, date_modified, version, source_url, record_locator) are written to element metadata during ingest, mapping elements to information about the document source from which they derive. This functionality enables downstream applications to reveal source document applications, e.g. a link to a GDrive doc, Salesforce record, etc.
* **DOCX partitioner refactored in preparation for enhancement.** Behavior should be unchanged except in multi-section documents containing different headers/footers for different sections. These will now emit all distinct headers and footers encountered instead of just those for the last section.
* **Add a function to map between Tesseract and standard language codes.** This allows users to input language information to the `languages` param in any Tesseract-supported langcode or any ISO 639 standard language code.
* **Add document level language detection functionality.** Introduces the "auto" default for the languages param, which then detects the languages present in the document using the `langdetect` package. Implemented only for the partition_text function to start.

### Features

### Fixes

* ***Fixes an issue that caused a partition error for some PDF's.** Fixes GH Issue 1460 by bypassing a coordinate check if an element has invalid coordinates.

## 0.10.15


### Enhancements

* **Support for better element categories from the next-generation image-to-text model ("chipper").** Previously, not all of the classifications from Chipper were being mapped to proper `unstructured` element categories so the consumer of the library would see many `UncategorizedText` elements. This fixes the issue, improving the granularity of the element categories outputs for better downstream processing and chunking. The mapping update is:
  * "Threading": `NarrativeText`
  * "Form": `NarrativeText`
  * "Field-Name": `Title`
  * "Value": `NarrativeText`
  * "Link": `NarrativeText`
  * "Headline": `Title` (with `category_depth=1`)
  * "Subheadline": `Title` (with `category_depth=2`)
  * "Abstract": `NarrativeText`
* **Better ListItem grouping for PDF's (fast strategy).** The `partition_pdf` with `fast` strategy previously broke down some numbered list item lines as separate elements. This enhancement leverages the x,y coordinates and bbox sizes to help decide whether the following chunk of text is a continuation of the immediate previous detected ListItem element or not, and not detect it as its own non-ListItem element.
* **Fall back to text-based classification for uncategorized Layout elements for Images and PDF's**. Improves element classification by running existing text-based rules on previously `UncategorizedText` elements.
* **Adds table partitioning for Partitioning for many doc types including: .html, .epub., .md, .rst, .odt, and .msg.** At the core of this change is the .html partition functionality, which is leveraged by the other effected doc types. This impacts many scenarios where `Table` Elements are now propery extracted.
* **Create and add `add_chunking_strategy` decorator to partition functions.** Previously, users were responsible for their own chunking after partitioning elements, often required for downstream applications. Now, individual elements may be combined into right-sized chunks where min and max character size may be specified if `chunking_strategy=by_title`. Relevant elements are grouped together for better downstream results. This enables users immediately use partitioned results effectively in downstream applications (e.g. RAG architecture apps) without any additional post-processing.
* **Adds `languages` as an input parameter and marks `ocr_languages` kwarg for deprecation in pdf, image, and auto partitioning functions.** Previously, language information was only being used for Tesseract OCR for image-based documents and was in a Tesseract specific string format, but by refactoring into a list of standard language codes independent of Tesseract, the `unstructured` library will better support `languages` for other non-image pipelines and/or support for other OCR engines.
* **Removes `UNSTRUCTURED_LANGUAGE` env var usage and replaces `language` with `languages` as an input parameter to unstructured-partition-text_type functions.** The previous parameter/input setup was not user-friendly or scalable to the variety of elements being processed. By refactoring the inputted language information into a list of standard language codes, we can support future applications of the element language such as detection, metadata, and multi-language elements. Now, to skip English specific checks, set the `languages` parameter to any non-English language(s).
* **Adds `xlsx` and `xls` filetype extensions to the `skip_infer_table_types` default list in `partition`.** By adding these file types to the input parameter these files should not go through table extraction. Users can still specify if they would like to extract tables from these filetypes, but will have to set the `skip_infer_table_types` to exclude the desired filetype extension. This avoids mis-representing complex spreadsheets where there may be multiple sub-tables and other content.
* **Better debug output related to sentence counting internals**. Clarify message when sentence is not counted toward sentence count because there aren't enough words, relevant for developers focused on `unstructured`s NLP internals.
* **Faster ocr_only speed for partitioning PDF and images.** Use `unstructured_pytesseract.run_and_get_multiple_output` function to reduce the number of calls to `tesseract` by half when partitioning pdf or image with `tesseract`
* **Adds data source properties to fsspec connectors** These properties (date_created, date_modified, version, source_url, record_locator) are written to element metadata during ingest, mapping elements to information about the document source from which they derive. This functionality enables downstream applications to reveal source document applications, e.g. a link to a GDrive doc, Salesforce record, etc.
* **Add delta table destination connector** New delta table destination connector added to ingest CLI.  Users may now use `unstructured-ingest` to write partitioned data from over 20 data sources (so far) to a Delta Table.
* **Rename to Source and Destination Connectors in the Documentation.** Maintain naming consistency between Connectors codebase and documentation with the first addition to a destination connector.
* **Non-HTML text files now return unstructured-elements as opposed to HTML-elements.** Previously the text based files that went through `partition_html` would return HTML-elements but now we preserve the format from the input using `source_format` argument in the partition call.
* **Adds `PaddleOCR` as an optional alternative to `Tesseract`** for OCR in processing of PDF or Image files, it is installable via the `makefile` command `install-paddleocr`. For experimental purposes only.
* **Bump unstructured-inference** to 0.5.28. This version bump markedly improves the output of table data, rendered as `metadata.text_as_html` in an element. These changes include:
  * add env variable `ENTIRE_PAGE_OCR` to specify using paddle or tesseract on entire page OCR
  * table structure detection now pads the input image by 25 pixels in all 4 directions to improve its recall (0.5.27)
  * support paddle with both cpu and gpu and assume it is pre-installed (0.5.26)
  * fix a bug where `cells_to_html` doesn't handle cells spanning multiple rows properly (0.5.25)
  * remove `cv2` preprocessing step before OCR step in table transformer (0.5.24)

### Features

* **Adds element metadata via `category_depth` with default value None**.
  * This additional metadata is useful for vectordb/LLM, chunking strategies, and retrieval applications.
* **Adds a naive hierarchy for elements via a `parent_id` on the element's metadata**
  * Users will now have more metadata for implementing vectordb/LLM chunking strategies. For example, text elements could be queried by their preceding title element.
  * Title elements created from HTML headings will properly nest

### Fixes

* **`add_pytesseract_bboxes_to_elements` no longer returns `nan` values**. The function logic is now broken into new methods
  `_get_element_box` and `convert_multiple_coordinates_to_new_system`
* **Selecting a different model wasn't being respected when calling `partition_image`.** Problem: `partition_pdf` allows for passing a `model_name` parameter. Given the similarity between the image and PDF pipelines, the expected behavior is that `partition_image` should support the same parameter, but `partition_image` was unintentionally not passing along its `kwargs`. This was corrected by adding the kwargs to the downstream call.
* **Fixes a chunking issue via dropping the field "coordinates".** Problem: chunk_by_title function was chunking each element to its own individual chunk while it needed to group elements into a fewer number of chunks. We've discovered that this happens due to a metadata matching logic in chunk_by_title function, and discovered that elements with different metadata can't be put into the same chunk. At the same time, any element with "coordinates" essentially had different metadata than other elements, due each element locating in different places and having different coordinates. Fix: That is why we have included the key "coordinates" inside a list of excluded metadata keys, while doing this "metadata_matches" comparision. Importance: This change is crucial to be able to chunk by title for documents which include "coordinates" metadata in their elements.

## 0.10.14

### Enhancements

* Update all connectors to use new downstream architecture
  * New click type added to parse comma-delimited string inputs
  * Some CLI options renamed

### Features

### Fixes

## 0.10.13

### Enhancements

* Updated documentation: Added back support doc types for partitioning, more Python codes in the API page,  RAG definition, and use case.
* Updated Hi-Res Metadata: PDFs and Images using Hi-Res strategy now have layout model class probabilities added ot metadata.
* Updated the `_detect_filetype_from_octet_stream()` function to use libmagic to infer the content type of file when it is not a zip file.
* Tesseract minor version bump to 5.3.2

### Features

* Add Jira Connector to be able to pull issues from a Jira organization
* Add `clean_ligatures` function to expand ligatures in text


### Fixes

* `partition_html` breaks on `<br>` elements.
* Ingest error handling to properly raise errors when wrapped
* GH issue 1361: fixes a sortig error that prevented some PDF's from being parsed
* Bump unstructured-inference
  * Brings back embedded images in PDF's (0.5.23)

## 0.10.12

### Enhancements

* Removed PIL pin as issue has been resolved upstream
* Bump unstructured-inference
  * Support for yolox_quantized layout detection model (0.5.20)
* YoloX element types added


### Features

* Add Salesforce Connector to be able to pull Account, Case, Campaign, EmailMessage, Lead

### Fixes


* Bump unstructured-inference
  * Avoid divide-by-zero errors swith `safe_division` (0.5.21)

## 0.10.11

### Enhancements

* Bump unstructured-inference
  * Combine entire-page OCR output with layout-detected elements, to ensure full coverage of the page (0.5.19)

### Features

* Add in ingest cli s3 writer

### Fixes

* Fix a bug where `xy-cut` sorting attemps to sort elements without valid coordinates; now xy cut sorting only works when **all** elements have valid coordinates

## 0.10.10

### Enhancements

* Adds `text` as an input parameter to `partition_xml`.
* `partition_xml` no longer runs through `partition_text`, avoiding incorrect splitting
  on carriage returns in the XML. Since `partition_xml` no longer calls `partition_text`,
  `min_partition` and `max_partition` are no longer supported in `partition_xml`.
* Bump `unstructured-inference==0.5.18`, change non-default detectron2 classification threshold
* Upgrade base image from rockylinux 8 to rockylinux 9
* Serialize IngestDocs to JSON when passing to subprocesses

### Features

### Fixes

- Fix a bug where mismatched `elements` and `bboxes` are passed into `add_pytesseract_bbox_to_elements`

## 0.10.9

### Enhancements

* Fix `test_json` to handle only non-extra dependencies file types (plain-text)

### Features

* Adds `chunk_by_title` to break a document into sections based on the presence of `Title`
  elements.
* add new extraction function `extract_image_urls_from_html` to extract all img related URL from html text.

### Fixes

* Make cv2 dependency optional
* Edit `add_pytesseract_bbox_to_elements`'s (`ocr_only` strategy) `metadata.coordinates.points` return type to `Tuple` for consistency.
* Re-enable test-ingest-confluence-diff for ingest tests
* Fix syntax for ingest test check number of files
* Fix csv and tsv partitioners loosing the first line of the files when creating elements

## 0.10.8

### Enhancements

* Release docker image that installs Python 3.10 rather than 3.8

### Features

### Fixes

## 0.10.7

### Enhancements

### Features

### Fixes

* Remove overly aggressive ListItem chunking for images and PDF's which typically resulted in inchorent elements.

## 0.10.6

### Enhancements

* Enable `partition_email` and `partition_msg` to detect if an email is PGP encryped. If
  and email is PGP encryped, the functions will return an empy list of elements and
  emit a warning about the encrypted content.
* Add threaded Slack conversations into Slack connector output
* Add functionality to sort elements using `xy-cut` sorting approach in `partition_pdf` for `hi_res` and `fast` strategies
* Bump unstructured-inference
  * Set OMP_THREAD_LIMIT to 1 if not set for better tesseract perf (0.5.17)

### Features

* Extract coordinates from PDFs and images when using OCR only strategy and add to metadata

### Fixes

* Update `partition_html` to respect the order of `<pre>` tags.
* Fix bug in `partition_pdf_or_image` where two partitions were called if `strategy == "ocr_only"`.
* Bump unstructured-inference
  * Fix issue where temporary files were being left behind (0.5.16)
* Adds deprecation warning for the `file_filename` kwarg to `partition`, `partition_via_api`,
  and `partition_multiple_via_api`.
* Fix documentation build workflow by pinning dependencies

## 0.10.5

### Enhancements

* Create new CI Pipelines
  - Checking text, xml, email, and html doc tests against the library installed without extras
  - Checking each library extra against their respective tests
* `partition` raises an error and tells the user to install the appropriate extra if a filetype
  is detected that is missing dependencies.
* Add custom errors to ingest
* Bump `unstructured-ingest==0.5.15`
  - Handle an uncaught TesseractError (0.5.15)
  - Add TIFF test file and TIFF filetype to `test_from_image_file` in `test_layout` (0.5.14)
* Use `entire_page` ocr mode for pdfs and images
* Add notes on extra installs to docs
* Adds ability to reuse connections per process in unstructured-ingest

### Features
* Add delta table connector

### Fixes

## 0.10.4
* Pass ocr_mode in partition_pdf and set the default back to individual pages for now
* Add diagrams and descriptions for ingest design in the ingest README

### Features
* Supports multipage TIFF image partitioning

### Fixes

## 0.10.2

### Enhancements
* Bump unstructured-inference==0.5.13:
  - Fix extracted image elements being included in layout merge, addresses the issue
    where an entire-page image in a PDF was not passed to the layout model when using hi_res.

### Features

### Fixes

## 0.10.1

### Enhancements
* Bump unstructured-inference==0.5.12:
  - fix to avoid trace for certain PDF's (0.5.12)
  - better defaults for DPI for hi_res and  Chipper (0.5.11)
  - implement full-page OCR (0.5.10)

### Features

### Fixes

* Fix dead links in repository README (Quick Start > Install for local development, and Learn more > Batch Processing)
* Update document dependencies to include tesseract-lang for additional language support (required for tests to pass)

## 0.10.0

### Enhancements

* Add `include_header` kwarg to `partition_xlsx` and change default behavior to `True`
* Update the `links` and `emphasized_texts` metadata fields

### Features

### Fixes

## 0.9.3

### Enhancements

* Pinned dependency cleanup.
* Update `partition_csv` to always use `soupparser_fromstring` to parse `html text`
* Update `partition_tsv` to always use `soupparser_fromstring` to parse `html text`
* Add `metadata.section` to capture epub table of contents data
* Add `unique_element_ids` kwarg to partition functions. If `True`, will use a UUID
  for element IDs instead of a SHA-256 hash.
* Update `partition_xlsx` to always use `soupparser_fromstring` to parse `html text`
* Add functionality to switch `html` text parser based on whether the `html` text contains emoji
* Add functionality to check if a string contains any emoji characters
* Add CI tests around Notion

### Features

* Add Airtable Connector to be able to pull views/tables/bases from an Airtable organization

### Fixes

* fix pdf partition of list items being detected as titles in OCR only mode
* make notion module discoverable
* fix emails with `Content-Distribution: inline` and `Content-Distribution: attachment` with no filename
* Fix email attachment filenames which had `=` in the filename itself
* Fix documentation and sample code for Chroma

## 0.9.2


### Enhancements

* Update table extraction section in API documentation to sync with change in Prod API
* Update Notion connector to extract to html
* Added UUID option for `element_id`
* Bump unstructured-inference==0.5.9:
  - better caching of models
  - another version of detectron2 available, though the default layout model is unchanged
* Added UUID option for element_id
* Added UUID option for element_id
* CI improvements to run ingest tests in parallel

### Features

* Adds Sharepoint connector.

### Fixes

* Bump unstructured-inference==0.5.9:
  - ignores Tesseract errors where no text is extracted for tiles that indeed, have no text

## 0.9.1

### Enhancements

* Adds --partition-pdf-infer-table-structure to unstructured-ingest.
* Enable `partition_html` to skip headers and footers with the `skip_headers_and_footers` flag.
* Update `partition_doc` and `partition_docx` to track emphasized texts in the output
* Adds post processing function `filter_element_types`
* Set the default strategy for partitioning images to `hi_res`
* Add page break parameter section in API documentation to sync with change in Prod API
* Update `partition_html` to track emphasized texts in the output
* Update `XMLDocument._read_xml` to create `<p>` tag element for the text enclosed in the `<pre>` tag
* Add parameter `include_tail_text` to `_construct_text` to enable (skip) tail text inclusion
* Add Notion connector

### Features

### Fixes

* Remove unused `_partition_via_api` function
* Fixed emoji bug in `partition_xlsx`.
* Pass `file_filename` metadata when partitioning file object
* Skip ingest test on missing Slack token
* Add Dropbox variables to CI environments
* Remove default encoding for ingest
* Adds new element type `EmailAddress` for recognising email address in the  text
* Simplifies `min_partition` logic; makes partitions falling below the `min_partition`
  less likely.
* Fix bug where ingest test check for number of files fails in smoke test
* Fix unstructured-ingest entrypoint failure

## 0.9.0

### Enhancements

* Dependencies are now split by document type, creating a slimmer base installation.

## 0.8.8

### Enhancements

### Features

### Fixes

* Rename "date" field to "last_modified"
* Adds Box connector

### Fixes

## 0.8.7

### Enhancements

* Put back useful function `split_by_paragraph`

### Features

### Fixes

* Fix argument order in NLTK download step

## 0.8.6

### Enhancements

### Features

### Fixes

* Remove debug print lines and non-functional code

## 0.8.5

### Enhancements

* Add parameter `skip_infer_table_types` to enable (skip) table extraction for other doc types
* Adds optional Unstructured API unit tests in CI
* Tracks last modified date for all document types.
* Add auto_paragraph_grouper to detect new-line and blank-line new paragraph for .txt files.
* refactor the ingest cli to better support expanding supported connectors

## 0.8.3

### Enhancements

### Features

### Fixes

* NLTK now only gets downloaded if necessary.
* Handling for empty tables in Word Documents and PowerPoints.

## 0.8.4

### Enhancements

* Additional tests and refactor of JSON detection.
* Update functionality to retrieve image metadata from a page for `document_to_element_list`
* Links are now tracked in `partition_html` output.
* Set the file's current position to the beginning after reading the file in `convert_to_bytes`
* Add `min_partition` kwarg to that combines elements below a specified threshold and modifies splitting of strings longer than max partition so words are not split.
* set the file's current position to the beginning after reading the file in `convert_to_bytes`
* Add slide notes to pptx
* Add `--encoding` directive to ingest
* Improve json detection by `detect_filetype`

### Features

* Adds Outlook connector
* Add support for dpi parameter in inference library
* Adds Onedrive connector.
* Add Confluence connector for ingest cli to pull the body text from all documents from all spaces in a confluence domain.

### Fixes

* Fixes issue with email partitioning where From field was being assigned the To field value.
* Use the `image_metadata` property of the `PageLayout` instance to get the page image info in the `document_to_element_list`
* Add functionality to write images to computer storage temporarily instead of keeping them in memory for `ocr_only` strategy
* Add functionality to convert a PDF in small chunks of pages at a time for `ocr_only` strategy
* Adds `.txt`, `.text`, and `.tab` to list of extensions to check if file
  has a `text/plain` MIME type.
* Enables filters to be passed to `partition_doc` so it doesn't error with LibreOffice7.
* Removed old error message that's superseded by `requires_dependencies`.
* Removes using `hi_res` as the default strategy value for `partition_via_api` and `partition_multiple_via_api`

## 0.8.1

### Enhancements

* Add support for Python 3.11

### Features

### Fixes

* Fixed `auto` strategy detected scanned document as having extractable text and using `fast` strategy, resulting in no output.
* Fix list detection in MS Word documents.
* Don't instantiate an element with a coordinate system when there isn't a way to get its location data.

## 0.8.0

### Enhancements

* Allow model used for hi res pdf partition strategy to be chosen when called.
* Updated inference package

### Features

* Add `metadata_filename` parameter across all partition functions

### Fixes

* Update to ensure `convert_to_datafame` grabs all of the metadata fields.
* Adjust encoding recognition threshold value in `detect_file_encoding`
* Fix KeyError when `isd_to_elements` doesn't find a type
* Fix `_output_filename` for local connector, allowing single files to be written correctly to the disk

* Fix for cases where an invalid encoding is extracted from an email header.

### BREAKING CHANGES

* Information about an element's location is no longer returned as top-level attributes of an element. Instead, it is returned in the `coordinates` attribute of the element's metadata.

## 0.7.12

### Enhancements

* Adds `include_metadata` kwarg to `partition_doc`, `partition_docx`, `partition_email`, `partition_epub`, `partition_json`, `partition_msg`, `partition_odt`, `partition_org`, `partition_pdf`, `partition_ppt`, `partition_pptx`, `partition_rst`, and `partition_rtf`
### Features

* Add Elasticsearch connector for ingest cli to pull specific fields from all documents in an index.
* Adds Dropbox connector

### Fixes

* Fix tests that call unstructured-api by passing through an api-key
* Fixed page breaks being given (incorrect) page numbers
* Fix skipping download on ingest when a source document exists locally

## 0.7.11

### Enhancements

* More deterministic element ordering when using `hi_res` PDF parsing strategy (from unstructured-inference bump to 0.5.4)
* Make large model available (from unstructured-inference bump to 0.5.3)
* Combine inferred elements with extracted elements (from unstructured-inference bump to 0.5.2)
* `partition_email` and `partition_msg` will now process attachments if `process_attachments=True`
  and a attachment partitioning functions is passed through with `attachment_partitioner=partition`.

### Features

### Fixes

* Fix tests that call unstructured-api by passing through an api-key
* Fixed page breaks being given (incorrect) page numbers
* Fix skipping download on ingest when a source document exists locally

## 0.7.10

### Enhancements

* Adds a `max_partition` parameter to `partition_text`, `partition_pdf`, `partition_email`,
  `partition_msg` and `partition_xml` that sets a limit for the size of an individual
  document elements. Defaults to `1500` for everything except `partition_xml`, which has
  a default value of `None`.
* DRY connector refactor

### Features

* `hi_res` model for pdfs and images is selectable via environment variable.

### Fixes

* CSV check now ignores escaped commas.
* Fix for filetype exploration util when file content does not have a comma.
* Adds negative lookahead to bullet pattern to avoid detecting plain text line
  breaks like `-------` as list items.
* Fix pre tag parsing for `partition_html`
* Fix lookup error for annotated Arabic and Hebrew encodings

## 0.7.9

### Enhancements

* Improvements to string check for leafs in `partition_xml`.
* Adds --partition-ocr-languages to unstructured-ingest.

### Features

* Adds `partition_org` for processed Org Mode documents.

### Fixes

## 0.7.8

### Enhancements

### Features

* Adds Google Cloud Service connector

### Fixes

* Updates the `parse_email` for `partition_eml` so that `unstructured-api` passes the smoke tests
* `partition_email` now works if there is no message content
* Updates the `"fast"` strategy for `partition_pdf` so that it's able to recursively
* Adds recursive functionality to all fsspec connectors
* Adds generic --recursive ingest flag

## 0.7.7

### Enhancements

* Adds functionality to replace the `MIME` encodings for `eml` files with one of the common encodings if a `unicode` error occurs
* Adds missed file-like object handling in `detect_file_encoding`
* Adds functionality to extract charset info from `eml` files

### Features

* Added coordinate system class to track coordinate types and convert to different coordinate

### Fixes

* Adds an `html_assemble_articles` kwarg to `partition_html` to enable users to capture
  control whether content outside of `<article>` tags is captured when
  `<article>` tags are present.
* Check for the `xml` attribute on `element` before looking for pagebreaks in `partition_docx`.

## 0.7.6

### Enhancements

* Convert fast startegy to ocr_only for images
* Adds support for page numbers in `.docx` and `.doc` when user or renderer
  created page breaks are present.
* Adds retry logic for the unstructured-ingest Biomed connector

### Features

* Provides users with the ability to extract additional metadata via regex.
* Updates `partition_docx` to include headers and footers in the output.
* Create `partition_tsv` and associated tests. Make additional changes to `detect_filetype`.

### Fixes

* Remove fake api key in test `partition_via_api` since we now require valid/empty api keys
* Page number defaults to `None` instead of `1` when page number is not present in the metadata.
  A page number of `None` indicates that page numbers are not being tracked for the document
  or that page numbers do not apply to the element in question..
* Fixes an issue with some pptx files. Assume pptx shapes are found in top left position of slide
  in case the shape.top and shape.left attributes are `None`.

## 0.7.5

### Enhancements

* Adds functionality to sort elements in `partition_pdf` for `fast` strategy
* Adds ingest tests with `--fast` strategy on PDF documents
* Adds --api-key to unstructured-ingest

### Features

* Adds `partition_rst` for processed ReStructured Text documents.

### Fixes

* Adds handling for emails that do not have a datetime to extract.
* Adds pdf2image package as core requirement of unstructured (with no extras)

## 0.7.4

### Enhancements

* Allows passing kwargs to request data field for `partition_via_api` and `partition_multiple_via_api`
* Enable MIME type detection if libmagic is not available
* Adds handling for empty files in `detect_filetype` and `partition`.

### Features

### Fixes

* Reslove `grpcio` import issue on `weaviate.schema.validate_schema` for python 3.9 and 3.10
* Remove building `detectron2` from source in Dockerfile

## 0.7.3

### Enhancements

* Update IngestDoc abstractions and add data source metadata in ElementMetadata

### Features

### Fixes

* Pass `strategy` parameter down from `partition` for `partition_image`
* Filetype detection if a CSV has a `text/plain` MIME type
* `convert_office_doc` no longers prints file conversion info messages to stdout.
* `partition_via_api` reflects the actual filetype for the file processed in the API.

## 0.7.2

### Enhancements

* Adds an optional encoding kwarg to `elements_to_json` and `elements_from_json`
* Bump version of base image to use new stable version of tesseract

### Features

### Fixes

* Update the `read_txt_file` utility function to keep using `spooled_to_bytes_io_if_needed` for xml
* Add functionality to the `read_txt_file` utility function to handle file-like object from URL
* Remove the unused parameter `encoding` from `partition_pdf`
* Change auto.py to have a `None` default for encoding
* Add functionality to try other common encodings for html and xml files if an error related to the encoding is raised and the user has not specified an encoding.
* Adds benchmark test with test docs in example-docs
* Re-enable test_upload_label_studio_data_with_sdk
* File detection now detects code files as plain text
* Adds `tabulate` explicitly to dependencies
* Fixes an issue in `metadata.page_number` of pptx files
* Adds showing help if no parameters passed

## 0.7.1

### Enhancements

### Features

* Add `stage_for_weaviate` to stage `unstructured` outputs for upload to Weaviate, along with
  a helper function for defining a class to use in Weaviate schemas.
* Builds from Unstructured base image, built off of Rocky Linux 8.7, this resolves almost all CVE's in the image.

### Fixes

## 0.7.0

### Enhancements

* Installing `detectron2` from source is no longer required when using the `local-inference` extra.
* Updates `.pptx` parsing to include text in tables.

### Features

### Fixes

* Fixes an issue in `_add_element_metadata` that caused all elements to have `page_number=1`
  in the element metadata.
* Adds `.log` as a file extension for TXT files.
* Adds functionality to try other common encodings for email (`.eml`) files if an error related to the encoding is raised and the user has not specified an encoding.
* Allow passed encoding to be used in the `replace_mime_encodings`
* Fixes page metadata for `partition_html` when `include_metadata=False`
* A `ValueError` now raises if `file_filename` is not specified when you use `partition_via_api`
  with a file-like object.

## 0.6.11

### Enhancements

* Supports epub tests since pandoc is updated in base image

### Features


### Fixes


## 0.6.10

### Enhancements

* XLS support from auto partition

### Features

### Fixes

## 0.6.9

### Enhancements

* fast strategy for pdf now keeps element bounding box data
* setup.py refactor

### Features

### Fixes

* Adds functionality to try other common encodings if an error related to the encoding is raised and the user has not specified an encoding.
* Adds additional MIME types for CSV

## 0.6.8

### Enhancements

### Features

* Add `partition_csv` for CSV files.

### Fixes

## 0.6.7

### Enhancements

* Deprecate `--s3-url` in favor of `--remote-url` in CLI
* Refactor out non-connector-specific config variables
* Add `file_directory` to metadata
* Add `page_name` to metadata. Currently used for the sheet name in XLSX documents.
* Added a `--partition-strategy` parameter to unstructured-ingest so that users can specify
  partition strategy in CLI. For example, `--partition-strategy fast`.
* Added metadata for filetype.
* Add Discord connector to pull messages from a list of channels
* Refactor `unstructured/file-utils/filetype.py` to better utilise hashmap to return mime type.
* Add local declaration of DOCX_MIME_TYPES and XLSX_MIME_TYPES for `test_filetype.py`.

### Features

* Add `partition_xml` for XML files.
* Add `partition_xlsx` for Microsoft Excel documents.

### Fixes

* Supports `hml` filetype for partition as a variation of html filetype.
* Makes `pytesseract` a function level import in `partition_pdf` so you can use the `"fast"`
  or `"hi_res"` strategies if `pytesseract` is not installed. Also adds the
  `required_dependencies` decorator for the `"hi_res"` and `"ocr_only"` strategies.
* Fix to ensure `filename` is tracked in metadata for `docx` tables.

## 0.6.6

### Enhancements

* Adds an `"auto"` strategy that chooses the partitioning strategy based on document
  characteristics and function kwargs. This is the new default strategy for `partition_pdf`
  and `partition_image`. Users can maintain existing behavior by explicitly setting
  `strategy="hi_res"`.
* Added an additional trace logger for NLP debugging.
* Add `get_date` method to `ElementMetadata` for converting the datestring to a `datetime` object.
* Cleanup the `filename` attribute on `ElementMetadata` to remove the full filepath.

### Features

* Added table reading as html with URL parsing to `partition_docx` in docx
* Added metadata field for text_as_html for docx files

### Fixes

* `fileutils/file_type` check json and eml decode ignore error
* `partition_email` was updated to more flexibly handle deviations from the RFC-2822 standard.
  The time in the metadata returns `None` if the time does not match RFC-2822 at all.
* Include all metadata fields when converting to dataframe or CSV

## 0.6.5

### Enhancements

* Added support for SpooledTemporaryFile file argument.

### Features

### Fixes


## 0.6.4

### Enhancements

* Added an "ocr_only" strategy for `partition_pdf`. Refactored the strategy decision
  logic into its own module.

### Features

### Fixes

## 0.6.3

### Enhancements

* Add an "ocr_only" strategy for `partition_image`.

### Features

* Added `partition_multiple_via_api` for partitioning multiple documents in a single REST
  API call.
* Added `stage_for_baseplate` function to prepare outputs for ingestion into Baseplate.
* Added `partition_odt` for processing Open Office documents.

### Fixes

* Updates the grouping logic in the `partition_pdf` fast strategy to group together text
  in the same bounding box.

## 0.6.2

### Enhancements

* Added logic to `partition_pdf` for detecting copy protected PDFs and falling back
  to the hi res strategy when necessary.


### Features

* Add `partition_via_api` for partitioning documents through the hosted API.

### Fixes

* Fix how `exceeds_cap_ratio` handles empty (returns `True` instead of `False`)
* Updates `detect_filetype` to properly detect JSONs when the MIME type is `text/plain`.

## 0.6.1

### Enhancements

* Updated the table extraction parameter name to be more descriptive

### Features

### Fixes

## 0.6.0

### Enhancements

* Adds an `ssl_verify` kwarg to `partition` and `partition_html` to enable turning off
  SSL verification for HTTP requests. SSL verification is on by default.
* Allows users to pass in ocr language to `partition_pdf` and `partition_image` through
  the `ocr_language` kwarg. `ocr_language` corresponds to the code for the language pack
  in Tesseract. You will need to install the relevant Tesseract language pack to use a
  given language.

### Features

* Table extraction is now possible for pdfs from `partition` and `partition_pdf`.
* Adds support for extracting attachments from `.msg` files

### Fixes

* Adds an `ssl_verify` kwarg to `partition` and `partition_html` to enable turning off
  SSL verification for HTTP requests. SSL verification is on by default.

## 0.5.13

### Enhancements

* Allow headers to be passed into `partition` when `url` is used.

### Features

* `bytes_string_to_string` cleaning brick for bytes string output.

### Fixes

* Fixed typo in call to `exactly_one` in `partition_json`
* unstructured-documents encode xml string if document_tree is `None` in `_read_xml`.
* Update to `_read_xml` so that Markdown files with embedded HTML process correctly.
* Fallback to "fast" strategy only emits a warning if the user specifies the "hi_res" strategy.
* unstructured-partition-text_type exceeds_cap_ratio fix returns and how capitalization ratios are calculated
* `partition_pdf` and `partition_text` group broken paragraphs to avoid fragmented `NarrativeText` elements.
* .json files resolved as "application/json" on centos7 (or other installs with older libmagic libs)

## 0.5.12

### Enhancements

* Add OS mimetypes DB to docker image, mainly for unstructured-api compat.
* Use the image registry as a cache when building Docker images.
* Adds the ability for `partition_text` to group together broken paragraphs.
* Added method to utils to allow date time format validation

### Features
* Add Slack connector to pull messages for a specific channel

* Add --partition-by-api parameter to unstructured-ingest
* Added `partition_rtf` for processing rich text files.
* `partition` now accepts a `url` kwarg in addition to `file` and `filename`.

### Fixes

* Allow encoding to be passed into `replace_mime_encodings`.
* unstructured-ingest connector-specific dependencies are imported on demand.
* unstructured-ingest --flatten-metadata supported for local connector.
* unstructured-ingest fix runtime error when using --metadata-include.

## 0.5.11

### Enhancements

### Features

### Fixes

* Guard against null style attribute in docx document elements
* Update HTML encoding to better support foreign language characters

## 0.5.10

### Enhancements

* Updated inference package
* Add sender, recipient, date, and subject to element metadata for emails

### Features

* Added `--download-only` parameter to `unstructured-ingest`

### Fixes

* FileNotFound error when filename is provided but file is not on disk

## 0.5.9

### Enhancements

### Features

### Fixes

* Convert file to str in helper `split_by_paragraph` for `partition_text`

## 0.5.8

### Enhancements

* Update `elements_to_json` to return string when filename is not specified
* `elements_from_json` may take a string instead of a filename with the `text` kwarg
* `detect_filetype` now does a final fallback to file extension.
* Empty tags are now skipped during the depth check for HTML processing.

### Features

* Add local file system to `unstructured-ingest`
* Add `--max-docs` parameter to `unstructured-ingest`
* Added `partition_msg` for processing MSFT Outlook .msg files.

### Fixes

* `convert_file_to_text` now passes through the `source_format` and `target_format` kwargs.
  Previously they were hard coded.
* Partitioning functions that accept a `text` kwarg no longer raise an error if an empty
  string is passed (and empty list of elements is returned instead).
* `partition_json` no longer fails if the input is an empty list.
* Fixed bug in `chunk_by_attention_window` that caused the last word in segments to be cut-off
  in some cases.

### BREAKING CHANGES

* `stage_for_transformers` now returns a list of elements, making it consistent with other
  staging bricks

## 0.5.7

### Enhancements

* Refactored codebase using `exactly_one`
* Adds ability to pass headers when passing a url in partition_html()
* Added optional `content_type` and `file_filename` parameters to `partition()` to bypass file detection

### Features

* Add `--flatten-metadata` parameter to `unstructured-ingest`
* Add `--fields-include` parameter to `unstructured-ingest`

### Fixes

## 0.5.6

### Enhancements

* `contains_english_word()`, used heavily in text processing, is 10x faster.

### Features

* Add `--metadata-include` and `--metadata-exclude` parameters to `unstructured-ingest`
* Add `clean_non_ascii_chars` to remove non-ascii characters from unicode string

### Fixes

* Fix problem with PDF partition (duplicated test)

## 0.5.4

### Enhancements

* Added Biomedical literature connector for ingest cli.
* Add `FsspecConnector` to easily integrate any existing `fsspec` filesystem as a connector.
* Rename `s3_connector.py` to `s3.py` for readability and consistency with the
  rest of the connectors.
* Now `S3Connector` relies on `s3fs` instead of on `boto3`, and it inherits
  from `FsspecConnector`.
* Adds an `UNSTRUCTURED_LANGUAGE_CHECKS` environment variable to control whether or not language
  specific checks like vocabulary and POS tagging are applied. Set to `"true"` for higher
  resolution partitioning and `"false"` for faster processing.
* Improves `detect_filetype` warning to include filename when provided.
* Adds a "fast" strategy for partitioning PDFs with PDFMiner. Also falls back to the "fast"
  strategy if detectron2 is not available.
* Start deprecation life cycle for `unstructured-ingest --s3-url` option, to be deprecated in
  favor of `--remote-url`.

### Features

* Add `AzureBlobStorageConnector` based on its `fsspec` implementation inheriting
from `FsspecConnector`
* Add `partition_epub` for partitioning e-books in EPUB3 format.

### Fixes

* Fixes processing for text files with `message/rfc822` MIME type.
* Open xml files in read-only mode when reading contents to construct an XMLDocument.

## 0.5.3

### Enhancements

* `auto.partition()` can now load Unstructured ISD json documents.
* Simplify partitioning functions.
* Improve logging for ingest CLI.

### Features

* Add `--wikipedia-auto-suggest` argument to the ingest CLI to disable automatic redirection
  to pages with similar names.
* Add setup script for Amazon Linux 2
* Add optional `encoding` argument to the `partition_(text/email/html)` functions.
* Added Google Drive connector for ingest cli.
* Added Gitlab connector for ingest cli.

### Fixes

## 0.5.2

### Enhancements

* Fully move from printing to logging.
* `unstructured-ingest` now uses a default `--download_dir` of `$HOME/.cache/unstructured/ingest`
rather than a "tmp-ingest-" dir in the working directory.

### Features

### Fixes

* `setup_ubuntu.sh` no longer fails in some contexts by interpreting
`DEBIAN_FRONTEND=noninteractive` as a command
* `unstructured-ingest` no longer re-downloads files when --preserve-downloads
is used without --download-dir.
* Fixed an issue that was causing text to be skipped in some HTML documents.

## 0.5.1

### Enhancements

### Features

### Fixes

* Fixes an error causing JavaScript to appear in the output of `partition_html` sometimes.
* Fix several issues with the `requires_dependencies` decorator, including the error message
  and how it was used, which had caused an error for `unstructured-ingest --github-url ...`.

## 0.5.0

### Enhancements

* Add `requires_dependencies` Python decorator to check dependencies are installed before
  instantiating a class or running a function

### Features

* Added Wikipedia connector for ingest cli.

### Fixes

* Fix `process_document` file cleaning on failure
* Fixes an error introduced in the metadata tracking commit that caused `NarrativeText`
  and `FigureCaption` elements to be represented as `Text` in HTML documents.

## 0.4.16

### Enhancements

* Fallback to using file extensions for filetype detection if `libmagic` is not present

### Features

* Added setup script for Ubuntu
* Added GitHub connector for ingest cli.
* Added `partition_md` partitioner.
* Added Reddit connector for ingest cli.

### Fixes

* Initializes connector properly in ingest.main::MainProcess
* Restricts version of unstructured-inference to avoid multithreading issue

## 0.4.15

### Enhancements

* Added `elements_to_json` and `elements_from_json` for easier serialization/deserialization
* `convert_to_dict`, `dict_to_elements` and `convert_to_csv` are now aliases for functions
  that use the ISD terminology.

### Fixes

* Update to ensure all elements are preserved during serialization/deserialization

## 0.4.14

* Automatically install `nltk` models in the `tokenize` module.

## 0.4.13

* Fixes unstructured-ingest cli.

## 0.4.12

* Adds console_entrypoint for unstructured-ingest, other structure/doc updates related to ingest.
* Add `parser` parameter to `partition_html`.

## 0.4.11

* Adds `partition_doc` for partitioning Word documents in `.doc` format. Requires `libreoffice`.
* Adds `partition_ppt` for partitioning PowerPoint documents in `.ppt` format. Requires `libreoffice`.

## 0.4.10

* Fixes `ElementMetadata` so that it's JSON serializable when the filename is a `Path` object.

## 0.4.9

* Added ingest modules and s3 connector, sample ingest script
* Default to `url=None` for `partition_pdf` and `partition_image`
* Add ability to skip English specific check by setting the `UNSTRUCTURED_LANGUAGE` env var to `""`.
* Document `Element` objects now track metadata

## 0.4.8

* Modified XML and HTML parsers not to load comments.

## 0.4.7

* Added the ability to pull an HTML document from a url in `partition_html`.
* Added the the ability to get file summary info from lists of filenames and lists
  of file contents.
* Added optional page break to `partition` for `.pptx`, `.pdf`, images, and `.html` files.
* Added `to_dict` method to document elements.
* Include more unicode quotes in `replace_unicode_quotes`.

## 0.4.6

* Loosen the default cap threshold to `0.5`.
* Add a `UNSTRUCTURED_NARRATIVE_TEXT_CAP_THRESHOLD` environment variable for controlling
  the cap ratio threshold.
* Unknown text elements are identified as `Text` for HTML and plain text documents.
* `Body Text` styles no longer default to `NarrativeText` for Word documents. The style information
  is insufficient to determine that the text is narrative.
* Upper cased text is lower cased before checking for verbs. This helps avoid some missed verbs.
* Adds an `Address` element for capturing elements that only contain an address.
* Suppress the `UserWarning` when detectron is called.
* Checks that titles and narrative test have at least one English word.
* Checks that titles and narrative text are at least 50% alpha characters.
* Restricts titles to a maximum word length. Adds a `UNSTRUCTURED_TITLE_MAX_WORD_LENGTH`
  environment variable for controlling the max number of words in a title.
* Updated `partition_pptx` to order the elements on the page

## 0.4.4

* Updated `partition_pdf` and `partition_image` to return `unstructured` `Element` objects
* Fixed the healthcheck url path when partitioning images and PDFs via API
* Adds an optional `coordinates` attribute to document objects
* Adds `FigureCaption` and `CheckBox` document elements
* Added ability to split lists detected in `LayoutElement` objects
* Adds `partition_pptx` for partitioning PowerPoint documents
* LayoutParser models now download from HugginfaceHub instead of DropBox
* Fixed file type detection for XML and HTML files on Amazone Linux

## 0.4.3

* Adds `requests` as a base dependency
* Fix in `exceeds_cap_ratio` so the function doesn't break with empty text
* Fix bug in `_parse_received_data`.
* Update `detect_filetype` to properly handle `.doc`, `.xls`, and `.ppt`.

## 0.4.2

* Added `partition_image` to process documents in an image format.
* Fixed utf-8 encoding error in `partition_email` with attachments for `text/html`

## 0.4.1

* Added support for text files in the `partition` function
* Pinned `opencv-python` for easier installation on Linux

## 0.4.0

* Added generic `partition` brick that detects the file type and routes a file to the appropriate
  partitioning brick.
* Added a file type detection module.
* Updated `partition_html` and `partition_eml` to support file-like objects in 'rb' mode.
* Cleaning brick for removing ordered bullets `clean_ordered_bullets`.
* Extract brick method for ordered bullets `extract_ordered_bullets`.
* Test for `clean_ordered_bullets`.
* Test for `extract_ordered_bullets`.
* Added `partition_docx` for pre-processing Word Documents.
* Added new REGEX patterns to extract email header information
* Added new functions to extract header information `parse_received_data` and `partition_header`
* Added new function to parse plain text files `partition_text`
* Added new cleaners functions `extract_ip_address`, `extract_ip_address_name`, `extract_mapi_id`, `extract_datetimetz`
* Add new `Image` element and function to find embedded images `find_embedded_images`
* Added `get_directory_file_info` for summarizing information about source documents

## 0.3.5

* Add support for local inference
* Add new pattern to recognize plain text dash bullets
* Add test for bullet patterns
* Fix for `partition_html` that allows for processing `div` tags that have both text and child
  elements
* Add ability to extract document metadata from `.docx`, `.xlsx`, and `.jpg` files.
* Helper functions for identifying and extracting phone numbers
* Add new function `extract_attachment_info` that extracts and decodes the attachment
of an email.
* Staging brick to convert a list of `Element`s to a `pandas` dataframe.
* Add plain text functionality to `partition_email`

## 0.3.4

* Python-3.7 compat

## 0.3.3

* Removes BasicConfig from logger configuration
* Adds the `partition_email` partitioning brick
* Adds the `replace_mime_encodings` cleaning bricks
* Small fix to HTML parsing related to processing list items with sub-tags
* Add `EmailElement` data structure to store email documents

## 0.3.2

* Added `translate_text` brick for translating text between languages
* Add an `apply` method to make it easier to apply cleaners to elements

## 0.3.1

* Added \_\_init.py\_\_ to `partition`

## 0.3.0

* Implement staging brick for Argilla. Converts lists of `Text` elements to `argilla` dataset classes.
* Removing the local PDF parsing code and any dependencies and tests.
* Reorganizes the staging bricks in the unstructured.partition module
* Allow entities to be passed into the Datasaur staging brick
* Added HTML escapes to the `replace_unicode_quotes` brick
* Fix bad responses in partition_pdf to raise ValueError
* Adds `partition_html` for partitioning HTML documents.

## 0.2.6

* Small change to how \_read is placed within the inheritance structure since it doesn't really apply to pdf
* Add partitioning brick for calling the document image analysis API

## 0.2.5

* Update python requirement to >=3.7

## 0.2.4

* Add alternative way of importing `Final` to support google colab

## 0.2.3

* Add cleaning bricks for removing prefixes and postfixes
* Add cleaning bricks for extracting text before and after a pattern

## 0.2.2

* Add staging brick for Datasaur

## 0.2.1

* Added brick to convert an ISD dictionary to a list of elements
* Update `PDFDocument` to use the `from_file` method
* Added staging brick for CSV format for ISD (Initial Structured Data) format.
* Added staging brick for separating text into attention window size chunks for `transformers`.
* Added staging brick for LabelBox.
* Added ability to upload LabelStudio predictions
* Added utility function for JSONL reading and writing
* Added staging brick for CSV format for Prodigy
* Added staging brick for Prodigy
* Added ability to upload LabelStudio annotations
* Added text_field and id_field to stage_for_label_studio signature

## 0.2.0

* Initial release of unstructured<|MERGE_RESOLUTION|>--- conflicted
+++ resolved
@@ -1,8 +1,4 @@
-<<<<<<< HEAD
 ## 0.12.1-dev9
-=======
-## 0.12.1-dev8
->>>>>>> fcc919b9
 
 ### Enhancements
 
