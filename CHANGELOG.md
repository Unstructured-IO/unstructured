--- conflicted
+++ resolved
@@ -1,18 +1,15 @@
-<<<<<<< HEAD
-## 0.10.10-dev3
-=======
-## 0.10.11-dev0
+## 0.10.11-dev1
 
 ### Enhancements
 
 ### Features
 
 * Add in ingest cli s3 writer
+* Add Jira Connector to be able to pull issues from a Jira organization
 
 ### Fixes
 
 ## 0.10.10
->>>>>>> 9191be7a
 
 ### Enhancements
 
@@ -25,8 +22,6 @@
 * Serialize IngestDocs to JSON when passing to subprocesses
 
 ### Features
-
-* Add Jira Connector to be able to pull issues from a Jira organization
 
 ### Fixes
 
