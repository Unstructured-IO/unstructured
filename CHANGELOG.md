## 0.10.29-dev6

### Enhancements

* **Add element type CI evaluation workflow** Adds element type frequency evaluation metrics to the current ingest workflow to measure the performance of each file extracted as well as aggregated-level performance.
* **Separate chipper tests** Chipper tests are long-running and require special access, so the tests have been separated into their own file under their own marker, and now have a separate `make` target.
* **Add include_header argument for partition_csv and partition_tsv** Now supports retaining header rows in CSV and TSV documents element partitioning.
* **Add retry logic for all source connectors** All http calls being made by the ingest source connectors have been isolated and wrapped by the `SourceConnectionNetworkError` custom error, which triggers the retry logic, if enabled, in the ingest pipeline.
* **Google Drive source connector supports credentials from memory** Originally, the connector expected a filepath to pull the credentials from when creating the client. This was expanded to support passing that information from memory as a dict if access to the file system might not be available.

### Features

* **Allow setting table crop parameter** In certain circumstances, adjusting the table crop padding may improve table.

### Fixes
<<<<<<< HEAD
* **Handle empty string for `ocr_languages` with values for `languages`** Some API users ran into an issue with sending `languages` params because the API defaulted to also using an empty string for `ocr_languages`. This update handles situations where `languages` is defined and `ocr_languages` is an empty string.
=======

* **Fix PDF tried to loop through None** Previously the PDF annotation extraction tried to loop through `annots` that resolved out as None. A logical check added to avoid such error.
>>>>>>> 1893d5a6
* **Ingest session handler not being shared correctly** All ingest docs that leverage the session handler should only need to set it once per process. It was recreating it each time because the right values weren't being set nor available given how dataclasses work in python.
* **Ingest download-only fix** Previously the download only flag was being checked after the doc factory pipeline step, which occurs before the files are actually downloaded by the source node. This check was moved after the source node to allow for the files to be downloaded first before exiting the pipeline.

## 0.10.28

### Enhancements

* **Add table structure evaluation helpers** Adds functions to evaluate the similarity between predicted table structure and actual table structure.
* **Use `yolox` by default for table extraction when partitioning pdf/image** `yolox` model provides higher recall of the table regions than the quantized version and it is now the default element detection model when `infer_table_structure=True` for partitioning pdf/image files
* **Remove pdfminer elements from inside tables** Previously, when using `hi_res` some elements where extracted using pdfminer too, so we removed pdfminer from the tables pipeline to avoid duplicated elements.
* **Fsspec downstream connectors** New destination connector added to ingest CLI, users may now use `unstructured-ingest` to write to any of the following:
  * Azure
  * Box
  * Dropbox
  * Google Cloud Service

### Features

* **Update `ocr_only` strategy in `partition_pdf()`** Adds the functionality to get accurate coordinate data when partitioning PDFs and Images with the `ocr_only` strategy.

### Fixes
* **Fixed SharePoint permissions for the fetching to be opt-in** Problem: Sharepoint permissions were trying to be fetched even when no reletad cli params were provided, and this gave an error due to values for those keys not existing. Fix: Updated getting keys to be with .get() method and changed the "skip-check" to check individual cli params rather than checking the existance of a config object.

* **Fixes issue where tables from markdown documents were being treated as text** Problem: Tables from markdown documents were being treated as text, and not being extracted as tables. Solution: Enable the `tables` extension when instantiating the `python-markdown` object. Importance: This will allow users to extract structured data from tables in markdown documents.
* **Fix wrong logger for paddle info** Replace the logger from unstructured-inference with the logger from unstructured for paddle_ocr.py module.
* **Fix ingest pipeline to be able to use chunking and embedding together** Problem: When ingest pipeline was using chunking and embedding together, embedding outputs were empty and the outputs of chunking couldn't be re-read into memory and be forwarded to embeddings. Fix: Added CompositeElement type to TYPE_TO_TEXT_ELEMENT_MAP to be able to process CompositeElements with unstructured.staging.base.isd_to_elements
* **Fix unnecessary mid-text chunk-splitting.** The "pre-chunker" did not consider separator blank-line ("\n\n") length when grouping elements for a single chunk. As a result, sections were frequently over-populated producing a over-sized chunk that required mid-text splitting.
* **Fix frequent dissociation of title from chunk.** The sectioning algorithm included the title of the next section with the prior section whenever it would fit, frequently producing association of a section title with the prior section and dissociating it from its actual section. Fix this by performing combination of whole sections only.
* **Fix PDF attempt to get dict value from string.** Fixes a rare edge case that prevented some PDF's from being partitioned. The `get_uris_from_annots` function tried to access the dictionary value of a string instance variable. Assign `None` to the annotation variable if the instance type is not dictionary to avoid the erroneous attempt.

## 0.10.27

### Enhancements

* **Leverage dict to share content across ingest pipeline** To share the ingest doc content across steps in the ingest pipeline, this was updated to use a multiprocessing-safe dictionary so changes get persisted and each step has the option to modify the ingest docs in place.

### Features

### Fixes

* **Removed `ebooklib` as a dependency** `ebooklib` is licensed under AGPL3, which is incompatible with the Apache 2.0 license. Thus it is being removed.
* **Caching fixes in ingest pipeline** Previously, steps like the source node were not leveraging parameters such as `re_download` to dictate if files should be forced to redownload rather than use what might already exist locally.

## 0.10.26

### Enhancements

* **Add text CCT CI evaluation workflow** Adds cct text extraction evaluation metrics to the current ingest workflow to measure the performance of each file extracted as well as aggregated-level performance.

### Features

* **Functionality to catch and classify overlapping/nested elements** Method to identify overlapping-bboxes cases within detected elements in a document. It returns two values: a boolean defining if there are overlapping elements present, and a list reporting them with relevant metadata. The output includes information about the `overlapping_elements`, `overlapping_case`, `overlapping_percentage`, `largest_ngram_percentage`, `overlap_percentage_total`, `max_area`, `min_area`, and `total_area`.
* **Add Local connector source metadata** python's os module used to pull stats from local file when processing via the local connector and populates fields such as last modified time, created time.

### Fixes

* **Fixes elements partitioned from an image file missing certain metadata** Metadata for image files, like file type, was being handled differently from other file types. This caused a bug where other metadata, like the file name, was being missed. This change brought metadata handling for image files to be more in line with the handling for other file types so that file name and other metadata fields are being captured.
* **Adds `typing-extensions` as an explicit dependency** This package is an implicit dependency, but the module is being imported directly in `unstructured.documents.elements` so the dependency should be explicit in case changes in other dependencies lead to `typing-extensions` being dropped as a dependency.
* **Stop passing `extract_tables` to `unstructured-inference` since it is now supported in `unstructured` instead** Table extraction previously occurred in `unstructured-inference`, but that logic, except for the table model itself, is now a part of the `unstructured` library. Thus the parameter triggering table extraction is no longer passed to the `unstructured-inference` package. Also noted the table output regression for PDF files.
* **Fix a bug in Table partitioning** Previously the `skip_infer_table_types` variable used in `partition` was not being passed down to specific file partitioners. Now you can utilize the `skip_infer_table_types` list variable when calling `partition` to specify the filetypes for which you want to skip table extraction, or the `infer_table_structure` boolean variable on the file specific partitioning function.
* **Fix partition docx without sections** Some docx files, like those from teams output, do not contain sections and it would produce no results because the code assumes all components are in sections. Now if no sections is detected from a document we iterate through the paragraphs and return contents found in the paragraphs.
* **Fix out-of-order sequencing of split chunks.** Fixes behavior where "split" chunks were inserted at the beginning of the chunk sequence. This would produce a chunk sequence like [5a, 5b, 3a, 3b, 1, 2, 4] when sections 3 and 5 exceeded `max_characters`.
* **Deserialization of ingest docs fixed** When ingest docs are being deserialized as part of the ingest pipeline process (cli), there were certain fields that weren't getting persisted (metadata and date processed). The from_dict method was updated to take these into account and a unit test added to check.
* **Map source cli command configs when destination set** Due to how the source connector is dynamically called when the destination connector is set via the CLI, the configs were being set incorrectoy, causing the source connector to break. The configs were fixed and updated to take into account Fsspec-specific connectors.

## 0.10.25

### Enhancements

* **Duplicate CLI param check** Given that many of the options associated with the `Click` based cli ingest commands are added dynamically from a number of configs, a check was incorporated to make sure there were no duplicate entries to prevent new configs from overwriting already added options.
* **Ingest CLI refactor for better code reuse** Much of the ingest cli code can be templated and was a copy-paste across files, adding potential risk. Code was refactored to use a base class which had much of the shared code templated.

### Features

* **Table OCR refactor** support Table OCR with pre-computed OCR data to ensure we only do one OCR for entrie document. User can specify
ocr agent tesseract/paddle in environment variable `OCR_AGENT` for OCRing the entire document.
* **Adds accuracy function** The accuracy scoring was originally an option under `calculate_edit_distance`. For easy function call, it is now a wrapper around the original function that calls edit_distance and return as "score".
* **Adds HuggingFaceEmbeddingEncoder** The HuggingFace Embedding Encoder uses a local embedding model as opposed to using an API.
* **Add AWS bedrock embedding connector** `unstructured.embed.bedrock` now provides a connector to use AWS bedrock's `titan-embed-text` model to generate embeddings for elements. This features requires valid AWS bedrock setup and an internet connectionto run.

### Fixes

* **Import PDFResourceManager more directly** We were importing `PDFResourceManager` from `pdfminer.converter` which was causing an error for some users. We changed to import from the actual location of `PDFResourceManager`, which is `pdfminer.pdfinterp`.
* **Fix language detection of elements with empty strings** This resolves a warning message that was raised by `langdetect` if the language was attempted to be detected on an empty string. Language detection is now skipped for empty strings.
* **Fix chunks breaking on regex-metadata matches.** Fixes "over-chunking" when `regex_metadata` was used, where every element that contained a regex-match would start a new chunk.
* **Fix regex-metadata match offsets not adjusted within chunk.** Fixes incorrect regex-metadata match start/stop offset in chunks where multiple elements are combined.
* **Map source cli command configs when destination set** Due to how the source connector is dynamically called when the destination connector is set via the CLI, the configs were being set incorrectoy, causing the source connector to break. The configs were fixed and updated to take into account Fsspec-specific connectors.
* **Fix metrics folder not discoverable** Fixes issue where unstructured/metrics folder is not discoverable on PyPI by adding an `__init__.py` file under the folder.
* **Fix a bug when `parition_pdf` get `model_name=None`** In API usage the `model_name` value is `None` and the `cast` function in `partition_pdf` would return `None` and lead to attribution error. Now we use `str` function to explicit convert the content to string so it is garanteed to have `starts_with` and other string functions as attributes
* **Fix html partition fail on tables without `tbody` tag** HTML tables may sometimes just contain headers without body (`tbody` tag)

## 0.10.24

### Enhancements

* **Improve natural reading order** Some `OCR` elements with only spaces in the text have full-page width in the bounding box, which causes the `xycut` sorting to not work as expected. Now the logic to parse OCR results removes any elements with only spaces (more than one space).
* **Ingest compression utilities and fsspec connector support** Generic utility code added to handle files that get pulled from a source connector that are either tar or zip compressed and uncompress them locally. This is then processed using a local source connector. Currently this functionality has been incorporated into the fsspec connector and all those inheriting from it (currently: Azure Blob Storage, Google Cloud Storage, S3, Box, and Dropbox).
* **Ingest destination connectors support for writing raw list of elements** Along with the default write method used in the ingest pipeline to write the json content associated with the ingest docs, each destination connector can now also write a raw list of elements to the desired downstream location without having an ingest doc associated with it.

### Features

* **Adds element type percent match function** In order to evaluate the element type extracted, we add a function that calculates the matched percentage between two frequency dictionary.

### Fixes

* **Fix paddle model file not discoverable** Fixes issue where ocr_models/paddle_ocr.py file is not discoverable on PyPI by adding
an `__init__.py` file under the folder.
* **Chipper v2 Fixes** Includes fix for a memory leak and rare last-element bbox fix. (unstructured-inference==0.7.7)
* **Fix image resizing issue** Includes fix related to resizing images in the tables pipeline. (unstructured-inference==0.7.6)

## 0.10.23

### Enhancements

* **Add functionality to limit precision when serializing to json** Precision for `points` is limited to 1 decimal point if coordinates["system"] == "PixelSpace" (otherwise 2 decimal points?). Precision for `detection_class_prob` is limited to 5 decimal points.
* **Fix csv file detection logic when mime-type is text/plain** Previously the logic to detect csv file type was considering only first row's comma count comparing with the header_row comma count and both the rows being same line the result was always true, Now the logic is changed to consider the comma's count for all the lines except first line and compare with header_row comma count.
* **Improved inference speed for Chipper V2** API requests with 'hi_res_model_name=chipper' now have ~2-3x faster responses.

### Features

### Fixes

* **Cleans up temporary files after conversion** Previously a file conversion utility was leaving temporary files behind on the filesystem without removing them when no longer needed. This fix helps prevent an accumulation of temporary files taking up excessive disk space.
* **Fixes `under_non_alpha_ratio` dividing by zero** Although this function guarded against a specific cause of division by zero, there were edge cases slipping through like strings with only whitespace. This update more generally prevents the function from performing a division by zero.
* **Fix languages default** Previously the default language was being set to English when elements didn't have text or if langdetect could not detect the language. It now defaults to None so there is not misleading information about the language detected.
* **Fixes recursion limit error that was being raised when partitioning Excel documents of a certain size** Previously we used a recursive method to find subtables within an excel sheet. However this would run afoul of Python's recursion depth limit when there was a contiguous block of more than 1000 cells within a sheet. This function has been updated to use the NetworkX library which avoids Python recursion issues.

## 0.10.22

### Enhancements

* **bump `unstructured-inference` to `0.7.3`** The updated version of `unstructured-inference` supports a new version of the Chipper model, as well as a cleaner schema for its output classes. Support is included for new inference features such as hierarchy and ordering.
* **Expose skip_infer_table_types in ingest CLI.** For each connector a new `--skip-infer-table-types` parameter was added to map to the `skip_infer_table_types` partition argument. This gives more granular control to unstructured-ingest users, allowing them to specify the file types for which we should attempt table extraction.
* **Add flag to ingest CLI to raise error if any single doc fails in pipeline** Currently if a single doc fails in the pipeline, the whole thing halts due to the error. This flag defaults to log an error but continue with the docs it can.
* **Emit hyperlink metadata for DOCX file-type.** DOCX partitioner now adds `metadata.links`, `metadata.link_texts` and `metadata.link_urls` for elements that contain a hyperlink that points to an external resource. So-called "jump" links pointing to document internal locations (such as those found in a table-of-contents "jumping" to a chapter or section) are excluded.

### Features

* **Add `elements_to_text` as a staging helper function** In order to get a single clean text output from unstructured for metric calculations, automate the process of extracting text from elements using this function.
* **Adds permissions(RBAC) data ingestion functionality for the Sharepoint connector.** Problem: Role based access control is an important component in many data storage systems. Users may need to pass permissions (RBAC) data to downstream systems when ingesting data. Feature: Added permissions data ingestion functionality to the Sharepoint connector.

### Fixes

* **Fixes PDF list parsing creating duplicate list items** Previously a bug in PDF list item parsing caused removal of other elements and duplication of the list item
* **Fixes duplicated elements** Fixes issue where elements are duplicated when embeddings are generated. This will allow users to generate embeddings for their list of Elements without duplicating/breaking the orginal content.
* **Fixes failure when flagging for embeddings through unstructured-ingest** Currently adding the embedding parameter to any connector results in a failure on the copy stage. This is resolves the issue by adding the IngestDoc to the context map in the embedding node's `run` method. This allows users to specify that connectors fetch embeddings without failure.
* **Fix ingest pipeline reformat nodes not discoverable** Fixes issue where  reformat nodes raise ModuleNotFoundError on import. This was due to the directory was missing `__init__.py` in order to make it discoverable.
* **Fix default language in ingest CLI** Previously the default was being set to english which injected potentially incorrect information to downstream language detection libraries. By setting the default to None allows those libraries to better detect what language the text is in the doc being processed.

## 0.10.21

* **Adds Scarf analytics**.

## 0.10.20

### Enhancements

* **Add document level language detection functionality.** Adds the "auto" default for the languages param to all partitioners. The primary language present in the document is detected using the `langdetect` package. Additional param `detect_language_per_element` is also added for partitioners that return multiple elements. Defaults to `False`.
* **Refactor OCR code** The OCR code for entire page is moved from unstructured-inference to unstructured. On top of continuing support for OCR language parameter, we also support two OCR processing modes, "entire_page" or "individual_blocks".
* **Align to top left when shrinking bounding boxes for `xy-cut` sorting:** Update `shrink_bbox()` to keep top left rather than center.
* **Add visualization script to annotate elements** This script is often used to analyze/visualize elements with coordinates (e.g. partition_pdf()).
* **Adds data source properties to the Jira, Github and Gitlab connectors** These properties (date_created, date_modified, version, source_url, record_locator) are written to element metadata during ingest, mapping elements to information about the document source from which they derive. This functionality enables downstream applications to reveal source document applications, e.g. a link to a GDrive doc, Salesforce record, etc.
* **Improve title detection in pptx documents** The default title textboxes on a pptx slide are now categorized as titles.
* **Improve hierarchy detection in pptx documents** List items, and other slide text are properly nested under the slide title. This will enable better chunking of pptx documents.
* **Refactor of the ingest cli workflow** The refactored approach uses a dynamically set pipeline with a snapshot along each step to save progress and accommodate continuation from a snapshot if an error occurs. This also allows the pipeline to dynamically assign any number of steps to modify the partitioned content before it gets written to a destination.
* **Applies `max_characters=<n>` argument to all element types in `add_chunking_strategy` decorator** Previously this argument was only utilized in chunking Table elements and now applies to all partitioned elements if `add_chunking_strategy` decorator is utilized, further preparing the elements for downstream processing.
* **Add common retry strategy utilities for unstructured-ingest** Dynamic retry strategy with exponential backoff added to Notion source connector.
*
### Features

* **Adds `bag_of_words` and `percent_missing_text` functions** In order to count the word frequencies in two input texts and calculate the percentage of text missing relative to the source document.
* **Adds `edit_distance` calculation metrics** In order to benchmark the cleaned, extracted text with unstructured, `edit_distance` (`Levenshtein distance`) is included.
* **Adds detection_origin field to metadata** Problem: Currently isn't an easy way to find out how an element was created. With this change that information is added. Importance: With this information the developers and users are now able to know how an element was created to make decisions on how to use it. In order tu use this feature
setting UNSTRUCTURED_INCLUDE_DEBUG_METADATA=true is needed.
* **Adds a function that calculates frequency of the element type and its depth** To capture the accuracy of element type extraction, this function counts the occurrences of each unique element type with its depth for use in element metrics.

### Fixes

* **Fix zero division error in annotation bbox size** This fixes the bug where we find annotation bboxes realted to an element that need to divide the intersection size between annotation bbox and element bbox by the size of the annotation bbox
* **Fix prevent metadata module from importing dependencies from unnecessary modules** Problem: The `metadata` module had several top level imports that were only used in and applicable to code related to specific document types, while there were many general-purpose functions. As a result, general-purpose functions couldn't be used without unnecessary dependencies being installed. Fix: moved 3rd party dependency top level imports to inside the functions in which they are used and applied a decorator to check that the dependency is installed and emit a helpful error message if not.
* **Fixes category_depth None value for Title elements** Problem: `Title` elements from `chipper` get `category_depth`= None even when `Headline` and/or `Subheadline` elements are present in the same page. Fix: all `Title` elements with `category_depth` = None should be set to have a depth of 0 instead iff there are `Headline` and/or `Subheadline` element-types present. Importance: `Title` elements should be equivalent html `H1` when nested headings are present; otherwise, `category_depth` metadata can result ambiguous within elements in a page.
* **Tweak `xy-cut` ordering output to be more column friendly** This results in the order of elements more closely reflecting natural reading order which benefits downstream applications. While element ordering from `xy-cut` is usually mostly correct when ordering multi-column documents, sometimes elements from a RHS column will appear before elements in a LHS column. Fix: add swapped `xy-cut` ordering by sorting by X coordinate first and then Y coordinate.
* **Fixes badly initialized Formula** Problem: YoloX contain new types of elements, when loading a document that contain formulas a new element of that class
should be generated, however the Formula class inherits from Element instead of Text. After this change the element is correctly created with the correct class
allowing the document to be loaded. Fix: Change parent class for Formula to Text. Importance: Crucial to be able to load documents that contain formulas.
* **Fixes pdf uri error** An error was encountered when URI type of `GoToR` which refers to pdf resources outside of its own was detected since no condition catches such case. The code is fixing the issue by initialize URI before any condition check.


## 0.10.19

### Enhancements

* **Adds XLSX document level language detection** Enhancing on top of language detection functionality in previous release, we now support language detection within `.xlsx` file type at Element level.
* **bump `unstructured-inference` to `0.6.6`** The updated version of `unstructured-inference` makes table extraction in `hi_res` mode configurable to fine tune table extraction performance; it also improves element detection by adding a deduplication post processing step in the `hi_res` partitioning of pdfs and images.
* **Detect text in HTML Heading Tags as Titles** This will increase the accuracy of hierarchies in HTML documents and provide more accurate element categorization. If text is in an HTML heading tag and is not a list item, address, or narrative text, categorize it as a title.
* **Update python-based docs** Refactor docs to use the actual unstructured code rather than using the subprocess library to run the cli command itself.
* **Adds Table support for the `add_chunking_strategy` decorator to partition functions.** In addition to combining elements under Title elements, user's can now specify the `max_characters=<n>` argument to chunk Table elements into TableChunk elements with `text` and `text_as_html` of length <n> characters. This means partitioned Table results are ready for use in downstream applications without any post processing.
* **Expose endpoint url for s3 connectors** By allowing for the endpoint url to be explicitly overwritten, this allows for any non-AWS data providers supporting the s3 protocol to be supported (i.e. minio).

### Features

* **change default `hi_res` model for pdf/image partition to `yolox`** Now partitioning pdf/image using `hi_res` strategy utilizes `yolox_quantized` model isntead of `detectron2_onnx` model. This new default model has better recall for tables and produces more detailed categories for elements.
* **XLSX can now reads subtables within one sheet** Problem: Many .xlsx files are not created to be read as one full table per sheet. There are subtables, text and header along with more informations to extract from each sheet. Feature: This `partition_xlsx` now can reads subtable(s) within one .xlsx sheet, along with extracting other title and narrative texts. Importance: This enhance the power of .xlsx reading to not only one table per sheet, allowing user to capture more data tables from the file, if exists.
* **Update Documentation on Element Types and Metadata**: We have updated the documentation according to the latest element types and metadata. It includes the common and additional metadata provided by the Partitions and Connectors.

### Fixes

* **Fixes partition_pdf is_alnum reference bug** Problem: The `partition_pdf` when attempt to get bounding box from element experienced a reference before assignment error when the first object is not text extractable.  Fix: Switched to a flag when the condition is met. Importance: Crucial to be able to partition with pdf.
* **Fix various cases of HTML text missing after partition**
  Problem: Under certain circumstances, text immediately after some HTML tags will be misssing from partition result.
  Fix: Updated code to deal with these cases.
  Importance: This will ensure the correctness when partitioning HTML and Markdown documents.
* **Fixes chunking when `detection_class_prob` appears in Element metadata** Problem: when `detection_class_prob` appears in Element metadata, Elements will only be combined by chunk_by_title if they have the same `detection_class_prob` value (which is rare). This is unlikely a case we ever need to support and most often results in no chunking. Fix: `detection_class_prob` is included in the chunking list of metadata keys excluded for similarity comparison. Importance: This change allows `chunk_by_title` to operate as intended for documents which include `detection_class_prob` metadata in their Elements.

## 0.10.18

### Enhancements

* **Better detection of natural reading order in images and PDF's** The elements returned by partition better reflect natural reading order in some cases, particularly in complicated multi-column layouts, leading to better chunking and retrieval for downstream applications. Achieved by improving the `xy-cut` sorting to preprocess bboxes, shrinking all bounding boxes by 90% along x and y axes (still centered around the same center point), which allows projection lines to be drawn where not possible before if layout bboxes overlapped.
* **Improves `partition_xml` to be faster and more memory efficient when partitioning large XML files** The new behavior is to partition iteratively to prevent loading the entire XML tree into memory at once in most use cases.
* **Adds data source properties to SharePoint, Outlook, Onedrive, Reddit, Slack, DeltaTable connectors** These properties (date_created, date_modified, version, source_url, record_locator) are written to element metadata during ingest, mapping elements to information about the document source from which they derive. This functionality enables downstream applications to reveal source document applications, e.g. a link to a GDrive doc, Salesforce record, etc.
* **Add functionality to save embedded images in PDF's separately as images** This allows users to save embedded images in PDF's separately as images, given some directory path. The saved image path is written to the metadata for the Image element. Downstream applications may benefit by providing users with image links from relevant "hits."
* **Azure Cognite Search destination connector** New Azure Cognitive Search destination connector added to ingest CLI.  Users may now use `unstructured-ingest` to write partitioned data from over 20 data sources (so far) to an Azure Cognitive Search index.
* **Improves salesforce partitioning** Partitions Salesforce data as xlm instead of text for improved detail and flexibility. Partitions htmlbody instead of textbody for Salesforce emails. Importance: Allows all Salesforce fields to be ingested and gives Salesforce emails more detailed partitioning.
* **Add document level language detection functionality.** Introduces the "auto" default for the languages param, which then detects the languages present in the document using the `langdetect` package. Adds the document languages as ISO 639-3 codes to the element metadata. Implemented only for the partition_text function to start.
* **PPTX partitioner refactored in preparation for enhancement.** Behavior should be unchanged except that shapes enclosed in a group-shape are now included, as many levels deep as required (a group-shape can itself contain a group-shape).
* **Embeddings support for the SharePoint SourceConnector via unstructured-ingest CLI** The SharePoint connector can now optionally create embeddings from the elements it pulls out during partition and upload those embeddings to Azure Cognitive Search index.
* **Improves hierarchy from docx files by leveraging natural hierarchies built into docx documents**  Hierarchy can now be detected from an indentation level for list bullets/numbers and by style name (e.g. Heading 1, List Bullet 2, List Number).
* **Chunking support for the SharePoint SourceConnector via unstructured-ingest CLI** The SharePoint connector can now optionally chunk the elements pulled out during partition via the chunking unstructured brick. This can be used as a stage before creating embeddings.

### Features

* **Adds `links` metadata in `partition_pdf` for `fast` strategy.** Problem: PDF files contain rich information and hyperlink that Unstructured did not captured earlier. Feature: `partition_pdf` now can capture embedded links within the file along with its associated text and page number. Importance: Providing depth in extracted elements give user a better understanding and richer context of documents. This also enables user to map to other elements within the document if the hyperlink is refered internally.
* **Adds the embedding module to be able to embed Elements** Problem: Many NLP applications require the ability to represent parts of documents in a semantic way. Until now, Unstructured did not have text embedding ability within the core library. Feature: This embedding module is able to track embeddings related data with a class, embed a list of elements, and return an updated list of Elements with the *embeddings* property. The module is also able to embed query strings. Importance: Ability to embed documents or parts of documents will enable users to make use of these semantic representations in different NLP applications, such as search, retrieval, and retrieval augmented generation.

### Fixes

* **Fixes a metadata source serialization bug** Problem: In unstructured elements, when loading an elements json file from the disk, the data_source attribute is assumed to be an instance of DataSourceMetadata and the code acts based on that. However the loader did not satisfy the assumption, and loaded it as a dict instead, causing an error. Fix: Added necessary code block to initialize a DataSourceMetadata object, also refactored DataSourceMetadata.from_dict() method to remove redundant code. Importance: Crucial to be able to load elements (which have data_source fields) from json files.
* **Fixes issue where unstructured-inference was not getting updated** Problem: unstructured-inference was not getting upgraded to the version to match unstructured release when doing a pip install.  Solution: using `pip install unstructured[all-docs]` it will now upgrade both unstructured and unstructured-inference. Importance: This will ensure that the inference library is always in sync with the unstructured library, otherwise users will be using outdated libraries which will likely lead to unintended behavior.
* **Fixes SharePoint connector failures if any document has an unsupported filetype** Problem: Currently the entire connector ingest run fails if a single IngestDoc has an unsupported filetype. This is because a ValueError is raised in the IngestDoc's `__post_init__`. Fix: Adds a try/catch when the IngestConnector runs get_ingest_docs such that the error is logged but all processable documents->IngestDocs are still instantiated and returned. Importance: Allows users to ingest SharePoint content even when some files with unsupported filetypes exist there.
* **Fixes Sharepoint connector server_path issue** Problem: Server path for the Sharepoint Ingest Doc was incorrectly formatted, causing issues while fetching pages from the remote source. Fix: changes formatting of remote file path before instantiating SharepointIngestDocs and appends a '/' while fetching pages from the remote source. Importance: Allows users to fetch pages from Sharepoint Sites.
* **Fixes Sphinx errors.** Fixes errors when running Sphinx `make html` and installs library to suppress warnings.
* **Fixes a metadata backwards compatibility error** Problem: When calling `partition_via_api`, the hosted api may return an element schema that's newer than the current `unstructured`. In this case, metadata fields were added which did not exist in the local `ElementMetadata` dataclass, and `__init__()` threw an error. Fix: remove nonexistent fields before instantiating in `ElementMetadata.from_json()`. Importance: Crucial to avoid breaking changes when adding fields.
* **Fixes issue with Discord connector when a channel returns `None`** Problem: Getting the `jump_url` from a nonexistent Discord `channel` fails. Fix: property `jump_url` is now retrieved within the same context as the messages from the channel. Importance: Avoids cascading issues when the connector fails to fetch information about a Discord channel.
* **Fixes occasionally SIGABTR when writing table with `deltalake` on Linux** Problem: occasionally on Linux ingest can throw a `SIGABTR` when writing `deltalake` table even though the table was written correctly. Fix: put the writing function into a `Process` to ensure its execution to the fullest extent before returning to the main process. Importance: Improves stability of connectors using `deltalake`


* **Fix badly initialized Formula** Problem: YoloX contain new types of elements, when loading a document that contain formulas a new element of that class
should be generated, however the Formula class inherits from Element instead of Text. After this change the element is correctly created with the correct class
allowing the document to be loaded. Fix: Change parent class for Formula to Text. Importance: Crucial to be able to load documents that contain formulas.

## 0.10.16

### Enhancements

* **Adds data source properties to Airtable, Confluence, Discord, Elasticsearch, Google Drive, and Wikipedia connectors** These properties (date_created, date_modified, version, source_url, record_locator) are written to element metadata during ingest, mapping elements to information about the document source from which they derive. This functionality enables downstream applications to reveal source document applications, e.g. a link to a GDrive doc, Salesforce record, etc.
* **DOCX partitioner refactored in preparation for enhancement.** Behavior should be unchanged except in multi-section documents containing different headers/footers for different sections. These will now emit all distinct headers and footers encountered instead of just those for the last section.
* **Add a function to map between Tesseract and standard language codes.** This allows users to input language information to the `languages` param in any Tesseract-supported langcode or any ISO 639 standard language code.
* **Add document level language detection functionality.** Introduces the "auto" default for the languages param, which then detects the languages present in the document using the `langdetect` package. Implemented only for the partition_text function to start.

### Features

### Fixes

* ***Fixes an issue that caused a partition error for some PDF's.** Fixes GH Issue 1460 by bypassing a coordinate check if an element has invalid coordinates.

## 0.10.15


### Enhancements

* **Support for better element categories from the next-generation image-to-text model ("chipper").** Previously, not all of the classifications from Chipper were being mapped to proper `unstructured` element categories so the consumer of the library would see many `UncategorizedText` elements. This fixes the issue, improving the granularity of the element categories outputs for better downstream processing and chunking. The mapping update is:
  * "Threading": `NarrativeText`
  * "Form": `NarrativeText`
  * "Field-Name": `Title`
  * "Value": `NarrativeText`
  * "Link": `NarrativeText`
  * "Headline": `Title` (with `category_depth=1`)
  * "Subheadline": `Title` (with `category_depth=2`)
  * "Abstract": `NarrativeText`
* **Better ListItem grouping for PDF's (fast strategy).** The `partition_pdf` with `fast` strategy previously broke down some numbered list item lines as separate elements. This enhancement leverages the x,y coordinates and bbox sizes to help decide whether the following chunk of text is a continuation of the immediate previous detected ListItem element or not, and not detect it as its own non-ListItem element.
* **Fall back to text-based classification for uncategorized Layout elements for Images and PDF's**. Improves element classification by running existing text-based rules on previously `UncategorizedText` elements.
* **Adds table partitioning for Partitioning for many doc types including: .html, .epub., .md, .rst, .odt, and .msg.** At the core of this change is the .html partition functionality, which is leveraged by the other effected doc types. This impacts many scenarios where `Table` Elements are now propery extracted.
* **Create and add `add_chunking_strategy` decorator to partition functions.** Previously, users were responsible for their own chunking after partitioning elements, often required for downstream applications. Now, individual elements may be combined into right-sized chunks where min and max character size may be specified if `chunking_strategy=by_title`. Relevant elements are grouped together for better downstream results. This enables users immediately use partitioned results effectively in downstream applications (e.g. RAG architecture apps) without any additional post-processing.
* **Adds `languages` as an input parameter and marks `ocr_languages` kwarg for deprecation in pdf, image, and auto partitioning functions.** Previously, language information was only being used for Tesseract OCR for image-based documents and was in a Tesseract specific string format, but by refactoring into a list of standard language codes independent of Tesseract, the `unstructured` library will better support `languages` for other non-image pipelines and/or support for other OCR engines.
* **Removes `UNSTRUCTURED_LANGUAGE` env var usage and replaces `language` with `languages` as an input parameter to unstructured-partition-text_type functions.** The previous parameter/input setup was not user-friendly or scalable to the variety of elements being processed. By refactoring the inputted language information into a list of standard language codes, we can support future applications of the element language such as detection, metadata, and multi-language elements. Now, to skip English specific checks, set the `languages` parameter to any non-English language(s).
* **Adds `xlsx` and `xls` filetype extensions to the `skip_infer_table_types` default list in `partition`.** By adding these file types to the input parameter these files should not go through table extraction. Users can still specify if they would like to extract tables from these filetypes, but will have to set the `skip_infer_table_types` to exclude the desired filetype extension. This avoids mis-representing complex spreadsheets where there may be multiple sub-tables and other content.
* **Better debug output related to sentence counting internals**. Clarify message when sentence is not counted toward sentence count because there aren't enough words, relevant for developers focused on `unstructured`s NLP internals.
* **Faster ocr_only speed for partitioning PDF and images.** Use `unstructured_pytesseract.run_and_get_multiple_output` function to reduce the number of calls to `tesseract` by half when partitioning pdf or image with `tesseract`
* **Adds data source properties to fsspec connectors** These properties (date_created, date_modified, version, source_url, record_locator) are written to element metadata during ingest, mapping elements to information about the document source from which they derive. This functionality enables downstream applications to reveal source document applications, e.g. a link to a GDrive doc, Salesforce record, etc.
* **Add delta table destination connector** New delta table destination connector added to ingest CLI.  Users may now use `unstructured-ingest` to write partitioned data from over 20 data sources (so far) to a Delta Table.
* **Rename to Source and Destination Connectors in the Documentation.** Maintain naming consistency between Connectors codebase and documentation with the first addition to a destination connector.
* **Non-HTML text files now return unstructured-elements as opposed to HTML-elements.** Previously the text based files that went through `partition_html` would return HTML-elements but now we preserve the format from the input using `source_format` argument in the partition call.
* **Adds `PaddleOCR` as an optional alternative to `Tesseract`** for OCR in processing of PDF or Image files, it is installable via the `makefile` command `install-paddleocr`. For experimental purposes only.
* **Bump unstructured-inference** to 0.5.28. This version bump markedly improves the output of table data, rendered as `metadata.text_as_html` in an element. These changes include:
  * add env variable `ENTIRE_PAGE_OCR` to specify using paddle or tesseract on entire page OCR
  * table structure detection now pads the input image by 25 pixels in all 4 directions to improve its recall (0.5.27)
  * support paddle with both cpu and gpu and assume it is pre-installed (0.5.26)
  * fix a bug where `cells_to_html` doesn't handle cells spanning multiple rows properly (0.5.25)
  * remove `cv2` preprocessing step before OCR step in table transformer (0.5.24)

### Features

* **Adds element metadata via `category_depth` with default value None**.
  * This additional metadata is useful for vectordb/LLM, chunking strategies, and retrieval applications.
* **Adds a naive hierarchy for elements via a `parent_id` on the element's metadata**
  * Users will now have more metadata for implementing vectordb/LLM chunking strategies. For example, text elements could be queried by their preceding title element.
  * Title elements created from HTML headings will properly nest

### Fixes

* **`add_pytesseract_bboxes_to_elements` no longer returns `nan` values**. The function logic is now broken into new methods
  `_get_element_box` and `convert_multiple_coordinates_to_new_system`
* **Selecting a different model wasn't being respected when calling `partition_image`.** Problem: `partition_pdf` allows for passing a `model_name` parameter. Given the similarity between the image and PDF pipelines, the expected behavior is that `partition_image` should support the same parameter, but `partition_image` was unintentionally not passing along its `kwargs`. This was corrected by adding the kwargs to the downstream call.
* **Fixes a chunking issue via dropping the field "coordinates".** Problem: chunk_by_title function was chunking each element to its own individual chunk while it needed to group elements into a fewer number of chunks. We've discovered that this happens due to a metadata matching logic in chunk_by_title function, and discovered that elements with different metadata can't be put into the same chunk. At the same time, any element with "coordinates" essentially had different metadata than other elements, due each element locating in different places and having different coordinates. Fix: That is why we have included the key "coordinates" inside a list of excluded metadata keys, while doing this "metadata_matches" comparision. Importance: This change is crucial to be able to chunk by title for documents which include "coordinates" metadata in their elements.

## 0.10.14

### Enhancements

* Update all connectors to use new downstream architecture
  * New click type added to parse comma-delimited string inputs
  * Some CLI options renamed

### Features

### Fixes

## 0.10.13

### Enhancements

* Updated documentation: Added back support doc types for partitioning, more Python codes in the API page,  RAG definition, and use case.
* Updated Hi-Res Metadata: PDFs and Images using Hi-Res strategy now have layout model class probabilities added ot metadata.
* Updated the `_detect_filetype_from_octet_stream()` function to use libmagic to infer the content type of file when it is not a zip file.
* Tesseract minor version bump to 5.3.2

### Features

* Add Jira Connector to be able to pull issues from a Jira organization
* Add `clean_ligatures` function to expand ligatures in text


### Fixes

* `partition_html` breaks on `<br>` elements.
* Ingest error handling to properly raise errors when wrapped
* GH issue 1361: fixes a sortig error that prevented some PDF's from being parsed
* Bump unstructured-inference
  * Brings back embedded images in PDF's (0.5.23)

## 0.10.12

### Enhancements

* Removed PIL pin as issue has been resolved upstream
* Bump unstructured-inference
  * Support for yolox_quantized layout detection model (0.5.20)
* YoloX element types added


### Features

* Add Salesforce Connector to be able to pull Account, Case, Campaign, EmailMessage, Lead

### Fixes


* Bump unstructured-inference
  * Avoid divide-by-zero errors swith `safe_division` (0.5.21)

## 0.10.11

### Enhancements

* Bump unstructured-inference
  * Combine entire-page OCR output with layout-detected elements, to ensure full coverage of the page (0.5.19)

### Features

* Add in ingest cli s3 writer

### Fixes

* Fix a bug where `xy-cut` sorting attemps to sort elements without valid coordinates; now xy cut sorting only works when **all** elements have valid coordinates

## 0.10.10

### Enhancements

* Adds `text` as an input parameter to `partition_xml`.
* `partition_xml` no longer runs through `partition_text`, avoiding incorrect splitting
  on carriage returns in the XML. Since `partition_xml` no longer calls `partition_text`,
  `min_partition` and `max_partition` are no longer supported in `partition_xml`.
* Bump `unstructured-inference==0.5.18`, change non-default detectron2 classification threshold
* Upgrade base image from rockylinux 8 to rockylinux 9
* Serialize IngestDocs to JSON when passing to subprocesses

### Features

### Fixes

- Fix a bug where mismatched `elements` and `bboxes` are passed into `add_pytesseract_bbox_to_elements`

## 0.10.9

### Enhancements

* Fix `test_json` to handle only non-extra dependencies file types (plain-text)

### Features

* Adds `chunk_by_title` to break a document into sections based on the presence of `Title`
  elements.
* add new extraction function `extract_image_urls_from_html` to extract all img related URL from html text.

### Fixes

* Make cv2 dependency optional
* Edit `add_pytesseract_bbox_to_elements`'s (`ocr_only` strategy) `metadata.coordinates.points` return type to `Tuple` for consistency.
* Re-enable test-ingest-confluence-diff for ingest tests
* Fix syntax for ingest test check number of files
* Fix csv and tsv partitioners loosing the first line of the files when creating elements

## 0.10.8

### Enhancements

* Release docker image that installs Python 3.10 rather than 3.8

### Features

### Fixes

## 0.10.7

### Enhancements

### Features

### Fixes

* Remove overly aggressive ListItem chunking for images and PDF's which typically resulted in inchorent elements.

## 0.10.6

### Enhancements

* Enable `partition_email` and `partition_msg` to detect if an email is PGP encryped. If
  and email is PGP encryped, the functions will return an empy list of elements and
  emit a warning about the encrypted content.
* Add threaded Slack conversations into Slack connector output
* Add functionality to sort elements using `xy-cut` sorting approach in `partition_pdf` for `hi_res` and `fast` strategies
* Bump unstructured-inference
  * Set OMP_THREAD_LIMIT to 1 if not set for better tesseract perf (0.5.17)

### Features

* Extract coordinates from PDFs and images when using OCR only strategy and add to metadata

### Fixes

* Update `partition_html` to respect the order of `<pre>` tags.
* Fix bug in `partition_pdf_or_image` where two partitions were called if `strategy == "ocr_only"`.
* Bump unstructured-inference
  * Fix issue where temporary files were being left behind (0.5.16)
* Adds deprecation warning for the `file_filename` kwarg to `partition`, `partition_via_api`,
  and `partition_multiple_via_api`.
* Fix documentation build workflow by pinning dependencies

## 0.10.5

### Enhancements

* Create new CI Pipelines
  - Checking text, xml, email, and html doc tests against the library installed without extras
  - Checking each library extra against their respective tests
* `partition` raises an error and tells the user to install the appropriate extra if a filetype
  is detected that is missing dependencies.
* Add custom errors to ingest
* Bump `unstructured-ingest==0.5.15`
  - Handle an uncaught TesseractError (0.5.15)
  - Add TIFF test file and TIFF filetype to `test_from_image_file` in `test_layout` (0.5.14)
* Use `entire_page` ocr mode for pdfs and images
* Add notes on extra installs to docs
* Adds ability to reuse connections per process in unstructured-ingest

### Features
* Add delta table connector

### Fixes

## 0.10.4
* Pass ocr_mode in partition_pdf and set the default back to individual pages for now
* Add diagrams and descriptions for ingest design in the ingest README

### Features
* Supports multipage TIFF image partitioning

### Fixes

## 0.10.2

### Enhancements
* Bump unstructured-inference==0.5.13:
  - Fix extracted image elements being included in layout merge, addresses the issue
    where an entire-page image in a PDF was not passed to the layout model when using hi_res.

### Features

### Fixes

## 0.10.1

### Enhancements
* Bump unstructured-inference==0.5.12:
  - fix to avoid trace for certain PDF's (0.5.12)
  - better defaults for DPI for hi_res and  Chipper (0.5.11)
  - implement full-page OCR (0.5.10)

### Features

### Fixes

* Fix dead links in repository README (Quick Start > Install for local development, and Learn more > Batch Processing)
* Update document dependencies to include tesseract-lang for additional language support (required for tests to pass)

## 0.10.0

### Enhancements

* Add `include_header` kwarg to `partition_xlsx` and change default behavior to `True`
* Update the `links` and `emphasized_texts` metadata fields

### Features

### Fixes

## 0.9.3

### Enhancements

* Pinned dependency cleanup.
* Update `partition_csv` to always use `soupparser_fromstring` to parse `html text`
* Update `partition_tsv` to always use `soupparser_fromstring` to parse `html text`
* Add `metadata.section` to capture epub table of contents data
* Add `unique_element_ids` kwarg to partition functions. If `True`, will use a UUID
  for element IDs instead of a SHA-256 hash.
* Update `partition_xlsx` to always use `soupparser_fromstring` to parse `html text`
* Add functionality to switch `html` text parser based on whether the `html` text contains emoji
* Add functionality to check if a string contains any emoji characters
* Add CI tests around Notion

### Features

* Add Airtable Connector to be able to pull views/tables/bases from an Airtable organization

### Fixes

* fix pdf partition of list items being detected as titles in OCR only mode
* make notion module discoverable
* fix emails with `Content-Distribution: inline` and `Content-Distribution: attachment` with no filename
* Fix email attachment filenames which had `=` in the filename itself

## 0.9.2


### Enhancements

* Update table extraction section in API documentation to sync with change in Prod API
* Update Notion connector to extract to html
* Added UUID option for `element_id`
* Bump unstructured-inference==0.5.9:
  - better caching of models
  - another version of detectron2 available, though the default layout model is unchanged
* Added UUID option for element_id
* Added UUID option for element_id
* CI improvements to run ingest tests in parallel

### Features

* Adds Sharepoint connector.

### Fixes

* Bump unstructured-inference==0.5.9:
  - ignores Tesseract errors where no text is extracted for tiles that indeed, have no text

## 0.9.1

### Enhancements

* Adds --partition-pdf-infer-table-structure to unstructured-ingest.
* Enable `partition_html` to skip headers and footers with the `skip_headers_and_footers` flag.
* Update `partition_doc` and `partition_docx` to track emphasized texts in the output
* Adds post processing function `filter_element_types`
* Set the default strategy for partitioning images to `hi_res`
* Add page break parameter section in API documentation to sync with change in Prod API
* Update `partition_html` to track emphasized texts in the output
* Update `XMLDocument._read_xml` to create `<p>` tag element for the text enclosed in the `<pre>` tag
* Add parameter `include_tail_text` to `_construct_text` to enable (skip) tail text inclusion
* Add Notion connector

### Features

### Fixes

* Remove unused `_partition_via_api` function
* Fixed emoji bug in `partition_xlsx`.
* Pass `file_filename` metadata when partitioning file object
* Skip ingest test on missing Slack token
* Add Dropbox variables to CI environments
* Remove default encoding for ingest
* Adds new element type `EmailAddress` for recognising email address in the  text
* Simplifies `min_partition` logic; makes partitions falling below the `min_partition`
  less likely.
* Fix bug where ingest test check for number of files fails in smoke test
* Fix unstructured-ingest entrypoint failure

## 0.9.0

### Enhancements

* Dependencies are now split by document type, creating a slimmer base installation.

## 0.8.8

### Enhancements

### Features

### Fixes

* Rename "date" field to "last_modified"
* Adds Box connector

### Fixes

## 0.8.7

### Enhancements

* Put back useful function `split_by_paragraph`

### Features

### Fixes

* Fix argument order in NLTK download step

## 0.8.6

### Enhancements

### Features

### Fixes

* Remove debug print lines and non-functional code

## 0.8.5

### Enhancements

* Add parameter `skip_infer_table_types` to enable (skip) table extraction for other doc types
* Adds optional Unstructured API unit tests in CI
* Tracks last modified date for all document types.
* Add auto_paragraph_grouper to detect new-line and blank-line new paragraph for .txt files.
* refactor the ingest cli to better support expanding supported connectors

## 0.8.3

### Enhancements

### Features

### Fixes

* NLTK now only gets downloaded if necessary.
* Handling for empty tables in Word Documents and PowerPoints.

## 0.8.4

### Enhancements

* Additional tests and refactor of JSON detection.
* Update functionality to retrieve image metadata from a page for `document_to_element_list`
* Links are now tracked in `partition_html` output.
* Set the file's current position to the beginning after reading the file in `convert_to_bytes`
* Add `min_partition` kwarg to that combines elements below a specified threshold and modifies splitting of strings longer than max partition so words are not split.
* set the file's current position to the beginning after reading the file in `convert_to_bytes`
* Add slide notes to pptx
* Add `--encoding` directive to ingest
* Improve json detection by `detect_filetype`

### Features

* Adds Outlook connector
* Add support for dpi parameter in inference library
* Adds Onedrive connector.
* Add Confluence connector for ingest cli to pull the body text from all documents from all spaces in a confluence domain.

### Fixes

* Fixes issue with email partitioning where From field was being assigned the To field value.
* Use the `image_metadata` property of the `PageLayout` instance to get the page image info in the `document_to_element_list`
* Add functionality to write images to computer storage temporarily instead of keeping them in memory for `ocr_only` strategy
* Add functionality to convert a PDF in small chunks of pages at a time for `ocr_only` strategy
* Adds `.txt`, `.text`, and `.tab` to list of extensions to check if file
  has a `text/plain` MIME type.
* Enables filters to be passed to `partition_doc` so it doesn't error with LibreOffice7.
* Removed old error message that's superseded by `requires_dependencies`.
* Removes using `hi_res` as the default strategy value for `partition_via_api` and `partition_multiple_via_api`

## 0.8.1

### Enhancements

* Add support for Python 3.11

### Features

### Fixes

* Fixed `auto` strategy detected scanned document as having extractable text and using `fast` strategy, resulting in no output.
* Fix list detection in MS Word documents.
* Don't instantiate an element with a coordinate system when there isn't a way to get its location data.

## 0.8.0

### Enhancements

* Allow model used for hi res pdf partition strategy to be chosen when called.
* Updated inference package

### Features

* Add `metadata_filename` parameter across all partition functions

### Fixes

* Update to ensure `convert_to_datafame` grabs all of the metadata fields.
* Adjust encoding recognition threshold value in `detect_file_encoding`
* Fix KeyError when `isd_to_elements` doesn't find a type
* Fix `_output_filename` for local connector, allowing single files to be written correctly to the disk

* Fix for cases where an invalid encoding is extracted from an email header.

### BREAKING CHANGES

* Information about an element's location is no longer returned as top-level attributes of an element. Instead, it is returned in the `coordinates` attribute of the element's metadata.

## 0.7.12

### Enhancements

* Adds `include_metadata` kwarg to `partition_doc`, `partition_docx`, `partition_email`, `partition_epub`, `partition_json`, `partition_msg`, `partition_odt`, `partition_org`, `partition_pdf`, `partition_ppt`, `partition_pptx`, `partition_rst`, and `partition_rtf`
### Features

* Add Elasticsearch connector for ingest cli to pull specific fields from all documents in an index.
* Adds Dropbox connector

### Fixes

* Fix tests that call unstructured-api by passing through an api-key
* Fixed page breaks being given (incorrect) page numbers
* Fix skipping download on ingest when a source document exists locally

## 0.7.11

### Enhancements

* More deterministic element ordering when using `hi_res` PDF parsing strategy (from unstructured-inference bump to 0.5.4)
* Make large model available (from unstructured-inference bump to 0.5.3)
* Combine inferred elements with extracted elements (from unstructured-inference bump to 0.5.2)
* `partition_email` and `partition_msg` will now process attachments if `process_attachments=True`
  and a attachment partitioning functions is passed through with `attachment_partitioner=partition`.

### Features

### Fixes

* Fix tests that call unstructured-api by passing through an api-key
* Fixed page breaks being given (incorrect) page numbers
* Fix skipping download on ingest when a source document exists locally

## 0.7.10

### Enhancements

* Adds a `max_partition` parameter to `partition_text`, `partition_pdf`, `partition_email`,
  `partition_msg` and `partition_xml` that sets a limit for the size of an individual
  document elements. Defaults to `1500` for everything except `partition_xml`, which has
  a default value of `None`.
* DRY connector refactor

### Features

* `hi_res` model for pdfs and images is selectable via environment variable.

### Fixes

* CSV check now ignores escaped commas.
* Fix for filetype exploration util when file content does not have a comma.
* Adds negative lookahead to bullet pattern to avoid detecting plain text line
  breaks like `-------` as list items.
* Fix pre tag parsing for `partition_html`
* Fix lookup error for annotated Arabic and Hebrew encodings

## 0.7.9

### Enhancements

* Improvements to string check for leafs in `partition_xml`.
* Adds --partition-ocr-languages to unstructured-ingest.

### Features

* Adds `partition_org` for processed Org Mode documents.

### Fixes

## 0.7.8

### Enhancements

### Features

* Adds Google Cloud Service connector

### Fixes

* Updates the `parse_email` for `partition_eml` so that `unstructured-api` passes the smoke tests
* `partition_email` now works if there is no message content
* Updates the `"fast"` strategy for `partition_pdf` so that it's able to recursively
* Adds recursive functionality to all fsspec connectors
* Adds generic --recursive ingest flag

## 0.7.7

### Enhancements

* Adds functionality to replace the `MIME` encodings for `eml` files with one of the common encodings if a `unicode` error occurs
* Adds missed file-like object handling in `detect_file_encoding`
* Adds functionality to extract charset info from `eml` files

### Features

* Added coordinate system class to track coordinate types and convert to different coordinate

### Fixes

* Adds an `html_assemble_articles` kwarg to `partition_html` to enable users to capture
  control whether content outside of `<article>` tags is captured when
  `<article>` tags are present.
* Check for the `xml` attribute on `element` before looking for pagebreaks in `partition_docx`.

## 0.7.6

### Enhancements

* Convert fast startegy to ocr_only for images
* Adds support for page numbers in `.docx` and `.doc` when user or renderer
  created page breaks are present.
* Adds retry logic for the unstructured-ingest Biomed connector

### Features

* Provides users with the ability to extract additional metadata via regex.
* Updates `partition_docx` to include headers and footers in the output.
* Create `partition_tsv` and associated tests. Make additional changes to `detect_filetype`.

### Fixes

* Remove fake api key in test `partition_via_api` since we now require valid/empty api keys
* Page number defaults to `None` instead of `1` when page number is not present in the metadata.
  A page number of `None` indicates that page numbers are not being tracked for the document
  or that page numbers do not apply to the element in question..
* Fixes an issue with some pptx files. Assume pptx shapes are found in top left position of slide
  in case the shape.top and shape.left attributes are `None`.

## 0.7.5

### Enhancements

* Adds functionality to sort elements in `partition_pdf` for `fast` strategy
* Adds ingest tests with `--fast` strategy on PDF documents
* Adds --api-key to unstructured-ingest

### Features

* Adds `partition_rst` for processed ReStructured Text documents.

### Fixes

* Adds handling for emails that do not have a datetime to extract.
* Adds pdf2image package as core requirement of unstructured (with no extras)

## 0.7.4

### Enhancements

* Allows passing kwargs to request data field for `partition_via_api` and `partition_multiple_via_api`
* Enable MIME type detection if libmagic is not available
* Adds handling for empty files in `detect_filetype` and `partition`.

### Features

### Fixes

* Reslove `grpcio` import issue on `weaviate.schema.validate_schema` for python 3.9 and 3.10
* Remove building `detectron2` from source in Dockerfile

## 0.7.3

### Enhancements

* Update IngestDoc abstractions and add data source metadata in ElementMetadata

### Features

### Fixes

* Pass `strategy` parameter down from `partition` for `partition_image`
* Filetype detection if a CSV has a `text/plain` MIME type
* `convert_office_doc` no longers prints file conversion info messages to stdout.
* `partition_via_api` reflects the actual filetype for the file processed in the API.

## 0.7.2

### Enhancements

* Adds an optional encoding kwarg to `elements_to_json` and `elements_from_json`
* Bump version of base image to use new stable version of tesseract

### Features

### Fixes

* Update the `read_txt_file` utility function to keep using `spooled_to_bytes_io_if_needed` for xml
* Add functionality to the `read_txt_file` utility function to handle file-like object from URL
* Remove the unused parameter `encoding` from `partition_pdf`
* Change auto.py to have a `None` default for encoding
* Add functionality to try other common encodings for html and xml files if an error related to the encoding is raised and the user has not specified an encoding.
* Adds benchmark test with test docs in example-docs
* Re-enable test_upload_label_studio_data_with_sdk
* File detection now detects code files as plain text
* Adds `tabulate` explicitly to dependencies
* Fixes an issue in `metadata.page_number` of pptx files
* Adds showing help if no parameters passed

## 0.7.1

### Enhancements

### Features

* Add `stage_for_weaviate` to stage `unstructured` outputs for upload to Weaviate, along with
  a helper function for defining a class to use in Weaviate schemas.
* Builds from Unstructured base image, built off of Rocky Linux 8.7, this resolves almost all CVE's in the image.

### Fixes

## 0.7.0

### Enhancements

* Installing `detectron2` from source is no longer required when using the `local-inference` extra.
* Updates `.pptx` parsing to include text in tables.

### Features

### Fixes

* Fixes an issue in `_add_element_metadata` that caused all elements to have `page_number=1`
  in the element metadata.
* Adds `.log` as a file extension for TXT files.
* Adds functionality to try other common encodings for email (`.eml`) files if an error related to the encoding is raised and the user has not specified an encoding.
* Allow passed encoding to be used in the `replace_mime_encodings`
* Fixes page metadata for `partition_html` when `include_metadata=False`
* A `ValueError` now raises if `file_filename` is not specified when you use `partition_via_api`
  with a file-like object.

## 0.6.11

### Enhancements

* Supports epub tests since pandoc is updated in base image

### Features


### Fixes


## 0.6.10

### Enhancements

* XLS support from auto partition

### Features

### Fixes

## 0.6.9

### Enhancements

* fast strategy for pdf now keeps element bounding box data
* setup.py refactor

### Features

### Fixes

* Adds functionality to try other common encodings if an error related to the encoding is raised and the user has not specified an encoding.
* Adds additional MIME types for CSV

## 0.6.8

### Enhancements

### Features

* Add `partition_csv` for CSV files.

### Fixes

## 0.6.7

### Enhancements

* Deprecate `--s3-url` in favor of `--remote-url` in CLI
* Refactor out non-connector-specific config variables
* Add `file_directory` to metadata
* Add `page_name` to metadata. Currently used for the sheet name in XLSX documents.
* Added a `--partition-strategy` parameter to unstructured-ingest so that users can specify
  partition strategy in CLI. For example, `--partition-strategy fast`.
* Added metadata for filetype.
* Add Discord connector to pull messages from a list of channels
* Refactor `unstructured/file-utils/filetype.py` to better utilise hashmap to return mime type.
* Add local declaration of DOCX_MIME_TYPES and XLSX_MIME_TYPES for `test_filetype.py`.

### Features

* Add `partition_xml` for XML files.
* Add `partition_xlsx` for Microsoft Excel documents.

### Fixes

* Supports `hml` filetype for partition as a variation of html filetype.
* Makes `pytesseract` a function level import in `partition_pdf` so you can use the `"fast"`
  or `"hi_res"` strategies if `pytesseract` is not installed. Also adds the
  `required_dependencies` decorator for the `"hi_res"` and `"ocr_only"` strategies.
* Fix to ensure `filename` is tracked in metadata for `docx` tables.

## 0.6.6

### Enhancements

* Adds an `"auto"` strategy that chooses the partitioning strategy based on document
  characteristics and function kwargs. This is the new default strategy for `partition_pdf`
  and `partition_image`. Users can maintain existing behavior by explicitly setting
  `strategy="hi_res"`.
* Added an additional trace logger for NLP debugging.
* Add `get_date` method to `ElementMetadata` for converting the datestring to a `datetime` object.
* Cleanup the `filename` attribute on `ElementMetadata` to remove the full filepath.

### Features

* Added table reading as html with URL parsing to `partition_docx` in docx
* Added metadata field for text_as_html for docx files

### Fixes

* `fileutils/file_type` check json and eml decode ignore error
* `partition_email` was updated to more flexibly handle deviations from the RFC-2822 standard.
  The time in the metadata returns `None` if the time does not match RFC-2822 at all.
* Include all metadata fields when converting to dataframe or CSV

## 0.6.5

### Enhancements

* Added support for SpooledTemporaryFile file argument.

### Features

### Fixes


## 0.6.4

### Enhancements

* Added an "ocr_only" strategy for `partition_pdf`. Refactored the strategy decision
  logic into its own module.

### Features

### Fixes

## 0.6.3

### Enhancements

* Add an "ocr_only" strategy for `partition_image`.

### Features

* Added `partition_multiple_via_api` for partitioning multiple documents in a single REST
  API call.
* Added `stage_for_baseplate` function to prepare outputs for ingestion into Baseplate.
* Added `partition_odt` for processing Open Office documents.

### Fixes

* Updates the grouping logic in the `partition_pdf` fast strategy to group together text
  in the same bounding box.

## 0.6.2

### Enhancements

* Added logic to `partition_pdf` for detecting copy protected PDFs and falling back
  to the hi res strategy when necessary.


### Features

* Add `partition_via_api` for partitioning documents through the hosted API.

### Fixes

* Fix how `exceeds_cap_ratio` handles empty (returns `True` instead of `False`)
* Updates `detect_filetype` to properly detect JSONs when the MIME type is `text/plain`.

## 0.6.1

### Enhancements

* Updated the table extraction parameter name to be more descriptive

### Features

### Fixes

## 0.6.0

### Enhancements

* Adds an `ssl_verify` kwarg to `partition` and `partition_html` to enable turning off
  SSL verification for HTTP requests. SSL verification is on by default.
* Allows users to pass in ocr language to `partition_pdf` and `partition_image` through
  the `ocr_language` kwarg. `ocr_language` corresponds to the code for the language pack
  in Tesseract. You will need to install the relevant Tesseract language pack to use a
  given language.

### Features

* Table extraction is now possible for pdfs from `partition` and `partition_pdf`.
* Adds support for extracting attachments from `.msg` files

### Fixes

* Adds an `ssl_verify` kwarg to `partition` and `partition_html` to enable turning off
  SSL verification for HTTP requests. SSL verification is on by default.

## 0.5.13

### Enhancements

* Allow headers to be passed into `partition` when `url` is used.

### Features

* `bytes_string_to_string` cleaning brick for bytes string output.

### Fixes

* Fixed typo in call to `exactly_one` in `partition_json`
* unstructured-documents encode xml string if document_tree is `None` in `_read_xml`.
* Update to `_read_xml` so that Markdown files with embedded HTML process correctly.
* Fallback to "fast" strategy only emits a warning if the user specifies the "hi_res" strategy.
* unstructured-partition-text_type exceeds_cap_ratio fix returns and how capitalization ratios are calculated
* `partition_pdf` and `partition_text` group broken paragraphs to avoid fragmented `NarrativeText` elements.
* .json files resolved as "application/json" on centos7 (or other installs with older libmagic libs)

## 0.5.12

### Enhancements

* Add OS mimetypes DB to docker image, mainly for unstructured-api compat.
* Use the image registry as a cache when building Docker images.
* Adds the ability for `partition_text` to group together broken paragraphs.
* Added method to utils to allow date time format validation

### Features
* Add Slack connector to pull messages for a specific channel

* Add --partition-by-api parameter to unstructured-ingest
* Added `partition_rtf` for processing rich text files.
* `partition` now accepts a `url` kwarg in addition to `file` and `filename`.

### Fixes

* Allow encoding to be passed into `replace_mime_encodings`.
* unstructured-ingest connector-specific dependencies are imported on demand.
* unstructured-ingest --flatten-metadata supported for local connector.
* unstructured-ingest fix runtime error when using --metadata-include.

## 0.5.11

### Enhancements

### Features

### Fixes

* Guard against null style attribute in docx document elements
* Update HTML encoding to better support foreign language characters

## 0.5.10

### Enhancements

* Updated inference package
* Add sender, recipient, date, and subject to element metadata for emails

### Features

* Added `--download-only` parameter to `unstructured-ingest`

### Fixes

* FileNotFound error when filename is provided but file is not on disk

## 0.5.9

### Enhancements

### Features

### Fixes

* Convert file to str in helper `split_by_paragraph` for `partition_text`

## 0.5.8

### Enhancements

* Update `elements_to_json` to return string when filename is not specified
* `elements_from_json` may take a string instead of a filename with the `text` kwarg
* `detect_filetype` now does a final fallback to file extension.
* Empty tags are now skipped during the depth check for HTML processing.

### Features

* Add local file system to `unstructured-ingest`
* Add `--max-docs` parameter to `unstructured-ingest`
* Added `partition_msg` for processing MSFT Outlook .msg files.

### Fixes

* `convert_file_to_text` now passes through the `source_format` and `target_format` kwargs.
  Previously they were hard coded.
* Partitioning functions that accept a `text` kwarg no longer raise an error if an empty
  string is passed (and empty list of elements is returned instead).
* `partition_json` no longer fails if the input is an empty list.
* Fixed bug in `chunk_by_attention_window` that caused the last word in segments to be cut-off
  in some cases.

### BREAKING CHANGES

* `stage_for_transformers` now returns a list of elements, making it consistent with other
  staging bricks

## 0.5.7

### Enhancements

* Refactored codebase using `exactly_one`
* Adds ability to pass headers when passing a url in partition_html()
* Added optional `content_type` and `file_filename` parameters to `partition()` to bypass file detection

### Features

* Add `--flatten-metadata` parameter to `unstructured-ingest`
* Add `--fields-include` parameter to `unstructured-ingest`

### Fixes

## 0.5.6

### Enhancements

* `contains_english_word()`, used heavily in text processing, is 10x faster.

### Features

* Add `--metadata-include` and `--metadata-exclude` parameters to `unstructured-ingest`
* Add `clean_non_ascii_chars` to remove non-ascii characters from unicode string

### Fixes

* Fix problem with PDF partition (duplicated test)

## 0.5.4

### Enhancements

* Added Biomedical literature connector for ingest cli.
* Add `FsspecConnector` to easily integrate any existing `fsspec` filesystem as a connector.
* Rename `s3_connector.py` to `s3.py` for readability and consistency with the
  rest of the connectors.
* Now `S3Connector` relies on `s3fs` instead of on `boto3`, and it inherits
  from `FsspecConnector`.
* Adds an `UNSTRUCTURED_LANGUAGE_CHECKS` environment variable to control whether or not language
  specific checks like vocabulary and POS tagging are applied. Set to `"true"` for higher
  resolution partitioning and `"false"` for faster processing.
* Improves `detect_filetype` warning to include filename when provided.
* Adds a "fast" strategy for partitioning PDFs with PDFMiner. Also falls back to the "fast"
  strategy if detectron2 is not available.
* Start deprecation life cycle for `unstructured-ingest --s3-url` option, to be deprecated in
  favor of `--remote-url`.

### Features

* Add `AzureBlobStorageConnector` based on its `fsspec` implementation inheriting
from `FsspecConnector`
* Add `partition_epub` for partitioning e-books in EPUB3 format.

### Fixes

* Fixes processing for text files with `message/rfc822` MIME type.
* Open xml files in read-only mode when reading contents to construct an XMLDocument.

## 0.5.3

### Enhancements

* `auto.partition()` can now load Unstructured ISD json documents.
* Simplify partitioning functions.
* Improve logging for ingest CLI.

### Features

* Add `--wikipedia-auto-suggest` argument to the ingest CLI to disable automatic redirection
  to pages with similar names.
* Add setup script for Amazon Linux 2
* Add optional `encoding` argument to the `partition_(text/email/html)` functions.
* Added Google Drive connector for ingest cli.
* Added Gitlab connector for ingest cli.

### Fixes

## 0.5.2

### Enhancements

* Fully move from printing to logging.
* `unstructured-ingest` now uses a default `--download_dir` of `$HOME/.cache/unstructured/ingest`
rather than a "tmp-ingest-" dir in the working directory.

### Features

### Fixes

* `setup_ubuntu.sh` no longer fails in some contexts by interpreting
`DEBIAN_FRONTEND=noninteractive` as a command
* `unstructured-ingest` no longer re-downloads files when --preserve-downloads
is used without --download-dir.
* Fixed an issue that was causing text to be skipped in some HTML documents.

## 0.5.1

### Enhancements

### Features

### Fixes

* Fixes an error causing JavaScript to appear in the output of `partition_html` sometimes.
* Fix several issues with the `requires_dependencies` decorator, including the error message
  and how it was used, which had caused an error for `unstructured-ingest --github-url ...`.

## 0.5.0

### Enhancements

* Add `requires_dependencies` Python decorator to check dependencies are installed before
  instantiating a class or running a function

### Features

* Added Wikipedia connector for ingest cli.

### Fixes

* Fix `process_document` file cleaning on failure
* Fixes an error introduced in the metadata tracking commit that caused `NarrativeText`
  and `FigureCaption` elements to be represented as `Text` in HTML documents.

## 0.4.16

### Enhancements

* Fallback to using file extensions for filetype detection if `libmagic` is not present

### Features

* Added setup script for Ubuntu
* Added GitHub connector for ingest cli.
* Added `partition_md` partitioner.
* Added Reddit connector for ingest cli.

### Fixes

* Initializes connector properly in ingest.main::MainProcess
* Restricts version of unstructured-inference to avoid multithreading issue

## 0.4.15

### Enhancements

* Added `elements_to_json` and `elements_from_json` for easier serialization/deserialization
* `convert_to_dict`, `dict_to_elements` and `convert_to_csv` are now aliases for functions
  that use the ISD terminology.

### Fixes

* Update to ensure all elements are preserved during serialization/deserialization

## 0.4.14

* Automatically install `nltk` models in the `tokenize` module.

## 0.4.13

* Fixes unstructured-ingest cli.

## 0.4.12

* Adds console_entrypoint for unstructured-ingest, other structure/doc updates related to ingest.
* Add `parser` parameter to `partition_html`.

## 0.4.11

* Adds `partition_doc` for partitioning Word documents in `.doc` format. Requires `libreoffice`.
* Adds `partition_ppt` for partitioning PowerPoint documents in `.ppt` format. Requires `libreoffice`.

## 0.4.10

* Fixes `ElementMetadata` so that it's JSON serializable when the filename is a `Path` object.

## 0.4.9

* Added ingest modules and s3 connector, sample ingest script
* Default to `url=None` for `partition_pdf` and `partition_image`
* Add ability to skip English specific check by setting the `UNSTRUCTURED_LANGUAGE` env var to `""`.
* Document `Element` objects now track metadata

## 0.4.8

* Modified XML and HTML parsers not to load comments.

## 0.4.7

* Added the ability to pull an HTML document from a url in `partition_html`.
* Added the the ability to get file summary info from lists of filenames and lists
  of file contents.
* Added optional page break to `partition` for `.pptx`, `.pdf`, images, and `.html` files.
* Added `to_dict` method to document elements.
* Include more unicode quotes in `replace_unicode_quotes`.

## 0.4.6

* Loosen the default cap threshold to `0.5`.
* Add a `UNSTRUCTURED_NARRATIVE_TEXT_CAP_THRESHOLD` environment variable for controlling
  the cap ratio threshold.
* Unknown text elements are identified as `Text` for HTML and plain text documents.
* `Body Text` styles no longer default to `NarrativeText` for Word documents. The style information
  is insufficient to determine that the text is narrative.
* Upper cased text is lower cased before checking for verbs. This helps avoid some missed verbs.
* Adds an `Address` element for capturing elements that only contain an address.
* Suppress the `UserWarning` when detectron is called.
* Checks that titles and narrative test have at least one English word.
* Checks that titles and narrative text are at least 50% alpha characters.
* Restricts titles to a maximum word length. Adds a `UNSTRUCTURED_TITLE_MAX_WORD_LENGTH`
  environment variable for controlling the max number of words in a title.
* Updated `partition_pptx` to order the elements on the page

## 0.4.4

* Updated `partition_pdf` and `partition_image` to return `unstructured` `Element` objects
* Fixed the healthcheck url path when partitioning images and PDFs via API
* Adds an optional `coordinates` attribute to document objects
* Adds `FigureCaption` and `CheckBox` document elements
* Added ability to split lists detected in `LayoutElement` objects
* Adds `partition_pptx` for partitioning PowerPoint documents
* LayoutParser models now download from HugginfaceHub instead of DropBox
* Fixed file type detection for XML and HTML files on Amazone Linux

## 0.4.3

* Adds `requests` as a base dependency
* Fix in `exceeds_cap_ratio` so the function doesn't break with empty text
* Fix bug in `_parse_received_data`.
* Update `detect_filetype` to properly handle `.doc`, `.xls`, and `.ppt`.

## 0.4.2

* Added `partition_image` to process documents in an image format.
* Fixed utf-8 encoding error in `partition_email` with attachments for `text/html`

## 0.4.1

* Added support for text files in the `partition` function
* Pinned `opencv-python` for easier installation on Linux

## 0.4.0

* Added generic `partition` brick that detects the file type and routes a file to the appropriate
  partitioning brick.
* Added a file type detection module.
* Updated `partition_html` and `partition_eml` to support file-like objects in 'rb' mode.
* Cleaning brick for removing ordered bullets `clean_ordered_bullets`.
* Extract brick method for ordered bullets `extract_ordered_bullets`.
* Test for `clean_ordered_bullets`.
* Test for `extract_ordered_bullets`.
* Added `partition_docx` for pre-processing Word Documents.
* Added new REGEX patterns to extract email header information
* Added new functions to extract header information `parse_received_data` and `partition_header`
* Added new function to parse plain text files `partition_text`
* Added new cleaners functions `extract_ip_address`, `extract_ip_address_name`, `extract_mapi_id`, `extract_datetimetz`
* Add new `Image` element and function to find embedded images `find_embedded_images`
* Added `get_directory_file_info` for summarizing information about source documents

## 0.3.5

* Add support for local inference
* Add new pattern to recognize plain text dash bullets
* Add test for bullet patterns
* Fix for `partition_html` that allows for processing `div` tags that have both text and child
  elements
* Add ability to extract document metadata from `.docx`, `.xlsx`, and `.jpg` files.
* Helper functions for identifying and extracting phone numbers
* Add new function `extract_attachment_info` that extracts and decodes the attachment
of an email.
* Staging brick to convert a list of `Element`s to a `pandas` dataframe.
* Add plain text functionality to `partition_email`

## 0.3.4

* Python-3.7 compat

## 0.3.3

* Removes BasicConfig from logger configuration
* Adds the `partition_email` partitioning brick
* Adds the `replace_mime_encodings` cleaning bricks
* Small fix to HTML parsing related to processing list items with sub-tags
* Add `EmailElement` data structure to store email documents

## 0.3.2

* Added `translate_text` brick for translating text between languages
* Add an `apply` method to make it easier to apply cleaners to elements

## 0.3.1

* Added \_\_init.py\_\_ to `partition`

## 0.3.0

* Implement staging brick for Argilla. Converts lists of `Text` elements to `argilla` dataset classes.
* Removing the local PDF parsing code and any dependencies and tests.
* Reorganizes the staging bricks in the unstructured.partition module
* Allow entities to be passed into the Datasaur staging brick
* Added HTML escapes to the `replace_unicode_quotes` brick
* Fix bad responses in partition_pdf to raise ValueError
* Adds `partition_html` for partitioning HTML documents.

## 0.2.6

* Small change to how \_read is placed within the inheritance structure since it doesn't really apply to pdf
* Add partitioning brick for calling the document image analysis API

## 0.2.5

* Update python requirement to >=3.7

## 0.2.4

* Add alternative way of importing `Final` to support google colab

## 0.2.3

* Add cleaning bricks for removing prefixes and postfixes
* Add cleaning bricks for extracting text before and after a pattern

## 0.2.2

* Add staging brick for Datasaur

## 0.2.1

* Added brick to convert an ISD dictionary to a list of elements
* Update `PDFDocument` to use the `from_file` method
* Added staging brick for CSV format for ISD (Initial Structured Data) format.
* Added staging brick for separating text into attention window size chunks for `transformers`.
* Added staging brick for LabelBox.
* Added ability to upload LabelStudio predictions
* Added utility function for JSONL reading and writing
* Added staging brick for CSV format for Prodigy
* Added staging brick for Prodigy
* Added ability to upload LabelStudio annotations
* Added text_field and id_field to stage_for_label_studio signature

## 0.2.0

* Initial release of unstructured<|MERGE_RESOLUTION|>--- conflicted
+++ resolved
@@ -13,12 +13,8 @@
 * **Allow setting table crop parameter** In certain circumstances, adjusting the table crop padding may improve table.
 
 ### Fixes
-<<<<<<< HEAD
 * **Handle empty string for `ocr_languages` with values for `languages`** Some API users ran into an issue with sending `languages` params because the API defaulted to also using an empty string for `ocr_languages`. This update handles situations where `languages` is defined and `ocr_languages` is an empty string.
-=======
-
 * **Fix PDF tried to loop through None** Previously the PDF annotation extraction tried to loop through `annots` that resolved out as None. A logical check added to avoid such error.
->>>>>>> 1893d5a6
 * **Ingest session handler not being shared correctly** All ingest docs that leverage the session handler should only need to set it once per process. It was recreating it each time because the right values weren't being set nor available given how dataclasses work in python.
 * **Ingest download-only fix** Previously the download only flag was being checked after the doc factory pipeline step, which occurs before the files are actually downloaded by the source node. This check was moved after the source node to allow for the files to be downloaded first before exiting the pipeline.
 
