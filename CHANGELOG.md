## 0.11.0-dev4

### Enhancements

* **Add a class for the strategy constants.** Add a class `PartitionStrategy` for the strategy constants and use the constants to replace strategy strings.
* **Temporary Support for paddle language parameter.** User can specify default langage code for paddle with ENV `DEFAULT_PADDLE_LANG` before we have the language mapping for paddle.

### Features

* **Add ad-hoc fields to ElementMetadata instance.** End-users can now add their own metadata fields simply by assigning to an element-metadata attribute-name of their choice, like `element.metadata.coefficient = 0.58`. These fields will round-trip through JSON and can be accessed with dotted notation.
<<<<<<< HEAD
* **Add Pinecone destination connector.** Problem: After ingesting data from a source, users might want to produce embeddings for their data and write these into a vector DB. Pinecone is an option among these vector databases. Feature: Added Pinecone destination connector to be able to ingest documents from any supported source, embed them and write the embeddings / documents into Pinecone.
=======
* **MongoDB Destination Connector** New destination connector added to all CLI ingest commands to support writing partitioned json output to mongodb.
>>>>>>> b8af2f18

### Fixes

* **Fix `fast` strategy fall back to `ocr_only`.** The `fast` strategy should not fall back to a more expensive strategy.
* **Remove default user ./ssh folder** The default notebook user during image build would create the known_hosts file with incorrect ownership, this is legacy and no longer needed so it was removed.
* **Include `languages` in metadata when partitioning strategy='hi_res' or 'fast'** User defined `languages` was previously used for text detection, but not included in the resulting element metadata for some strategies. `languages` will now be included in the metadata regardless of partition strategy for pdfs and images.
* **Handle a case where Paddle returns a list item in ocr_data as None** In partition, while parsing PaddleOCR data, it was assumed that PaddleOCR does not return None for any list item in ocr_data. Removed the assumption by skipping the text region whenever this happens.
* **Fix some pdfs returning `KeyError: 'N'`** Certain pdfs were throwing this error when being opened by pdfminer. Added a wrapper function for pdfminer that allows these documents to be partitioned.
* **Fix mis-splits on `Table` chunks.** Remedies repeated appearance of full `.text_as_html` on metadata of each `TableChunk` split from a `Table` element too large to fit in the chunking window.
* **Process chunking parameter names in ingest correctly** Solves a bug where chunking parameters weren't being processed and used by ingest cli by renaming faulty parameter names and prepends; adds relevant parameters to ingest pinecone test to verify that the parameters are functional.

## 0.10.30

### Enhancements

* **Support nested DOCX tables.** In DOCX, like HTML, a table cell can itself contain a table. In this case, create nested HTML tables to reflect that structure and create a plain-text table with captures all the text in nested tables, formatting it as a reasonable facsimile of a table.
* **Add connection check to ingest connectors** Each source and destination connector now support a `check_connection()` method which makes sure a valid connection can be established with the source/destination given any authentication credentials in a lightweight request.

### Features

* **Add functionality to do a second OCR on cropped table images.** Changes to the values for scaling ENVs affect entire page OCR output(OCR regression) so we now do a second OCR for tables.
* **Adds ability to pass timeout for a request when partitioning via a `url`.** `partition` now accepts a new optional parameter `request_timeout` which if set will prevent any `requests.get` from hanging indefinitely and instead will raise a timeout error. This is useful when partitioning a url that may be slow to respond or may not respond at all.

### Fixes

* **Fix logic that determines pdf auto strategy.** Previously, `_determine_pdf_auto_strategy` returned `hi_res` strategy only if `infer_table_structure` was true. It now returns the `hi_res` strategy if either `infer_table_structure` or `extract_images_in_pdf` is true.
* **Fix invalid coordinates when parsing tesseract ocr data.** Previously, when parsing tesseract ocr data, the ocr data had invalid bboxes if zoom was set to `0`. A logical check is now added to avoid such error.
* **Fix ingest partition parameters not being passed to the api.** When using the --partition-by-api flag via unstructured-ingest, none of the partition arguments are forwarded, meaning that these options are disregarded. With this change, we now pass through all of the relevant partition arguments to the api. This allows a user to specify all of the same partition arguments they would locally and have them respected when specifying --partition-by-api.
* **Support tables in section-less DOCX.** Generalize solution for MS Chat Transcripts exported as DOCX by including tables in the partitioned output when present.
* **Support tables that contain only numbers when partitioning via `ocr_only`** Tables that contain only numbers are returned as floats in a pandas.DataFrame when the image is converted from `.image_to_data()`. An AttributeError was raised downstream when trying to `.strip()` the floats.
* **Improve DOCX page-break detection.** DOCX page breaks are reliably indicated by `w:lastRenderedPageBreak` elements present in the document XML. Page breaks are NOT reliably indicated by "hard" page-breaks inserted by the author and when present are redundant to a `w:lastRenderedPageBreak` element so cause over-counting if used. Use rendered page-breaks only.

## 0.10.29

### Enhancements

* **Adds include_header argument for partition_csv and partition_tsv** Now supports retaining header rows in CSV and TSV documents element partitioning.
* **Add retry logic for all source connectors** All http calls being made by the ingest source connectors have been isolated and wrapped by the `SourceConnectionNetworkError` custom error, which triggers the retry logic, if enabled, in the ingest pipeline.
* **Google Drive source connector supports credentials from memory** Originally, the connector expected a filepath to pull the credentials from when creating the client. This was expanded to support passing that information from memory as a dict if access to the file system might not be available.
* **Add support for generic partition configs in ingest cli** Along with the explicit partition options supported by the cli, an `additional_partition_args` arg was added to allow users to pass in any other arguments that should be added when calling partition(). This helps keep any changes to the input parameters of the partition() exposed in the CLI.
* **Map full output schema for table-based destination connectors** A full schema was introduced to map the type of all output content from the json partition output and mapped to a flattened table structure to leverage table-based destination connectors. The delta table destination connector was updated at the moment to take advantage of this.
* **Incorporate multiple embedding model options into ingest, add diff test embeddings** Problem: Ingest pipeline already supported embedding functionality, however users might want to use different types of embedding providers. Enhancement: Extend ingest pipeline so that users can specify and embed via a particular embedding provider from a range of options. Also adds a diff test to compare output from an embedding module with the expected output

### Features

* **Allow setting table crop parameter** In certain circumstances, adjusting the table crop padding may improve table.

### Fixes

* **Fixes `partition_text` to prevent empty elements** Adds a check to filter out empty bullets.
* **Handle empty string for `ocr_languages` with values for `languages`** Some API users ran into an issue with sending `languages` params because the API defaulted to also using an empty string for `ocr_languages`. This update handles situations where `languages` is defined and `ocr_languages` is an empty string.
* **Fix PDF tried to loop through None** Previously the PDF annotation extraction tried to loop through `annots` that resolved out as None. A logical check added to avoid such error.
* **Ingest session handler not being shared correctly** All ingest docs that leverage the session handler should only need to set it once per process. It was recreating it each time because the right values weren't being set nor available given how dataclasses work in python.
* **Ingest download-only fix.** Previously the download only flag was being checked after the doc factory pipeline step, which occurs before the files are actually downloaded by the source node. This check was moved after the source node to allow for the files to be downloaded first before exiting the pipeline.
* **Fix flaky chunk-metadata.** Prior implementation was sensitive to element order in the section resulting in metadata values sometimes being dropped. Also, not all metadata items can be consolidated across multiple elements (e.g. coordinates) and so are now dropped from consolidated metadata.
* **Fix tesseract error `Estimating resolution as X`** leaded by invalid language parameters input. Proceed with defalut language `eng` when `lang.py` fails to find valid language code for tesseract, so that we don't pass an empty string to tesseract CLI and raise an exception in downstream.

## 0.10.28

### Enhancements

* **Add table structure evaluation helpers** Adds functions to evaluate the similarity between predicted table structure and actual table structure.
* **Use `yolox` by default for table extraction when partitioning pdf/image** `yolox` model provides higher recall of the table regions than the quantized version and it is now the default element detection model when `infer_table_structure=True` for partitioning pdf/image files
* **Remove pdfminer elements from inside tables** Previously, when using `hi_res` some elements where extracted using pdfminer too, so we removed pdfminer from the tables pipeline to avoid duplicated elements.
* **Fsspec downstream connectors** New destination connector added to ingest CLI, users may now use `unstructured-ingest` to write to any of the following:
  * Azure
  * Box
  * Dropbox
  * Google Cloud Service

### Features

* **Update `ocr_only` strategy in `partition_pdf()`** Adds the functionality to get accurate coordinate data when partitioning PDFs and Images with the `ocr_only` strategy.

### Fixes
* **Fixed SharePoint permissions for the fetching to be opt-in** Problem: Sharepoint permissions were trying to be fetched even when no reletad cli params were provided, and this gave an error due to values for those keys not existing. Fix: Updated getting keys to be with .get() method and changed the "skip-check" to check individual cli params rather than checking the existance of a config object.

* **Fixes issue where tables from markdown documents were being treated as text** Problem: Tables from markdown documents were being treated as text, and not being extracted as tables. Solution: Enable the `tables` extension when instantiating the `python-markdown` object. Importance: This will allow users to extract structured data from tables in markdown documents.
* **Fix wrong logger for paddle info** Replace the logger from unstructured-inference with the logger from unstructured for paddle_ocr.py module.
* **Fix ingest pipeline to be able to use chunking and embedding together** Problem: When ingest pipeline was using chunking and embedding together, embedding outputs were empty and the outputs of chunking couldn't be re-read into memory and be forwarded to embeddings. Fix: Added CompositeElement type to TYPE_TO_TEXT_ELEMENT_MAP to be able to process CompositeElements with unstructured.staging.base.isd_to_elements
* **Fix unnecessary mid-text chunk-splitting.** The "pre-chunker" did not consider separator blank-line ("\n\n") length when grouping elements for a single chunk. As a result, sections were frequently over-populated producing a over-sized chunk that required mid-text splitting.
* **Fix frequent dissociation of title from chunk.** The sectioning algorithm included the title of the next section with the prior section whenever it would fit, frequently producing association of a section title with the prior section and dissociating it from its actual section. Fix this by performing combination of whole sections only.
* **Fix PDF attempt to get dict value from string.** Fixes a rare edge case that prevented some PDF's from being partitioned. The `get_uris_from_annots` function tried to access the dictionary value of a string instance variable. Assign `None` to the annotation variable if the instance type is not dictionary to avoid the erroneous attempt.

## 0.10.27

### Enhancements

* **Leverage dict to share content across ingest pipeline** To share the ingest doc content across steps in the ingest pipeline, this was updated to use a multiprocessing-safe dictionary so changes get persisted and each step has the option to modify the ingest docs in place.

### Features

### Fixes

* **Removed `ebooklib` as a dependency** `ebooklib` is licensed under AGPL3, which is incompatible with the Apache 2.0 license. Thus it is being removed.
* **Caching fixes in ingest pipeline** Previously, steps like the source node were not leveraging parameters such as `re_download` to dictate if files should be forced to redownload rather than use what might already exist locally.

## 0.10.26

### Enhancements

* **Add text CCT CI evaluation workflow** Adds cct text extraction evaluation metrics to the current ingest workflow to measure the performance of each file extracted as well as aggregated-level performance.

### Features

* **Functionality to catch and classify overlapping/nested elements** Method to identify overlapping-bboxes cases within detected elements in a document. It returns two values: a boolean defining if there are overlapping elements present, and a list reporting them with relevant metadata. The output includes information about the `overlapping_elements`, `overlapping_case`, `overlapping_percentage`, `largest_ngram_percentage`, `overlap_percentage_total`, `max_area`, `min_area`, and `total_area`.
* **Add Local connector source metadata** python's os module used to pull stats from local file when processing via the local connector and populates fields such as last modified time, created time.

### Fixes

* **Fixes elements partitioned from an image file missing certain metadata** Metadata for image files, like file type, was being handled differently from other file types. This caused a bug where other metadata, like the file name, was being missed. This change brought metadata handling for image files to be more in line with the handling for other file types so that file name and other metadata fields are being captured.
* **Adds `typing-extensions` as an explicit dependency** This package is an implicit dependency, but the module is being imported directly in `unstructured.documents.elements` so the dependency should be explicit in case changes in other dependencies lead to `typing-extensions` being dropped as a dependency.
* **Stop passing `extract_tables` to `unstructured-inference` since it is now supported in `unstructured` instead** Table extraction previously occurred in `unstructured-inference`, but that logic, except for the table model itself, is now a part of the `unstructured` library. Thus the parameter triggering table extraction is no longer passed to the `unstructured-inference` package. Also noted the table output regression for PDF files.
* **Fix a bug in Table partitioning** Previously the `skip_infer_table_types` variable used in `partition` was not being passed down to specific file partitioners. Now you can utilize the `skip_infer_table_types` list variable when calling `partition` to specify the filetypes for which you want to skip table extraction, or the `infer_table_structure` boolean variable on the file specific partitioning function.
* **Fix partition docx without sections** Some docx files, like those from teams output, do not contain sections and it would produce no results because the code assumes all components are in sections. Now if no sections is detected from a document we iterate through the paragraphs and return contents found in the paragraphs.
* **Fix out-of-order sequencing of split chunks.** Fixes behavior where "split" chunks were inserted at the beginning of the chunk sequence. This would produce a chunk sequence like [5a, 5b, 3a, 3b, 1, 2, 4] when sections 3 and 5 exceeded `max_characters`.
* **Deserialization of ingest docs fixed** When ingest docs are being deserialized as part of the ingest pipeline process (cli), there were certain fields that weren't getting persisted (metadata and date processed). The from_dict method was updated to take these into account and a unit test added to check.
* **Map source cli command configs when destination set** Due to how the source connector is dynamically called when the destination connector is set via the CLI, the configs were being set incorrectoy, causing the source connector to break. The configs were fixed and updated to take into account Fsspec-specific connectors.

## 0.10.25

### Enhancements

* **Duplicate CLI param check** Given that many of the options associated with the `Click` based cli ingest commands are added dynamically from a number of configs, a check was incorporated to make sure there were no duplicate entries to prevent new configs from overwriting already added options.
* **Ingest CLI refactor for better code reuse** Much of the ingest cli code can be templated and was a copy-paste across files, adding potential risk. Code was refactored to use a base class which had much of the shared code templated.

### Features

* **Table OCR refactor** support Table OCR with pre-computed OCR data to ensure we only do one OCR for entrie document. User can specify
ocr agent tesseract/paddle in environment variable `OCR_AGENT` for OCRing the entire document.
* **Adds accuracy function** The accuracy scoring was originally an option under `calculate_edit_distance`. For easy function call, it is now a wrapper around the original function that calls edit_distance and return as "score".
* **Adds HuggingFaceEmbeddingEncoder** The HuggingFace Embedding Encoder uses a local embedding model as opposed to using an API.
* **Add AWS bedrock embedding connector** `unstructured.embed.bedrock` now provides a connector to use AWS bedrock's `titan-embed-text` model to generate embeddings for elements. This features requires valid AWS bedrock setup and an internet connectionto run.

### Fixes

* **Import PDFResourceManager more directly** We were importing `PDFResourceManager` from `pdfminer.converter` which was causing an error for some users. We changed to import from the actual location of `PDFResourceManager`, which is `pdfminer.pdfinterp`.
* **Fix language detection of elements with empty strings** This resolves a warning message that was raised by `langdetect` if the language was attempted to be detected on an empty string. Language detection is now skipped for empty strings.
* **Fix chunks breaking on regex-metadata matches.** Fixes "over-chunking" when `regex_metadata` was used, where every element that contained a regex-match would start a new chunk.
* **Fix regex-metadata match offsets not adjusted within chunk.** Fixes incorrect regex-metadata match start/stop offset in chunks where multiple elements are combined.
* **Map source cli command configs when destination set** Due to how the source connector is dynamically called when the destination connector is set via the CLI, the configs were being set incorrectoy, causing the source connector to break. The configs were fixed and updated to take into account Fsspec-specific connectors.
* **Fix metrics folder not discoverable** Fixes issue where unstructured/metrics folder is not discoverable on PyPI by adding an `__init__.py` file under the folder.
* **Fix a bug when `parition_pdf` get `model_name=None`** In API usage the `model_name` value is `None` and the `cast` function in `partition_pdf` would return `None` and lead to attribution error. Now we use `str` function to explicit convert the content to string so it is garanteed to have `starts_with` and other string functions as attributes
* **Fix html partition fail on tables without `tbody` tag** HTML tables may sometimes just contain headers without body (`tbody` tag)

## 0.10.24

### Enhancements

* **Improve natural reading order** Some `OCR` elements with only spaces in the text have full-page width in the bounding box, which causes the `xycut` sorting to not work as expected. Now the logic to parse OCR results removes any elements with only spaces (more than one space).
* **Ingest compression utilities and fsspec connector support** Generic utility code added to handle files that get pulled from a source connector that are either tar or zip compressed and uncompress them locally. This is then processed using a local source connector. Currently this functionality has been incorporated into the fsspec connector and all those inheriting from it (currently: Azure Blob Storage, Google Cloud Storage, S3, Box, and Dropbox).
* **Ingest destination connectors support for writing raw list of elements** Along with the default write method used in the ingest pipeline to write the json content associated with the ingest docs, each destination connector can now also write a raw list of elements to the desired downstream location without having an ingest doc associated with it.

### Features

* **Adds element type percent match function** In order to evaluate the element type extracted, we add a function that calculates the matched percentage between two frequency dictionary.

### Fixes

* **Fix paddle model file not discoverable** Fixes issue where ocr_models/paddle_ocr.py file is not discoverable on PyPI by adding
an `__init__.py` file under the folder.
* **Chipper v2 Fixes** Includes fix for a memory leak and rare last-element bbox fix. (unstructured-inference==0.7.7)
* **Fix image resizing issue** Includes fix related to resizing images in the tables pipeline. (unstructured-inference==0.7.6)

## 0.10.23

### Enhancements

* **Add functionality to limit precision when serializing to json** Precision for `points` is limited to 1 decimal point if coordinates["system"] == "PixelSpace" (otherwise 2 decimal points?). Precision for `detection_class_prob` is limited to 5 decimal points.
* **Fix csv file detection logic when mime-type is text/plain** Previously the logic to detect csv file type was considering only first row's comma count comparing with the header_row comma count and both the rows being same line the result was always true, Now the logic is changed to consider the comma's count for all the lines except first line and compare with header_row comma count.
* **Improved inference speed for Chipper V2** API requests with 'hi_res_model_name=chipper' now have ~2-3x faster responses.

### Features

### Fixes

* **Cleans up temporary files after conversion** Previously a file conversion utility was leaving temporary files behind on the filesystem without removing them when no longer needed. This fix helps prevent an accumulation of temporary files taking up excessive disk space.
* **Fixes `under_non_alpha_ratio` dividing by zero** Although this function guarded against a specific cause of division by zero, there were edge cases slipping through like strings with only whitespace. This update more generally prevents the function from performing a division by zero.
* **Fix languages default** Previously the default language was being set to English when elements didn't have text or if langdetect could not detect the language. It now defaults to None so there is not misleading information about the language detected.
* **Fixes recursion limit error that was being raised when partitioning Excel documents of a certain size** Previously we used a recursive method to find subtables within an excel sheet. However this would run afoul of Python's recursion depth limit when there was a contiguous block of more than 1000 cells within a sheet. This function has been updated to use the NetworkX library which avoids Python recursion issues.

## 0.10.22

### Enhancements

* **bump `unstructured-inference` to `0.7.3`** The updated version of `unstructured-inference` supports a new version of the Chipper model, as well as a cleaner schema for its output classes. Support is included for new inference features such as hierarchy and ordering.
* **Expose skip_infer_table_types in ingest CLI.** For each connector a new `--skip-infer-table-types` parameter was added to map to the `skip_infer_table_types` partition argument. This gives more granular control to unstructured-ingest users, allowing them to specify the file types for which we should attempt table extraction.
* **Add flag to ingest CLI to raise error if any single doc fails in pipeline** Currently if a single doc fails in the pipeline, the whole thing halts due to the error. This flag defaults to log an error but continue with the docs it can.
* **Emit hyperlink metadata for DOCX file-type.** DOCX partitioner now adds `metadata.links`, `metadata.link_texts` and `metadata.link_urls` for elements that contain a hyperlink that points to an external resource. So-called "jump" links pointing to document internal locations (such as those found in a table-of-contents "jumping" to a chapter or section) are excluded.

### Features

* **Add `elements_to_text` as a staging helper function** In order to get a single clean text output from unstructured for metric calculations, automate the process of extracting text from elements using this function.
* **Adds permissions(RBAC) data ingestion functionality for the Sharepoint connector.** Problem: Role based access control is an important component in many data storage systems. Users may need to pass permissions (RBAC) data to downstream systems when ingesting data. Feature: Added permissions data ingestion functionality to the Sharepoint connector.

### Fixes

* **Fixes PDF list parsing creating duplicate list items** Previously a bug in PDF list item parsing caused removal of other elements and duplication of the list item
* **Fixes duplicated elements** Fixes issue where elements are duplicated when embeddings are generated. This will allow users to generate embeddings for their list of Elements without duplicating/breaking the orginal content.
* **Fixes failure when flagging for embeddings through unstructured-ingest** Currently adding the embedding parameter to any connector results in a failure on the copy stage. This is resolves the issue by adding the IngestDoc to the context map in the embedding node's `run` method. This allows users to specify that connectors fetch embeddings without failure.
* **Fix ingest pipeline reformat nodes not discoverable** Fixes issue where  reformat nodes raise ModuleNotFoundError on import. This was due to the directory was missing `__init__.py` in order to make it discoverable.
* **Fix default language in ingest CLI** Previously the default was being set to english which injected potentially incorrect information to downstream language detection libraries. By setting the default to None allows those libraries to better detect what language the text is in the doc being processed.

## 0.10.21

* **Adds Scarf analytics**.

## 0.10.20

### Enhancements

* **Add document level language detection functionality.** Adds the "auto" default for the languages param to all partitioners. The primary language present in the document is detected using the `langdetect` package. Additional param `detect_language_per_element` is also added for partitioners that return multiple elements. Defaults to `False`.
* **Refactor OCR code** The OCR code for entire page is moved from unstructured-inference to unstructured. On top of continuing support for OCR language parameter, we also support two OCR processing modes, "entire_page" or "individual_blocks".
* **Align to top left when shrinking bounding boxes for `xy-cut` sorting:** Update `shrink_bbox()` to keep top left rather than center.
* **Add visualization script to annotate elements** This script is often used to analyze/visualize elements with coordinates (e.g. partition_pdf()).
* **Adds data source properties to the Jira, Github and Gitlab connectors** These properties (date_created, date_modified, version, source_url, record_locator) are written to element metadata during ingest, mapping elements to information about the document source from which they derive. This functionality enables downstream applications to reveal source document applications, e.g. a link to a GDrive doc, Salesforce record, etc.
* **Improve title detection in pptx documents** The default title textboxes on a pptx slide are now categorized as titles.
* **Improve hierarchy detection in pptx documents** List items, and other slide text are properly nested under the slide title. This will enable better chunking of pptx documents.
* **Refactor of the ingest cli workflow** The refactored approach uses a dynamically set pipeline with a snapshot along each step to save progress and accommodate continuation from a snapshot if an error occurs. This also allows the pipeline to dynamically assign any number of steps to modify the partitioned content before it gets written to a destination.
* **Applies `max_characters=<n>` argument to all element types in `add_chunking_strategy` decorator** Previously this argument was only utilized in chunking Table elements and now applies to all partitioned elements if `add_chunking_strategy` decorator is utilized, further preparing the elements for downstream processing.
* **Add common retry strategy utilities for unstructured-ingest** Dynamic retry strategy with exponential backoff added to Notion source connector.
*
### Features

* **Adds `bag_of_words` and `percent_missing_text` functions** In order to count the word frequencies in two input texts and calculate the percentage of text missing relative to the source document.
* **Adds `edit_distance` calculation metrics** In order to benchmark the cleaned, extracted text with unstructured, `edit_distance` (`Levenshtein distance`) is included.
* **Adds detection_origin field to metadata** Problem: Currently isn't an easy way to find out how an element was created. With this change that information is added. Importance: With this information the developers and users are now able to know how an element was created to make decisions on how to use it. In order tu use this feature
setting UNSTRUCTURED_INCLUDE_DEBUG_METADATA=true is needed.
* **Adds a function that calculates frequency of the element type and its depth** To capture the accuracy of element type extraction, this function counts the occurrences of each unique element type with its depth for use in element metrics.

### Fixes

* **Fix zero division error in annotation bbox size** This fixes the bug where we find annotation bboxes realted to an element that need to divide the intersection size between annotation bbox and element bbox by the size of the annotation bbox
* **Fix prevent metadata module from importing dependencies from unnecessary modules** Problem: The `metadata` module had several top level imports that were only used in and applicable to code related to specific document types, while there were many general-purpose functions. As a result, general-purpose functions couldn't be used without unnecessary dependencies being installed. Fix: moved 3rd party dependency top level imports to inside the functions in which they are used and applied a decorator to check that the dependency is installed and emit a helpful error message if not.
* **Fixes category_depth None value for Title elements** Problem: `Title` elements from `chipper` get `category_depth`= None even when `Headline` and/or `Subheadline` elements are present in the same page. Fix: all `Title` elements with `category_depth` = None should be set to have a depth of 0 instead iff there are `Headline` and/or `Subheadline` element-types present. Importance: `Title` elements should be equivalent html `H1` when nested headings are present; otherwise, `category_depth` metadata can result ambiguous within elements in a page.
* **Tweak `xy-cut` ordering output to be more column friendly** This results in the order of elements more closely reflecting natural reading order which benefits downstream applications. While element ordering from `xy-cut` is usually mostly correct when ordering multi-column documents, sometimes elements from a RHS column will appear before elements in a LHS column. Fix: add swapped `xy-cut` ordering by sorting by X coordinate first and then Y coordinate.
* **Fixes badly initialized Formula** Problem: YoloX contain new types of elements, when loading a document that contain formulas a new element of that class
should be generated, however the Formula class inherits from Element instead of Text. After this change the element is correctly created with the correct class
allowing the document to be loaded. Fix: Change parent class for Formula to Text. Importance: Crucial to be able to load documents that contain formulas.
* **Fixes pdf uri error** An error was encountered when URI type of `GoToR` which refers to pdf resources outside of its own was detected since no condition catches such case. The code is fixing the issue by initialize URI before any condition check.


## 0.10.19

### Enhancements

* **Adds XLSX document level language detection** Enhancing on top of language detection functionality in previous release, we now support language detection within `.xlsx` file type at Element level.
* **bump `unstructured-inference` to `0.6.6`** The updated version of `unstructured-inference` makes table extraction in `hi_res` mode configurable to fine tune table extraction performance; it also improves element detection by adding a deduplication post processing step in the `hi_res` partitioning of pdfs and images.
* **Detect text in HTML Heading Tags as Titles** This will increase the accuracy of hierarchies in HTML documents and provide more accurate element categorization. If text is in an HTML heading tag and is not a list item, address, or narrative text, categorize it as a title.
* **Update python-based docs** Refactor docs to use the actual unstructured code rather than using the subprocess library to run the cli command itself.
* **Adds Table support for the `add_chunking_strategy` decorator to partition functions.** In addition to combining elements under Title elements, user's can now specify the `max_characters=<n>` argument to chunk Table elements into TableChunk elements with `text` and `text_as_html` of length <n> characters. This means partitioned Table results are ready for use in downstream applications without any post processing.
* **Expose endpoint url for s3 connectors** By allowing for the endpoint url to be explicitly overwritten, this allows for any non-AWS data providers supporting the s3 protocol to be supported (i.e. minio).

### Features

* **change default `hi_res` model for pdf/image partition to `yolox`** Now partitioning pdf/image using `hi_res` strategy utilizes `yolox_quantized` model isntead of `detectron2_onnx` model. This new default model has better recall for tables and produces more detailed categories for elements.
* **XLSX can now reads subtables within one sheet** Problem: Many .xlsx files are not created to be read as one full table per sheet. There are subtables, text and header along with more informations to extract from each sheet. Feature: This `partition_xlsx` now can reads subtable(s) within one .xlsx sheet, along with extracting other title and narrative texts. Importance: This enhance the power of .xlsx reading to not only one table per sheet, allowing user to capture more data tables from the file, if exists.
* **Update Documentation on Element Types and Metadata**: We have updated the documentation according to the latest element types and metadata. It includes the common and additional metadata provided by the Partitions and Connectors.

### Fixes

* **Fixes partition_pdf is_alnum reference bug** Problem: The `partition_pdf` when attempt to get bounding box from element experienced a reference before assignment error when the first object is not text extractable.  Fix: Switched to a flag when the condition is met. Importance: Crucial to be able to partition with pdf.
* **Fix various cases of HTML text missing after partition**
  Problem: Under certain circumstances, text immediately after some HTML tags will be misssing from partition result.
  Fix: Updated code to deal with these cases.
  Importance: This will ensure the correctness when partitioning HTML and Markdown documents.
* **Fixes chunking when `detection_class_prob` appears in Element metadata** Problem: when `detection_class_prob` appears in Element metadata, Elements will only be combined by chunk_by_title if they have the same `detection_class_prob` value (which is rare). This is unlikely a case we ever need to support and most often results in no chunking. Fix: `detection_class_prob` is included in the chunking list of metadata keys excluded for similarity comparison. Importance: This change allows `chunk_by_title` to operate as intended for documents which include `detection_class_prob` metadata in their Elements.

## 0.10.18

### Enhancements

* **Better detection of natural reading order in images and PDF's** The elements returned by partition better reflect natural reading order in some cases, particularly in complicated multi-column layouts, leading to better chunking and retrieval for downstream applications. Achieved by improving the `xy-cut` sorting to preprocess bboxes, shrinking all bounding boxes by 90% along x and y axes (still centered around the same center point), which allows projection lines to be drawn where not possible before if layout bboxes overlapped.
* **Improves `partition_xml` to be faster and more memory efficient when partitioning large XML files** The new behavior is to partition iteratively to prevent loading the entire XML tree into memory at once in most use cases.
* **Adds data source properties to SharePoint, Outlook, Onedrive, Reddit, Slack, DeltaTable connectors** These properties (date_created, date_modified, version, source_url, record_locator) are written to element metadata during ingest, mapping elements to information about the document source from which they derive. This functionality enables downstream applications to reveal source document applications, e.g. a link to a GDrive doc, Salesforce record, etc.
* **Add functionality to save embedded images in PDF's separately as images** This allows users to save embedded images in PDF's separately as images, given some directory path. The saved image path is written to the metadata for the Image element. Downstream applications may benefit by providing users with image links from relevant "hits."
* **Azure Cognite Search destination connector** New Azure Cognitive Search destination connector added to ingest CLI.  Users may now use `unstructured-ingest` to write partitioned data from over 20 data sources (so far) to an Azure Cognitive Search index.
* **Improves salesforce partitioning** Partitions Salesforce data as xlm instead of text for improved detail and flexibility. Partitions htmlbody instead of textbody for Salesforce emails. Importance: Allows all Salesforce fields to be ingested and gives Salesforce emails more detailed partitioning.
* **Add document level language detection functionality.** Introduces the "auto" default for the languages param, which then detects the languages present in the document using the `langdetect` package. Adds the document languages as ISO 639-3 codes to the element metadata. Implemented only for the partition_text function to start.
* **PPTX partitioner refactored in preparation for enhancement.** Behavior should be unchanged except that shapes enclosed in a group-shape are now included, as many levels deep as required (a group-shape can itself contain a group-shape).
* **Embeddings support for the SharePoint SourceConnector via unstructured-ingest CLI** The SharePoint connector can now optionally create embeddings from the elements it pulls out during partition and upload those embeddings to Azure Cognitive Search index.
* **Improves hierarchy from docx files by leveraging natural hierarchies built into docx documents**  Hierarchy can now be detected from an indentation level for list bullets/numbers and by style name (e.g. Heading 1, List Bullet 2, List Number).
* **Chunking support for the SharePoint SourceConnector via unstructured-ingest CLI** The SharePoint connector can now optionally chunk the elements pulled out during partition via the chunking unstructured brick. This can be used as a stage before creating embeddings.

### Features

* **Adds `links` metadata in `partition_pdf` for `fast` strategy.** Problem: PDF files contain rich information and hyperlink that Unstructured did not captured earlier. Feature: `partition_pdf` now can capture embedded links within the file along with its associated text and page number. Importance: Providing depth in extracted elements give user a better understanding and richer context of documents. This also enables user to map to other elements within the document if the hyperlink is refered internally.
* **Adds the embedding module to be able to embed Elements** Problem: Many NLP applications require the ability to represent parts of documents in a semantic way. Until now, Unstructured did not have text embedding ability within the core library. Feature: This embedding module is able to track embeddings related data with a class, embed a list of elements, and return an updated list of Elements with the *embeddings* property. The module is also able to embed query strings. Importance: Ability to embed documents or parts of documents will enable users to make use of these semantic representations in different NLP applications, such as search, retrieval, and retrieval augmented generation.

### Fixes

* **Fixes a metadata source serialization bug** Problem: In unstructured elements, when loading an elements json file from the disk, the data_source attribute is assumed to be an instance of DataSourceMetadata and the code acts based on that. However the loader did not satisfy the assumption, and loaded it as a dict instead, causing an error. Fix: Added necessary code block to initialize a DataSourceMetadata object, also refactored DataSourceMetadata.from_dict() method to remove redundant code. Importance: Crucial to be able to load elements (which have data_source fields) from json files.
* **Fixes issue where unstructured-inference was not getting updated** Problem: unstructured-inference was not getting upgraded to the version to match unstructured release when doing a pip install.  Solution: using `pip install unstructured[all-docs]` it will now upgrade both unstructured and unstructured-inference. Importance: This will ensure that the inference library is always in sync with the unstructured library, otherwise users will be using outdated libraries which will likely lead to unintended behavior.
* **Fixes SharePoint connector failures if any document has an unsupported filetype** Problem: Currently the entire connector ingest run fails if a single IngestDoc has an unsupported filetype. This is because a ValueError is raised in the IngestDoc's `__post_init__`. Fix: Adds a try/catch when the IngestConnector runs get_ingest_docs such that the error is logged but all processable documents->IngestDocs are still instantiated and returned. Importance: Allows users to ingest SharePoint content even when some files with unsupported filetypes exist there.
* **Fixes Sharepoint connector server_path issue** Problem: Server path for the Sharepoint Ingest Doc was incorrectly formatted, causing issues while fetching pages from the remote source. Fix: changes formatting of remote file path before instantiating SharepointIngestDocs and appends a '/' while fetching pages from the remote source. Importance: Allows users to fetch pages from Sharepoint Sites.
* **Fixes Sphinx errors.** Fixes errors when running Sphinx `make html` and installs library to suppress warnings.
* **Fixes a metadata backwards compatibility error** Problem: When calling `partition_via_api`, the hosted api may return an element schema that's newer than the current `unstructured`. In this case, metadata fields were added which did not exist in the local `ElementMetadata` dataclass, and `__init__()` threw an error. Fix: remove nonexistent fields before instantiating in `ElementMetadata.from_json()`. Importance: Crucial to avoid breaking changes when adding fields.
* **Fixes issue with Discord connector when a channel returns `None`** Problem: Getting the `jump_url` from a nonexistent Discord `channel` fails. Fix: property `jump_url` is now retrieved within the same context as the messages from the channel. Importance: Avoids cascading issues when the connector fails to fetch information about a Discord channel.
* **Fixes occasionally SIGABTR when writing table with `deltalake` on Linux** Problem: occasionally on Linux ingest can throw a `SIGABTR` when writing `deltalake` table even though the table was written correctly. Fix: put the writing function into a `Process` to ensure its execution to the fullest extent before returning to the main process. Importance: Improves stability of connectors using `deltalake`
* **Fixes badly initialized Formula** Problem: YoloX contain new types of elements, when loading a document that contain formulas a new element of that class should be generated, however the Formula class inherits from Element instead of Text. After this change the element is correctly created with the correct class allowing the document to be loaded. Fix: Change parent class for Formula to Text. Importance: Crucial to be able to load documents that contain formulas.

## 0.10.16

### Enhancements

* **Adds data source properties to Airtable, Confluence, Discord, Elasticsearch, Google Drive, and Wikipedia connectors** These properties (date_created, date_modified, version, source_url, record_locator) are written to element metadata during ingest, mapping elements to information about the document source from which they derive. This functionality enables downstream applications to reveal source document applications, e.g. a link to a GDrive doc, Salesforce record, etc.
* **DOCX partitioner refactored in preparation for enhancement.** Behavior should be unchanged except in multi-section documents containing different headers/footers for different sections. These will now emit all distinct headers and footers encountered instead of just those for the last section.
* **Add a function to map between Tesseract and standard language codes.** This allows users to input language information to the `languages` param in any Tesseract-supported langcode or any ISO 639 standard language code.
* **Add document level language detection functionality.** Introduces the "auto" default for the languages param, which then detects the languages present in the document using the `langdetect` package. Implemented only for the partition_text function to start.

### Features

### Fixes

* ***Fixes an issue that caused a partition error for some PDF's.** Fixes GH Issue 1460 by bypassing a coordinate check if an element has invalid coordinates.

## 0.10.15


### Enhancements

* **Support for better element categories from the next-generation image-to-text model ("chipper").** Previously, not all of the classifications from Chipper were being mapped to proper `unstructured` element categories so the consumer of the library would see many `UncategorizedText` elements. This fixes the issue, improving the granularity of the element categories outputs for better downstream processing and chunking. The mapping update is:
  * "Threading": `NarrativeText`
  * "Form": `NarrativeText`
  * "Field-Name": `Title`
  * "Value": `NarrativeText`
  * "Link": `NarrativeText`
  * "Headline": `Title` (with `category_depth=1`)
  * "Subheadline": `Title` (with `category_depth=2`)
  * "Abstract": `NarrativeText`
* **Better ListItem grouping for PDF's (fast strategy).** The `partition_pdf` with `fast` strategy previously broke down some numbered list item lines as separate elements. This enhancement leverages the x,y coordinates and bbox sizes to help decide whether the following chunk of text is a continuation of the immediate previous detected ListItem element or not, and not detect it as its own non-ListItem element.
* **Fall back to text-based classification for uncategorized Layout elements for Images and PDF's**. Improves element classification by running existing text-based rules on previously `UncategorizedText` elements.
* **Adds table partitioning for Partitioning for many doc types including: .html, .epub., .md, .rst, .odt, and .msg.** At the core of this change is the .html partition functionality, which is leveraged by the other effected doc types. This impacts many scenarios where `Table` Elements are now propery extracted.
* **Create and add `add_chunking_strategy` decorator to partition functions.** Previously, users were responsible for their own chunking after partitioning elements, often required for downstream applications. Now, individual elements may be combined into right-sized chunks where min and max character size may be specified if `chunking_strategy=by_title`. Relevant elements are grouped together for better downstream results. This enables users immediately use partitioned results effectively in downstream applications (e.g. RAG architecture apps) without any additional post-processing.
* **Adds `languages` as an input parameter and marks `ocr_languages` kwarg for deprecation in pdf, image, and auto partitioning functions.** Previously, language information was only being used for Tesseract OCR for image-based documents and was in a Tesseract specific string format, but by refactoring into a list of standard language codes independent of Tesseract, the `unstructured` library will better support `languages` for other non-image pipelines and/or support for other OCR engines.
* **Removes `UNSTRUCTURED_LANGUAGE` env var usage and replaces `language` with `languages` as an input parameter to unstructured-partition-text_type functions.** The previous parameter/input setup was not user-friendly or scalable to the variety of elements being processed. By refactoring the inputted language information into a list of standard language codes, we can support future applications of the element language such as detection, metadata, and multi-language elements. Now, to skip English specific checks, set the `languages` parameter to any non-English language(s).
* **Adds `xlsx` and `xls` filetype extensions to the `skip_infer_table_types` default list in `partition`.** By adding these file types to the input parameter these files should not go through table extraction. Users can still specify if they would like to extract tables from these filetypes, but will have to set the `skip_infer_table_types` to exclude the desired filetype extension. This avoids mis-representing complex spreadsheets where there may be multiple sub-tables and other content.
* **Better debug output related to sentence counting internals**. Clarify message when sentence is not counted toward sentence count because there aren't enough words, relevant for developers focused on `unstructured`s NLP internals.
* **Faster ocr_only speed for partitioning PDF and images.** Use `unstructured_pytesseract.run_and_get_multiple_output` function to reduce the number of calls to `tesseract` by half when partitioning pdf or image with `tesseract`
* **Adds data source properties to fsspec connectors** These properties (date_created, date_modified, version, source_url, record_locator) are written to element metadata during ingest, mapping elements to information about the document source from which they derive. This functionality enables downstream applications to reveal source document applications, e.g. a link to a GDrive doc, Salesforce record, etc.
* **Add delta table destination connector** New delta table destination connector added to ingest CLI.  Users may now use `unstructured-ingest` to write partitioned data from over 20 data sources (so far) to a Delta Table.
* **Rename to Source and Destination Connectors in the Documentation.** Maintain naming consistency between Connectors codebase and documentation with the first addition to a destination connector.
* **Non-HTML text files now return unstructured-elements as opposed to HTML-elements.** Previously the text based files that went through `partition_html` would return HTML-elements but now we preserve the format from the input using `source_format` argument in the partition call.
* **Adds `PaddleOCR` as an optional alternative to `Tesseract`** for OCR in processing of PDF or Image files, it is installable via the `makefile` command `install-paddleocr`. For experimental purposes only.
* **Bump unstructured-inference** to 0.5.28. This version bump markedly improves the output of table data, rendered as `metadata.text_as_html` in an element. These changes include:
  * add env variable `ENTIRE_PAGE_OCR` to specify using paddle or tesseract on entire page OCR
  * table structure detection now pads the input image by 25 pixels in all 4 directions to improve its recall (0.5.27)
  * support paddle with both cpu and gpu and assume it is pre-installed (0.5.26)
  * fix a bug where `cells_to_html` doesn't handle cells spanning multiple rows properly (0.5.25)
  * remove `cv2` preprocessing step before OCR step in table transformer (0.5.24)

### Features

* **Adds element metadata via `category_depth` with default value None**.
  * This additional metadata is useful for vectordb/LLM, chunking strategies, and retrieval applications.
* **Adds a naive hierarchy for elements via a `parent_id` on the element's metadata**
  * Users will now have more metadata for implementing vectordb/LLM chunking strategies. For example, text elements could be queried by their preceding title element.
  * Title elements created from HTML headings will properly nest

### Fixes

* **`add_pytesseract_bboxes_to_elements` no longer returns `nan` values**. The function logic is now broken into new methods
  `_get_element_box` and `convert_multiple_coordinates_to_new_system`
* **Selecting a different model wasn't being respected when calling `partition_image`.** Problem: `partition_pdf` allows for passing a `model_name` parameter. Given the similarity between the image and PDF pipelines, the expected behavior is that `partition_image` should support the same parameter, but `partition_image` was unintentionally not passing along its `kwargs`. This was corrected by adding the kwargs to the downstream call.
* **Fixes a chunking issue via dropping the field "coordinates".** Problem: chunk_by_title function was chunking each element to its own individual chunk while it needed to group elements into a fewer number of chunks. We've discovered that this happens due to a metadata matching logic in chunk_by_title function, and discovered that elements with different metadata can't be put into the same chunk. At the same time, any element with "coordinates" essentially had different metadata than other elements, due each element locating in different places and having different coordinates. Fix: That is why we have included the key "coordinates" inside a list of excluded metadata keys, while doing this "metadata_matches" comparision. Importance: This change is crucial to be able to chunk by title for documents which include "coordinates" metadata in their elements.

## 0.10.14

### Enhancements

* Update all connectors to use new downstream architecture
  * New click type added to parse comma-delimited string inputs
  * Some CLI options renamed

### Features

### Fixes

## 0.10.13

### Enhancements

* Updated documentation: Added back support doc types for partitioning, more Python codes in the API page,  RAG definition, and use case.
* Updated Hi-Res Metadata: PDFs and Images using Hi-Res strategy now have layout model class probabilities added ot metadata.
* Updated the `_detect_filetype_from_octet_stream()` function to use libmagic to infer the content type of file when it is not a zip file.
* Tesseract minor version bump to 5.3.2

### Features

* Add Jira Connector to be able to pull issues from a Jira organization
* Add `clean_ligatures` function to expand ligatures in text


### Fixes

* `partition_html` breaks on `<br>` elements.
* Ingest error handling to properly raise errors when wrapped
* GH issue 1361: fixes a sortig error that prevented some PDF's from being parsed
* Bump unstructured-inference
  * Brings back embedded images in PDF's (0.5.23)

## 0.10.12

### Enhancements

* Removed PIL pin as issue has been resolved upstream
* Bump unstructured-inference
  * Support for yolox_quantized layout detection model (0.5.20)
* YoloX element types added


### Features

* Add Salesforce Connector to be able to pull Account, Case, Campaign, EmailMessage, Lead

### Fixes


* Bump unstructured-inference
  * Avoid divide-by-zero errors swith `safe_division` (0.5.21)

## 0.10.11

### Enhancements

* Bump unstructured-inference
  * Combine entire-page OCR output with layout-detected elements, to ensure full coverage of the page (0.5.19)

### Features

* Add in ingest cli s3 writer

### Fixes

* Fix a bug where `xy-cut` sorting attemps to sort elements without valid coordinates; now xy cut sorting only works when **all** elements have valid coordinates

## 0.10.10

### Enhancements

* Adds `text` as an input parameter to `partition_xml`.
* `partition_xml` no longer runs through `partition_text`, avoiding incorrect splitting
  on carriage returns in the XML. Since `partition_xml` no longer calls `partition_text`,
  `min_partition` and `max_partition` are no longer supported in `partition_xml`.
* Bump `unstructured-inference==0.5.18`, change non-default detectron2 classification threshold
* Upgrade base image from rockylinux 8 to rockylinux 9
* Serialize IngestDocs to JSON when passing to subprocesses

### Features

### Fixes

- Fix a bug where mismatched `elements` and `bboxes` are passed into `add_pytesseract_bbox_to_elements`

## 0.10.9

### Enhancements

* Fix `test_json` to handle only non-extra dependencies file types (plain-text)

### Features

* Adds `chunk_by_title` to break a document into sections based on the presence of `Title`
  elements.
* add new extraction function `extract_image_urls_from_html` to extract all img related URL from html text.

### Fixes

* Make cv2 dependency optional
* Edit `add_pytesseract_bbox_to_elements`'s (`ocr_only` strategy) `metadata.coordinates.points` return type to `Tuple` for consistency.
* Re-enable test-ingest-confluence-diff for ingest tests
* Fix syntax for ingest test check number of files
* Fix csv and tsv partitioners loosing the first line of the files when creating elements

## 0.10.8

### Enhancements

* Release docker image that installs Python 3.10 rather than 3.8

### Features

### Fixes

## 0.10.7

### Enhancements

### Features

### Fixes

* Remove overly aggressive ListItem chunking for images and PDF's which typically resulted in inchorent elements.

## 0.10.6

### Enhancements

* Enable `partition_email` and `partition_msg` to detect if an email is PGP encryped. If
  and email is PGP encryped, the functions will return an empy list of elements and
  emit a warning about the encrypted content.
* Add threaded Slack conversations into Slack connector output
* Add functionality to sort elements using `xy-cut` sorting approach in `partition_pdf` for `hi_res` and `fast` strategies
* Bump unstructured-inference
  * Set OMP_THREAD_LIMIT to 1 if not set for better tesseract perf (0.5.17)

### Features

* Extract coordinates from PDFs and images when using OCR only strategy and add to metadata

### Fixes

* Update `partition_html` to respect the order of `<pre>` tags.
* Fix bug in `partition_pdf_or_image` where two partitions were called if `strategy == "ocr_only"`.
* Bump unstructured-inference
  * Fix issue where temporary files were being left behind (0.5.16)
* Adds deprecation warning for the `file_filename` kwarg to `partition`, `partition_via_api`,
  and `partition_multiple_via_api`.
* Fix documentation build workflow by pinning dependencies

## 0.10.5

### Enhancements

* Create new CI Pipelines
  - Checking text, xml, email, and html doc tests against the library installed without extras
  - Checking each library extra against their respective tests
* `partition` raises an error and tells the user to install the appropriate extra if a filetype
  is detected that is missing dependencies.
* Add custom errors to ingest
* Bump `unstructured-ingest==0.5.15`
  - Handle an uncaught TesseractError (0.5.15)
  - Add TIFF test file and TIFF filetype to `test_from_image_file` in `test_layout` (0.5.14)
* Use `entire_page` ocr mode for pdfs and images
* Add notes on extra installs to docs
* Adds ability to reuse connections per process in unstructured-ingest

### Features
* Add delta table connector

### Fixes

## 0.10.4
* Pass ocr_mode in partition_pdf and set the default back to individual pages for now
* Add diagrams and descriptions for ingest design in the ingest README

### Features
* Supports multipage TIFF image partitioning

### Fixes

## 0.10.2

### Enhancements
* Bump unstructured-inference==0.5.13:
  - Fix extracted image elements being included in layout merge, addresses the issue
    where an entire-page image in a PDF was not passed to the layout model when using hi_res.

### Features

### Fixes

## 0.10.1

### Enhancements
* Bump unstructured-inference==0.5.12:
  - fix to avoid trace for certain PDF's (0.5.12)
  - better defaults for DPI for hi_res and  Chipper (0.5.11)
  - implement full-page OCR (0.5.10)

### Features

### Fixes

* Fix dead links in repository README (Quick Start > Install for local development, and Learn more > Batch Processing)
* Update document dependencies to include tesseract-lang for additional language support (required for tests to pass)

## 0.10.0

### Enhancements

* Add `include_header` kwarg to `partition_xlsx` and change default behavior to `True`
* Update the `links` and `emphasized_texts` metadata fields

### Features

### Fixes

## 0.9.3

### Enhancements

* Pinned dependency cleanup.
* Update `partition_csv` to always use `soupparser_fromstring` to parse `html text`
* Update `partition_tsv` to always use `soupparser_fromstring` to parse `html text`
* Add `metadata.section` to capture epub table of contents data
* Add `unique_element_ids` kwarg to partition functions. If `True`, will use a UUID
  for element IDs instead of a SHA-256 hash.
* Update `partition_xlsx` to always use `soupparser_fromstring` to parse `html text`
* Add functionality to switch `html` text parser based on whether the `html` text contains emoji
* Add functionality to check if a string contains any emoji characters
* Add CI tests around Notion

### Features

* Add Airtable Connector to be able to pull views/tables/bases from an Airtable organization

### Fixes

* fix pdf partition of list items being detected as titles in OCR only mode
* make notion module discoverable
* fix emails with `Content-Distribution: inline` and `Content-Distribution: attachment` with no filename
* Fix email attachment filenames which had `=` in the filename itself

## 0.9.2


### Enhancements

* Update table extraction section in API documentation to sync with change in Prod API
* Update Notion connector to extract to html
* Added UUID option for `element_id`
* Bump unstructured-inference==0.5.9:
  - better caching of models
  - another version of detectron2 available, though the default layout model is unchanged
* Added UUID option for element_id
* Added UUID option for element_id
* CI improvements to run ingest tests in parallel

### Features

* Adds Sharepoint connector.

### Fixes

* Bump unstructured-inference==0.5.9:
  - ignores Tesseract errors where no text is extracted for tiles that indeed, have no text

## 0.9.1

### Enhancements

* Adds --partition-pdf-infer-table-structure to unstructured-ingest.
* Enable `partition_html` to skip headers and footers with the `skip_headers_and_footers` flag.
* Update `partition_doc` and `partition_docx` to track emphasized texts in the output
* Adds post processing function `filter_element_types`
* Set the default strategy for partitioning images to `hi_res`
* Add page break parameter section in API documentation to sync with change in Prod API
* Update `partition_html` to track emphasized texts in the output
* Update `XMLDocument._read_xml` to create `<p>` tag element for the text enclosed in the `<pre>` tag
* Add parameter `include_tail_text` to `_construct_text` to enable (skip) tail text inclusion
* Add Notion connector

### Features

### Fixes

* Remove unused `_partition_via_api` function
* Fixed emoji bug in `partition_xlsx`.
* Pass `file_filename` metadata when partitioning file object
* Skip ingest test on missing Slack token
* Add Dropbox variables to CI environments
* Remove default encoding for ingest
* Adds new element type `EmailAddress` for recognising email address in the  text
* Simplifies `min_partition` logic; makes partitions falling below the `min_partition`
  less likely.
* Fix bug where ingest test check for number of files fails in smoke test
* Fix unstructured-ingest entrypoint failure

## 0.9.0

### Enhancements

* Dependencies are now split by document type, creating a slimmer base installation.

## 0.8.8

### Enhancements

### Features

### Fixes

* Rename "date" field to "last_modified"
* Adds Box connector

### Fixes

## 0.8.7

### Enhancements

* Put back useful function `split_by_paragraph`

### Features

### Fixes

* Fix argument order in NLTK download step

## 0.8.6

### Enhancements

### Features

### Fixes

* Remove debug print lines and non-functional code

## 0.8.5

### Enhancements

* Add parameter `skip_infer_table_types` to enable (skip) table extraction for other doc types
* Adds optional Unstructured API unit tests in CI
* Tracks last modified date for all document types.
* Add auto_paragraph_grouper to detect new-line and blank-line new paragraph for .txt files.
* refactor the ingest cli to better support expanding supported connectors

## 0.8.3

### Enhancements

### Features

### Fixes

* NLTK now only gets downloaded if necessary.
* Handling for empty tables in Word Documents and PowerPoints.

## 0.8.4

### Enhancements

* Additional tests and refactor of JSON detection.
* Update functionality to retrieve image metadata from a page for `document_to_element_list`
* Links are now tracked in `partition_html` output.
* Set the file's current position to the beginning after reading the file in `convert_to_bytes`
* Add `min_partition` kwarg to that combines elements below a specified threshold and modifies splitting of strings longer than max partition so words are not split.
* set the file's current position to the beginning after reading the file in `convert_to_bytes`
* Add slide notes to pptx
* Add `--encoding` directive to ingest
* Improve json detection by `detect_filetype`

### Features

* Adds Outlook connector
* Add support for dpi parameter in inference library
* Adds Onedrive connector.
* Add Confluence connector for ingest cli to pull the body text from all documents from all spaces in a confluence domain.

### Fixes

* Fixes issue with email partitioning where From field was being assigned the To field value.
* Use the `image_metadata` property of the `PageLayout` instance to get the page image info in the `document_to_element_list`
* Add functionality to write images to computer storage temporarily instead of keeping them in memory for `ocr_only` strategy
* Add functionality to convert a PDF in small chunks of pages at a time for `ocr_only` strategy
* Adds `.txt`, `.text`, and `.tab` to list of extensions to check if file
  has a `text/plain` MIME type.
* Enables filters to be passed to `partition_doc` so it doesn't error with LibreOffice7.
* Removed old error message that's superseded by `requires_dependencies`.
* Removes using `hi_res` as the default strategy value for `partition_via_api` and `partition_multiple_via_api`

## 0.8.1

### Enhancements

* Add support for Python 3.11

### Features

### Fixes

* Fixed `auto` strategy detected scanned document as having extractable text and using `fast` strategy, resulting in no output.
* Fix list detection in MS Word documents.
* Don't instantiate an element with a coordinate system when there isn't a way to get its location data.

## 0.8.0

### Enhancements

* Allow model used for hi res pdf partition strategy to be chosen when called.
* Updated inference package

### Features

* Add `metadata_filename` parameter across all partition functions

### Fixes

* Update to ensure `convert_to_datafame` grabs all of the metadata fields.
* Adjust encoding recognition threshold value in `detect_file_encoding`
* Fix KeyError when `isd_to_elements` doesn't find a type
* Fix `_output_filename` for local connector, allowing single files to be written correctly to the disk

* Fix for cases where an invalid encoding is extracted from an email header.

### BREAKING CHANGES

* Information about an element's location is no longer returned as top-level attributes of an element. Instead, it is returned in the `coordinates` attribute of the element's metadata.

## 0.7.12

### Enhancements

* Adds `include_metadata` kwarg to `partition_doc`, `partition_docx`, `partition_email`, `partition_epub`, `partition_json`, `partition_msg`, `partition_odt`, `partition_org`, `partition_pdf`, `partition_ppt`, `partition_pptx`, `partition_rst`, and `partition_rtf`
### Features

* Add Elasticsearch connector for ingest cli to pull specific fields from all documents in an index.
* Adds Dropbox connector

### Fixes

* Fix tests that call unstructured-api by passing through an api-key
* Fixed page breaks being given (incorrect) page numbers
* Fix skipping download on ingest when a source document exists locally

## 0.7.11

### Enhancements

* More deterministic element ordering when using `hi_res` PDF parsing strategy (from unstructured-inference bump to 0.5.4)
* Make large model available (from unstructured-inference bump to 0.5.3)
* Combine inferred elements with extracted elements (from unstructured-inference bump to 0.5.2)
* `partition_email` and `partition_msg` will now process attachments if `process_attachments=True`
  and a attachment partitioning functions is passed through with `attachment_partitioner=partition`.

### Features

### Fixes

* Fix tests that call unstructured-api by passing through an api-key
* Fixed page breaks being given (incorrect) page numbers
* Fix skipping download on ingest when a source document exists locally

## 0.7.10

### Enhancements

* Adds a `max_partition` parameter to `partition_text`, `partition_pdf`, `partition_email`,
  `partition_msg` and `partition_xml` that sets a limit for the size of an individual
  document elements. Defaults to `1500` for everything except `partition_xml`, which has
  a default value of `None`.
* DRY connector refactor

### Features

* `hi_res` model for pdfs and images is selectable via environment variable.

### Fixes

* CSV check now ignores escaped commas.
* Fix for filetype exploration util when file content does not have a comma.
* Adds negative lookahead to bullet pattern to avoid detecting plain text line
  breaks like `-------` as list items.
* Fix pre tag parsing for `partition_html`
* Fix lookup error for annotated Arabic and Hebrew encodings

## 0.7.9

### Enhancements

* Improvements to string check for leafs in `partition_xml`.
* Adds --partition-ocr-languages to unstructured-ingest.

### Features

* Adds `partition_org` for processed Org Mode documents.

### Fixes

## 0.7.8

### Enhancements

### Features

* Adds Google Cloud Service connector

### Fixes

* Updates the `parse_email` for `partition_eml` so that `unstructured-api` passes the smoke tests
* `partition_email` now works if there is no message content
* Updates the `"fast"` strategy for `partition_pdf` so that it's able to recursively
* Adds recursive functionality to all fsspec connectors
* Adds generic --recursive ingest flag

## 0.7.7

### Enhancements

* Adds functionality to replace the `MIME` encodings for `eml` files with one of the common encodings if a `unicode` error occurs
* Adds missed file-like object handling in `detect_file_encoding`
* Adds functionality to extract charset info from `eml` files

### Features

* Added coordinate system class to track coordinate types and convert to different coordinate

### Fixes

* Adds an `html_assemble_articles` kwarg to `partition_html` to enable users to capture
  control whether content outside of `<article>` tags is captured when
  `<article>` tags are present.
* Check for the `xml` attribute on `element` before looking for pagebreaks in `partition_docx`.

## 0.7.6

### Enhancements

* Convert fast startegy to ocr_only for images
* Adds support for page numbers in `.docx` and `.doc` when user or renderer
  created page breaks are present.
* Adds retry logic for the unstructured-ingest Biomed connector

### Features

* Provides users with the ability to extract additional metadata via regex.
* Updates `partition_docx` to include headers and footers in the output.
* Create `partition_tsv` and associated tests. Make additional changes to `detect_filetype`.

### Fixes

* Remove fake api key in test `partition_via_api` since we now require valid/empty api keys
* Page number defaults to `None` instead of `1` when page number is not present in the metadata.
  A page number of `None` indicates that page numbers are not being tracked for the document
  or that page numbers do not apply to the element in question..
* Fixes an issue with some pptx files. Assume pptx shapes are found in top left position of slide
  in case the shape.top and shape.left attributes are `None`.

## 0.7.5

### Enhancements

* Adds functionality to sort elements in `partition_pdf` for `fast` strategy
* Adds ingest tests with `--fast` strategy on PDF documents
* Adds --api-key to unstructured-ingest

### Features

* Adds `partition_rst` for processed ReStructured Text documents.

### Fixes

* Adds handling for emails that do not have a datetime to extract.
* Adds pdf2image package as core requirement of unstructured (with no extras)

## 0.7.4

### Enhancements

* Allows passing kwargs to request data field for `partition_via_api` and `partition_multiple_via_api`
* Enable MIME type detection if libmagic is not available
* Adds handling for empty files in `detect_filetype` and `partition`.

### Features

### Fixes

* Reslove `grpcio` import issue on `weaviate.schema.validate_schema` for python 3.9 and 3.10
* Remove building `detectron2` from source in Dockerfile

## 0.7.3

### Enhancements

* Update IngestDoc abstractions and add data source metadata in ElementMetadata

### Features

### Fixes

* Pass `strategy` parameter down from `partition` for `partition_image`
* Filetype detection if a CSV has a `text/plain` MIME type
* `convert_office_doc` no longers prints file conversion info messages to stdout.
* `partition_via_api` reflects the actual filetype for the file processed in the API.

## 0.7.2

### Enhancements

* Adds an optional encoding kwarg to `elements_to_json` and `elements_from_json`
* Bump version of base image to use new stable version of tesseract

### Features

### Fixes

* Update the `read_txt_file` utility function to keep using `spooled_to_bytes_io_if_needed` for xml
* Add functionality to the `read_txt_file` utility function to handle file-like object from URL
* Remove the unused parameter `encoding` from `partition_pdf`
* Change auto.py to have a `None` default for encoding
* Add functionality to try other common encodings for html and xml files if an error related to the encoding is raised and the user has not specified an encoding.
* Adds benchmark test with test docs in example-docs
* Re-enable test_upload_label_studio_data_with_sdk
* File detection now detects code files as plain text
* Adds `tabulate` explicitly to dependencies
* Fixes an issue in `metadata.page_number` of pptx files
* Adds showing help if no parameters passed

## 0.7.1

### Enhancements

### Features

* Add `stage_for_weaviate` to stage `unstructured` outputs for upload to Weaviate, along with
  a helper function for defining a class to use in Weaviate schemas.
* Builds from Unstructured base image, built off of Rocky Linux 8.7, this resolves almost all CVE's in the image.

### Fixes

## 0.7.0

### Enhancements

* Installing `detectron2` from source is no longer required when using the `local-inference` extra.
* Updates `.pptx` parsing to include text in tables.

### Features

### Fixes

* Fixes an issue in `_add_element_metadata` that caused all elements to have `page_number=1`
  in the element metadata.
* Adds `.log` as a file extension for TXT files.
* Adds functionality to try other common encodings for email (`.eml`) files if an error related to the encoding is raised and the user has not specified an encoding.
* Allow passed encoding to be used in the `replace_mime_encodings`
* Fixes page metadata for `partition_html` when `include_metadata=False`
* A `ValueError` now raises if `file_filename` is not specified when you use `partition_via_api`
  with a file-like object.

## 0.6.11

### Enhancements

* Supports epub tests since pandoc is updated in base image

### Features


### Fixes


## 0.6.10

### Enhancements

* XLS support from auto partition

### Features

### Fixes

## 0.6.9

### Enhancements

* fast strategy for pdf now keeps element bounding box data
* setup.py refactor

### Features

### Fixes

* Adds functionality to try other common encodings if an error related to the encoding is raised and the user has not specified an encoding.
* Adds additional MIME types for CSV

## 0.6.8

### Enhancements

### Features

* Add `partition_csv` for CSV files.

### Fixes

## 0.6.7

### Enhancements

* Deprecate `--s3-url` in favor of `--remote-url` in CLI
* Refactor out non-connector-specific config variables
* Add `file_directory` to metadata
* Add `page_name` to metadata. Currently used for the sheet name in XLSX documents.
* Added a `--partition-strategy` parameter to unstructured-ingest so that users can specify
  partition strategy in CLI. For example, `--partition-strategy fast`.
* Added metadata for filetype.
* Add Discord connector to pull messages from a list of channels
* Refactor `unstructured/file-utils/filetype.py` to better utilise hashmap to return mime type.
* Add local declaration of DOCX_MIME_TYPES and XLSX_MIME_TYPES for `test_filetype.py`.

### Features

* Add `partition_xml` for XML files.
* Add `partition_xlsx` for Microsoft Excel documents.

### Fixes

* Supports `hml` filetype for partition as a variation of html filetype.
* Makes `pytesseract` a function level import in `partition_pdf` so you can use the `"fast"`
  or `"hi_res"` strategies if `pytesseract` is not installed. Also adds the
  `required_dependencies` decorator for the `"hi_res"` and `"ocr_only"` strategies.
* Fix to ensure `filename` is tracked in metadata for `docx` tables.

## 0.6.6

### Enhancements

* Adds an `"auto"` strategy that chooses the partitioning strategy based on document
  characteristics and function kwargs. This is the new default strategy for `partition_pdf`
  and `partition_image`. Users can maintain existing behavior by explicitly setting
  `strategy="hi_res"`.
* Added an additional trace logger for NLP debugging.
* Add `get_date` method to `ElementMetadata` for converting the datestring to a `datetime` object.
* Cleanup the `filename` attribute on `ElementMetadata` to remove the full filepath.

### Features

* Added table reading as html with URL parsing to `partition_docx` in docx
* Added metadata field for text_as_html for docx files

### Fixes

* `fileutils/file_type` check json and eml decode ignore error
* `partition_email` was updated to more flexibly handle deviations from the RFC-2822 standard.
  The time in the metadata returns `None` if the time does not match RFC-2822 at all.
* Include all metadata fields when converting to dataframe or CSV

## 0.6.5

### Enhancements

* Added support for SpooledTemporaryFile file argument.

### Features

### Fixes


## 0.6.4

### Enhancements

* Added an "ocr_only" strategy for `partition_pdf`. Refactored the strategy decision
  logic into its own module.

### Features

### Fixes

## 0.6.3

### Enhancements

* Add an "ocr_only" strategy for `partition_image`.

### Features

* Added `partition_multiple_via_api` for partitioning multiple documents in a single REST
  API call.
* Added `stage_for_baseplate` function to prepare outputs for ingestion into Baseplate.
* Added `partition_odt` for processing Open Office documents.

### Fixes

* Updates the grouping logic in the `partition_pdf` fast strategy to group together text
  in the same bounding box.

## 0.6.2

### Enhancements

* Added logic to `partition_pdf` for detecting copy protected PDFs and falling back
  to the hi res strategy when necessary.


### Features

* Add `partition_via_api` for partitioning documents through the hosted API.

### Fixes

* Fix how `exceeds_cap_ratio` handles empty (returns `True` instead of `False`)
* Updates `detect_filetype` to properly detect JSONs when the MIME type is `text/plain`.

## 0.6.1

### Enhancements

* Updated the table extraction parameter name to be more descriptive

### Features

### Fixes

## 0.6.0

### Enhancements

* Adds an `ssl_verify` kwarg to `partition` and `partition_html` to enable turning off
  SSL verification for HTTP requests. SSL verification is on by default.
* Allows users to pass in ocr language to `partition_pdf` and `partition_image` through
  the `ocr_language` kwarg. `ocr_language` corresponds to the code for the language pack
  in Tesseract. You will need to install the relevant Tesseract language pack to use a
  given language.

### Features

* Table extraction is now possible for pdfs from `partition` and `partition_pdf`.
* Adds support for extracting attachments from `.msg` files

### Fixes

* Adds an `ssl_verify` kwarg to `partition` and `partition_html` to enable turning off
  SSL verification for HTTP requests. SSL verification is on by default.

## 0.5.13

### Enhancements

* Allow headers to be passed into `partition` when `url` is used.

### Features

* `bytes_string_to_string` cleaning brick for bytes string output.

### Fixes

* Fixed typo in call to `exactly_one` in `partition_json`
* unstructured-documents encode xml string if document_tree is `None` in `_read_xml`.
* Update to `_read_xml` so that Markdown files with embedded HTML process correctly.
* Fallback to "fast" strategy only emits a warning if the user specifies the "hi_res" strategy.
* unstructured-partition-text_type exceeds_cap_ratio fix returns and how capitalization ratios are calculated
* `partition_pdf` and `partition_text` group broken paragraphs to avoid fragmented `NarrativeText` elements.
* .json files resolved as "application/json" on centos7 (or other installs with older libmagic libs)

## 0.5.12

### Enhancements

* Add OS mimetypes DB to docker image, mainly for unstructured-api compat.
* Use the image registry as a cache when building Docker images.
* Adds the ability for `partition_text` to group together broken paragraphs.
* Added method to utils to allow date time format validation

### Features
* Add Slack connector to pull messages for a specific channel

* Add --partition-by-api parameter to unstructured-ingest
* Added `partition_rtf` for processing rich text files.
* `partition` now accepts a `url` kwarg in addition to `file` and `filename`.

### Fixes

* Allow encoding to be passed into `replace_mime_encodings`.
* unstructured-ingest connector-specific dependencies are imported on demand.
* unstructured-ingest --flatten-metadata supported for local connector.
* unstructured-ingest fix runtime error when using --metadata-include.

## 0.5.11

### Enhancements

### Features

### Fixes

* Guard against null style attribute in docx document elements
* Update HTML encoding to better support foreign language characters

## 0.5.10

### Enhancements

* Updated inference package
* Add sender, recipient, date, and subject to element metadata for emails

### Features

* Added `--download-only` parameter to `unstructured-ingest`

### Fixes

* FileNotFound error when filename is provided but file is not on disk

## 0.5.9

### Enhancements

### Features

### Fixes

* Convert file to str in helper `split_by_paragraph` for `partition_text`

## 0.5.8

### Enhancements

* Update `elements_to_json` to return string when filename is not specified
* `elements_from_json` may take a string instead of a filename with the `text` kwarg
* `detect_filetype` now does a final fallback to file extension.
* Empty tags are now skipped during the depth check for HTML processing.

### Features

* Add local file system to `unstructured-ingest`
* Add `--max-docs` parameter to `unstructured-ingest`
* Added `partition_msg` for processing MSFT Outlook .msg files.

### Fixes

* `convert_file_to_text` now passes through the `source_format` and `target_format` kwargs.
  Previously they were hard coded.
* Partitioning functions that accept a `text` kwarg no longer raise an error if an empty
  string is passed (and empty list of elements is returned instead).
* `partition_json` no longer fails if the input is an empty list.
* Fixed bug in `chunk_by_attention_window` that caused the last word in segments to be cut-off
  in some cases.

### BREAKING CHANGES

* `stage_for_transformers` now returns a list of elements, making it consistent with other
  staging bricks

## 0.5.7

### Enhancements

* Refactored codebase using `exactly_one`
* Adds ability to pass headers when passing a url in partition_html()
* Added optional `content_type` and `file_filename` parameters to `partition()` to bypass file detection

### Features

* Add `--flatten-metadata` parameter to `unstructured-ingest`
* Add `--fields-include` parameter to `unstructured-ingest`

### Fixes

## 0.5.6

### Enhancements

* `contains_english_word()`, used heavily in text processing, is 10x faster.

### Features

* Add `--metadata-include` and `--metadata-exclude` parameters to `unstructured-ingest`
* Add `clean_non_ascii_chars` to remove non-ascii characters from unicode string

### Fixes

* Fix problem with PDF partition (duplicated test)

## 0.5.4

### Enhancements

* Added Biomedical literature connector for ingest cli.
* Add `FsspecConnector` to easily integrate any existing `fsspec` filesystem as a connector.
* Rename `s3_connector.py` to `s3.py` for readability and consistency with the
  rest of the connectors.
* Now `S3Connector` relies on `s3fs` instead of on `boto3`, and it inherits
  from `FsspecConnector`.
* Adds an `UNSTRUCTURED_LANGUAGE_CHECKS` environment variable to control whether or not language
  specific checks like vocabulary and POS tagging are applied. Set to `"true"` for higher
  resolution partitioning and `"false"` for faster processing.
* Improves `detect_filetype` warning to include filename when provided.
* Adds a "fast" strategy for partitioning PDFs with PDFMiner. Also falls back to the "fast"
  strategy if detectron2 is not available.
* Start deprecation life cycle for `unstructured-ingest --s3-url` option, to be deprecated in
  favor of `--remote-url`.

### Features

* Add `AzureBlobStorageConnector` based on its `fsspec` implementation inheriting
from `FsspecConnector`
* Add `partition_epub` for partitioning e-books in EPUB3 format.

### Fixes

* Fixes processing for text files with `message/rfc822` MIME type.
* Open xml files in read-only mode when reading contents to construct an XMLDocument.

## 0.5.3

### Enhancements

* `auto.partition()` can now load Unstructured ISD json documents.
* Simplify partitioning functions.
* Improve logging for ingest CLI.

### Features

* Add `--wikipedia-auto-suggest` argument to the ingest CLI to disable automatic redirection
  to pages with similar names.
* Add setup script for Amazon Linux 2
* Add optional `encoding` argument to the `partition_(text/email/html)` functions.
* Added Google Drive connector for ingest cli.
* Added Gitlab connector for ingest cli.

### Fixes

## 0.5.2

### Enhancements

* Fully move from printing to logging.
* `unstructured-ingest` now uses a default `--download_dir` of `$HOME/.cache/unstructured/ingest`
rather than a "tmp-ingest-" dir in the working directory.

### Features

### Fixes

* `setup_ubuntu.sh` no longer fails in some contexts by interpreting
`DEBIAN_FRONTEND=noninteractive` as a command
* `unstructured-ingest` no longer re-downloads files when --preserve-downloads
is used without --download-dir.
* Fixed an issue that was causing text to be skipped in some HTML documents.

## 0.5.1

### Enhancements

### Features

### Fixes

* Fixes an error causing JavaScript to appear in the output of `partition_html` sometimes.
* Fix several issues with the `requires_dependencies` decorator, including the error message
  and how it was used, which had caused an error for `unstructured-ingest --github-url ...`.

## 0.5.0

### Enhancements

* Add `requires_dependencies` Python decorator to check dependencies are installed before
  instantiating a class or running a function

### Features

* Added Wikipedia connector for ingest cli.

### Fixes

* Fix `process_document` file cleaning on failure
* Fixes an error introduced in the metadata tracking commit that caused `NarrativeText`
  and `FigureCaption` elements to be represented as `Text` in HTML documents.

## 0.4.16

### Enhancements

* Fallback to using file extensions for filetype detection if `libmagic` is not present

### Features

* Added setup script for Ubuntu
* Added GitHub connector for ingest cli.
* Added `partition_md` partitioner.
* Added Reddit connector for ingest cli.

### Fixes

* Initializes connector properly in ingest.main::MainProcess
* Restricts version of unstructured-inference to avoid multithreading issue

## 0.4.15

### Enhancements

* Added `elements_to_json` and `elements_from_json` for easier serialization/deserialization
* `convert_to_dict`, `dict_to_elements` and `convert_to_csv` are now aliases for functions
  that use the ISD terminology.

### Fixes

* Update to ensure all elements are preserved during serialization/deserialization

## 0.4.14

* Automatically install `nltk` models in the `tokenize` module.

## 0.4.13

* Fixes unstructured-ingest cli.

## 0.4.12

* Adds console_entrypoint for unstructured-ingest, other structure/doc updates related to ingest.
* Add `parser` parameter to `partition_html`.

## 0.4.11

* Adds `partition_doc` for partitioning Word documents in `.doc` format. Requires `libreoffice`.
* Adds `partition_ppt` for partitioning PowerPoint documents in `.ppt` format. Requires `libreoffice`.

## 0.4.10

* Fixes `ElementMetadata` so that it's JSON serializable when the filename is a `Path` object.

## 0.4.9

* Added ingest modules and s3 connector, sample ingest script
* Default to `url=None` for `partition_pdf` and `partition_image`
* Add ability to skip English specific check by setting the `UNSTRUCTURED_LANGUAGE` env var to `""`.
* Document `Element` objects now track metadata

## 0.4.8

* Modified XML and HTML parsers not to load comments.

## 0.4.7

* Added the ability to pull an HTML document from a url in `partition_html`.
* Added the the ability to get file summary info from lists of filenames and lists
  of file contents.
* Added optional page break to `partition` for `.pptx`, `.pdf`, images, and `.html` files.
* Added `to_dict` method to document elements.
* Include more unicode quotes in `replace_unicode_quotes`.

## 0.4.6

* Loosen the default cap threshold to `0.5`.
* Add a `UNSTRUCTURED_NARRATIVE_TEXT_CAP_THRESHOLD` environment variable for controlling
  the cap ratio threshold.
* Unknown text elements are identified as `Text` for HTML and plain text documents.
* `Body Text` styles no longer default to `NarrativeText` for Word documents. The style information
  is insufficient to determine that the text is narrative.
* Upper cased text is lower cased before checking for verbs. This helps avoid some missed verbs.
* Adds an `Address` element for capturing elements that only contain an address.
* Suppress the `UserWarning` when detectron is called.
* Checks that titles and narrative test have at least one English word.
* Checks that titles and narrative text are at least 50% alpha characters.
* Restricts titles to a maximum word length. Adds a `UNSTRUCTURED_TITLE_MAX_WORD_LENGTH`
  environment variable for controlling the max number of words in a title.
* Updated `partition_pptx` to order the elements on the page

## 0.4.4

* Updated `partition_pdf` and `partition_image` to return `unstructured` `Element` objects
* Fixed the healthcheck url path when partitioning images and PDFs via API
* Adds an optional `coordinates` attribute to document objects
* Adds `FigureCaption` and `CheckBox` document elements
* Added ability to split lists detected in `LayoutElement` objects
* Adds `partition_pptx` for partitioning PowerPoint documents
* LayoutParser models now download from HugginfaceHub instead of DropBox
* Fixed file type detection for XML and HTML files on Amazone Linux

## 0.4.3

* Adds `requests` as a base dependency
* Fix in `exceeds_cap_ratio` so the function doesn't break with empty text
* Fix bug in `_parse_received_data`.
* Update `detect_filetype` to properly handle `.doc`, `.xls`, and `.ppt`.

## 0.4.2

* Added `partition_image` to process documents in an image format.
* Fixed utf-8 encoding error in `partition_email` with attachments for `text/html`

## 0.4.1

* Added support for text files in the `partition` function
* Pinned `opencv-python` for easier installation on Linux

## 0.4.0

* Added generic `partition` brick that detects the file type and routes a file to the appropriate
  partitioning brick.
* Added a file type detection module.
* Updated `partition_html` and `partition_eml` to support file-like objects in 'rb' mode.
* Cleaning brick for removing ordered bullets `clean_ordered_bullets`.
* Extract brick method for ordered bullets `extract_ordered_bullets`.
* Test for `clean_ordered_bullets`.
* Test for `extract_ordered_bullets`.
* Added `partition_docx` for pre-processing Word Documents.
* Added new REGEX patterns to extract email header information
* Added new functions to extract header information `parse_received_data` and `partition_header`
* Added new function to parse plain text files `partition_text`
* Added new cleaners functions `extract_ip_address`, `extract_ip_address_name`, `extract_mapi_id`, `extract_datetimetz`
* Add new `Image` element and function to find embedded images `find_embedded_images`
* Added `get_directory_file_info` for summarizing information about source documents

## 0.3.5

* Add support for local inference
* Add new pattern to recognize plain text dash bullets
* Add test for bullet patterns
* Fix for `partition_html` that allows for processing `div` tags that have both text and child
  elements
* Add ability to extract document metadata from `.docx`, `.xlsx`, and `.jpg` files.
* Helper functions for identifying and extracting phone numbers
* Add new function `extract_attachment_info` that extracts and decodes the attachment
of an email.
* Staging brick to convert a list of `Element`s to a `pandas` dataframe.
* Add plain text functionality to `partition_email`

## 0.3.4

* Python-3.7 compat

## 0.3.3

* Removes BasicConfig from logger configuration
* Adds the `partition_email` partitioning brick
* Adds the `replace_mime_encodings` cleaning bricks
* Small fix to HTML parsing related to processing list items with sub-tags
* Add `EmailElement` data structure to store email documents

## 0.3.2

* Added `translate_text` brick for translating text between languages
* Add an `apply` method to make it easier to apply cleaners to elements

## 0.3.1

* Added \_\_init.py\_\_ to `partition`

## 0.3.0

* Implement staging brick for Argilla. Converts lists of `Text` elements to `argilla` dataset classes.
* Removing the local PDF parsing code and any dependencies and tests.
* Reorganizes the staging bricks in the unstructured.partition module
* Allow entities to be passed into the Datasaur staging brick
* Added HTML escapes to the `replace_unicode_quotes` brick
* Fix bad responses in partition_pdf to raise ValueError
* Adds `partition_html` for partitioning HTML documents.

## 0.2.6

* Small change to how \_read is placed within the inheritance structure since it doesn't really apply to pdf
* Add partitioning brick for calling the document image analysis API

## 0.2.5

* Update python requirement to >=3.7

## 0.2.4

* Add alternative way of importing `Final` to support google colab

## 0.2.3

* Add cleaning bricks for removing prefixes and postfixes
* Add cleaning bricks for extracting text before and after a pattern

## 0.2.2

* Add staging brick for Datasaur

## 0.2.1

* Added brick to convert an ISD dictionary to a list of elements
* Update `PDFDocument` to use the `from_file` method
* Added staging brick for CSV format for ISD (Initial Structured Data) format.
* Added staging brick for separating text into attention window size chunks for `transformers`.
* Added staging brick for LabelBox.
* Added ability to upload LabelStudio predictions
* Added utility function for JSONL reading and writing
* Added staging brick for CSV format for Prodigy
* Added staging brick for Prodigy
* Added ability to upload LabelStudio annotations
* Added text_field and id_field to stage_for_label_studio signature

## 0.2.0

* Initial release of unstructured<|MERGE_RESOLUTION|>--- conflicted
+++ resolved
@@ -8,11 +8,8 @@
 ### Features
 
 * **Add ad-hoc fields to ElementMetadata instance.** End-users can now add their own metadata fields simply by assigning to an element-metadata attribute-name of their choice, like `element.metadata.coefficient = 0.58`. These fields will round-trip through JSON and can be accessed with dotted notation.
-<<<<<<< HEAD
+* **MongoDB Destination Connector** New destination connector added to all CLI ingest commands to support writing partitioned json output to mongodb.
 * **Add Pinecone destination connector.** Problem: After ingesting data from a source, users might want to produce embeddings for their data and write these into a vector DB. Pinecone is an option among these vector databases. Feature: Added Pinecone destination connector to be able to ingest documents from any supported source, embed them and write the embeddings / documents into Pinecone.
-=======
-* **MongoDB Destination Connector** New destination connector added to all CLI ingest commands to support writing partitioned json output to mongodb.
->>>>>>> b8af2f18
 
 ### Fixes
 
