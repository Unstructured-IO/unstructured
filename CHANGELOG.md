--- conflicted
+++ resolved
@@ -10,11 +10,8 @@
 
 ### Features
 
-<<<<<<< HEAD
 * Add `partition_xml` for XML files.
-=======
 * Add `partition_xlsx` for Microsoft Excel documents.
->>>>>>> b8037118
 
 ### Fixes
 
