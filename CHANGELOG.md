<<<<<<< HEAD
## 0.2.1-dev4
=======
## 0.2.1-dev3
>>>>>>> a950559b

* Added utility function for JSONL reading and writing
* Added staging brick for CSV format for Prodigy
* Added staging brick for Prodigy
* Added ability to upload LabelStudio annotations
* Added text_field and id_field to stage_for_label_studio signature

## 0.2.0

* Initial release of unstructured<|MERGE_RESOLUTION|>--- conflicted
+++ resolved
@@ -1,8 +1,4 @@
-<<<<<<< HEAD
 ## 0.2.1-dev4
-=======
-## 0.2.1-dev3
->>>>>>> a950559b
 
 * Added utility function for JSONL reading and writing
 * Added staging brick for CSV format for Prodigy
