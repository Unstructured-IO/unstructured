<<<<<<< HEAD
## 0.14.7-dev6
=======
## 0.14.7
>>>>>>> 80abbcd5

### Enhancements

* **Pull from `wolfi-base` image.** The amd64 image now pulls from the `unstructured` `wolfi-base` image to avoid duplication of dependency setup steps.
* **Fix windows temp file.** Make the creation of a temp file in unstructured/partition/pdf_image/ocr.py windows compatible.

### Features

* **Enhanced analysis features in PDF pipeline** Adds dumps of bboxes visualization for each layout and OD model bboxes dump as JSON.
* **Expose conversion functions for tables** Adds public functions to convert tables from HTML to the Deckerd format and back

### Fixes

* **Fix an error publishing docker images.** Update user in docker-smoke-test to reflect changes made by the amd64 image pull from the "unstructured" "wolfi-base" image.
* **Fix a IndexError when partitioning a pdf with values for both `extract_image_block_types` and `starting_page_number`.

## 0.14.6

### Enhancements

* **Bump unstructured-inference==0.7.35** Fix syntax for generated HTML tables.

### Features

* **tqdm ingest support** add optional flag to ingest flow to print out progress bar of each step in the process.

### Fixes

* **Remove deprecated `overwrite_schema` kwarg from Delta Table connector.** The `overwrite_schema` kwarg is deprecated in `deltalake>=0.18.0`. `schema_mode=` should be used now instead. `schema_mode="overwrite"` is equivalent to `overwrite_schema=True` and `schema_mode="merge"` is equivalent to `overwrite_schema="False"`. `schema_mode` defaults to `None`. You can also now specify `engine`, which defaults to `"pyarrow"`. You need to specify `enginer="rust"` to use `"schema_mode"`.
* **Fix passing parameters to python-client** - Remove parsing list arguments to strings in passing arguments to python-client in Ingest workflow and `partition_via_api`
* **table metric bug fix** get_element_level_alignment()now will find all the matched indices in predicted table data instead of only returning the first match in the case of multiple matches for the same gt string.
* **fsspec connector path/permissions bug** V2 fsspec connectors were failing when defined relative filepaths had leading slash. This strips that slash to guarantee the relative path never has it.
* **Dropbox connector internal file path bugs** Dropbox source connector currently raises exceptions when indexing files due to two issues: a path formatting idiosyncrasy of the Dropbox library and a divergence in the definition of the Dropbox libraries fs.info method, expecting a 'url' parameter rather than 'path'.
* **update table metric evaluation to handle corrected HTML syntax for tables** This change is connected to the update in [unstructured-inference change](https://github.com/Unstructured-IO/unstructured-inference/pull/355) - fixes transforming HTML table to deckerd and internal cells format.

## 0.14.5

### Enhancements

* **Filtering for tar extraction** Adds tar filtering to the compression module for connectors to avoid decompression malicious content in `.tar.gz` files. This was added to the Python `tarfile` lib in Python 3.12. The change only applies when using Python 3.12 and above.
* **Use `python-oxmsg` for `partition_msg()`.** Outlook MSG emails are now partitioned using the `python-oxmsg` package which resolves some shortcomings of the prior MSG parser.

### Features

### Fixes

* **8-bit string Outlook MSG files are parsed.** `partition_msg()` is now able to parse non-unicode Outlook MSG emails.
* **Attachments to Outlook MSG files are extracted intact.** `partition_msg()` is now able to extract attachments without corruption.

## 0.14.4

### Enhancements

* **Move logger error to debug level when PDFminer fails to extract text** which includes error message for Invalid dictionary construct.
* **Add support for Pinecone serverless** Adds Pinecone serverless to the connector tests. Pinecone
    serverless will work version versions >=0.14.2, but hadn't been tested until now.

### Features

- **Allow configuration of the Google Vision API endpoint** Add an environment variable to select the Google Vision API in the US or the EU.

### Fixes

* **Address the issue of unrecognized tables in `UnstructuredTableTransformerModel`** When a table is not recognized, the `element.metadata.text_as_html` attribute is set to an empty string.
* **Remove root handlers in ingest logger**. Removes root handlers in ingest loggers to ensure secrets aren't accidentally exposed in Colab notebooks.
* **Fix V2 S3 Destination Connector authentication** Fixes bugs with S3 Destination Connector where the connection config was neither registered nor properly deserialized.
* **Clarified dependence on particular version of `python-docx`** Pinned `python-docx` version to ensure a particular method `unstructured` uses is included.
* **Ingest preserves original file extension** Ingest V2 introduced a change that dropped the original extension for upgraded connectors. This reverts that change.

## 0.14.3

### Enhancements

* **Move `category` field from Text class to Element class.**
* **`partition_docx()` now supports pluggable picture sub-partitioners.** A subpartitioner that accepts a DOCX `Paragraph` and generates elements is now supported. This allows adding a custom sub-partitioner that extracts images and applies OCR or summarization for the image.
* **Add VoyageAI embedder** Adds VoyageAI embeddings to support embedding via Voyage AI.

### Features

### Fixes

* **Fix `partition_pdf()` to keep spaces in the text**. The control character `\t` is now replaced with a space instead of being removed when merging inferred elements with embedded elements.
* **Turn off XML resolve entities** Sets `resolve_entities=False` for XML parsing with `lxml`
  to avoid text being dynamically injected into the XML document.
* **Add backward compatibility for the deprecated pdf_infer_table_structure parameter**.
* **Add the missing `form_extraction_skip_tables` argument to the `partition_pdf_or_image` call**.
  to avoid text being dynamically injected into the XML document.
* **Chromadb change from Add to Upsert using element_id to make idempotent**
* **Diable `table_as_cells` output by default** to reduce overhead in partition; now `table_as_cells` is only produced when the env `EXTACT_TABLE_AS_CELLS` is `true`
* **Reduce excessive logging** Change per page ocr info level logging into detail level trace logging
* **Replace try block in `document_to_element_list` for handling HTMLDocument** Use `getattr(element, "type", "")` to get the `type` attribute of an element when it exists. This is more explicit way to handle the special case for HTML documents and prevents other types of attribute error from being silenced by the try block

## 0.14.2

### Enhancements

* **Bump unstructured-inference==0.7.33**.

### Features

* **Add attribution to the `pinecone` connector**.

### Fixes

## 0.14.1

### Enhancements

* **Refactor code related to embedded text extraction**. The embedded text extraction code is moved from `unstructured-inference` to `unstructured`.

### Features

* **Large improvements to the ingest process:**
  * Support for multiprocessing and async, with limits for both.
  * Streamlined to process when mapping CLI invocations to the underlying code
  * More granular steps introduced to give better control over process (i.e. dedicated step to uncompress files already in the local filesystem, new optional staging step before upload)
  * Use the python client when calling the unstructured api for partitioning or chunking
  * Saving the final content is now a dedicated destination connector (local) set as the default if none are provided. Avoids adding new files locally if uploading elsewhere.
  * Leverage last modified date when deciding if new files should be downloaded and reprocessed.
  * Add attribution to the `pinecone` connector
  * **Add support for Python 3.12**. `unstructured` now works with Python 3.12!

### Fixes

## 0.14.0

### BREAKING CHANGES

* **Turn table extraction for PDFs and images off by default**. Reverting the default behavior for table extraction to "off" for PDFs and images. A number of users didn't realize we made the change and were impacted by slower processing times due to the extra model call for table extraction.

### Enhancements

* **Skip unnecessary element sorting in `partition_pdf()`**. Skip element sorting when determining whether embedded text can be extracted.
* **Faster evaluation** Support for concurrent processing of documents during evaluation
* **Add strategy parameter to `partition_docx()`.** Behavior of future enhancements may be sensitive the partitioning strategy. Add this parameter so `partition_docx()` is aware of the requested strategy.
* **Add GLOBAL_WORKING_DIR and GLOBAL_WORKING_PROCESS_DIR** configuration parameteres to control temporary storage.

### Features
* **Add form extraction basics (document elements and placeholder code in partition)**. This is to lay the ground work for the future. Form extraction models are not currently available in the library. An attempt to use this functionality will end in a `NotImplementedError`.

### Fixes

* **Add missing starting_page_num param to partition_image**
* **Make the filename and file params for partition_image and partition_pdf match the other partitioners**
* **Fix include_slide_notes and include_page_breaks params in partition_ppt**
* **Re-apply: skip accuracy calculation feature** Overwritten by mistake
* **Fix type hint for paragraph_grouper param** `paragraph_grouper` can be set to `False`, but the type hint did not not reflect this previously.
* **Remove links param from partition_pdf** `links` is extracted during partitioning and is not needed as a paramter in partition_pdf.
* **Improve CSV delimeter detection.** `partition_csv()` would raise on CSV files with very long lines.
* **Fix disk-space leak in `partition_doc()`.** Remove temporary file created but not removed when `file` argument is passed to `partition_doc()`.
* **Fix possible `SyntaxError` or `SyntaxWarning` on regex patterns.** Change regex patterns to raw strings to avoid these warnings/errors in Python 3.11+.
* **Fix disk-space leak in `partition_odt()`.** Remove temporary file created but not removed when `file` argument is passed to `partition_odt()`.
* **AstraDB: option to prevent indexing metadata**
* **Fix Missing py.typed**

## 0.13.7

### Enhancements

* **Remove `page_number` metadata fields** for HTML partition until we have a better strategy to decide page counting.
* **Extract OCRAgent.get_agent().** Generalize access to the configured OCRAgent instance beyond its use for PDFs.
* **Add calculation of table related metrics which take into account colspans and rowspans**
* **Evaluation: skip accuracy calculation** for files for which output and ground truth sizes differ greatly

### Features

* **add ability to get ratio of `cid` characters in embedded text extracted by `pdfminer`**.

### Fixes

* **`partition_docx()` handles short table rows.** The DOCX format allows a table row to start late and/or end early, meaning cells at the beginning or end of a row can be omitted. While there are legitimate uses for this capability, using it in practice is relatively rare. However, it can happen unintentionally when adjusting cell borders with the mouse. Accommodate this case and generate accurate `.text` and `.metadata.text_as_html` for these tables.
* **Remedy macOS test failure not triggered by CI.** Generalize temp-file detection beyond hard-coded Linux-specific prefix.
* **Remove unnecessary warning log for using default layout model.**
* **Add chunking to partition_tsv** Even though partition_tsv() produces a single Table element, chunking is made available because the Table element is often larger than the desired chunk size and must be divided into smaller chunks.

## 0.13.6

### Enhancements

### Features

### Fixes

- **ValueError: Invalid file (FileType.UNK) when parsing Content-Type header with charset directive** URL response Content-Type headers are now parsed according to RFC 9110.

## 0.13.5

### Enhancements

### Features

### Fixes

* **KeyError raised when updating parent_id** In the past, combining `ListItem` elements could result in reusing the same memory location which then led to unexpected side effects when updating element IDs.
* **Bump unstructured-inference==0.7.29**: table transformer predictions are now removed if confidence is below threshold

## 0.13.4

### Enhancements

* **Unique and deterministic hash IDs for elements** Element IDs produced by any partitioning
  function are now deterministic and unique at the document level by default. Before, hashes were
  based only on text; however, they now also take into account the element's sequence number on a
  page, the page's number in the document, and the document's file name.
* **Enable remote chunking via unstructured-ingest** Chunking using unstructured-ingest was
  previously limited to local chunking using the strategies `basic` and `by_title`. Remote chunking
  options via the API are now accessible.
* **Save table in cells format**. `UnstructuredTableTransformerModel` is able to return predicted table in cells format

### Features

* **Add a `PDF_ANNOTATION_THRESHOLD` environment variable to control the capture of embedded links in `partition_pdf()` for `fast` strategy**.
* **Add integration with the Google Cloud Vision API**. Adds a third OCR provider, alongside Tesseract and Paddle: the Google Cloud Vision API.

### Fixes

* **Remove ElementMetadata.section field.**. This field was unused, not populated by any partitioners.

## 0.13.3

### Enhancements

* **Remove duplicate image elements**. Remove image elements identified by PDFMiner that have similar bounding boxes and the same text.
* **Add support for `start_index` in `html` links extraction**
* **Add `strategy` arg value to `_PptxPartitionerOptions`.** This makes this paritioning option available for sub-partitioners to come that may optionally use inference or other expensive operations to improve the partitioning.
* **Support pluggable sub-partitioner for PPTX Picture shapes.** Use a distinct sub-partitioner for partitioning PPTX Picture (image) shapes and allow the default picture sub-partitioner to be replaced at run-time by one of the user's choosing.
* **Introduce `starting_page_number` parameter to partitioning functions** It applies to those partitioners which support `page_number` in element's metadata: PDF, TIFF, XLSX, DOC, DOCX, PPT, PPTX.
* **Redesign the internal mechanism of assigning element IDs** This allows for further enhancements related to element IDs such as deterministic and document-unique hashes. The way partitioning functions operate hasn't changed, which means `unique_element_ids` continues to be `False` by default, utilizing text hashes.

### Features

### Fixes

* **Add support for extracting text from tag tails in HTML**. This fix adds ability to generate separate elements using tag tails.
* **Add support for extracting text from `<b>` tags in HTML** Now `partition_html()` can extract text from `<b>` tags inside container tags (like `<div>`, `<pre>`).
* **Fix pip-compile make target** Missing base.in dependency missing from requirments make file added

## 0.13.2

### Enhancements

### Features

### Fixes

* **Brings back missing word list files** that caused `partition` failures in 0.13.1.

## 0.13.1

### Enhancements

* **Drop constraint on pydantic, supporting later versions** All dependencies has pydantic pinned at an old version. This explicit pin was removed, allowing the latest version to be pulled in when requirements are compiled.

### Features

* **Add a set of new `ElementType`s to extend future element types**

### Fixes

* **Fix `partition_html()` swallowing some paragraphs**. The `partition_html()` only considers elements with limited depth to avoid becoming the text representation of a giant div. This fix increases the limit value.
* **Fix SFTP** Adds flag options to SFTP connector on whether to use ssh keys / agent, with flag values defaulting to False. This is to prevent looking for ssh files when using username and password. Currently, username and password are required, making that always the case.

## 0.13.0

### Enhancements

* **Add `.metadata.is_continuation` to text-split chunks.** `.metadata.is_continuation=True` is added to second-and-later chunks formed by text-splitting an oversized `Table` element but not to their counterpart `Text` element splits. Add this indicator for `CompositeElement` to allow text-split continuation chunks to be identified for downstream processes that may wish to skip intentionally redundant metadata values in continuation chunks.
* **Add `compound_structure_acc` metric to table eval.** Add a new property to `unstructured.metrics.table_eval.TableEvaluation`: `composite_structure_acc`, which is computed from the element level row and column index and content accuracy scores
* **Add `.metadata.orig_elements` to chunks.** `.metadata.orig_elements: list[Element]` is added to chunks during the chunking process (when requested) to allow access to information from the elements each chunk was formed from. This is useful for example to recover metadata fields that cannot be consolidated to a single value for a chunk, like `page_number`, `coordinates`, and `image_base64`.
* **Add `--include_orig_elements` option to Ingest CLI.** By default, when chunking, the original elements used to form each chunk are added to `chunk.metadata.orig_elements` for each chunk. * The `include_orig_elements` parameter allows the user to turn off this behavior to produce a smaller payload when they don't need this metadata.
* **Add Google VertexAI embedder** Adds VertexAI embeddings to support embedding via Google Vertex AI.

### Features

* **Chunking populates `.metadata.orig_elements` for each chunk.** This behavior allows the text and metadata of the elements combined to make each chunk to be accessed. This can be important for example to recover metadata such as `.coordinates` that cannot be consolidated across elements and so is dropped from chunks. This option is controlled by the `include_orig_elements` parameter to `partition_*()` or to the chunking functions. This option defaults to `True` so original-elements are preserved by default. This behavior is not yet supported via the REST APIs or SDKs but will be in a closely subsequent PR to other `unstructured` repositories. The original elements will also not serialize or deserialize yet; this will also be added in a closely subsequent PR.
* **Add Clarifai destination connector** Adds support for writing partitioned and chunked documents into Clarifai.

### Fixes

* **Fix `clean_pdfminer_inner_elements()` to remove only pdfminer (embedded) elements merged with inferred elements**. Previously, some embedded elements were removed even if they were not merged with inferred elements. Now, only embedded elements that are already merged with inferred elements are removed.
* **Clarify IAM Role Requirement for GCS Platform Connectors**. The GCS Source Connector requires Storage Object Viewer and GCS Destination Connector requires Storage Object Creator IAM roles.
* **Change table extraction defaults** Change table extraction defaults in favor of using `skip_infer_table_types` parameter and reflect these changes in documentation.
* **Fix OneDrive dates with inconsistent formatting** Adds logic to conditionally support dates returned by office365 that may vary in date formatting or may be a datetime rather than a string. See previous fix for SharePoint
* **Adds tracking for AstraDB** Adds tracking info so AstraDB can see what source called their api.
* **Support AWS Bedrock Embeddings in ingest CLI** The configs required to instantiate the bedrock embedding class are now exposed in the api and the version of boto being used meets the minimum requirement to introduce the bedrock runtime required to hit the service.
* **Change MongoDB redacting** Original redact secrets solution is causing issues in platform. This fix uses our standard logging redact solution.

## 0.12.6

### Enhancements

* **Improve ability to capture embedded links in `partition_pdf()` for `fast` strategy** Previously, a threshold value that affects the capture of embedded links was set to a fixed value by default. This allows users to specify the threshold value for better capturing.
* **Refactor `add_chunking_strategy` decorator to dispatch by name.** Add `chunk()` function to be used by the `add_chunking_strategy` decorator to dispatch chunking call based on a chunking-strategy name (that can be dynamic at runtime). This decouples chunking dispatch from only those chunkers known at "compile" time and enables runtime registration of custom chunkers.
* **Redefine `table_level_acc` metric for table evaluation.** `table_level_acc` now is an average of individual predicted table's accuracy. A predicted table's accuracy is defined as the sequence matching ratio between itself and its corresponding ground truth table.

### Features

* **Added Unstructured Platform Documentation** The Unstructured Platform is currently in beta. The documentation provides how-to guides for setting up workflow automation, job scheduling, and configuring source and destination connectors.

### Fixes

* **Partitioning raises on file-like object with `.name` not a local file path.** When partitioning a file using the `file=` argument, and `file` is a file-like object (e.g. io.BytesIO) having a `.name` attribute, and the value of `file.name` is not a valid path to a file present on the local filesystem, `FileNotFoundError` is raised. This prevents use of the `file.name` attribute for downstream purposes to, for example, describe the source of a document retrieved from a network location via HTTP.
* **Fix SharePoint dates with inconsistent formatting** Adds logic to conditionally support dates returned by office365 that may vary in date formatting or may be a datetime rather than a string.
* **Include warnings** about the potential risk of installing a version of `pandoc` which does not support RTF files + instructions that will help resolve that issue.
* **Incorporate the `install-pandoc` Makefile recipe** into relevant stages of CI workflow, ensuring it is a version that supports RTF input files.
* **Fix Google Drive source key** Allow passing string for source connector key.
* **Fix table structure evaluations calculations** Replaced special value `-1.0` with `np.nan` and corrected rows filtering of files metrics basing on that.
* **Fix Sharepoint-with-permissions test** Ignore permissions metadata, update test.
* **Fix table structure evaluations for edge case** Fixes the issue when the prediction does not contain any table - no longer errors in such case.

## 0.12.5

### Enhancements

### Features
* Add `date_from_file_object` parameter to partition. If True and if file is provided via `file` parameter it will cause partition to infer last modified date from `file`'s content. If False, last modified metadata will be `None`.

* **Header and footer detection for fast strategy** `partition_pdf` with `fast` strategy now
  detects elements that are in the top or bottom 5 percent of the page as headers and footers.
* **Add parent_element to overlapping case output** Adds parent_element to the output for `identify_overlapping_or_nesting_case` and `catch_overlapping_and_nested_bboxes` functions.
* **Add table structure evaluation** Adds a new function to evaluate the structure of a table and return a metric that represents the quality of the table structure. This function is used to evaluate the quality of the table structure and the table contents.
* **Add AstraDB destination connector** Adds support for writing embedded documents into an AstraDB vector database.
* **Add OctoAI embedder** Adds support for embeddings via OctoAI.

### Fixes

* **Fix passing list type parameters when calling unstructured API via `partition_via_api()`** Update `partition_via_api()` to convert all list type parameters to JSON formatted strings before calling the unstructured client SDK. This will support image block extraction via `partition_via_api()`.
* **Fix `check_connection` in opensearch, databricks, postgres, azure connectors**
* **Fix don't treat plain text files with double quotes as JSON** If a file can be deserialized as JSON but it deserializes as a string, treat it as plain text even though it's valid JSON.
* **Fix `check_connection` in opensearch, databricks, postgres, azure connectors**
* **Fix cluster of bugs in `partition_xlsx()` that dropped content.** Algorithm for detecting "subtables" within a worksheet dropped table elements for certain patterns of populated cells such as when a trailing single-cell row appeared in a contiguous block of populated cells.
* **Improved documentation**. Fixed broken links and improved readability on `Key Concepts` page.
* **Rename `OpenAiEmbeddingConfig` to `OpenAIEmbeddingConfig`.**
* **Fix partition_json() doesn't chunk.** The `@add_chunking_strategy` decorator was missing from `partition_json()` such that pre-partitioned documents serialized to JSON did not chunk when a chunking-strategy was specified.


## 0.12.4

### Enhancements

* **Apply New Version of `black` formatting** The `black` library recently introduced a new major version that introduces new formatting conventions. This change brings code in the `unstructured` repo into compliance with the new conventions.
* **Move ingest imports to local scopes** Moved ingest dependencies into local scopes to be able to import ingest connector classes without the need of installing imported external dependencies. This allows lightweight use of the classes (not the instances. to use the instances as intended you'll still need the dependencies).
* **Add support for `.p7s` files** `partition_email` can now process `.p7s` files. The signature for the signed message is extracted and added to metadata.
* **Fallback to valid content types for emails** If the user selected content type does not exist on the email message, `partition_email` now falls back to anoter valid content type if it's available.

### Features

* **Add .heic file partitioning** .heic image files were previously unsupported and are now supported though partition_image()
* **Add the ability to specify an alternate OCR** implementation by implementing an `OCRAgent` interface and specify it using `OCR_AGENT` environment variable.
* **Add Vectara destination connector** Adds support for writing partitioned documents into a Vectara index.
* **Add ability to detect text in .docx inline shapes** extensions of docx partition, extracts text from inline shapes and includes them in paragraph's text

### Fixes

* **Fix `partition_pdf()` not working when using chipper model with `file`**
* **Handle common incorrect arguments for `languages` and `ocr_languages`** Users are regularly receiving errors on the API because they are defining `ocr_languages` or `languages` with additional quotationmarks, brackets, and similar mistakes. This update handles common incorrect arguments and raises an appropriate warning.
* **Default `hi_res_model_name` now relies on `unstructured-inference`** When no explicit `hi_res_model_name` is passed into `partition` or `partition_pdf_or_image` the default model is picked by `unstructured-inference`'s settings or os env variable `UNSTRUCTURED_HI_RES_MODEL_NAME`; it now returns the same model name regardless of `infer_table_structure`'s value; this function will be deprecated in the future and the default model name will simply rely on `unstructured-inference` and will not consider os env in a future release.
* **Fix remove Vectara requirements from setup.py - there are no dependencies**
* **Add missing dependency files to package manifest**. Updates the file path for the ingest
  dependencies and adds missing extra dependencies.
* **Fix remove Vectara requirements from setup.py - there are no dependencies **
* **Add title to Vectara upload - was not separated out from initial connector **
* **Fix change OpenSearch port to fix potential conflict with Elasticsearch in ingest test **


## 0.12.3

### Enhancements

* **Driver for MongoDB connector.** Adds a driver with `unstructured` version information to the
  MongoDB connector.

### Features

* **Add Databricks Volumes destination connector** Databricks Volumes connector added to ingest CLI.  Users may now use `unstructured-ingest` to write partitioned data to a Databricks Volumes storage service.

### Fixes

* **Fix support for different Chipper versions and prevent running PDFMiner with Chipper**
* **Treat YAML files as text.** Adds YAML MIME types to the file detection code and treats those
  files as text.
* **Fix FSSpec destination connectors check_connection.** FSSpec destination connectors did not use `check_connection`. There was an error when trying to `ls` destination directory - it may not exist at the moment of connector creation. Now `check_connection` calls `ls` on bucket root and this method is called on `initialize` of destination connector.
* **Fix databricks-volumes extra location.** `setup.py` is currently pointing to the wrong location for the databricks-volumes extra requirements. This results in errors when trying to build the wheel for unstructured. This change updates to point to the correct path.
* **Fix uploading None values to Chroma and Pinecone.** Removes keys with None values with Pinecone and Chroma destinations. Pins Pinecone dependency
* **Update documentation.** (i) best practice for table extration by using 'skip_infer_table_types' param, instead of 'pdf_infer_table_structure', and (ii) fixed CSS, RST issues and typo in the documentation.
* **Fix postgres storage of link_texts.** Formatting of link_texts was breaking metadata storage.

## 0.12.2

### Enhancements

### Features

### Fixes

* **Fix index error in table processing.** Bumps the `unstructured-inference` version to address and
  index error that occurs on some tables in the table transformer object.

## 0.12.1

### Enhancements

* **Allow setting image block crop padding parameter** In certain circumstances, adjusting the image block crop padding can improve image block extraction by preventing extracted image blocks from being clipped.
* **Add suport for bitmap images in `partition_image`** Adds support for `.bmp` files in
  `partition`, `partition_image`, and `detect_filetype`.
* **Keep all image elements when using "hi_res" strategy** Previously, `Image` elements with small chunks of text were ignored unless the image block extraction parameters (`extract_images_in_pdf` or `extract_image_block_types`) were specified. Now, all image elements are kept regardless of whether the image block extraction parameters are specified.
* **Add filetype detection for `.wav` files.** Add filetpye detection for `.wav` files.
* **Add "basic" chunking strategy.** Add baseline chunking strategy that includes all shared chunking behaviors without breaking chunks on section or page boundaries.
* **Add overlap option for chunking.** Add option to overlap chunks. Intra-chunk and inter-chunk overlap are requested separately. Intra-chunk overlap is applied only to the second and later chunks formed by text-splitting an oversized chunk. Inter-chunk overlap may also be specified; this applies overlap between "normal" (not-oversized) chunks.
* **Salesforce connector accepts private key path or value.** Salesforce parameter `private-key-file` has been renamed to `private-key`. Private key can be provided as path to file or file contents.
* **Update documentation**: (i) added verbiage about the free API cap limit, (ii) added deprecation warning on ``Staging`` bricks in favor of ``Destination Connectors``, (iii) added warning and code examples to use the SaaS API Endpoints using CLI-vs-SDKs, (iv) fixed example pages formatting, (v) added deprecation on ``model_name`` in favor of ``hi_res_model_name``, (vi) added ``extract_images_in_pdf`` usage in ``partition_pdf`` section, (vii) reorganize and improve the documentation introduction section, and (viii) added PDF table extraction best practices.
* **Add "basic" chunking to ingest CLI.** Add options to ingest CLI allowing access to the new "basic" chunking strategy and overlap options.
* **Make Elasticsearch Destination connector arguments optional.** Elasticsearch Destination connector write settings are made optional and will rely on default values when not specified.
* **Normalize Salesforce artifact names.** Introduced file naming pattern present in other connectors to Salesforce connector.
* **Install Kapa AI chatbot.** Added Kapa.ai website widget on the documentation.

### Features
* **MongoDB Source Connector.** New source connector added to all CLI ingest commands to support downloading/partitioning files from MongoDB.
* **Add OpenSearch source and destination connectors.** OpenSearch, a fork of Elasticsearch, is a popular storage solution for various functionality such as search, or providing intermediary caches within data pipelines. Feature: Added OpenSearch source connector to support downloading/partitioning files. Added OpenSearch destination connector to be able to ingest documents from any supported source, embed them and write the embeddings / documents into OpenSearch.

### Fixes

* **Fix GCS connector converting JSON to string with single quotes.** FSSpec serialization caused conversion of JSON token to string with single quotes. GCS requires token in form of dict so this format is now assured.
* **Pin version of unstructured-client** Set minimum version of unstructured-client to avoid raising a TypeError when passing `api_key_auth` to `UnstructuredClient`
* **Fix the serialization of the Pinecone destination connector.** Presence of the PineconeIndex object breaks serialization due to TypeError: cannot pickle '_thread.lock' object. This removes that object before serialization.
* **Fix the serialization of the Elasticsearch destination connector.** Presence of the _client object breaks serialization due to TypeError: cannot pickle '_thread.lock' object. This removes that object before serialization.
* **Fix the serialization of the Postgres destination connector.** Presence of the _client object breaks serialization due to TypeError: cannot pickle '_thread.lock' object. This removes that object before serialization.
* **Fix documentation and sample code for Chroma.** Was pointing to wrong examples..
* **Fix flatten_dict to be able to flatten tuples inside dicts** Update flatten_dict function to support flattening tuples inside dicts. This is necessary for objects like Coordinates, when the object is not written to the disk, therefore not being converted to a list before getting flattened (still being a tuple).
* **Fix the serialization of the Chroma destination connector.** Presence of the ChromaCollection object breaks serialization due to TypeError: cannot pickle 'module' object. This removes that object before serialization.
* **Fix fsspec connectors returning version as integer.** Connector data source versions should always be string values, however we were using the integer checksum value for the version for fsspec connectors. This casts that value to a string.

## 0.12.0

### Enhancements

* **Drop support for python3.8** All dependencies are now built off of the minimum version of python being `3.10`

## 0.11.9

### Enhancements

* **Rename kwargs related to extracting image blocks** Rename the kwargs related to extracting image blocks for consistency and API usage.

### Features

* **Add PostgreSQL/SQLite destination connector** PostgreSQL and SQLite connector added to ingest CLI.  Users may now use `unstructured-ingest` to write partitioned data to a PostgreSQL or SQLite database. And write embeddings to PostgreSQL pgvector database.

### Fixes

* **Handle users providing fully spelled out languages** Occasionally some users are defining the `languages` param as a fully spelled out language instead of a language code. This adds a dictionary for common languages so those small mistakes are caught and silently fixed.
* **Fix unequal row-length in HTMLTable.text_as_html.** Fixes to other aspects of partition_html() in v0.11 allowed unequal cell-counts in table rows. Make the cells in each row correspond 1:1 with cells in the original table row. This fix also removes "noise" cells resulting from HTML-formatting whitespace and eliminates the "column-shifting" of cells that previously resulted from noise-cells.
* **Fix MongoDB connector URI password redaction.** MongoDB documentation states that characters `$ : / ? # [ ] @` must be percent encoded. URIs with password containing such special character were not redacted.

## 0.11.8

### Enhancements

* **Add SaaS API User Guide.** This documentation serves as a guide for Unstructured SaaS API users to register, receive an API key and URL, and manage your account and billing information.
* **Add inter-chunk overlap capability.** Implement overlap between chunks. This applies to all chunks prior to any text-splitting of oversized chunks so is a distinct behavior; overlap at text-splits of oversized chunks is independent of inter-chunk overlap (distinct chunk boundaries) and can be requested separately. Note this capability is not yet available from the API but will shortly be made accessible using a new `overlap_all` kwarg on partition functions.

### Features

### Fixes

## 0.11.7

### Enhancements

* **Add intra-chunk overlap capability.** Implement overlap for split-chunks where text-splitting is used to divide an oversized chunk into two or more chunks that fit in the chunking window. Note this capability is not yet available from the API but will shortly be made accessible using a new `overlap` kwarg on partition functions.
* **Update encoders to leverage dataclasses** All encoders now follow a class approach which get annotated with the dataclass decorator. Similar to the connectors, it uses a nested dataclass for the configs required to configure a client as well as a field/property approach to cache the client. This makes sure any variable associated with the class exists as a dataclass field.

### Features

* **Add Qdrant destination connector.** Adds support for writing documents and embeddings into a Qdrant collection.
* **Store base64 encoded image data in metadata fields.** Rather than saving to file, stores base64 encoded data of the image bytes and the mimetype for the image in metadata fields: `image_base64` and `image_mime_type` (if that is what the user specifies by some other param like `pdf_extract_to_payload`). This would allow the API to have parity with the library.

### Fixes

* **Fix table structure metric script** Update the call to table agent to now provide OCR tokens as required
* **Fix element extraction not working when using "auto" strategy for pdf and image** If element extraction is specified, the "auto" strategy falls back to the "hi_res" strategy.
* **Fix a bug passing a custom url to `partition_via_api`** Users that self host the api were not able to pass their custom url to `partition_via_api`.

## 0.11.6

### Enhancements

* **Update the layout analysis script.** The previous script only supported annotating `final` elements. The updated script also supports annotating `inferred` and `extracted` elements.
* **AWS Marketplace API documentation**: Added the user guide, including setting up VPC and CloudFormation, to deploy Unstructured API on AWS platform.
* **Azure Marketplace API documentation**: Improved the user guide to deploy Azure Marketplace API by adding references to Azure documentation.
* **Integration documentation**: Updated URLs for the `staging_for` bricks

### Features

* **Partition emails with base64-encoded text.** Automatically handles and decodes base64 encoded text in emails with content type `text/plain` and `text/html`.
* **Add Chroma destination connector** Chroma database connector added to ingest CLI.  Users may now use `unstructured-ingest` to write partitioned/embedded data to a Chroma vector database.
* **Add Elasticsearch destination connector.** Problem: After ingesting data from a source, users might want to move their data into a destination. Elasticsearch is a popular storage solution for various functionality such as search, or providing intermediary caches within data pipelines. Feature: Added Elasticsearch destination connector to be able to ingest documents from any supported source, embed them and write the embeddings / documents into Elasticsearch.

### Fixes

* **Enable --fields argument omission for elasticsearch connector** Solves two bugs where removing the optional parameter --fields broke the connector due to an integer processing error and using an elasticsearch config for a destination connector resulted in a serialization issue when optional parameter --fields was not provided.
* **Add hi_res_model_name** Adds kwarg to relevant functions and add comments that model_name is to be deprecated.

## 0.11.5

### Enhancements

### Features

### Fixes

* **Fix `partition_pdf()` and `partition_image()` importation issue.** Reorganize `pdf.py` and `image.py` modules to be consistent with other types of document import code.

## 0.11.4

### Enhancements

* **Refactor image extraction code.** The image extraction code is moved from `unstructured-inference` to `unstructured`.
* **Refactor pdfminer code.** The pdfminer code is moved from `unstructured-inference` to `unstructured`.
* **Improve handling of auth data for fsspec connectors.** Leverage an extension of the dataclass paradigm to support a `sensitive` annotation for fields related to auth (i.e. passwords, tokens). Refactor all fsspec connectors to use explicit access configs rather than a generic dictionary.
* **Add glob support for fsspec connectors** Similar to the glob support in the ingest local source connector, similar filters are now enabled on all fsspec based source connectors to limit files being partitioned.
* Define a constant for the splitter "+" used in tesseract ocr languages.

### Features

* **Save tables in PDF's separately as images.** The "table" elements are saved as `table-<pageN>-<tableN>.jpg`. This filename is presented in the `image_path` metadata field for the Table element. The default would be to not do this.
* **Add Weaviate destination connector** Weaviate connector added to ingest CLI.  Users may now use `unstructured-ingest` to write partitioned data from over 20 data sources (so far) to a Weaviate object collection.
* **Sftp Source Connector.** New source connector added to support downloading/partitioning files from Sftp.

### Fixes

* **Fix pdf `hi_res` partitioning failure when pdfminer fails.** Implemented logic to fall back to the "inferred_layout + OCR" if pdfminer fails in the `hi_res` strategy.
* **Fix a bug where image can be scaled too large for tesseract** Adds a limit to prevent auto-scaling an image beyond the maximum size `tesseract` can handle for ocr layout detection
* **Update partition_csv to handle different delimiters** CSV files containing both non-comma delimiters and commas in the data were throwing an error in Pandas. `partition_csv` now identifies the correct delimiter before the file is processed.
* **partition returning cid code in `hi_res`** occasionally pdfminer can fail to decode the text in an pdf file and return cid code as text. Now when this happens the text from OCR is used.

## 0.11.2

### Enhancements

* **Updated Documentation**: (i) Added examples, and (ii) API Documentation, including Usage, SDKs, Azure Marketplace, and parameters and validation errors.

### Features

* * **Add Pinecone destination connector.** Problem: After ingesting data from a source, users might want to produce embeddings for their data and write these into a vector DB. Pinecone is an option among these vector databases. Feature: Added Pinecone destination connector to be able to ingest documents from any supported source, embed them and write the embeddings / documents into Pinecone.

### Fixes

* **Process chunking parameter names in ingest correctly** Solves a bug where chunking parameters weren't being processed and used by ingest cli by renaming faulty parameter names and prepends; adds relevant parameters to ingest pinecone test to verify that the parameters are functional.

## 0.11.1

### Enhancements

* **Use `pikepdf` to repair invalid PDF structure** for PDFminer when we see error `PSSyntaxError` when PDFminer opens the document and creates the PDFminer pages object or processes a single PDF page.
* **Batch Source Connector support** For instances where it is more optimal to read content from a source connector in batches, a new batch ingest doc is added which created multiple ingest docs after reading them in in batches per process.

### Features

* **Staging Brick for Coco Format** Staging brick which converts a list of Elements into Coco Format.
* **Adds HubSpot connector** Adds connector to retrieve call, communications, emails, notes, products and tickets from HubSpot

### Fixes

* **Do not extract text of `<style>` tags in HTML.** `<style>` tags containing CSS in invalid positions previously contributed to element text. Do not consider text node of a `<style>` element as textual content.
* **Fix DOCX merged table cell repeats cell text.** Only include text for a merged cell, not for each underlying cell spanned by the merge.
* **Fix tables not extracted from DOCX header/footers.** Headers and footers in DOCX documents skip tables defined in the header and commonly used for layout/alignment purposes. Extract text from tables as a string and include in the `Header` and `Footer` document elements.
* **Fix output filepath for fsspec-based source connectors.** Previously the base directory was being included in the output filepath unnecessarily.

## 0.11.0

### Enhancements

* **Add a class for the strategy constants.** Add a class `PartitionStrategy` for the strategy constants and use the constants to replace strategy strings.
* **Temporary Support for paddle language parameter.** User can specify default langage code for paddle with ENV `DEFAULT_PADDLE_LANG` before we have the language mapping for paddle.
* **Improve DOCX page-break fidelity.** Improve page-break fidelity such that a paragraph containing a page-break is split into two elements, one containing the text before the page-break and the other the text after. Emit the PageBreak element between these two and assign the correct page-number (n and n+1 respectively) to the two textual elements.

### Features

* **Add ad-hoc fields to `ElementMetadata` instance.** End-users can now add their own metadata fields simply by assigning to an element-metadata attribute-name of their choice, like `element.metadata.coefficient = 0.58`. These fields will round-trip through JSON and can be accessed with dotted notation.
* **MongoDB Destination Connector.** New destination connector added to all CLI ingest commands to support writing partitioned json output to mongodb.

### Fixes

* **Fix `TYPE_TO_TEXT_ELEMENT_MAP`.** Updated `Figure` mapping from `FigureCaption` to `Image`.
* **Handle errors when extracting PDF text** Certain pdfs throw unexpected errors when being opened by `pdfminer`, causing `partition_pdf()` to fail. We expect to be able to partition smoothly using an alternative strategy if text extraction doesn't work.  Added exception handling to handle unexpected errors when extracting pdf text and to help determine pdf strategy.
* **Fix `fast` strategy fall back to `ocr_only`** The `fast` strategy should not fall back to a more expensive strategy.
* **Remove default user ./ssh folder** The default notebook user during image build would create the known_hosts file with incorrect ownership, this is legacy and no longer needed so it was removed.
* **Include `languages` in metadata when partitioning `strategy=hi_res` or `fast`** User defined `languages` was previously used for text detection, but not included in the resulting element metadata for some strategies. `languages` will now be included in the metadata regardless of partition strategy for pdfs and images.
* **Handle a case where Paddle returns a list item in ocr_data as None** In partition, while parsing PaddleOCR data, it was assumed that PaddleOCR does not return None for any list item in ocr_data. Removed the assumption by skipping the text region whenever this happens.
* **Fix some pdfs returning `KeyError: 'N'`** Certain pdfs were throwing this error when being opened by pdfminer. Added a wrapper function for pdfminer that allows these documents to be partitioned.
* **Fix mis-splits on `Table` chunks.** Remedies repeated appearance of full `.text_as_html` on metadata of each `TableChunk` split from a `Table` element too large to fit in the chunking window.
* **Import tables_agent from inference** so that we don't have to initialize a global table agent in unstructured OCR again
* **Fix empty table is identified as bulleted-table.** A table with no text content was mistakenly identified as a bulleted-table and processed by the wrong branch of the initial HTML partitioner.
* **Fix partition_html() emits empty (no text) tables.** A table with cells nested below a `<thead>` or `<tfoot>` element was emitted as a table element having no text and unparseable HTML in `element.metadata.text_as_html`. Do not emit empty tables to the element stream.
* **Fix HTML `element.metadata.text_as_html` contains spurious <br> elements in invalid locations.** The HTML generated for the `text_as_html` metadata for HTML tables contained `<br>` elements invalid locations like between `<table>` and `<tr>`. Change the HTML generator such that these do not appear.
* **Fix HTML table cells enclosed in <thead> and <tfoot> elements are dropped.** HTML table cells nested in a `<thead>` or `<tfoot>` element were not detected and the text in those cells was omitted from the table element text and `.text_as_html`. Detect table rows regardless of the semantic tag they may be nested in.
* **Remove whitespace padding from `.text_as_html`.** `tabulate` inserts padding spaces to achieve visual alignment of columns in HTML tables it generates. Add our own HTML generator to do this simple job and omit that padding as well as newlines ("\n") used for human readability.
* **Fix local connector with absolute input path** When passed an absolute filepath for the input document path, the local connector incorrectly writes the output file to the input file directory. This fixes such that the output in this case is written to `output-dir/input-filename.json`

## 0.10.30

### Enhancements

* **Support nested DOCX tables.** In DOCX, like HTML, a table cell can itself contain a table. In this case, create nested HTML tables to reflect that structure and create a plain-text table with captures all the text in nested tables, formatting it as a reasonable facsimile of a table.
* **Add connection check to ingest connectors** Each source and destination connector now support a `check_connection()` method which makes sure a valid connection can be established with the source/destination given any authentication credentials in a lightweight request.

### Features

* **Add functionality to do a second OCR on cropped table images.** Changes to the values for scaling ENVs affect entire page OCR output(OCR regression) so we now do a second OCR for tables.
* **Adds ability to pass timeout for a request when partitioning via a `url`.** `partition` now accepts a new optional parameter `request_timeout` which if set will prevent any `requests.get` from hanging indefinitely and instead will raise a timeout error. This is useful when partitioning a url that may be slow to respond or may not respond at all.

### Fixes

* **Fix logic that determines pdf auto strategy.** Previously, `_determine_pdf_auto_strategy` returned `hi_res` strategy only if `infer_table_structure` was true. It now returns the `hi_res` strategy if either `infer_table_structure` or `extract_images_in_pdf` is true.
* **Fix invalid coordinates when parsing tesseract ocr data.** Previously, when parsing tesseract ocr data, the ocr data had invalid bboxes if zoom was set to `0`. A logical check is now added to avoid such error.
* **Fix ingest partition parameters not being passed to the api.** When using the --partition-by-api flag via unstructured-ingest, none of the partition arguments are forwarded, meaning that these options are disregarded. With this change, we now pass through all of the relevant partition arguments to the api. This allows a user to specify all of the same partition arguments they would locally and have them respected when specifying --partition-by-api.
* **Support tables in section-less DOCX.** Generalize solution for MS Chat Transcripts exported as DOCX by including tables in the partitioned output when present.
* **Support tables that contain only numbers when partitioning via `ocr_only`** Tables that contain only numbers are returned as floats in a pandas.DataFrame when the image is converted from `.image_to_data()`. An AttributeError was raised downstream when trying to `.strip()` the floats.
* **Improve DOCX page-break detection.** DOCX page breaks are reliably indicated by `w:lastRenderedPageBreak` elements present in the document XML. Page breaks are NOT reliably indicated by "hard" page-breaks inserted by the author and when present are redundant to a `w:lastRenderedPageBreak` element so cause over-counting if used. Use rendered page-breaks only.

## 0.10.29

### Enhancements

* **Adds include_header argument for partition_csv and partition_tsv** Now supports retaining header rows in CSV and TSV documents element partitioning.
* **Add retry logic for all source connectors** All http calls being made by the ingest source connectors have been isolated and wrapped by the `SourceConnectionNetworkError` custom error, which triggers the retry logic, if enabled, in the ingest pipeline.
* **Google Drive source connector supports credentials from memory** Originally, the connector expected a filepath to pull the credentials from when creating the client. This was expanded to support passing that information from memory as a dict if access to the file system might not be available.
* **Add support for generic partition configs in ingest cli** Along with the explicit partition options supported by the cli, an `additional_partition_args` arg was added to allow users to pass in any other arguments that should be added when calling partition(). This helps keep any changes to the input parameters of the partition() exposed in the CLI.
* **Map full output schema for table-based destination connectors** A full schema was introduced to map the type of all output content from the json partition output and mapped to a flattened table structure to leverage table-based destination connectors. The delta table destination connector was updated at the moment to take advantage of this.
* **Incorporate multiple embedding model options into ingest, add diff test embeddings** Problem: Ingest pipeline already supported embedding functionality, however users might want to use different types of embedding providers. Enhancement: Extend ingest pipeline so that users can specify and embed via a particular embedding provider from a range of options. Also adds a diff test to compare output from an embedding module with the expected output

### Features

* **Allow setting table crop parameter** In certain circumstances, adjusting the table crop padding may improve table.

### Fixes

* **Fixes `partition_text` to prevent empty elements** Adds a check to filter out empty bullets.
* **Handle empty string for `ocr_languages` with values for `languages`** Some API users ran into an issue with sending `languages` params because the API defaulted to also using an empty string for `ocr_languages`. This update handles situations where `languages` is defined and `ocr_languages` is an empty string.
* **Fix PDF tried to loop through None** Previously the PDF annotation extraction tried to loop through `annots` that resolved out as None. A logical check added to avoid such error.
* **Ingest session handler not being shared correctly** All ingest docs that leverage the session handler should only need to set it once per process. It was recreating it each time because the right values weren't being set nor available given how dataclasses work in python.
* **Ingest download-only fix.** Previously the download only flag was being checked after the doc factory pipeline step, which occurs before the files are actually downloaded by the source node. This check was moved after the source node to allow for the files to be downloaded first before exiting the pipeline.
* **Fix flaky chunk-metadata.** Prior implementation was sensitive to element order in the section resulting in metadata values sometimes being dropped. Also, not all metadata items can be consolidated across multiple elements (e.g. coordinates) and so are now dropped from consolidated metadata.
* **Fix tesseract error `Estimating resolution as X`** leaded by invalid language parameters input. Proceed with defalut language `eng` when `lang.py` fails to find valid language code for tesseract, so that we don't pass an empty string to tesseract CLI and raise an exception in downstream.

## 0.10.28

### Enhancements

* **Add table structure evaluation helpers** Adds functions to evaluate the similarity between predicted table structure and actual table structure.
* **Use `yolox` by default for table extraction when partitioning pdf/image** `yolox` model provides higher recall of the table regions than the quantized version and it is now the default element detection model when `infer_table_structure=True` for partitioning pdf/image files
* **Remove pdfminer elements from inside tables** Previously, when using `hi_res` some elements where extracted using pdfminer too, so we removed pdfminer from the tables pipeline to avoid duplicated elements.
* **Fsspec downstream connectors** New destination connector added to ingest CLI, users may now use `unstructured-ingest` to write to any of the following:
  * Azure
  * Box
  * Dropbox
  * Google Cloud Service

### Features

* **Update `ocr_only` strategy in `partition_pdf()`** Adds the functionality to get accurate coordinate data when partitioning PDFs and Images with the `ocr_only` strategy.

### Fixes
* **Fixed SharePoint permissions for the fetching to be opt-in** Problem: Sharepoint permissions were trying to be fetched even when no reletad cli params were provided, and this gave an error due to values for those keys not existing. Fix: Updated getting keys to be with .get() method and changed the "skip-check" to check individual cli params rather than checking the existance of a config object.

* **Fixes issue where tables from markdown documents were being treated as text** Problem: Tables from markdown documents were being treated as text, and not being extracted as tables. Solution: Enable the `tables` extension when instantiating the `python-markdown` object. Importance: This will allow users to extract structured data from tables in markdown documents.
* **Fix wrong logger for paddle info** Replace the logger from unstructured-inference with the logger from unstructured for paddle_ocr.py module.
* **Fix ingest pipeline to be able to use chunking and embedding together** Problem: When ingest pipeline was using chunking and embedding together, embedding outputs were empty and the outputs of chunking couldn't be re-read into memory and be forwarded to embeddings. Fix: Added CompositeElement type to TYPE_TO_TEXT_ELEMENT_MAP to be able to process CompositeElements with unstructured.staging.base.isd_to_elements
* **Fix unnecessary mid-text chunk-splitting.** The "pre-chunker" did not consider separator blank-line ("\n\n") length when grouping elements for a single chunk. As a result, sections were frequently over-populated producing a over-sized chunk that required mid-text splitting.
* **Fix frequent dissociation of title from chunk.** The sectioning algorithm included the title of the next section with the prior section whenever it would fit, frequently producing association of a section title with the prior section and dissociating it from its actual section. Fix this by performing combination of whole sections only.
* **Fix PDF attempt to get dict value from string.** Fixes a rare edge case that prevented some PDF's from being partitioned. The `get_uris_from_annots` function tried to access the dictionary value of a string instance variable. Assign `None` to the annotation variable if the instance type is not dictionary to avoid the erroneous attempt.

## 0.10.27

### Enhancements

* **Leverage dict to share content across ingest pipeline** To share the ingest doc content across steps in the ingest pipeline, this was updated to use a multiprocessing-safe dictionary so changes get persisted and each step has the option to modify the ingest docs in place.

### Features

### Fixes

* **Removed `ebooklib` as a dependency** `ebooklib` is licensed under AGPL3, which is incompatible with the Apache 2.0 license. Thus it is being removed.
* **Caching fixes in ingest pipeline** Previously, steps like the source node were not leveraging parameters such as `re_download` to dictate if files should be forced to redownload rather than use what might already exist locally.

## 0.10.26

### Enhancements

* **Add text CCT CI evaluation workflow** Adds cct text extraction evaluation metrics to the current ingest workflow to measure the performance of each file extracted as well as aggregated-level performance.

### Features

* **Functionality to catch and classify overlapping/nested elements** Method to identify overlapping-bboxes cases within detected elements in a document. It returns two values: a boolean defining if there are overlapping elements present, and a list reporting them with relevant metadata. The output includes information about the `overlapping_elements`, `overlapping_case`, `overlapping_percentage`, `largest_ngram_percentage`, `overlap_percentage_total`, `max_area`, `min_area`, and `total_area`.
* **Add Local connector source metadata** python's os module used to pull stats from local file when processing via the local connector and populates fields such as last modified time, created time.

### Fixes

* **Fixes elements partitioned from an image file missing certain metadata** Metadata for image files, like file type, was being handled differently from other file types. This caused a bug where other metadata, like the file name, was being missed. This change brought metadata handling for image files to be more in line with the handling for other file types so that file name and other metadata fields are being captured.
* **Adds `typing-extensions` as an explicit dependency** This package is an implicit dependency, but the module is being imported directly in `unstructured.documents.elements` so the dependency should be explicit in case changes in other dependencies lead to `typing-extensions` being dropped as a dependency.
* **Stop passing `extract_tables` to `unstructured-inference` since it is now supported in `unstructured` instead** Table extraction previously occurred in `unstructured-inference`, but that logic, except for the table model itself, is now a part of the `unstructured` library. Thus the parameter triggering table extraction is no longer passed to the `unstructured-inference` package. Also noted the table output regression for PDF files.
* **Fix a bug in Table partitioning** Previously the `skip_infer_table_types` variable used in `partition` was not being passed down to specific file partitioners. Now you can utilize the `skip_infer_table_types` list variable when calling `partition` to specify the filetypes for which you want to skip table extraction, or the `infer_table_structure` boolean variable on the file specific partitioning function.
* **Fix partition docx without sections** Some docx files, like those from teams output, do not contain sections and it would produce no results because the code assumes all components are in sections. Now if no sections is detected from a document we iterate through the paragraphs and return contents found in the paragraphs.
* **Fix out-of-order sequencing of split chunks.** Fixes behavior where "split" chunks were inserted at the beginning of the chunk sequence. This would produce a chunk sequence like [5a, 5b, 3a, 3b, 1, 2, 4] when sections 3 and 5 exceeded `max_characters`.
* **Deserialization of ingest docs fixed** When ingest docs are being deserialized as part of the ingest pipeline process (cli), there were certain fields that weren't getting persisted (metadata and date processed). The from_dict method was updated to take these into account and a unit test added to check.
* **Map source cli command configs when destination set** Due to how the source connector is dynamically called when the destination connector is set via the CLI, the configs were being set incorrectoy, causing the source connector to break. The configs were fixed and updated to take into account Fsspec-specific connectors.

## 0.10.25

### Enhancements

* **Duplicate CLI param check** Given that many of the options associated with the `Click` based cli ingest commands are added dynamically from a number of configs, a check was incorporated to make sure there were no duplicate entries to prevent new configs from overwriting already added options.
* **Ingest CLI refactor for better code reuse** Much of the ingest cli code can be templated and was a copy-paste across files, adding potential risk. Code was refactored to use a base class which had much of the shared code templated.

### Features

* **Table OCR refactor** support Table OCR with pre-computed OCR data to ensure we only do one OCR for entrie document. User can specify
ocr agent tesseract/paddle in environment variable `OCR_AGENT` for OCRing the entire document.
* **Adds accuracy function** The accuracy scoring was originally an option under `calculate_edit_distance`. For easy function call, it is now a wrapper around the original function that calls edit_distance and return as "score".
* **Adds HuggingFaceEmbeddingEncoder** The HuggingFace Embedding Encoder uses a local embedding model as opposed to using an API.
* **Add AWS bedrock embedding connector** `unstructured.embed.bedrock` now provides a connector to use AWS bedrock's `titan-embed-text` model to generate embeddings for elements. This features requires valid AWS bedrock setup and an internet connectionto run.

### Fixes

* **Import PDFResourceManager more directly** We were importing `PDFResourceManager` from `pdfminer.converter` which was causing an error for some users. We changed to import from the actual location of `PDFResourceManager`, which is `pdfminer.pdfinterp`.
* **Fix language detection of elements with empty strings** This resolves a warning message that was raised by `langdetect` if the language was attempted to be detected on an empty string. Language detection is now skipped for empty strings.
* **Fix chunks breaking on regex-metadata matches.** Fixes "over-chunking" when `regex_metadata` was used, where every element that contained a regex-match would start a new chunk.
* **Fix regex-metadata match offsets not adjusted within chunk.** Fixes incorrect regex-metadata match start/stop offset in chunks where multiple elements are combined.
* **Map source cli command configs when destination set** Due to how the source connector is dynamically called when the destination connector is set via the CLI, the configs were being set incorrectoy, causing the source connector to break. The configs were fixed and updated to take into account Fsspec-specific connectors.
* **Fix metrics folder not discoverable** Fixes issue where unstructured/metrics folder is not discoverable on PyPI by adding an `__init__.py` file under the folder.
* **Fix a bug when `parition_pdf` get `model_name=None`** In API usage the `model_name` value is `None` and the `cast` function in `partition_pdf` would return `None` and lead to attribution error. Now we use `str` function to explicit convert the content to string so it is garanteed to have `starts_with` and other string functions as attributes
* **Fix html partition fail on tables without `tbody` tag** HTML tables may sometimes just contain headers without body (`tbody` tag)

## 0.10.24

### Enhancements

* **Improve natural reading order** Some `OCR` elements with only spaces in the text have full-page width in the bounding box, which causes the `xycut` sorting to not work as expected. Now the logic to parse OCR results removes any elements with only spaces (more than one space).
* **Ingest compression utilities and fsspec connector support** Generic utility code added to handle files that get pulled from a source connector that are either tar or zip compressed and uncompress them locally. This is then processed using a local source connector. Currently this functionality has been incorporated into the fsspec connector and all those inheriting from it (currently: Azure Blob Storage, Google Cloud Storage, S3, Box, and Dropbox).
* **Ingest destination connectors support for writing raw list of elements** Along with the default write method used in the ingest pipeline to write the json content associated with the ingest docs, each destination connector can now also write a raw list of elements to the desired downstream location without having an ingest doc associated with it.

### Features

* **Adds element type percent match function** In order to evaluate the element type extracted, we add a function that calculates the matched percentage between two frequency dictionary.

### Fixes

* **Fix paddle model file not discoverable** Fixes issue where ocr_models/paddle_ocr.py file is not discoverable on PyPI by adding
an `__init__.py` file under the folder.
* **Chipper v2 Fixes** Includes fix for a memory leak and rare last-element bbox fix. (unstructured-inference==0.7.7)
* **Fix image resizing issue** Includes fix related to resizing images in the tables pipeline. (unstructured-inference==0.7.6)

## 0.10.23

### Enhancements

* **Add functionality to limit precision when serializing to json** Precision for `points` is limited to 1 decimal point if coordinates["system"] == "PixelSpace" (otherwise 2 decimal points?). Precision for `detection_class_prob` is limited to 5 decimal points.
* **Fix csv file detection logic when mime-type is text/plain** Previously the logic to detect csv file type was considering only first row's comma count comparing with the header_row comma count and both the rows being same line the result was always true, Now the logic is changed to consider the comma's count for all the lines except first line and compare with header_row comma count.
* **Improved inference speed for Chipper V2** API requests with 'hi_res_model_name=chipper' now have ~2-3x faster responses.

### Features

### Fixes

* **Cleans up temporary files after conversion** Previously a file conversion utility was leaving temporary files behind on the filesystem without removing them when no longer needed. This fix helps prevent an accumulation of temporary files taking up excessive disk space.
* **Fixes `under_non_alpha_ratio` dividing by zero** Although this function guarded against a specific cause of division by zero, there were edge cases slipping through like strings with only whitespace. This update more generally prevents the function from performing a division by zero.
* **Fix languages default** Previously the default language was being set to English when elements didn't have text or if langdetect could not detect the language. It now defaults to None so there is not misleading information about the language detected.
* **Fixes recursion limit error that was being raised when partitioning Excel documents of a certain size** Previously we used a recursive method to find subtables within an excel sheet. However this would run afoul of Python's recursion depth limit when there was a contiguous block of more than 1000 cells within a sheet. This function has been updated to use the NetworkX library which avoids Python recursion issues.

## 0.10.22

### Enhancements

* **bump `unstructured-inference` to `0.7.3`** The updated version of `unstructured-inference` supports a new version of the Chipper model, as well as a cleaner schema for its output classes. Support is included for new inference features such as hierarchy and ordering.
* **Expose skip_infer_table_types in ingest CLI.** For each connector a new `--skip-infer-table-types` parameter was added to map to the `skip_infer_table_types` partition argument. This gives more granular control to unstructured-ingest users, allowing them to specify the file types for which we should attempt table extraction.
* **Add flag to ingest CLI to raise error if any single doc fails in pipeline** Currently if a single doc fails in the pipeline, the whole thing halts due to the error. This flag defaults to log an error but continue with the docs it can.
* **Emit hyperlink metadata for DOCX file-type.** DOCX partitioner now adds `metadata.links`, `metadata.link_texts` and `metadata.link_urls` for elements that contain a hyperlink that points to an external resource. So-called "jump" links pointing to document internal locations (such as those found in a table-of-contents "jumping" to a chapter or section) are excluded.

### Features

* **Add `elements_to_text` as a staging helper function** In order to get a single clean text output from unstructured for metric calculations, automate the process of extracting text from elements using this function.
* **Adds permissions(RBAC) data ingestion functionality for the Sharepoint connector.** Problem: Role based access control is an important component in many data storage systems. Users may need to pass permissions (RBAC) data to downstream systems when ingesting data. Feature: Added permissions data ingestion functionality to the Sharepoint connector.

### Fixes

* **Fixes PDF list parsing creating duplicate list items** Previously a bug in PDF list item parsing caused removal of other elements and duplication of the list item
* **Fixes duplicated elements** Fixes issue where elements are duplicated when embeddings are generated. This will allow users to generate embeddings for their list of Elements without duplicating/breaking the orginal content.
* **Fixes failure when flagging for embeddings through unstructured-ingest** Currently adding the embedding parameter to any connector results in a failure on the copy stage. This is resolves the issue by adding the IngestDoc to the context map in the embedding node's `run` method. This allows users to specify that connectors fetch embeddings without failure.
* **Fix ingest pipeline reformat nodes not discoverable** Fixes issue where  reformat nodes raise ModuleNotFoundError on import. This was due to the directory was missing `__init__.py` in order to make it discoverable.
* **Fix default language in ingest CLI** Previously the default was being set to english which injected potentially incorrect information to downstream language detection libraries. By setting the default to None allows those libraries to better detect what language the text is in the doc being processed.

## 0.10.21

* **Adds Scarf analytics**.

## 0.10.20

### Enhancements

* **Add document level language detection functionality.** Adds the "auto" default for the languages param to all partitioners. The primary language present in the document is detected using the `langdetect` package. Additional param `detect_language_per_element` is also added for partitioners that return multiple elements. Defaults to `False`.
* **Refactor OCR code** The OCR code for entire page is moved from unstructured-inference to unstructured. On top of continuing support for OCR language parameter, we also support two OCR processing modes, "entire_page" or "individual_blocks".
* **Align to top left when shrinking bounding boxes for `xy-cut` sorting:** Update `shrink_bbox()` to keep top left rather than center.
* **Add visualization script to annotate elements** This script is often used to analyze/visualize elements with coordinates (e.g. partition_pdf()).
* **Adds data source properties to the Jira, Github and Gitlab connectors** These properties (date_created, date_modified, version, source_url, record_locator) are written to element metadata during ingest, mapping elements to information about the document source from which they derive. This functionality enables downstream applications to reveal source document applications, e.g. a link to a GDrive doc, Salesforce record, etc.
* **Improve title detection in pptx documents** The default title textboxes on a pptx slide are now categorized as titles.
* **Improve hierarchy detection in pptx documents** List items, and other slide text are properly nested under the slide title. This will enable better chunking of pptx documents.
* **Refactor of the ingest cli workflow** The refactored approach uses a dynamically set pipeline with a snapshot along each step to save progress and accommodate continuation from a snapshot if an error occurs. This also allows the pipeline to dynamically assign any number of steps to modify the partitioned content before it gets written to a destination.
* **Applies `max_characters=<n>` argument to all element types in `add_chunking_strategy` decorator** Previously this argument was only utilized in chunking Table elements and now applies to all partitioned elements if `add_chunking_strategy` decorator is utilized, further preparing the elements for downstream processing.
* **Add common retry strategy utilities for unstructured-ingest** Dynamic retry strategy with exponential backoff added to Notion source connector.
*
### Features

* **Adds `bag_of_words` and `percent_missing_text` functions** In order to count the word frequencies in two input texts and calculate the percentage of text missing relative to the source document.
* **Adds `edit_distance` calculation metrics** In order to benchmark the cleaned, extracted text with unstructured, `edit_distance` (`Levenshtein distance`) is included.
* **Adds detection_origin field to metadata** Problem: Currently isn't an easy way to find out how an element was created. With this change that information is added. Importance: With this information the developers and users are now able to know how an element was created to make decisions on how to use it. In order tu use this feature
setting UNSTRUCTURED_INCLUDE_DEBUG_METADATA=true is needed.
* **Adds a function that calculates frequency of the element type and its depth** To capture the accuracy of element type extraction, this function counts the occurrences of each unique element type with its depth for use in element metrics.

### Fixes

* **Fix zero division error in annotation bbox size** This fixes the bug where we find annotation bboxes realted to an element that need to divide the intersection size between annotation bbox and element bbox by the size of the annotation bbox
* **Fix prevent metadata module from importing dependencies from unnecessary modules** Problem: The `metadata` module had several top level imports that were only used in and applicable to code related to specific document types, while there were many general-purpose functions. As a result, general-purpose functions couldn't be used without unnecessary dependencies being installed. Fix: moved 3rd party dependency top level imports to inside the functions in which they are used and applied a decorator to check that the dependency is installed and emit a helpful error message if not.
* **Fixes category_depth None value for Title elements** Problem: `Title` elements from `chipper` get `category_depth`= None even when `Headline` and/or `Subheadline` elements are present in the same page. Fix: all `Title` elements with `category_depth` = None should be set to have a depth of 0 instead iff there are `Headline` and/or `Subheadline` element-types present. Importance: `Title` elements should be equivalent html `H1` when nested headings are present; otherwise, `category_depth` metadata can result ambiguous within elements in a page.
* **Tweak `xy-cut` ordering output to be more column friendly** This results in the order of elements more closely reflecting natural reading order which benefits downstream applications. While element ordering from `xy-cut` is usually mostly correct when ordering multi-column documents, sometimes elements from a RHS column will appear before elements in a LHS column. Fix: add swapped `xy-cut` ordering by sorting by X coordinate first and then Y coordinate.
* **Fixes badly initialized Formula** Problem: YoloX contain new types of elements, when loading a document that contain formulas a new element of that class
should be generated, however the Formula class inherits from Element instead of Text. After this change the element is correctly created with the correct class
allowing the document to be loaded. Fix: Change parent class for Formula to Text. Importance: Crucial to be able to load documents that contain formulas.
* **Fixes pdf uri error** An error was encountered when URI type of `GoToR` which refers to pdf resources outside of its own was detected since no condition catches such case. The code is fixing the issue by initialize URI before any condition check.


## 0.10.19

### Enhancements

* **Adds XLSX document level language detection** Enhancing on top of language detection functionality in previous release, we now support language detection within `.xlsx` file type at Element level.
* **bump `unstructured-inference` to `0.6.6`** The updated version of `unstructured-inference` makes table extraction in `hi_res` mode configurable to fine tune table extraction performance; it also improves element detection by adding a deduplication post processing step in the `hi_res` partitioning of pdfs and images.
* **Detect text in HTML Heading Tags as Titles** This will increase the accuracy of hierarchies in HTML documents and provide more accurate element categorization. If text is in an HTML heading tag and is not a list item, address, or narrative text, categorize it as a title.
* **Update python-based docs** Refactor docs to use the actual unstructured code rather than using the subprocess library to run the cli command itself.
* **Adds Table support for the `add_chunking_strategy` decorator to partition functions.** In addition to combining elements under Title elements, user's can now specify the `max_characters=<n>` argument to chunk Table elements into TableChunk elements with `text` and `text_as_html` of length <n> characters. This means partitioned Table results are ready for use in downstream applications without any post processing.
* **Expose endpoint url for s3 connectors** By allowing for the endpoint url to be explicitly overwritten, this allows for any non-AWS data providers supporting the s3 protocol to be supported (i.e. minio).

### Features

* **change default `hi_res` model for pdf/image partition to `yolox`** Now partitioning pdf/image using `hi_res` strategy utilizes `yolox_quantized` model isntead of `detectron2_onnx` model. This new default model has better recall for tables and produces more detailed categories for elements.
* **XLSX can now reads subtables within one sheet** Problem: Many .xlsx files are not created to be read as one full table per sheet. There are subtables, text and header along with more informations to extract from each sheet. Feature: This `partition_xlsx` now can reads subtable(s) within one .xlsx sheet, along with extracting other title and narrative texts. Importance: This enhance the power of .xlsx reading to not only one table per sheet, allowing user to capture more data tables from the file, if exists.
* **Update Documentation on Element Types and Metadata**: We have updated the documentation according to the latest element types and metadata. It includes the common and additional metadata provided by the Partitions and Connectors.

### Fixes

* **Fixes partition_pdf is_alnum reference bug** Problem: The `partition_pdf` when attempt to get bounding box from element experienced a reference before assignment error when the first object is not text extractable.  Fix: Switched to a flag when the condition is met. Importance: Crucial to be able to partition with pdf.
* **Fix various cases of HTML text missing after partition**
  Problem: Under certain circumstances, text immediately after some HTML tags will be misssing from partition result.
  Fix: Updated code to deal with these cases.
  Importance: This will ensure the correctness when partitioning HTML and Markdown documents.
* **Fixes chunking when `detection_class_prob` appears in Element metadata** Problem: when `detection_class_prob` appears in Element metadata, Elements will only be combined by chunk_by_title if they have the same `detection_class_prob` value (which is rare). This is unlikely a case we ever need to support and most often results in no chunking. Fix: `detection_class_prob` is included in the chunking list of metadata keys excluded for similarity comparison. Importance: This change allows `chunk_by_title` to operate as intended for documents which include `detection_class_prob` metadata in their Elements.

## 0.10.18

### Enhancements

* **Better detection of natural reading order in images and PDF's** The elements returned by partition better reflect natural reading order in some cases, particularly in complicated multi-column layouts, leading to better chunking and retrieval for downstream applications. Achieved by improving the `xy-cut` sorting to preprocess bboxes, shrinking all bounding boxes by 90% along x and y axes (still centered around the same center point), which allows projection lines to be drawn where not possible before if layout bboxes overlapped.
* **Improves `partition_xml` to be faster and more memory efficient when partitioning large XML files** The new behavior is to partition iteratively to prevent loading the entire XML tree into memory at once in most use cases.
* **Adds data source properties to SharePoint, Outlook, Onedrive, Reddit, Slack, DeltaTable connectors** These properties (date_created, date_modified, version, source_url, record_locator) are written to element metadata during ingest, mapping elements to information about the document source from which they derive. This functionality enables downstream applications to reveal source document applications, e.g. a link to a GDrive doc, Salesforce record, etc.
* **Add functionality to save embedded images in PDF's separately as images** This allows users to save embedded images in PDF's separately as images, given some directory path. The saved image path is written to the metadata for the Image element. Downstream applications may benefit by providing users with image links from relevant "hits."
* **Azure Cognite Search destination connector** New Azure Cognitive Search destination connector added to ingest CLI.  Users may now use `unstructured-ingest` to write partitioned data from over 20 data sources (so far) to an Azure Cognitive Search index.
* **Improves salesforce partitioning** Partitions Salesforce data as xlm instead of text for improved detail and flexibility. Partitions htmlbody instead of textbody for Salesforce emails. Importance: Allows all Salesforce fields to be ingested and gives Salesforce emails more detailed partitioning.
* **Add document level language detection functionality.** Introduces the "auto" default for the languages param, which then detects the languages present in the document using the `langdetect` package. Adds the document languages as ISO 639-3 codes to the element metadata. Implemented only for the partition_text function to start.
* **PPTX partitioner refactored in preparation for enhancement.** Behavior should be unchanged except that shapes enclosed in a group-shape are now included, as many levels deep as required (a group-shape can itself contain a group-shape).
* **Embeddings support for the SharePoint SourceConnector via unstructured-ingest CLI** The SharePoint connector can now optionally create embeddings from the elements it pulls out during partition and upload those embeddings to Azure Cognitive Search index.
* **Improves hierarchy from docx files by leveraging natural hierarchies built into docx documents**  Hierarchy can now be detected from an indentation level for list bullets/numbers and by style name (e.g. Heading 1, List Bullet 2, List Number).
* **Chunking support for the SharePoint SourceConnector via unstructured-ingest CLI** The SharePoint connector can now optionally chunk the elements pulled out during partition via the chunking unstructured brick. This can be used as a stage before creating embeddings.

### Features

* **Adds `links` metadata in `partition_pdf` for `fast` strategy.** Problem: PDF files contain rich information and hyperlink that Unstructured did not captured earlier. Feature: `partition_pdf` now can capture embedded links within the file along with its associated text and page number. Importance: Providing depth in extracted elements give user a better understanding and richer context of documents. This also enables user to map to other elements within the document if the hyperlink is refered internally.
* **Adds the embedding module to be able to embed Elements** Problem: Many NLP applications require the ability to represent parts of documents in a semantic way. Until now, Unstructured did not have text embedding ability within the core library. Feature: This embedding module is able to track embeddings related data with a class, embed a list of elements, and return an updated list of Elements with the *embeddings* property. The module is also able to embed query strings. Importance: Ability to embed documents or parts of documents will enable users to make use of these semantic representations in different NLP applications, such as search, retrieval, and retrieval augmented generation.

### Fixes

* **Fixes a metadata source serialization bug** Problem: In unstructured elements, when loading an elements json file from the disk, the data_source attribute is assumed to be an instance of DataSourceMetadata and the code acts based on that. However the loader did not satisfy the assumption, and loaded it as a dict instead, causing an error. Fix: Added necessary code block to initialize a DataSourceMetadata object, also refactored DataSourceMetadata.from_dict() method to remove redundant code. Importance: Crucial to be able to load elements (which have data_source fields) from json files.
* **Fixes issue where unstructured-inference was not getting updated** Problem: unstructured-inference was not getting upgraded to the version to match unstructured release when doing a pip install.  Solution: using `pip install unstructured[all-docs]` it will now upgrade both unstructured and unstructured-inference. Importance: This will ensure that the inference library is always in sync with the unstructured library, otherwise users will be using outdated libraries which will likely lead to unintended behavior.
* **Fixes SharePoint connector failures if any document has an unsupported filetype** Problem: Currently the entire connector ingest run fails if a single IngestDoc has an unsupported filetype. This is because a ValueError is raised in the IngestDoc's `__post_init__`. Fix: Adds a try/catch when the IngestConnector runs get_ingest_docs such that the error is logged but all processable documents->IngestDocs are still instantiated and returned. Importance: Allows users to ingest SharePoint content even when some files with unsupported filetypes exist there.
* **Fixes Sharepoint connector server_path issue** Problem: Server path for the Sharepoint Ingest Doc was incorrectly formatted, causing issues while fetching pages from the remote source. Fix: changes formatting of remote file path before instantiating SharepointIngestDocs and appends a '/' while fetching pages from the remote source. Importance: Allows users to fetch pages from Sharepoint Sites.
* **Fixes Sphinx errors.** Fixes errors when running Sphinx `make html` and installs library to suppress warnings.
* **Fixes a metadata backwards compatibility error** Problem: When calling `partition_via_api`, the hosted api may return an element schema that's newer than the current `unstructured`. In this case, metadata fields were added which did not exist in the local `ElementMetadata` dataclass, and `__init__()` threw an error. Fix: remove nonexistent fields before instantiating in `ElementMetadata.from_json()`. Importance: Crucial to avoid breaking changes when adding fields.
* **Fixes issue with Discord connector when a channel returns `None`** Problem: Getting the `jump_url` from a nonexistent Discord `channel` fails. Fix: property `jump_url` is now retrieved within the same context as the messages from the channel. Importance: Avoids cascading issues when the connector fails to fetch information about a Discord channel.
* **Fixes occasionally SIGABTR when writing table with `deltalake` on Linux** Problem: occasionally on Linux ingest can throw a `SIGABTR` when writing `deltalake` table even though the table was written correctly. Fix: put the writing function into a `Process` to ensure its execution to the fullest extent before returning to the main process. Importance: Improves stability of connectors using `deltalake`
* **Fixes badly initialized Formula** Problem: YoloX contain new types of elements, when loading a document that contain formulas a new element of that class should be generated, however the Formula class inherits from Element instead of Text. After this change the element is correctly created with the correct class allowing the document to be loaded. Fix: Change parent class for Formula to Text. Importance: Crucial to be able to load documents that contain formulas.

## 0.10.16

### Enhancements

* **Adds data source properties to Airtable, Confluence, Discord, Elasticsearch, Google Drive, and Wikipedia connectors** These properties (date_created, date_modified, version, source_url, record_locator) are written to element metadata during ingest, mapping elements to information about the document source from which they derive. This functionality enables downstream applications to reveal source document applications, e.g. a link to a GDrive doc, Salesforce record, etc.
* **DOCX partitioner refactored in preparation for enhancement.** Behavior should be unchanged except in multi-section documents containing different headers/footers for different sections. These will now emit all distinct headers and footers encountered instead of just those for the last section.
* **Add a function to map between Tesseract and standard language codes.** This allows users to input language information to the `languages` param in any Tesseract-supported langcode or any ISO 639 standard language code.
* **Add document level language detection functionality.** Introduces the "auto" default for the languages param, which then detects the languages present in the document using the `langdetect` package. Implemented only for the partition_text function to start.

### Features

### Fixes

* ***Fixes an issue that caused a partition error for some PDF's.** Fixes GH Issue 1460 by bypassing a coordinate check if an element has invalid coordinates.

## 0.10.15


### Enhancements

* **Support for better element categories from the next-generation image-to-text model ("chipper").** Previously, not all of the classifications from Chipper were being mapped to proper `unstructured` element categories so the consumer of the library would see many `UncategorizedText` elements. This fixes the issue, improving the granularity of the element categories outputs for better downstream processing and chunking. The mapping update is:
  * "Threading": `NarrativeText`
  * "Form": `NarrativeText`
  * "Field-Name": `Title`
  * "Value": `NarrativeText`
  * "Link": `NarrativeText`
  * "Headline": `Title` (with `category_depth=1`)
  * "Subheadline": `Title` (with `category_depth=2`)
  * "Abstract": `NarrativeText`
* **Better ListItem grouping for PDF's (fast strategy).** The `partition_pdf` with `fast` strategy previously broke down some numbered list item lines as separate elements. This enhancement leverages the x,y coordinates and bbox sizes to help decide whether the following chunk of text is a continuation of the immediate previous detected ListItem element or not, and not detect it as its own non-ListItem element.
* **Fall back to text-based classification for uncategorized Layout elements for Images and PDF's**. Improves element classification by running existing text-based rules on previously `UncategorizedText` elements.
* **Adds table partitioning for Partitioning for many doc types including: .html, .epub., .md, .rst, .odt, and .msg.** At the core of this change is the .html partition functionality, which is leveraged by the other effected doc types. This impacts many scenarios where `Table` Elements are now propery extracted.
* **Create and add `add_chunking_strategy` decorator to partition functions.** Previously, users were responsible for their own chunking after partitioning elements, often required for downstream applications. Now, individual elements may be combined into right-sized chunks where min and max character size may be specified if `chunking_strategy=by_title`. Relevant elements are grouped together for better downstream results. This enables users immediately use partitioned results effectively in downstream applications (e.g. RAG architecture apps) without any additional post-processing.
* **Adds `languages` as an input parameter and marks `ocr_languages` kwarg for deprecation in pdf, image, and auto partitioning functions.** Previously, language information was only being used for Tesseract OCR for image-based documents and was in a Tesseract specific string format, but by refactoring into a list of standard language codes independent of Tesseract, the `unstructured` library will better support `languages` for other non-image pipelines and/or support for other OCR engines.
* **Removes `UNSTRUCTURED_LANGUAGE` env var usage and replaces `language` with `languages` as an input parameter to unstructured-partition-text_type functions.** The previous parameter/input setup was not user-friendly or scalable to the variety of elements being processed. By refactoring the inputted language information into a list of standard language codes, we can support future applications of the element language such as detection, metadata, and multi-language elements. Now, to skip English specific checks, set the `languages` parameter to any non-English language(s).
* **Adds `xlsx` and `xls` filetype extensions to the `skip_infer_table_types` default list in `partition`.** By adding these file types to the input parameter these files should not go through table extraction. Users can still specify if they would like to extract tables from these filetypes, but will have to set the `skip_infer_table_types` to exclude the desired filetype extension. This avoids mis-representing complex spreadsheets where there may be multiple sub-tables and other content.
* **Better debug output related to sentence counting internals**. Clarify message when sentence is not counted toward sentence count because there aren't enough words, relevant for developers focused on `unstructured`s NLP internals.
* **Faster ocr_only speed for partitioning PDF and images.** Use `unstructured_pytesseract.run_and_get_multiple_output` function to reduce the number of calls to `tesseract` by half when partitioning pdf or image with `tesseract`
* **Adds data source properties to fsspec connectors** These properties (date_created, date_modified, version, source_url, record_locator) are written to element metadata during ingest, mapping elements to information about the document source from which they derive. This functionality enables downstream applications to reveal source document applications, e.g. a link to a GDrive doc, Salesforce record, etc.
* **Add delta table destination connector** New delta table destination connector added to ingest CLI.  Users may now use `unstructured-ingest` to write partitioned data from over 20 data sources (so far) to a Delta Table.
* **Rename to Source and Destination Connectors in the Documentation.** Maintain naming consistency between Connectors codebase and documentation with the first addition to a destination connector.
* **Non-HTML text files now return unstructured-elements as opposed to HTML-elements.** Previously the text based files that went through `partition_html` would return HTML-elements but now we preserve the format from the input using `source_format` argument in the partition call.
* **Adds `PaddleOCR` as an optional alternative to `Tesseract`** for OCR in processing of PDF or Image files, it is installable via the `makefile` command `install-paddleocr`. For experimental purposes only.
* **Bump unstructured-inference** to 0.5.28. This version bump markedly improves the output of table data, rendered as `metadata.text_as_html` in an element. These changes include:
  * add env variable `ENTIRE_PAGE_OCR` to specify using paddle or tesseract on entire page OCR
  * table structure detection now pads the input image by 25 pixels in all 4 directions to improve its recall (0.5.27)
  * support paddle with both cpu and gpu and assume it is pre-installed (0.5.26)
  * fix a bug where `cells_to_html` doesn't handle cells spanning multiple rows properly (0.5.25)
  * remove `cv2` preprocessing step before OCR step in table transformer (0.5.24)

### Features

* **Adds element metadata via `category_depth` with default value None**.
  * This additional metadata is useful for vectordb/LLM, chunking strategies, and retrieval applications.
* **Adds a naive hierarchy for elements via a `parent_id` on the element's metadata**
  * Users will now have more metadata for implementing vectordb/LLM chunking strategies. For example, text elements could be queried by their preceding title element.
  * Title elements created from HTML headings will properly nest

### Fixes

* **`add_pytesseract_bboxes_to_elements` no longer returns `nan` values**. The function logic is now broken into new methods
  `_get_element_box` and `convert_multiple_coordinates_to_new_system`
* **Selecting a different model wasn't being respected when calling `partition_image`.** Problem: `partition_pdf` allows for passing a `model_name` parameter. Given the similarity between the image and PDF pipelines, the expected behavior is that `partition_image` should support the same parameter, but `partition_image` was unintentionally not passing along its `kwargs`. This was corrected by adding the kwargs to the downstream call.
* **Fixes a chunking issue via dropping the field "coordinates".** Problem: chunk_by_title function was chunking each element to its own individual chunk while it needed to group elements into a fewer number of chunks. We've discovered that this happens due to a metadata matching logic in chunk_by_title function, and discovered that elements with different metadata can't be put into the same chunk. At the same time, any element with "coordinates" essentially had different metadata than other elements, due each element locating in different places and having different coordinates. Fix: That is why we have included the key "coordinates" inside a list of excluded metadata keys, while doing this "metadata_matches" comparision. Importance: This change is crucial to be able to chunk by title for documents which include "coordinates" metadata in their elements.

## 0.10.14

### Enhancements

* Update all connectors to use new downstream architecture
  * New click type added to parse comma-delimited string inputs
  * Some CLI options renamed

### Features

### Fixes

## 0.10.13

### Enhancements

* Updated documentation: Added back support doc types for partitioning, more Python codes in the API page,  RAG definition, and use case.
* Updated Hi-Res Metadata: PDFs and Images using Hi-Res strategy now have layout model class probabilities added ot metadata.
* Updated the `_detect_filetype_from_octet_stream()` function to use libmagic to infer the content type of file when it is not a zip file.
* Tesseract minor version bump to 5.3.2

### Features

* Add Jira Connector to be able to pull issues from a Jira organization
* Add `clean_ligatures` function to expand ligatures in text


### Fixes

* `partition_html` breaks on `<br>` elements.
* Ingest error handling to properly raise errors when wrapped
* GH issue 1361: fixes a sortig error that prevented some PDF's from being parsed
* Bump unstructured-inference
  * Brings back embedded images in PDF's (0.5.23)

## 0.10.12

### Enhancements

* Removed PIL pin as issue has been resolved upstream
* Bump unstructured-inference
  * Support for yolox_quantized layout detection model (0.5.20)
* YoloX element types added


### Features

* Add Salesforce Connector to be able to pull Account, Case, Campaign, EmailMessage, Lead

### Fixes


* Bump unstructured-inference
  * Avoid divide-by-zero errors swith `safe_division` (0.5.21)

## 0.10.11

### Enhancements

* Bump unstructured-inference
  * Combine entire-page OCR output with layout-detected elements, to ensure full coverage of the page (0.5.19)

### Features

* Add in ingest cli s3 writer

### Fixes

* Fix a bug where `xy-cut` sorting attemps to sort elements without valid coordinates; now xy cut sorting only works when **all** elements have valid coordinates

## 0.10.10

### Enhancements

* Adds `text` as an input parameter to `partition_xml`.
* `partition_xml` no longer runs through `partition_text`, avoiding incorrect splitting
  on carriage returns in the XML. Since `partition_xml` no longer calls `partition_text`,
  `min_partition` and `max_partition` are no longer supported in `partition_xml`.
* Bump `unstructured-inference==0.5.18`, change non-default detectron2 classification threshold
* Upgrade base image from rockylinux 8 to rockylinux 9
* Serialize IngestDocs to JSON when passing to subprocesses

### Features

### Fixes

- Fix a bug where mismatched `elements` and `bboxes` are passed into `add_pytesseract_bbox_to_elements`

## 0.10.9

### Enhancements

* Fix `test_json` to handle only non-extra dependencies file types (plain-text)

### Features

* Adds `chunk_by_title` to break a document into sections based on the presence of `Title`
  elements.
* add new extraction function `extract_image_urls_from_html` to extract all img related URL from html text.

### Fixes

* Make cv2 dependency optional
* Edit `add_pytesseract_bbox_to_elements`'s (`ocr_only` strategy) `metadata.coordinates.points` return type to `Tuple` for consistency.
* Re-enable test-ingest-confluence-diff for ingest tests
* Fix syntax for ingest test check number of files
* Fix csv and tsv partitioners loosing the first line of the files when creating elements

## 0.10.8

### Enhancements

* Release docker image that installs Python 3.10 rather than 3.8

### Features

### Fixes

## 0.10.7

### Enhancements

### Features

### Fixes

* Remove overly aggressive ListItem chunking for images and PDF's which typically resulted in inchorent elements.

## 0.10.6

### Enhancements

* Enable `partition_email` and `partition_msg` to detect if an email is PGP encryped. If
  and email is PGP encryped, the functions will return an empy list of elements and
  emit a warning about the encrypted content.
* Add threaded Slack conversations into Slack connector output
* Add functionality to sort elements using `xy-cut` sorting approach in `partition_pdf` for `hi_res` and `fast` strategies
* Bump unstructured-inference
  * Set OMP_THREAD_LIMIT to 1 if not set for better tesseract perf (0.5.17)

### Features

* Extract coordinates from PDFs and images when using OCR only strategy and add to metadata

### Fixes

* Update `partition_html` to respect the order of `<pre>` tags.
* Fix bug in `partition_pdf_or_image` where two partitions were called if `strategy == "ocr_only"`.
* Bump unstructured-inference
  * Fix issue where temporary files were being left behind (0.5.16)
* Adds deprecation warning for the `file_filename` kwarg to `partition`, `partition_via_api`,
  and `partition_multiple_via_api`.
* Fix documentation build workflow by pinning dependencies

## 0.10.5

### Enhancements

* Create new CI Pipelines
  - Checking text, xml, email, and html doc tests against the library installed without extras
  - Checking each library extra against their respective tests
* `partition` raises an error and tells the user to install the appropriate extra if a filetype
  is detected that is missing dependencies.
* Add custom errors to ingest
* Bump `unstructured-ingest==0.5.15`
  - Handle an uncaught TesseractError (0.5.15)
  - Add TIFF test file and TIFF filetype to `test_from_image_file` in `test_layout` (0.5.14)
* Use `entire_page` ocr mode for pdfs and images
* Add notes on extra installs to docs
* Adds ability to reuse connections per process in unstructured-ingest

### Features
* Add delta table connector

### Fixes

## 0.10.4
* Pass ocr_mode in partition_pdf and set the default back to individual pages for now
* Add diagrams and descriptions for ingest design in the ingest README

### Features
* Supports multipage TIFF image partitioning

### Fixes

## 0.10.2

### Enhancements
* Bump unstructured-inference==0.5.13:
  - Fix extracted image elements being included in layout merge, addresses the issue
    where an entire-page image in a PDF was not passed to the layout model when using hi_res.

### Features

### Fixes

## 0.10.1

### Enhancements
* Bump unstructured-inference==0.5.12:
  - fix to avoid trace for certain PDF's (0.5.12)
  - better defaults for DPI for hi_res and  Chipper (0.5.11)
  - implement full-page OCR (0.5.10)

### Features

### Fixes

* Fix dead links in repository README (Quick Start > Install for local development, and Learn more > Batch Processing)
* Update document dependencies to include tesseract-lang for additional language support (required for tests to pass)

## 0.10.0

### Enhancements

* Add `include_header` kwarg to `partition_xlsx` and change default behavior to `True`
* Update the `links` and `emphasized_texts` metadata fields

### Features

### Fixes

## 0.9.3

### Enhancements

* Pinned dependency cleanup.
* Update `partition_csv` to always use `soupparser_fromstring` to parse `html text`
* Update `partition_tsv` to always use `soupparser_fromstring` to parse `html text`
* Add `metadata.section` to capture epub table of contents data
* Add `unique_element_ids` kwarg to partition functions. If `True`, will use a UUID
  for element IDs instead of a SHA-256 hash.
* Update `partition_xlsx` to always use `soupparser_fromstring` to parse `html text`
* Add functionality to switch `html` text parser based on whether the `html` text contains emoji
* Add functionality to check if a string contains any emoji characters
* Add CI tests around Notion

### Features

* Add Airtable Connector to be able to pull views/tables/bases from an Airtable organization

### Fixes

* fix pdf partition of list items being detected as titles in OCR only mode
* make notion module discoverable
* fix emails with `Content-Distribution: inline` and `Content-Distribution: attachment` with no filename
* Fix email attachment filenames which had `=` in the filename itself

## 0.9.2


### Enhancements

* Update table extraction section in API documentation to sync with change in Prod API
* Update Notion connector to extract to html
* Added UUID option for `element_id`
* Bump unstructured-inference==0.5.9:
  - better caching of models
  - another version of detectron2 available, though the default layout model is unchanged
* Added UUID option for element_id
* Added UUID option for element_id
* CI improvements to run ingest tests in parallel

### Features

* Adds Sharepoint connector.

### Fixes

* Bump unstructured-inference==0.5.9:
  - ignores Tesseract errors where no text is extracted for tiles that indeed, have no text

## 0.9.1

### Enhancements

* Adds --partition-pdf-infer-table-structure to unstructured-ingest.
* Enable `partition_html` to skip headers and footers with the `skip_headers_and_footers` flag.
* Update `partition_doc` and `partition_docx` to track emphasized texts in the output
* Adds post processing function `filter_element_types`
* Set the default strategy for partitioning images to `hi_res`
* Add page break parameter section in API documentation to sync with change in Prod API
* Update `partition_html` to track emphasized texts in the output
* Update `XMLDocument._read_xml` to create `<p>` tag element for the text enclosed in the `<pre>` tag
* Add parameter `include_tail_text` to `_construct_text` to enable (skip) tail text inclusion
* Add Notion connector

### Features

### Fixes

* Remove unused `_partition_via_api` function
* Fixed emoji bug in `partition_xlsx`.
* Pass `file_filename` metadata when partitioning file object
* Skip ingest test on missing Slack token
* Add Dropbox variables to CI environments
* Remove default encoding for ingest
* Adds new element type `EmailAddress` for recognising email address in the  text
* Simplifies `min_partition` logic; makes partitions falling below the `min_partition`
  less likely.
* Fix bug where ingest test check for number of files fails in smoke test
* Fix unstructured-ingest entrypoint failure

## 0.9.0

### Enhancements

* Dependencies are now split by document type, creating a slimmer base installation.

## 0.8.8

### Enhancements

### Features

### Fixes

* Rename "date" field to "last_modified"
* Adds Box connector

### Fixes

## 0.8.7

### Enhancements

* Put back useful function `split_by_paragraph`

### Features

### Fixes

* Fix argument order in NLTK download step

## 0.8.6

### Enhancements

### Features

### Fixes

* Remove debug print lines and non-functional code

## 0.8.5

### Enhancements

* Add parameter `skip_infer_table_types` to enable (skip) table extraction for other doc types
* Adds optional Unstructured API unit tests in CI
* Tracks last modified date for all document types.
* Add auto_paragraph_grouper to detect new-line and blank-line new paragraph for .txt files.
* refactor the ingest cli to better support expanding supported connectors

## 0.8.3

### Enhancements

### Features

### Fixes

* NLTK now only gets downloaded if necessary.
* Handling for empty tables in Word Documents and PowerPoints.

## 0.8.4

### Enhancements

* Additional tests and refactor of JSON detection.
* Update functionality to retrieve image metadata from a page for `document_to_element_list`
* Links are now tracked in `partition_html` output.
* Set the file's current position to the beginning after reading the file in `convert_to_bytes`
* Add `min_partition` kwarg to that combines elements below a specified threshold and modifies splitting of strings longer than max partition so words are not split.
* set the file's current position to the beginning after reading the file in `convert_to_bytes`
* Add slide notes to pptx
* Add `--encoding` directive to ingest
* Improve json detection by `detect_filetype`

### Features

* Adds Outlook connector
* Add support for dpi parameter in inference library
* Adds Onedrive connector.
* Add Confluence connector for ingest cli to pull the body text from all documents from all spaces in a confluence domain.

### Fixes

* Fixes issue with email partitioning where From field was being assigned the To field value.
* Use the `image_metadata` property of the `PageLayout` instance to get the page image info in the `document_to_element_list`
* Add functionality to write images to computer storage temporarily instead of keeping them in memory for `ocr_only` strategy
* Add functionality to convert a PDF in small chunks of pages at a time for `ocr_only` strategy
* Adds `.txt`, `.text`, and `.tab` to list of extensions to check if file
  has a `text/plain` MIME type.
* Enables filters to be passed to `partition_doc` so it doesn't error with LibreOffice7.
* Removed old error message that's superseded by `requires_dependencies`.
* Removes using `hi_res` as the default strategy value for `partition_via_api` and `partition_multiple_via_api`

## 0.8.1

### Enhancements

* Add support for Python 3.11

### Features

### Fixes

* Fixed `auto` strategy detected scanned document as having extractable text and using `fast` strategy, resulting in no output.
* Fix list detection in MS Word documents.
* Don't instantiate an element with a coordinate system when there isn't a way to get its location data.

## 0.8.0

### Enhancements

* Allow model used for hi res pdf partition strategy to be chosen when called.
* Updated inference package

### Features

* Add `metadata_filename` parameter across all partition functions

### Fixes

* Update to ensure `convert_to_datafame` grabs all of the metadata fields.
* Adjust encoding recognition threshold value in `detect_file_encoding`
* Fix KeyError when `isd_to_elements` doesn't find a type
* Fix `_output_filename` for local connector, allowing single files to be written correctly to the disk

* Fix for cases where an invalid encoding is extracted from an email header.

### BREAKING CHANGES

* Information about an element's location is no longer returned as top-level attributes of an element. Instead, it is returned in the `coordinates` attribute of the element's metadata.

## 0.7.12

### Enhancements

* Adds `include_metadata` kwarg to `partition_doc`, `partition_docx`, `partition_email`, `partition_epub`, `partition_json`, `partition_msg`, `partition_odt`, `partition_org`, `partition_pdf`, `partition_ppt`, `partition_pptx`, `partition_rst`, and `partition_rtf`
### Features

* Add Elasticsearch connector for ingest cli to pull specific fields from all documents in an index.
* Adds Dropbox connector

### Fixes

* Fix tests that call unstructured-api by passing through an api-key
* Fixed page breaks being given (incorrect) page numbers
* Fix skipping download on ingest when a source document exists locally

## 0.7.11

### Enhancements

* More deterministic element ordering when using `hi_res` PDF parsing strategy (from unstructured-inference bump to 0.5.4)
* Make large model available (from unstructured-inference bump to 0.5.3)
* Combine inferred elements with extracted elements (from unstructured-inference bump to 0.5.2)
* `partition_email` and `partition_msg` will now process attachments if `process_attachments=True`
  and a attachment partitioning functions is passed through with `attachment_partitioner=partition`.

### Features

### Fixes

* Fix tests that call unstructured-api by passing through an api-key
* Fixed page breaks being given (incorrect) page numbers
* Fix skipping download on ingest when a source document exists locally

## 0.7.10

### Enhancements

* Adds a `max_partition` parameter to `partition_text`, `partition_pdf`, `partition_email`,
  `partition_msg` and `partition_xml` that sets a limit for the size of an individual
  document elements. Defaults to `1500` for everything except `partition_xml`, which has
  a default value of `None`.
* DRY connector refactor

### Features

* `hi_res` model for pdfs and images is selectable via environment variable.

### Fixes

* CSV check now ignores escaped commas.
* Fix for filetype exploration util when file content does not have a comma.
* Adds negative lookahead to bullet pattern to avoid detecting plain text line
  breaks like `-------` as list items.
* Fix pre tag parsing for `partition_html`
* Fix lookup error for annotated Arabic and Hebrew encodings

## 0.7.9

### Enhancements

* Improvements to string check for leafs in `partition_xml`.
* Adds --partition-ocr-languages to unstructured-ingest.

### Features

* Adds `partition_org` for processed Org Mode documents.

### Fixes

## 0.7.8

### Enhancements

### Features

* Adds Google Cloud Service connector

### Fixes

* Updates the `parse_email` for `partition_eml` so that `unstructured-api` passes the smoke tests
* `partition_email` now works if there is no message content
* Updates the `"fast"` strategy for `partition_pdf` so that it's able to recursively
* Adds recursive functionality to all fsspec connectors
* Adds generic --recursive ingest flag

## 0.7.7

### Enhancements

* Adds functionality to replace the `MIME` encodings for `eml` files with one of the common encodings if a `unicode` error occurs
* Adds missed file-like object handling in `detect_file_encoding`
* Adds functionality to extract charset info from `eml` files

### Features

* Added coordinate system class to track coordinate types and convert to different coordinate

### Fixes

* Adds an `html_assemble_articles` kwarg to `partition_html` to enable users to capture
  control whether content outside of `<article>` tags is captured when
  `<article>` tags are present.
* Check for the `xml` attribute on `element` before looking for pagebreaks in `partition_docx`.

## 0.7.6

### Enhancements

* Convert fast startegy to ocr_only for images
* Adds support for page numbers in `.docx` and `.doc` when user or renderer
  created page breaks are present.
* Adds retry logic for the unstructured-ingest Biomed connector

### Features

* Provides users with the ability to extract additional metadata via regex.
* Updates `partition_docx` to include headers and footers in the output.
* Create `partition_tsv` and associated tests. Make additional changes to `detect_filetype`.

### Fixes

* Remove fake api key in test `partition_via_api` since we now require valid/empty api keys
* Page number defaults to `None` instead of `1` when page number is not present in the metadata.
  A page number of `None` indicates that page numbers are not being tracked for the document
  or that page numbers do not apply to the element in question..
* Fixes an issue with some pptx files. Assume pptx shapes are found in top left position of slide
  in case the shape.top and shape.left attributes are `None`.

## 0.7.5

### Enhancements

* Adds functionality to sort elements in `partition_pdf` for `fast` strategy
* Adds ingest tests with `--fast` strategy on PDF documents
* Adds --api-key to unstructured-ingest

### Features

* Adds `partition_rst` for processed ReStructured Text documents.

### Fixes

* Adds handling for emails that do not have a datetime to extract.
* Adds pdf2image package as core requirement of unstructured (with no extras)

## 0.7.4

### Enhancements

* Allows passing kwargs to request data field for `partition_via_api` and `partition_multiple_via_api`
* Enable MIME type detection if libmagic is not available
* Adds handling for empty files in `detect_filetype` and `partition`.

### Features

### Fixes

* Reslove `grpcio` import issue on `weaviate.schema.validate_schema` for python 3.9 and 3.10
* Remove building `detectron2` from source in Dockerfile

## 0.7.3

### Enhancements

* Update IngestDoc abstractions and add data source metadata in ElementMetadata

### Features

### Fixes

* Pass `strategy` parameter down from `partition` for `partition_image`
* Filetype detection if a CSV has a `text/plain` MIME type
* `convert_office_doc` no longers prints file conversion info messages to stdout.
* `partition_via_api` reflects the actual filetype for the file processed in the API.

## 0.7.2

### Enhancements

* Adds an optional encoding kwarg to `elements_to_json` and `elements_from_json`
* Bump version of base image to use new stable version of tesseract

### Features

### Fixes

* Update the `read_txt_file` utility function to keep using `spooled_to_bytes_io_if_needed` for xml
* Add functionality to the `read_txt_file` utility function to handle file-like object from URL
* Remove the unused parameter `encoding` from `partition_pdf`
* Change auto.py to have a `None` default for encoding
* Add functionality to try other common encodings for html and xml files if an error related to the encoding is raised and the user has not specified an encoding.
* Adds benchmark test with test docs in example-docs
* Re-enable test_upload_label_studio_data_with_sdk
* File detection now detects code files as plain text
* Adds `tabulate` explicitly to dependencies
* Fixes an issue in `metadata.page_number` of pptx files
* Adds showing help if no parameters passed

## 0.7.1

### Enhancements

### Features

* Add `stage_for_weaviate` to stage `unstructured` outputs for upload to Weaviate, along with
  a helper function for defining a class to use in Weaviate schemas.
* Builds from Unstructured base image, built off of Rocky Linux 8.7, this resolves almost all CVE's in the image.

### Fixes

## 0.7.0

### Enhancements

* Installing `detectron2` from source is no longer required when using the `local-inference` extra.
* Updates `.pptx` parsing to include text in tables.

### Features

### Fixes

* Fixes an issue in `_add_element_metadata` that caused all elements to have `page_number=1`
  in the element metadata.
* Adds `.log` as a file extension for TXT files.
* Adds functionality to try other common encodings for email (`.eml`) files if an error related to the encoding is raised and the user has not specified an encoding.
* Allow passed encoding to be used in the `replace_mime_encodings`
* Fixes page metadata for `partition_html` when `include_metadata=False`
* A `ValueError` now raises if `file_filename` is not specified when you use `partition_via_api`
  with a file-like object.

## 0.6.11

### Enhancements

* Supports epub tests since pandoc is updated in base image

### Features


### Fixes


## 0.6.10

### Enhancements

* XLS support from auto partition

### Features

### Fixes

## 0.6.9

### Enhancements

* fast strategy for pdf now keeps element bounding box data
* setup.py refactor

### Features

### Fixes

* Adds functionality to try other common encodings if an error related to the encoding is raised and the user has not specified an encoding.
* Adds additional MIME types for CSV

## 0.6.8

### Enhancements

### Features

* Add `partition_csv` for CSV files.

### Fixes

## 0.6.7

### Enhancements

* Deprecate `--s3-url` in favor of `--remote-url` in CLI
* Refactor out non-connector-specific config variables
* Add `file_directory` to metadata
* Add `page_name` to metadata. Currently used for the sheet name in XLSX documents.
* Added a `--partition-strategy` parameter to unstructured-ingest so that users can specify
  partition strategy in CLI. For example, `--partition-strategy fast`.
* Added metadata for filetype.
* Add Discord connector to pull messages from a list of channels
* Refactor `unstructured/file-utils/filetype.py` to better utilise hashmap to return mime type.
* Add local declaration of DOCX_MIME_TYPES and XLSX_MIME_TYPES for `test_filetype.py`.

### Features

* Add `partition_xml` for XML files.
* Add `partition_xlsx` for Microsoft Excel documents.

### Fixes

* Supports `hml` filetype for partition as a variation of html filetype.
* Makes `pytesseract` a function level import in `partition_pdf` so you can use the `"fast"`
  or `"hi_res"` strategies if `pytesseract` is not installed. Also adds the
  `required_dependencies` decorator for the `"hi_res"` and `"ocr_only"` strategies.
* Fix to ensure `filename` is tracked in metadata for `docx` tables.

## 0.6.6

### Enhancements

* Adds an `"auto"` strategy that chooses the partitioning strategy based on document
  characteristics and function kwargs. This is the new default strategy for `partition_pdf`
  and `partition_image`. Users can maintain existing behavior by explicitly setting
  `strategy="hi_res"`.
* Added an additional trace logger for NLP debugging.
* Add `get_date` method to `ElementMetadata` for converting the datestring to a `datetime` object.
* Cleanup the `filename` attribute on `ElementMetadata` to remove the full filepath.

### Features

* Added table reading as html with URL parsing to `partition_docx` in docx
* Added metadata field for text_as_html for docx files

### Fixes

* `fileutils/file_type` check json and eml decode ignore error
* `partition_email` was updated to more flexibly handle deviations from the RFC-2822 standard.
  The time in the metadata returns `None` if the time does not match RFC-2822 at all.
* Include all metadata fields when converting to dataframe or CSV

## 0.6.5

### Enhancements

* Added support for SpooledTemporaryFile file argument.

### Features

### Fixes


## 0.6.4

### Enhancements

* Added an "ocr_only" strategy for `partition_pdf`. Refactored the strategy decision
  logic into its own module.

### Features

### Fixes

## 0.6.3

### Enhancements

* Add an "ocr_only" strategy for `partition_image`.

### Features

* Added `partition_multiple_via_api` for partitioning multiple documents in a single REST
  API call.
* Added `stage_for_baseplate` function to prepare outputs for ingestion into Baseplate.
* Added `partition_odt` for processing Open Office documents.

### Fixes

* Updates the grouping logic in the `partition_pdf` fast strategy to group together text
  in the same bounding box.

## 0.6.2

### Enhancements

* Added logic to `partition_pdf` for detecting copy protected PDFs and falling back
  to the hi res strategy when necessary.


### Features

* Add `partition_via_api` for partitioning documents through the hosted API.

### Fixes

* Fix how `exceeds_cap_ratio` handles empty (returns `True` instead of `False`)
* Updates `detect_filetype` to properly detect JSONs when the MIME type is `text/plain`.

## 0.6.1

### Enhancements

* Updated the table extraction parameter name to be more descriptive

### Features

### Fixes

## 0.6.0

### Enhancements

* Adds an `ssl_verify` kwarg to `partition` and `partition_html` to enable turning off
  SSL verification for HTTP requests. SSL verification is on by default.
* Allows users to pass in ocr language to `partition_pdf` and `partition_image` through
  the `ocr_language` kwarg. `ocr_language` corresponds to the code for the language pack
  in Tesseract. You will need to install the relevant Tesseract language pack to use a
  given language.

### Features

* Table extraction is now possible for pdfs from `partition` and `partition_pdf`.
* Adds support for extracting attachments from `.msg` files

### Fixes

* Adds an `ssl_verify` kwarg to `partition` and `partition_html` to enable turning off
  SSL verification for HTTP requests. SSL verification is on by default.

## 0.5.13

### Enhancements

* Allow headers to be passed into `partition` when `url` is used.

### Features

* `bytes_string_to_string` cleaning brick for bytes string output.

### Fixes

* Fixed typo in call to `exactly_one` in `partition_json`
* unstructured-documents encode xml string if document_tree is `None` in `_read_xml`.
* Update to `_read_xml` so that Markdown files with embedded HTML process correctly.
* Fallback to "fast" strategy only emits a warning if the user specifies the "hi_res" strategy.
* unstructured-partition-text_type exceeds_cap_ratio fix returns and how capitalization ratios are calculated
* `partition_pdf` and `partition_text` group broken paragraphs to avoid fragmented `NarrativeText` elements.
* .json files resolved as "application/json" on centos7 (or other installs with older libmagic libs)

## 0.5.12

### Enhancements

* Add OS mimetypes DB to docker image, mainly for unstructured-api compat.
* Use the image registry as a cache when building Docker images.
* Adds the ability for `partition_text` to group together broken paragraphs.
* Added method to utils to allow date time format validation

### Features
* Add Slack connector to pull messages for a specific channel

* Add --partition-by-api parameter to unstructured-ingest
* Added `partition_rtf` for processing rich text files.
* `partition` now accepts a `url` kwarg in addition to `file` and `filename`.

### Fixes

* Allow encoding to be passed into `replace_mime_encodings`.
* unstructured-ingest connector-specific dependencies are imported on demand.
* unstructured-ingest --flatten-metadata supported for local connector.
* unstructured-ingest fix runtime error when using --metadata-include.

## 0.5.11

### Enhancements

### Features

### Fixes

* Guard against null style attribute in docx document elements
* Update HTML encoding to better support foreign language characters

## 0.5.10

### Enhancements

* Updated inference package
* Add sender, recipient, date, and subject to element metadata for emails

### Features

* Added `--download-only` parameter to `unstructured-ingest`

### Fixes

* FileNotFound error when filename is provided but file is not on disk

## 0.5.9

### Enhancements

### Features

### Fixes

* Convert file to str in helper `split_by_paragraph` for `partition_text`

## 0.5.8

### Enhancements

* Update `elements_to_json` to return string when filename is not specified
* `elements_from_json` may take a string instead of a filename with the `text` kwarg
* `detect_filetype` now does a final fallback to file extension.
* Empty tags are now skipped during the depth check for HTML processing.

### Features

* Add local file system to `unstructured-ingest`
* Add `--max-docs` parameter to `unstructured-ingest`
* Added `partition_msg` for processing MSFT Outlook .msg files.

### Fixes

* `convert_file_to_text` now passes through the `source_format` and `target_format` kwargs.
  Previously they were hard coded.
* Partitioning functions that accept a `text` kwarg no longer raise an error if an empty
  string is passed (and empty list of elements is returned instead).
* `partition_json` no longer fails if the input is an empty list.
* Fixed bug in `chunk_by_attention_window` that caused the last word in segments to be cut-off
  in some cases.

### BREAKING CHANGES

* `stage_for_transformers` now returns a list of elements, making it consistent with other
  staging bricks

## 0.5.7

### Enhancements

* Refactored codebase using `exactly_one`
* Adds ability to pass headers when passing a url in partition_html()
* Added optional `content_type` and `file_filename` parameters to `partition()` to bypass file detection

### Features

* Add `--flatten-metadata` parameter to `unstructured-ingest`
* Add `--fields-include` parameter to `unstructured-ingest`

### Fixes

## 0.5.6

### Enhancements

* `contains_english_word()`, used heavily in text processing, is 10x faster.

### Features

* Add `--metadata-include` and `--metadata-exclude` parameters to `unstructured-ingest`
* Add `clean_non_ascii_chars` to remove non-ascii characters from unicode string

### Fixes

* Fix problem with PDF partition (duplicated test)

## 0.5.4

### Enhancements

* Added Biomedical literature connector for ingest cli.
* Add `FsspecConnector` to easily integrate any existing `fsspec` filesystem as a connector.
* Rename `s3_connector.py` to `s3.py` for readability and consistency with the
  rest of the connectors.
* Now `S3Connector` relies on `s3fs` instead of on `boto3`, and it inherits
  from `FsspecConnector`.
* Adds an `UNSTRUCTURED_LANGUAGE_CHECKS` environment variable to control whether or not language
  specific checks like vocabulary and POS tagging are applied. Set to `"true"` for higher
  resolution partitioning and `"false"` for faster processing.
* Improves `detect_filetype` warning to include filename when provided.
* Adds a "fast" strategy for partitioning PDFs with PDFMiner. Also falls back to the "fast"
  strategy if detectron2 is not available.
* Start deprecation life cycle for `unstructured-ingest --s3-url` option, to be deprecated in
  favor of `--remote-url`.

### Features

* Add `AzureBlobStorageConnector` based on its `fsspec` implementation inheriting
from `FsspecConnector`
* Add `partition_epub` for partitioning e-books in EPUB3 format.

### Fixes

* Fixes processing for text files with `message/rfc822` MIME type.
* Open xml files in read-only mode when reading contents to construct an XMLDocument.

## 0.5.3

### Enhancements

* `auto.partition()` can now load Unstructured ISD json documents.
* Simplify partitioning functions.
* Improve logging for ingest CLI.

### Features

* Add `--wikipedia-auto-suggest` argument to the ingest CLI to disable automatic redirection
  to pages with similar names.
* Add setup script for Amazon Linux 2
* Add optional `encoding` argument to the `partition_(text/email/html)` functions.
* Added Google Drive connector for ingest cli.
* Added Gitlab connector for ingest cli.

### Fixes

## 0.5.2

### Enhancements

* Fully move from printing to logging.
* `unstructured-ingest` now uses a default `--download_dir` of `$HOME/.cache/unstructured/ingest`
rather than a "tmp-ingest-" dir in the working directory.

### Features

### Fixes

* `setup_ubuntu.sh` no longer fails in some contexts by interpreting
`DEBIAN_FRONTEND=noninteractive` as a command
* `unstructured-ingest` no longer re-downloads files when --preserve-downloads
is used without --download-dir.
* Fixed an issue that was causing text to be skipped in some HTML documents.

## 0.5.1

### Enhancements

### Features

### Fixes

* Fixes an error causing JavaScript to appear in the output of `partition_html` sometimes.
* Fix several issues with the `requires_dependencies` decorator, including the error message
  and how it was used, which had caused an error for `unstructured-ingest --github-url ...`.

## 0.5.0

### Enhancements

* Add `requires_dependencies` Python decorator to check dependencies are installed before
  instantiating a class or running a function

### Features

* Added Wikipedia connector for ingest cli.

### Fixes

* Fix `process_document` file cleaning on failure
* Fixes an error introduced in the metadata tracking commit that caused `NarrativeText`
  and `FigureCaption` elements to be represented as `Text` in HTML documents.

## 0.4.16

### Enhancements

* Fallback to using file extensions for filetype detection if `libmagic` is not present

### Features

* Added setup script for Ubuntu
* Added GitHub connector for ingest cli.
* Added `partition_md` partitioner.
* Added Reddit connector for ingest cli.

### Fixes

* Initializes connector properly in ingest.main::MainProcess
* Restricts version of unstructured-inference to avoid multithreading issue

## 0.4.15

### Enhancements

* Added `elements_to_json` and `elements_from_json` for easier serialization/deserialization
* `convert_to_dict`, `dict_to_elements` and `convert_to_csv` are now aliases for functions
  that use the ISD terminology.

### Fixes

* Update to ensure all elements are preserved during serialization/deserialization

## 0.4.14

* Automatically install `nltk` models in the `tokenize` module.

## 0.4.13

* Fixes unstructured-ingest cli.

## 0.4.12

* Adds console_entrypoint for unstructured-ingest, other structure/doc updates related to ingest.
* Add `parser` parameter to `partition_html`.

## 0.4.11

* Adds `partition_doc` for partitioning Word documents in `.doc` format. Requires `libreoffice`.
* Adds `partition_ppt` for partitioning PowerPoint documents in `.ppt` format. Requires `libreoffice`.

## 0.4.10

* Fixes `ElementMetadata` so that it's JSON serializable when the filename is a `Path` object.

## 0.4.9

* Added ingest modules and s3 connector, sample ingest script
* Default to `url=None` for `partition_pdf` and `partition_image`
* Add ability to skip English specific check by setting the `UNSTRUCTURED_LANGUAGE` env var to `""`.
* Document `Element` objects now track metadata

## 0.4.8

* Modified XML and HTML parsers not to load comments.

## 0.4.7

* Added the ability to pull an HTML document from a url in `partition_html`.
* Added the the ability to get file summary info from lists of filenames and lists
  of file contents.
* Added optional page break to `partition` for `.pptx`, `.pdf`, images, and `.html` files.
* Added `to_dict` method to document elements.
* Include more unicode quotes in `replace_unicode_quotes`.

## 0.4.6

* Loosen the default cap threshold to `0.5`.
* Add a `UNSTRUCTURED_NARRATIVE_TEXT_CAP_THRESHOLD` environment variable for controlling
  the cap ratio threshold.
* Unknown text elements are identified as `Text` for HTML and plain text documents.
* `Body Text` styles no longer default to `NarrativeText` for Word documents. The style information
  is insufficient to determine that the text is narrative.
* Upper cased text is lower cased before checking for verbs. This helps avoid some missed verbs.
* Adds an `Address` element for capturing elements that only contain an address.
* Suppress the `UserWarning` when detectron is called.
* Checks that titles and narrative test have at least one English word.
* Checks that titles and narrative text are at least 50% alpha characters.
* Restricts titles to a maximum word length. Adds a `UNSTRUCTURED_TITLE_MAX_WORD_LENGTH`
  environment variable for controlling the max number of words in a title.
* Updated `partition_pptx` to order the elements on the page

## 0.4.4

* Updated `partition_pdf` and `partition_image` to return `unstructured` `Element` objects
* Fixed the healthcheck url path when partitioning images and PDFs via API
* Adds an optional `coordinates` attribute to document objects
* Adds `FigureCaption` and `CheckBox` document elements
* Added ability to split lists detected in `LayoutElement` objects
* Adds `partition_pptx` for partitioning PowerPoint documents
* LayoutParser models now download from HugginfaceHub instead of DropBox
* Fixed file type detection for XML and HTML files on Amazone Linux

## 0.4.3

* Adds `requests` as a base dependency
* Fix in `exceeds_cap_ratio` so the function doesn't break with empty text
* Fix bug in `_parse_received_data`.
* Update `detect_filetype` to properly handle `.doc`, `.xls`, and `.ppt`.

## 0.4.2

* Added `partition_image` to process documents in an image format.
* Fixed utf-8 encoding error in `partition_email` with attachments for `text/html`

## 0.4.1

* Added support for text files in the `partition` function
* Pinned `opencv-python` for easier installation on Linux

## 0.4.0

* Added generic `partition` brick that detects the file type and routes a file to the appropriate
  partitioning brick.
* Added a file type detection module.
* Updated `partition_html` and `partition_eml` to support file-like objects in 'rb' mode.
* Cleaning brick for removing ordered bullets `clean_ordered_bullets`.
* Extract brick method for ordered bullets `extract_ordered_bullets`.
* Test for `clean_ordered_bullets`.
* Test for `extract_ordered_bullets`.
* Added `partition_docx` for pre-processing Word Documents.
* Added new REGEX patterns to extract email header information
* Added new functions to extract header information `parse_received_data` and `partition_header`
* Added new function to parse plain text files `partition_text`
* Added new cleaners functions `extract_ip_address`, `extract_ip_address_name`, `extract_mapi_id`, `extract_datetimetz`
* Add new `Image` element and function to find embedded images `find_embedded_images`
* Added `get_directory_file_info` for summarizing information about source documents

## 0.3.5

* Add support for local inference
* Add new pattern to recognize plain text dash bullets
* Add test for bullet patterns
* Fix for `partition_html` that allows for processing `div` tags that have both text and child
  elements
* Add ability to extract document metadata from `.docx`, `.xlsx`, and `.jpg` files.
* Helper functions for identifying and extracting phone numbers
* Add new function `extract_attachment_info` that extracts and decodes the attachment
of an email.
* Staging brick to convert a list of `Element`s to a `pandas` dataframe.
* Add plain text functionality to `partition_email`

## 0.3.4

* Python-3.7 compat

## 0.3.3

* Removes BasicConfig from logger configuration
* Adds the `partition_email` partitioning brick
* Adds the `replace_mime_encodings` cleaning bricks
* Small fix to HTML parsing related to processing list items with sub-tags
* Add `EmailElement` data structure to store email documents

## 0.3.2

* Added `translate_text` brick for translating text between languages
* Add an `apply` method to make it easier to apply cleaners to elements

## 0.3.1

* Added \_\_init.py\_\_ to `partition`

## 0.3.0

* Implement staging brick for Argilla. Converts lists of `Text` elements to `argilla` dataset classes.
* Removing the local PDF parsing code and any dependencies and tests.
* Reorganizes the staging bricks in the unstructured.partition module
* Allow entities to be passed into the Datasaur staging brick
* Added HTML escapes to the `replace_unicode_quotes` brick
* Fix bad responses in partition_pdf to raise ValueError
* Adds `partition_html` for partitioning HTML documents.

## 0.2.6

* Small change to how \_read is placed within the inheritance structure since it doesn't really apply to pdf
* Add partitioning brick for calling the document image analysis API

## 0.2.5

* Update python requirement to >=3.7

## 0.2.4

* Add alternative way of importing `Final` to support google colab

## 0.2.3

* Add cleaning bricks for removing prefixes and postfixes
* Add cleaning bricks for extracting text before and after a pattern

## 0.2.2

* Add staging brick for Datasaur

## 0.2.1

* Added brick to convert an ISD dictionary to a list of elements
* Update `PDFDocument` to use the `from_file` method
* Added staging brick for CSV format for ISD (Initial Structured Data) format.
* Added staging brick for separating text into attention window size chunks for `transformers`.
* Added staging brick for LabelBox.
* Added ability to upload LabelStudio predictions
* Added utility function for JSONL reading and writing
* Added staging brick for CSV format for Prodigy
* Added staging brick for Prodigy
* Added ability to upload LabelStudio annotations
* Added text_field and id_field to stage_for_label_studio signature

## 0.2.0

* Initial release of unstructured<|MERGE_RESOLUTION|>--- conflicted
+++ resolved
@@ -1,8 +1,14 @@
-<<<<<<< HEAD
-## 0.14.7-dev6
-=======
+## 0.14.8-dev0
+
+### Enhancements
+
+### Features
+
+* **Expose conversion functions for tables** Adds public functions to convert tables from HTML to the Deckerd format and back
+
+### Fixes
+
 ## 0.14.7
->>>>>>> 80abbcd5
 
 ### Enhancements
 
@@ -11,7 +17,6 @@
 
 ### Features
 
-* **Enhanced analysis features in PDF pipeline** Adds dumps of bboxes visualization for each layout and OD model bboxes dump as JSON.
 * **Expose conversion functions for tables** Adds public functions to convert tables from HTML to the Deckerd format and back
 
 ### Fixes
