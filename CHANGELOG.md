<<<<<<< HEAD
## 0.13.8-dev13
=======
## 0.14.3-dev1

### Enhancements

* **Move `category` field from Text class to Element class.**

### Features

### Fixes

* Add the missing `form_extraction_skip_tables` argument to the `partition_pdf_or_image` call.

## 0.14.2

### Enhancements

* **Bump unstructured-inference==0.7.33**.

### Features

* **Add attribution to the `pinecone` connector**.

### Fixes

## 0.14.1

### Enhancements

* **Refactor code related to embedded text extraction**. The embedded text extraction code is moved from `unstructured-inference` to `unstructured`.

### Features

* **Large improvements to the ingest process:**
  * Support for multiprocessing and async, with limits for both.
  * Streamlined to process when mapping CLI invocations to the underlying code
  * More granular steps introduced to give better control over process (i.e. dedicated step to uncompress files already in the local filesystem, new optional staging step before upload)
  * Use the python client when calling the unstructured api for partitioning or chunking
  * Saving the final content is now a dedicated destination connector (local) set as the default if none are provided. Avoids adding new files locally if uploading elsewhere.
  * Leverage last modified date when deciding if new files should be downloaded and reprocessed.
  * Add attribution to the `pinecone` connector
  * **Add support for Python 3.12**. `unstructured` now works with Python 3.12!

### Fixes

## 0.14.0

### BREAKING CHANGES

* **Turn table extraction for PDFs and images off by default**. Reverting the default behavior for table extraction to "off" for PDFs and images. A number of users didn't realize we made the change and were impacted by slower processing times due to the extra model call for table extraction.
>>>>>>> 9b83330b

### Enhancements

* **Skip unnecessary element sorting in `partition_pdf()`**. Skip element sorting when determining whether embedded text can be extracted.
* **Faster evaluation** Support for concurrent processing of documents during evaluation
* **Add strategy parameter to `partition_docx()`.** Behavior of future enhancements may be sensitive the partitioning strategy. Add this parameter so `partition_docx()` is aware of the requested strategy.
<<<<<<< HEAD
* **Add VoyageAI embedder** Adds VoyageAI embeddings to support embedding via Voyage AI.
=======
* **Add GLOBAL_WORKING_DIR and GLOBAL_WORKING_PROCESS_DIR** configuration parameteres to control temporary storage.
>>>>>>> 9b83330b

### Features
* **Add form extraction basics (document elements and placeholder code in partition)**. This is to lay the ground work for the future. Form extraction models are not currently available in the library. An attempt to use this functionality will end in a `NotImplementedError`.

### Fixes

* **Add missing starting_page_num param to partition_image**
* **Make the filename and file params for partition_image and partition_pdf match the other partitioners**
* **Fix include_slide_notes and include_page_breaks params in partition_ppt**
* **Re-apply: skip accuracy calculation feature** Overwritten by mistake
* **Fix type hint for paragraph_grouper param** `paragraph_grouper` can be set to `False`, but the type hint did not not reflect this previously.
* **Remove links param from partition_pdf** `links` is extracted during partitioning and is not needed as a paramter in partition_pdf.
* **Improve CSV delimeter detection.** `partition_csv()` would raise on CSV files with very long lines.
* **Fix disk-space leak in `partition_doc()`.** Remove temporary file created but not removed when `file` argument is passed to `partition_doc()`.
* **Fix possible `SyntaxError` or `SyntaxWarning` on regex patterns.** Change regex patterns to raw strings to avoid these warnings/errors in Python 3.11+.
* **Fix disk-space leak in `partition_odt()`.** Remove temporary file created but not removed when `file` argument is passed to `partition_odt()`.
* **AstraDB: option to prevent indexing metadata**
* **Fix Missing py.typed**

## 0.13.7

### Enhancements

* **Remove `page_number` metadata fields** for HTML partition until we have a better strategy to decide page counting.
* **Extract OCRAgent.get_agent().** Generalize access to the configured OCRAgent instance beyond its use for PDFs.
* **Add calculation of table related metrics which take into account colspans and rowspans**
* **Evaluation: skip accuracy calculation** for files for which output and ground truth sizes differ greatly

### Features

* **add ability to get ratio of `cid` characters in embedded text extracted by `pdfminer`**.

### Fixes

* **`partition_docx()` handles short table rows.** The DOCX format allows a table row to start late and/or end early, meaning cells at the beginning or end of a row can be omitted. While there are legitimate uses for this capability, using it in practice is relatively rare. However, it can happen unintentionally when adjusting cell borders with the mouse. Accommodate this case and generate accurate `.text` and `.metadata.text_as_html` for these tables.
* **Remedy macOS test failure not triggered by CI.** Generalize temp-file detection beyond hard-coded Linux-specific prefix.
* **Remove unnecessary warning log for using default layout model.**
* **Add chunking to partition_tsv** Even though partition_tsv() produces a single Table element, chunking is made available because the Table element is often larger than the desired chunk size and must be divided into smaller chunks.

## 0.13.6

### Enhancements

### Features

### Fixes

- **ValueError: Invalid file (FileType.UNK) when parsing Content-Type header with charset directive** URL response Content-Type headers are now parsed according to RFC 9110.

## 0.13.5

### Enhancements

### Features

### Fixes

* **KeyError raised when updating parent_id** In the past, combining `ListItem` elements could result in reusing the same memory location which then led to unexpected side effects when updating element IDs.
* **Bump unstructured-inference==0.7.29**: table transformer predictions are now removed if confidence is below threshold

## 0.13.4

### Enhancements

* **Unique and deterministic hash IDs for elements** Element IDs produced by any partitioning
  function are now deterministic and unique at the document level by default. Before, hashes were
  based only on text; however, they now also take into account the element's sequence number on a
  page, the page's number in the document, and the document's file name.
* **Enable remote chunking via unstructured-ingest** Chunking using unstructured-ingest was
  previously limited to local chunking using the strategies `basic` and `by_title`. Remote chunking
  options via the API are now accessible.
* **Save table in cells format**. `UnstructuredTableTransformerModel` is able to return predicted table in cells format

### Features

* **Add a `PDF_ANNOTATION_THRESHOLD` environment variable to control the capture of embedded links in `partition_pdf()` for `fast` strategy**.
* **Add integration with the Google Cloud Vision API**. Adds a third OCR provider, alongside Tesseract and Paddle: the Google Cloud Vision API.

### Fixes

* **Remove ElementMetadata.section field.**. This field was unused, not populated by any partitioners.

## 0.13.3

### Enhancements

* **Remove duplicate image elements**. Remove image elements identified by PDFMiner that have similar bounding boxes and the same text.
* **Add support for `start_index` in `html` links extraction**
* **Add `strategy` arg value to `_PptxPartitionerOptions`.** This makes this paritioning option available for sub-partitioners to come that may optionally use inference or other expensive operations to improve the partitioning.
* **Support pluggable sub-partitioner for PPTX Picture shapes.** Use a distinct sub-partitioner for partitioning PPTX Picture (image) shapes and allow the default picture sub-partitioner to be replaced at run-time by one of the user's choosing.
* **Introduce `starting_page_number` parameter to partitioning functions** It applies to those partitioners which support `page_number` in element's metadata: PDF, TIFF, XLSX, DOC, DOCX, PPT, PPTX.
* **Redesign the internal mechanism of assigning element IDs** This allows for further enhancements related to element IDs such as deterministic and document-unique hashes. The way partitioning functions operate hasn't changed, which means `unique_element_ids` continues to be `False` by default, utilizing text hashes.

### Features

### Fixes

* **Add support for extracting text from tag tails in HTML**. This fix adds ability to generate separate elements using tag tails.
* **Add support for extracting text from `<b>` tags in HTML** Now `partition_html()` can extract text from `<b>` tags inside container tags (like `<div>`, `<pre>`).
* **Fix pip-compile make target** Missing base.in dependency missing from requirments make file added

## 0.13.2

### Enhancements

### Features

### Fixes

* **Brings back missing word list files** that caused `partition` failures in 0.13.1.

## 0.13.1

### Enhancements

* **Drop constraint on pydantic, supporting later versions** All dependencies has pydantic pinned at an old version. This explicit pin was removed, allowing the latest version to be pulled in when requirements are compiled.

### Features

* **Add a set of new `ElementType`s to extend future element types**

### Fixes

* **Fix `partition_html()` swallowing some paragraphs**. The `partition_html()` only considers elements with limited depth to avoid becoming the text representation of a giant div. This fix increases the limit value.
* **Fix SFTP** Adds flag options to SFTP connector on whether to use ssh keys / agent, with flag values defaulting to False. This is to prevent looking for ssh files when using username and password. Currently, username and password are required, making that always the case.

## 0.13.0

### Enhancements

* **Add `.metadata.is_continuation` to text-split chunks.** `.metadata.is_continuation=True` is added to second-and-later chunks formed by text-splitting an oversized `Table` element but not to their counterpart `Text` element splits. Add this indicator for `CompositeElement` to allow text-split continuation chunks to be identified for downstream processes that may wish to skip intentionally redundant metadata values in continuation chunks.
* **Add `compound_structure_acc` metric to table eval.** Add a new property to `unstructured.metrics.table_eval.TableEvaluation`: `composite_structure_acc`, which is computed from the element level row and column index and content accuracy scores
* **Add `.metadata.orig_elements` to chunks.** `.metadata.orig_elements: list[Element]` is added to chunks during the chunking process (when requested) to allow access to information from the elements each chunk was formed from. This is useful for example to recover metadata fields that cannot be consolidated to a single value for a chunk, like `page_number`, `coordinates`, and `image_base64`.
* **Add `--include_orig_elements` option to Ingest CLI.** By default, when chunking, the original elements used to form each chunk are added to `chunk.metadata.orig_elements` for each chunk. * The `include_orig_elements` parameter allows the user to turn off this behavior to produce a smaller payload when they don't need this metadata.
* **Add Google VertexAI embedder** Adds VertexAI embeddings to support embedding via Google Vertex AI.

### Features

* **Chunking populates `.metadata.orig_elements` for each chunk.** This behavior allows the text and metadata of the elements combined to make each chunk to be accessed. This can be important for example to recover metadata such as `.coordinates` that cannot be consolidated across elements and so is dropped from chunks. This option is controlled by the `include_orig_elements` parameter to `partition_*()` or to the chunking functions. This option defaults to `True` so original-elements are preserved by default. This behavior is not yet supported via the REST APIs or SDKs but will be in a closely subsequent PR to other `unstructured` repositories. The original elements will also not serialize or deserialize yet; this will also be added in a closely subsequent PR.
* **Add Clarifai destination connector** Adds support for writing partitioned and chunked documents into Clarifai.

### Fixes

* **Fix `clean_pdfminer_inner_elements()` to remove only pdfminer (embedded) elements merged with inferred elements**. Previously, some embedded elements were removed even if they were not merged with inferred elements. Now, only embedded elements that are already merged with inferred elements are removed.
* **Clarify IAM Role Requirement for GCS Platform Connectors**. The GCS Source Connector requires Storage Object Viewer and GCS Destination Connector requires Storage Object Creator IAM roles.
* **Change table extraction defaults** Change table extraction defaults in favor of using `skip_infer_table_types` parameter and reflect these changes in documentation.
* **Fix OneDrive dates with inconsistent formatting** Adds logic to conditionally support dates returned by office365 that may vary in date formatting or may be a datetime rather than a string. See previous fix for SharePoint
* **Adds tracking for AstraDB** Adds tracking info so AstraDB can see what source called their api.
* **Support AWS Bedrock Embeddings in ingest CLI** The configs required to instantiate the bedrock embedding class are now exposed in the api and the version of boto being used meets the minimum requirement to introduce the bedrock runtime required to hit the service.
* **Change MongoDB redacting** Original redact secrets solution is causing issues in platform. This fix uses our standard logging redact solution.

## 0.12.6

### Enhancements

* **Improve ability to capture embedded links in `partition_pdf()` for `fast` strategy** Previously, a threshold value that affects the capture of embedded links was set to a fixed value by default. This allows users to specify the threshold value for better capturing.
* **Refactor `add_chunking_strategy` decorator to dispatch by name.** Add `chunk()` function to be used by the `add_chunking_strategy` decorator to dispatch chunking call based on a chunking-strategy name (that can be dynamic at runtime). This decouples chunking dispatch from only those chunkers known at "compile" time and enables runtime registration of custom chunkers.
* **Redefine `table_level_acc` metric for table evaluation.** `table_level_acc` now is an average of individual predicted table's accuracy. A predicted table's accuracy is defined as the sequence matching ratio between itself and its corresponding ground truth table.

### Features

* **Added Unstructured Platform Documentation** The Unstructured Platform is currently in beta. The documentation provides how-to guides for setting up workflow automation, job scheduling, and configuring source and destination connectors.

### Fixes

* **Partitioning raises on file-like object with `.name` not a local file path.** When partitioning a file using the `file=` argument, and `file` is a file-like object (e.g. io.BytesIO) having a `.name` attribute, and the value of `file.name` is not a valid path to a file present on the local filesystem, `FileNotFoundError` is raised. This prevents use of the `file.name` attribute for downstream purposes to, for example, describe the source of a document retrieved from a network location via HTTP.
* **Fix SharePoint dates with inconsistent formatting** Adds logic to conditionally support dates returned by office365 that may vary in date formatting or may be a datetime rather than a string.
* **Include warnings** about the potential risk of installing a version of `pandoc` which does not support RTF files + instructions that will help resolve that issue.
* **Incorporate the `install-pandoc` Makefile recipe** into relevant stages of CI workflow, ensuring it is a version that supports RTF input files.
* **Fix Google Drive source key** Allow passing string for source connector key.
* **Fix table structure evaluations calculations** Replaced special value `-1.0` with `np.nan` and corrected rows filtering of files metrics basing on that.
* **Fix Sharepoint-with-permissions test** Ignore permissions metadata, update test.
* **Fix table structure evaluations for edge case** Fixes the issue when the prediction does not contain any table - no longer errors in such case.

## 0.12.5

### Enhancements

### Features
* Add `date_from_file_object` parameter to partition. If True and if file is provided via `file` parameter it will cause partition to infer last modified date from `file`'s content. If False, last modified metadata will be `None`.

* **Header and footer detection for fast strategy** `partition_pdf` with `fast` strategy now
  detects elements that are in the top or bottom 5 percent of the page as headers and footers.
* **Add parent_element to overlapping case output** Adds parent_element to the output for `identify_overlapping_or_nesting_case` and `catch_overlapping_and_nested_bboxes` functions.
* **Add table structure evaluation** Adds a new function to evaluate the structure of a table and return a metric that represents the quality of the table structure. This function is used to evaluate the quality of the table structure and the table contents.
* **Add AstraDB destination connector** Adds support for writing embedded documents into an AstraDB vector database.
* **Add OctoAI embedder** Adds support for embeddings via OctoAI.

### Fixes

* **Fix passing list type parameters when calling unstructured API via `partition_via_api()`** Update `partition_via_api()` to convert all list type parameters to JSON formatted strings before calling the unstructured client SDK. This will support image block extraction via `partition_via_api()`.
* **Fix `check_connection` in opensearch, databricks, postgres, azure connectors**
* **Fix don't treat plain text files with double quotes as JSON** If a file can be deserialized as JSON but it deserializes as a string, treat it as plain text even though it's valid JSON.
* **Fix `check_connection` in opensearch, databricks, postgres, azure connectors**
* **Fix cluster of bugs in `partition_xlsx()` that dropped content.** Algorithm for detecting "subtables" within a worksheet dropped table elements for certain patterns of populated cells such as when a trailing single-cell row appeared in a contiguous block of populated cells.
* **Improved documentation**. Fixed broken links and improved readability on `Key Concepts` page.
* **Rename `OpenAiEmbeddingConfig` to `OpenAIEmbeddingConfig`.**
* **Fix partition_json() doesn't chunk.** The `@add_chunking_strategy` decorator was missing from `partition_json()` such that pre-partitioned documents serialized to JSON did not chunk when a chunking-strategy was specified.


## 0.12.4

### Enhancements

* **Apply New Version of `black` formatting** The `black` library recently introduced a new major version that introduces new formatting conventions. This change brings code in the `unstructured` repo into compliance with the new conventions.
* **Move ingest imports to local scopes** Moved ingest dependencies into local scopes to be able to import ingest connector classes without the need of installing imported external dependencies. This allows lightweight use of the classes (not the instances. to use the instances as intended you'll still need the dependencies).
* **Add support for `.p7s` files** `partition_email` can now process `.p7s` files. The signature for the signed message is extracted and added to metadata.
* **Fallback to valid content types for emails** If the user selected content type does not exist on the email message, `partition_email` now falls back to anoter valid content type if it's available.

### Features

* **Add .heic file partitioning** .heic image files were previously unsupported and are now supported though partition_image()
* **Add the ability to specify an alternate OCR** implementation by implementing an `OCRAgent` interface and specify it using `OCR_AGENT` environment variable.
* **Add Vectara destination connector** Adds support for writing partitioned documents into a Vectara index.
* **Add ability to detect text in .docx inline shapes** extensions of docx partition, extracts text from inline shapes and includes them in paragraph's text

### Fixes

* **Fix `partition_pdf()` not working when using chipper model with `file`**
* **Handle common incorrect arguments for `languages` and `ocr_languages`** Users are regularly receiving errors on the API because they are defining `ocr_languages` or `languages` with additional quotationmarks, brackets, and similar mistakes. This update handles common incorrect arguments and raises an appropriate warning.
* **Default `hi_res_model_name` now relies on `unstructured-inference`** When no explicit `hi_res_model_name` is passed into `partition` or `partition_pdf_or_image` the default model is picked by `unstructured-inference`'s settings or os env variable `UNSTRUCTURED_HI_RES_MODEL_NAME`; it now returns the same model name regardless of `infer_table_structure`'s value; this function will be deprecated in the future and the default model name will simply rely on `unstructured-inference` and will not consider os env in a future release.
* **Fix remove Vectara requirements from setup.py - there are no dependencies**
* **Add missing dependency files to package manifest**. Updates the file path for the ingest
  dependencies and adds missing extra dependencies.
* **Fix remove Vectara requirements from setup.py - there are no dependencies **
* **Add title to Vectara upload - was not separated out from initial connector **
* **Fix change OpenSearch port to fix potential conflict with Elasticsearch in ingest test **


## 0.12.3

### Enhancements

* **Driver for MongoDB connector.** Adds a driver with `unstructured` version information to the
  MongoDB connector.

### Features

* **Add Databricks Volumes destination connector** Databricks Volumes connector added to ingest CLI.  Users may now use `unstructured-ingest` to write partitioned data to a Databricks Volumes storage service.

### Fixes

* **Fix support for different Chipper versions and prevent running PDFMiner with Chipper**
* **Treat YAML files as text.** Adds YAML MIME types to the file detection code and treats those
  files as text.
* **Fix FSSpec destination connectors check_connection.** FSSpec destination connectors did not use `check_connection`. There was an error when trying to `ls` destination directory - it may not exist at the moment of connector creation. Now `check_connection` calls `ls` on bucket root and this method is called on `initialize` of destination connector.
* **Fix databricks-volumes extra location.** `setup.py` is currently pointing to the wrong location for the databricks-volumes extra requirements. This results in errors when trying to build the wheel for unstructured. This change updates to point to the correct path.
* **Fix uploading None values to Chroma and Pinecone.** Removes keys with None values with Pinecone and Chroma destinations. Pins Pinecone dependency
* **Update documentation.** (i) best practice for table extration by using 'skip_infer_table_types' param, instead of 'pdf_infer_table_structure', and (ii) fixed CSS, RST issues and typo in the documentation.
* **Fix postgres storage of link_texts.** Formatting of link_texts was breaking metadata storage.

## 0.12.2

### Enhancements

### Features

### Fixes

* **Fix index error in table processing.** Bumps the `unstructured-inference` version to address and
  index error that occurs on some tables in the table transformer object.

## 0.12.1

### Enhancements

* **Allow setting image block crop padding parameter** In certain circumstances, adjusting the image block crop padding can improve image block extraction by preventing extracted image blocks from being clipped.
* **Add suport for bitmap images in `partition_image`** Adds support for `.bmp` files in
  `partition`, `partition_image`, and `detect_filetype`.
* **Keep all image elements when using "hi_res" strategy** Previously, `Image` elements with small chunks of text were ignored unless the image block extraction parameters (`extract_images_in_pdf` or `extract_image_block_types`) were specified. Now, all image elements are kept regardless of whether the image block extraction parameters are specified.
* **Add filetype detection for `.wav` files.** Add filetpye detection for `.wav` files.
* **Add "basic" chunking strategy.** Add baseline chunking strategy that includes all shared chunking behaviors without breaking chunks on section or page boundaries.
* **Add overlap option for chunking.** Add option to overlap chunks. Intra-chunk and inter-chunk overlap are requested separately. Intra-chunk overlap is applied only to the second and later chunks formed by text-splitting an oversized chunk. Inter-chunk overlap may also be specified; this applies overlap between "normal" (not-oversized) chunks.
* **Salesforce connector accepts private key path or value.** Salesforce parameter `private-key-file` has been renamed to `private-key`. Private key can be provided as path to file or file contents.
* **Update documentation**: (i) added verbiage about the free API cap limit, (ii) added deprecation warning on ``Staging`` bricks in favor of ``Destination Connectors``, (iii) added warning and code examples to use the SaaS API Endpoints using CLI-vs-SDKs, (iv) fixed example pages formatting, (v) added deprecation on ``model_name`` in favor of ``hi_res_model_name``, (vi) added ``extract_images_in_pdf`` usage in ``partition_pdf`` section, (vii) reorganize and improve the documentation introduction section, and (viii) added PDF table extraction best practices.
* **Add "basic" chunking to ingest CLI.** Add options to ingest CLI allowing access to the new "basic" chunking strategy and overlap options.
* **Make Elasticsearch Destination connector arguments optional.** Elasticsearch Destination connector write settings are made optional and will rely on default values when not specified.
* **Normalize Salesforce artifact names.** Introduced file naming pattern present in other connectors to Salesforce connector.
* **Install Kapa AI chatbot.** Added Kapa.ai website widget on the documentation.

### Features
* **MongoDB Source Connector.** New source connector added to all CLI ingest commands to support downloading/partitioning files from MongoDB.
* **Add OpenSearch source and destination connectors.** OpenSearch, a fork of Elasticsearch, is a popular storage solution for various functionality such as search, or providing intermediary caches within data pipelines. Feature: Added OpenSearch source connector to support downloading/partitioning files. Added OpenSearch destination connector to be able to ingest documents from any supported source, embed them and write the embeddings / documents into OpenSearch.

### Fixes

* **Fix GCS connector converting JSON to string with single quotes.** FSSpec serialization caused conversion of JSON token to string with single quotes. GCS requires token in form of dict so this format is now assured.
* **Pin version of unstructured-client** Set minimum version of unstructured-client to avoid raising a TypeError when passing `api_key_auth` to `UnstructuredClient`
* **Fix the serialization of the Pinecone destination connector.** Presence of the PineconeIndex object breaks serialization due to TypeError: cannot pickle '_thread.lock' object. This removes that object before serialization.
* **Fix the serialization of the Elasticsearch destination connector.** Presence of the _client object breaks serialization due to TypeError: cannot pickle '_thread.lock' object. This removes that object before serialization.
* **Fix the serialization of the Postgres destination connector.** Presence of the _client object breaks serialization due to TypeError: cannot pickle '_thread.lock' object. This removes that object before serialization.
* **Fix documentation and sample code for Chroma.** Was pointing to wrong examples..
* **Fix flatten_dict to be able to flatten tuples inside dicts** Update flatten_dict function to support flattening tuples inside dicts. This is necessary for objects like Coordinates, when the object is not written to the disk, therefore not being converted to a list before getting flattened (still being a tuple).
* **Fix the serialization of the Chroma destination connector.** Presence of the ChromaCollection object breaks serialization due to TypeError: cannot pickle 'module' object. This removes that object before serialization.
* **Fix fsspec connectors returning version as integer.** Connector data source versions should always be string values, however we were using the integer checksum value for the version for fsspec connectors. This casts that value to a string.

## 0.12.0

### Enhancements

* **Drop support for python3.8** All dependencies are now built off of the minimum version of python being `3.10`

## 0.11.9

### Enhancements

* **Rename kwargs related to extracting image blocks** Rename the kwargs related to extracting image blocks for consistency and API usage.

### Features

* **Add PostgreSQL/SQLite destination connector** PostgreSQL and SQLite connector added to ingest CLI.  Users may now use `unstructured-ingest` to write partitioned data to a PostgreSQL or SQLite database. And write embeddings to PostgreSQL pgvector database.

### Fixes

* **Handle users providing fully spelled out languages** Occasionally some users are defining the `languages` param as a fully spelled out language instead of a language code. This adds a dictionary for common languages so those small mistakes are caught and silently fixed.
* **Fix unequal row-length in HTMLTable.text_as_html.** Fixes to other aspects of partition_html() in v0.11 allowed unequal cell-counts in table rows. Make the cells in each row correspond 1:1 with cells in the original table row. This fix also removes "noise" cells resulting from HTML-formatting whitespace and eliminates the "column-shifting" of cells that previously resulted from noise-cells.
* **Fix MongoDB connector URI password redaction.** MongoDB documentation states that characters `$ : / ? # [ ] @` must be percent encoded. URIs with password containing such special character were not redacted.

## 0.11.8

### Enhancements

* **Add SaaS API User Guide.** This documentation serves as a guide for Unstructured SaaS API users to register, receive an API key and URL, and manage your account and billing information.
* **Add inter-chunk overlap capability.** Implement overlap between chunks. This applies to all chunks prior to any text-splitting of oversized chunks so is a distinct behavior; overlap at text-splits of oversized chunks is independent of inter-chunk overlap (distinct chunk boundaries) and can be requested separately. Note this capability is not yet available from the API but will shortly be made accessible using a new `overlap_all` kwarg on partition functions.

### Features

### Fixes

## 0.11.7

### Enhancements

* **Add intra-chunk overlap capability.** Implement overlap for split-chunks where text-splitting is used to divide an oversized chunk into two or more chunks that fit in the chunking window. Note this capability is not yet available from the API but will shortly be made accessible using a new `overlap` kwarg on partition functions.
* **Update encoders to leverage dataclasses** All encoders now follow a class approach which get annotated with the dataclass decorator. Similar to the connectors, it uses a nested dataclass for the configs required to configure a client as well as a field/property approach to cache the client. This makes sure any variable associated with the class exists as a dataclass field.

### Features

* **Add Qdrant destination connector.** Adds support for writing documents and embeddings into a Qdrant collection.
* **Store base64 encoded image data in metadata fields.** Rather than saving to file, stores base64 encoded data of the image bytes and the mimetype for the image in metadata fields: `image_base64` and `image_mime_type` (if that is what the user specifies by some other param like `pdf_extract_to_payload`). This would allow the API to have parity with the library.

### Fixes

* **Fix table structure metric script** Update the call to table agent to now provide OCR tokens as required
* **Fix element extraction not working when using "auto" strategy for pdf and image** If element extraction is specified, the "auto" strategy falls back to the "hi_res" strategy.
* **Fix a bug passing a custom url to `partition_via_api`** Users that self host the api were not able to pass their custom url to `partition_via_api`.

## 0.11.6

### Enhancements

* **Update the layout analysis script.** The previous script only supported annotating `final` elements. The updated script also supports annotating `inferred` and `extracted` elements.
* **AWS Marketplace API documentation**: Added the user guide, including setting up VPC and CloudFormation, to deploy Unstructured API on AWS platform.
* **Azure Marketplace API documentation**: Improved the user guide to deploy Azure Marketplace API by adding references to Azure documentation.
* **Integration documentation**: Updated URLs for the `staging_for` bricks

### Features

* **Partition emails with base64-encoded text.** Automatically handles and decodes base64 encoded text in emails with content type `text/plain` and `text/html`.
* **Add Chroma destination connector** Chroma database connector added to ingest CLI.  Users may now use `unstructured-ingest` to write partitioned/embedded data to a Chroma vector database.
* **Add Elasticsearch destination connector.** Problem: After ingesting data from a source, users might want to move their data into a destination. Elasticsearch is a popular storage solution for various functionality such as search, or providing intermediary caches within data pipelines. Feature: Added Elasticsearch destination connector to be able to ingest documents from any supported source, embed them and write the embeddings / documents into Elasticsearch.

### Fixes

* **Enable --fields argument omission for elasticsearch connector** Solves two bugs where removing the optional parameter --fields broke the connector due to an integer processing error and using an elasticsearch config for a destination connector resulted in a serialization issue when optional parameter --fields was not provided.
* **Add hi_res_model_name** Adds kwarg to relevant functions and add comments that model_name is to be deprecated.

## 0.11.5

### Enhancements

### Features

### Fixes

* **Fix `partition_pdf()` and `partition_image()` importation issue.** Reorganize `pdf.py` and `image.py` modules to be consistent with other types of document import code.

## 0.11.4

### Enhancements

* **Refactor image extraction code.** The image extraction code is moved from `unstructured-inference` to `unstructured`.
* **Refactor pdfminer code.** The pdfminer code is moved from `unstructured-inference` to `unstructured`.
* **Improve handling of auth data for fsspec connectors.** Leverage an extension of the dataclass paradigm to support a `sensitive` annotation for fields related to auth (i.e. passwords, tokens). Refactor all fsspec connectors to use explicit access configs rather than a generic dictionary.
* **Add glob support for fsspec connectors** Similar to the glob support in the ingest local source connector, similar filters are now enabled on all fsspec based source connectors to limit files being partitioned.
* Define a constant for the splitter "+" used in tesseract ocr languages.

### Features

* **Save tables in PDF's separately as images.** The "table" elements are saved as `table-<pageN>-<tableN>.jpg`. This filename is presented in the `image_path` metadata field for the Table element. The default would be to not do this.
* **Add Weaviate destination connector** Weaviate connector added to ingest CLI.  Users may now use `unstructured-ingest` to write partitioned data from over 20 data sources (so far) to a Weaviate object collection.
* **Sftp Source Connector.** New source connector added to support downloading/partitioning files from Sftp.

### Fixes

* **Fix pdf `hi_res` partitioning failure when pdfminer fails.** Implemented logic to fall back to the "inferred_layout + OCR" if pdfminer fails in the `hi_res` strategy.
* **Fix a bug where image can be scaled too large for tesseract** Adds a limit to prevent auto-scaling an image beyond the maximum size `tesseract` can handle for ocr layout detection
* **Update partition_csv to handle different delimiters** CSV files containing both non-comma delimiters and commas in the data were throwing an error in Pandas. `partition_csv` now identifies the correct delimiter before the file is processed.
* **partition returning cid code in `hi_res`** occasionally pdfminer can fail to decode the text in an pdf file and return cid code as text. Now when this happens the text from OCR is used.

## 0.11.2

### Enhancements

* **Updated Documentation**: (i) Added examples, and (ii) API Documentation, including Usage, SDKs, Azure Marketplace, and parameters and validation errors.

### Features

* * **Add Pinecone destination connector.** Problem: After ingesting data from a source, users might want to produce embeddings for their data and write these into a vector DB. Pinecone is an option among these vector databases. Feature: Added Pinecone destination connector to be able to ingest documents from any supported source, embed them and write the embeddings / documents into Pinecone.

### Fixes

* **Process chunking parameter names in ingest correctly** Solves a bug where chunking parameters weren't being processed and used by ingest cli by renaming faulty parameter names and prepends; adds relevant parameters to ingest pinecone test to verify that the parameters are functional.

## 0.11.1

### Enhancements

* **Use `pikepdf` to repair invalid PDF structure** for PDFminer when we see error `PSSyntaxError` when PDFminer opens the document and creates the PDFminer pages object or processes a single PDF page.
* **Batch Source Connector support** For instances where it is more optimal to read content from a source connector in batches, a new batch ingest doc is added which created multiple ingest docs after reading them in in batches per process.

### Features

* **Staging Brick for Coco Format** Staging brick which converts a list of Elements into Coco Format.
* **Adds HubSpot connector** Adds connector to retrieve call, communications, emails, notes, products and tickets from HubSpot

### Fixes

* **Do not extract text of `<style>` tags in HTML.** `<style>` tags containing CSS in invalid positions previously contributed to element text. Do not consider text node of a `<style>` element as textual content.
* **Fix DOCX merged table cell repeats cell text.** Only include text for a merged cell, not for each underlying cell spanned by the merge.
* **Fix tables not extracted from DOCX header/footers.** Headers and footers in DOCX documents skip tables defined in the header and commonly used for layout/alignment purposes. Extract text from tables as a string and include in the `Header` and `Footer` document elements.
* **Fix output filepath for fsspec-based source connectors.** Previously the base directory was being included in the output filepath unnecessarily.

## 0.11.0

### Enhancements

* **Add a class for the strategy constants.** Add a class `PartitionStrategy` for the strategy constants and use the constants to replace strategy strings.
* **Temporary Support for paddle language parameter.** User can specify default langage code for paddle with ENV `DEFAULT_PADDLE_LANG` before we have the language mapping for paddle.
* **Improve DOCX page-break fidelity.** Improve page-break fidelity such that a paragraph containing a page-break is split into two elements, one containing the text before the page-break and the other the text after. Emit the PageBreak element between these two and assign the correct page-number (n and n+1 respectively) to the two textual elements.

### Features

* **Add ad-hoc fields to `ElementMetadata` instance.** End-users can now add their own metadata fields simply by assigning to an element-metadata attribute-name of their choice, like `element.metadata.coefficient = 0.58`. These fields will round-trip through JSON and can be accessed with dotted notation.
* **MongoDB Destination Connector.** New destination connector added to all CLI ingest commands to support writing partitioned json output to mongodb.

### Fixes

* **Fix `TYPE_TO_TEXT_ELEMENT_MAP`.** Updated `Figure` mapping from `FigureCaption` to `Image`.
* **Handle errors when extracting PDF text** Certain pdfs throw unexpected errors when being opened by `pdfminer`, causing `partition_pdf()` to fail. We expect to be able to partition smoothly using an alternative strategy if text extraction doesn't work.  Added exception handling to handle unexpected errors when extracting pdf text and to help determine pdf strategy.
* **Fix `fast` strategy fall back to `ocr_only`** The `fast` strategy should not fall back to a more expensive strategy.
* **Remove default user ./ssh folder** The default notebook user during image build would create the known_hosts file with incorrect ownership, this is legacy and no longer needed so it was removed.
* **Include `languages` in metadata when partitioning `strategy=hi_res` or `fast`** User defined `languages` was previously used for text detection, but not included in the resulting element metadata for some strategies. `languages` will now be included in the metadata regardless of partition strategy for pdfs and images.
* **Handle a case where Paddle returns a list item in ocr_data as None** In partition, while parsing PaddleOCR data, it was assumed that PaddleOCR does not return None for any list item in ocr_data. Removed the assumption by skipping the text region whenever this happens.
* **Fix some pdfs returning `KeyError: 'N'`** Certain pdfs were throwing this error when being opened by pdfminer. Added a wrapper function for pdfminer that allows these documents to be partitioned.
* **Fix mis-splits on `Table` chunks.** Remedies repeated appearance of full `.text_as_html` on metadata of each `TableChunk` split from a `Table` element too large to fit in the chunking window.
* **Import tables_agent from inference** so that we don't have to initialize a global table agent in unstructured OCR again
* **Fix empty table is identified as bulleted-table.** A table with no text content was mistakenly identified as a bulleted-table and processed by the wrong branch of the initial HTML partitioner.
* **Fix partition_html() emits empty (no text) tables.** A table with cells nested below a `<thead>` or `<tfoot>` element was emitted as a table element having no text and unparseable HTML in `element.metadata.text_as_html`. Do not emit empty tables to the element stream.
* **Fix HTML `element.metadata.text_as_html` contains spurious <br> elements in invalid locations.** The HTML generated for the `text_as_html` metadata for HTML tables contained `<br>` elements invalid locations like between `<table>` and `<tr>`. Change the HTML generator such that these do not appear.
* **Fix HTML table cells enclosed in <thead> and <tfoot> elements are dropped.** HTML table cells nested in a `<thead>` or `<tfoot>` element were not detected and the text in those cells was omitted from the table element text and `.text_as_html`. Detect table rows regardless of the semantic tag they may be nested in.
* **Remove whitespace padding from `.text_as_html`.** `tabulate` inserts padding spaces to achieve visual alignment of columns in HTML tables it generates. Add our own HTML generator to do this simple job and omit that padding as well as newlines ("\n") used for human readability.
* **Fix local connector with absolute input path** When passed an absolute filepath for the input document path, the local connector incorrectly writes the output file to the input file directory. This fixes such that the output in this case is written to `output-dir/input-filename.json`

## 0.10.30

### Enhancements

* **Support nested DOCX tables.** In DOCX, like HTML, a table cell can itself contain a table. In this case, create nested HTML tables to reflect that structure and create a plain-text table with captures all the text in nested tables, formatting it as a reasonable facsimile of a table.
* **Add connection check to ingest connectors** Each source and destination connector now support a `check_connection()` method which makes sure a valid connection can be established with the source/destination given any authentication credentials in a lightweight request.

### Features

* **Add functionality to do a second OCR on cropped table images.** Changes to the values for scaling ENVs affect entire page OCR output(OCR regression) so we now do a second OCR for tables.
* **Adds ability to pass timeout for a request when partitioning via a `url`.** `partition` now accepts a new optional parameter `request_timeout` which if set will prevent any `requests.get` from hanging indefinitely and instead will raise a timeout error. This is useful when partitioning a url that may be slow to respond or may not respond at all.

### Fixes

* **Fix logic that determines pdf auto strategy.** Previously, `_determine_pdf_auto_strategy` returned `hi_res` strategy only if `infer_table_structure` was true. It now returns the `hi_res` strategy if either `infer_table_structure` or `extract_images_in_pdf` is true.
* **Fix invalid coordinates when parsing tesseract ocr data.** Previously, when parsing tesseract ocr data, the ocr data had invalid bboxes if zoom was set to `0`. A logical check is now added to avoid such error.
* **Fix ingest partition parameters not being passed to the api.** When using the --partition-by-api flag via unstructured-ingest, none of the partition arguments are forwarded, meaning that these options are disregarded. With this change, we now pass through all of the relevant partition arguments to the api. This allows a user to specify all of the same partition arguments they would locally and have them respected when specifying --partition-by-api.
* **Support tables in section-less DOCX.** Generalize solution for MS Chat Transcripts exported as DOCX by including tables in the partitioned output when present.
* **Support tables that contain only numbers when partitioning via `ocr_only`** Tables that contain only numbers are returned as floats in a pandas.DataFrame when the image is converted from `.image_to_data()`. An AttributeError was raised downstream when trying to `.strip()` the floats.
* **Improve DOCX page-break detection.** DOCX page breaks are reliably indicated by `w:lastRenderedPageBreak` elements present in the document XML. Page breaks are NOT reliably indicated by "hard" page-breaks inserted by the author and when present are redundant to a `w:lastRenderedPageBreak` element so cause over-counting if used. Use rendered page-breaks only.

## 0.10.29

### Enhancements

* **Adds include_header argument for partition_csv and partition_tsv** Now supports retaining header rows in CSV and TSV documents element partitioning.
* **Add retry logic for all source connectors** All http calls being made by the ingest source connectors have been isolated and wrapped by the `SourceConnectionNetworkError` custom error, which triggers the retry logic, if enabled, in the ingest pipeline.
* **Google Drive source connector supports credentials from memory** Originally, the connector expected a filepath to pull the credentials from when creating the client. This was expanded to support passing that information from memory as a dict if access to the file system might not be available.
* **Add support for generic partition configs in ingest cli** Along with the explicit partition options supported by the cli, an `additional_partition_args` arg was added to allow users to pass in any other arguments that should be added when calling partition(). This helps keep any changes to the input parameters of the partition() exposed in the CLI.
* **Map full output schema for table-based destination connectors** A full schema was introduced to map the type of all output content from the json partition output and mapped to a flattened table structure to leverage table-based destination connectors. The delta table destination connector was updated at the moment to take advantage of this.
* **Incorporate multiple embedding model options into ingest, add diff test embeddings** Problem: Ingest pipeline already supported embedding functionality, however users might want to use different types of embedding providers. Enhancement: Extend ingest pipeline so that users can specify and embed via a particular embedding provider from a range of options. Also adds a diff test to compare output from an embedding module with the expected output

### Features

* **Allow setting table crop parameter** In certain circumstances, adjusting the table crop padding may improve table.

### Fixes

* **Fixes `partition_text` to prevent empty elements** Adds a check to filter out empty bullets.
* **Handle empty string for `ocr_languages` with values for `languages`** Some API users ran into an issue with sending `languages` params because the API defaulted to also using an empty string for `ocr_languages`. This update handles situations where `languages` is defined and `ocr_languages` is an empty string.
* **Fix PDF tried to loop through None** Previously the PDF annotation extraction tried to loop through `annots` that resolved out as None. A logical check added to avoid such error.
* **Ingest session handler not being shared correctly** All ingest docs that leverage the session handler should only need to set it once per process. It was recreating it each time because the right values weren't being set nor available given how dataclasses work in python.
* **Ingest download-only fix.** Previously the download only flag was being checked after the doc factory pipeline step, which occurs before the files are actually downloaded by the source node. This check was moved after the source node to allow for the files to be downloaded first before exiting the pipeline.
* **Fix flaky chunk-metadata.** Prior implementation was sensitive to element order in the section resulting in metadata values sometimes being dropped. Also, not all metadata items can be consolidated across multiple elements (e.g. coordinates) and so are now dropped from consolidated metadata.
* **Fix tesseract error `Estimating resolution as X`** leaded by invalid language parameters input. Proceed with defalut language `eng` when `lang.py` fails to find valid language code for tesseract, so that we don't pass an empty string to tesseract CLI and raise an exception in downstream.

## 0.10.28

### Enhancements

* **Add table structure evaluation helpers** Adds functions to evaluate the similarity between predicted table structure and actual table structure.
* **Use `yolox` by default for table extraction when partitioning pdf/image** `yolox` model provides higher recall of the table regions than the quantized version and it is now the default element detection model when `infer_table_structure=True` for partitioning pdf/image files
* **Remove pdfminer elements from inside tables** Previously, when using `hi_res` some elements where extracted using pdfminer too, so we removed pdfminer from the tables pipeline to avoid duplicated elements.
* **Fsspec downstream connectors** New destination connector added to ingest CLI, users may now use `unstructured-ingest` to write to any of the following:
  * Azure
  * Box
  * Dropbox
  * Google Cloud Service

### Features

* **Update `ocr_only` strategy in `partition_pdf()`** Adds the functionality to get accurate coordinate data when partitioning PDFs and Images with the `ocr_only` strategy.

### Fixes
* **Fixed SharePoint permissions for the fetching to be opt-in** Problem: Sharepoint permissions were trying to be fetched even when no reletad cli params were provided, and this gave an error due to values for those keys not existing. Fix: Updated getting keys to be with .get() method and changed the "skip-check" to check individual cli params rather than checking the existance of a config object.

* **Fixes issue where tables from markdown documents were being treated as text** Problem: Tables from markdown documents were being treated as text, and not being extracted as tables. Solution: Enable the `tables` extension when instantiating the `python-markdown` object. Importance: This will allow users to extract structured data from tables in markdown documents.
* **Fix wrong logger for paddle info** Replace the logger from unstructured-inference with the logger from unstructured for paddle_ocr.py module.
* **Fix ingest pipeline to be able to use chunking and embedding together** Problem: When ingest pipeline was using chunking and embedding together, embedding outputs were empty and the outputs of chunking couldn't be re-read into memory and be forwarded to embeddings. Fix: Added CompositeElement type to TYPE_TO_TEXT_ELEMENT_MAP to be able to process CompositeElements with unstructured.staging.base.isd_to_elements
* **Fix unnecessary mid-text chunk-splitting.** The "pre-chunker" did not consider separator blank-line ("\n\n") length when grouping elements for a single chunk. As a result, sections were frequently over-populated producing a over-sized chunk that required mid-text splitting.
* **Fix frequent dissociation of title from chunk.** The sectioning algorithm included the title of the next section with the prior section whenever it would fit, frequently producing association of a section title with the prior section and dissociating it from its actual section. Fix this by performing combination of whole sections only.
* **Fix PDF attempt to get dict value from string.** Fixes a rare edge case that prevented some PDF's from being partitioned. The `get_uris_from_annots` function tried to access the dictionary value of a string instance variable. Assign `None` to the annotation variable if the instance type is not dictionary to avoid the erroneous attempt.

## 0.10.27

### Enhancements

* **Leverage dict to share content across ingest pipeline** To share the ingest doc content across steps in the ingest pipeline, this was updated to use a multiprocessing-safe dictionary so changes get persisted and each step has the option to modify the ingest docs in place.

### Features

### Fixes

* **Removed `ebooklib` as a dependency** `ebooklib` is licensed under AGPL3, which is incompatible with the Apache 2.0 license. Thus it is being removed.
* **Caching fixes in ingest pipeline** Previously, steps like the source node were not leveraging parameters such as `re_download` to dictate if files should be forced to redownload rather than use what might already exist locally.

## 0.10.26

### Enhancements

* **Add text CCT CI evaluation workflow** Adds cct text extraction evaluation metrics to the current ingest workflow to measure the performance of each file extracted as well as aggregated-level performance.

### Features

* **Functionality to catch and classify overlapping/nested elements** Method to identify overlapping-bboxes cases within detected elements in a document. It returns two values: a boolean defining if there are overlapping elements present, and a list reporting them with relevant metadata. The output includes information about the `overlapping_elements`, `overlapping_case`, `overlapping_percentage`, `largest_ngram_percentage`, `overlap_percentage_total`, `max_area`, `min_area`, and `total_area`.
* **Add Local connector source metadata** python's os module used to pull stats from local file when processing via the local connector and populates fields such as last modified time, created time.

### Fixes

* **Fixes elements partitioned from an image file missing certain metadata** Metadata for image files, like file type, was being handled differently from other file types. This caused a bug where other metadata, like the file name, was being missed. This change brought metadata handling for image files to be more in line with the handling for other file types so that file name and other metadata fields are being captured.
* **Adds `typing-extensions` as an explicit dependency** This package is an implicit dependency, but the module is being imported directly in `unstructured.documents.elements` so the dependency should be explicit in case changes in other dependencies lead to `typing-extensions` being dropped as a dependency.
* **Stop passing `extract_tables` to `unstructured-inference` since it is now supported in `unstructured` instead** Table extraction previously occurred in `unstructured-inference`, but that logic, except for the table model itself, is now a part of the `unstructured` library. Thus the parameter triggering table extraction is no longer passed to the `unstructured-inference` package. Also noted the table output regression for PDF files.
* **Fix a bug in Table partitioning** Previously the `skip_infer_table_types` variable used in `partition` was not being passed down to specific file partitioners. Now you can utilize the `skip_infer_table_types` list variable when calling `partition` to specify the filetypes for which you want to skip table extraction, or the `infer_table_structure` boolean variable on the file specific partitioning function.
* **Fix partition docx without sections** Some docx files, like those from teams output, do not contain sections and it would produce no results because the code assumes all components are in sections. Now if no sections is detected from a document we iterate through the paragraphs and return contents found in the paragraphs.
* **Fix out-of-order sequencing of split chunks.** Fixes behavior where "split" chunks were inserted at the beginning of the chunk sequence. This would produce a chunk sequence like [5a, 5b, 3a, 3b, 1, 2, 4] when sections 3 and 5 exceeded `max_characters`.
* **Deserialization of ingest docs fixed** When ingest docs are being deserialized as part of the ingest pipeline process (cli), there were certain fields that weren't getting persisted (metadata and date processed). The from_dict method was updated to take these into account and a unit test added to check.
* **Map source cli command configs when destination set** Due to how the source connector is dynamically called when the destination connector is set via the CLI, the configs were being set incorrectoy, causing the source connector to break. The configs were fixed and updated to take into account Fsspec-specific connectors.

## 0.10.25

### Enhancements

* **Duplicate CLI param check** Given that many of the options associated with the `Click` based cli ingest commands are added dynamically from a number of configs, a check was incorporated to make sure there were no duplicate entries to prevent new configs from overwriting already added options.
* **Ingest CLI refactor for better code reuse** Much of the ingest cli code can be templated and was a copy-paste across files, adding potential risk. Code was refactored to use a base class which had much of the shared code templated.

### Features

* **Table OCR refactor** support Table OCR with pre-computed OCR data to ensure we only do one OCR for entrie document. User can specify
ocr agent tesseract/paddle in environment variable `OCR_AGENT` for OCRing the entire document.
* **Adds accuracy function** The accuracy scoring was originally an option under `calculate_edit_distance`. For easy function call, it is now a wrapper around the original function that calls edit_distance and return as "score".
* **Adds HuggingFaceEmbeddingEncoder** The HuggingFace Embedding Encoder uses a local embedding model as opposed to using an API.
* **Add AWS bedrock embedding connector** `unstructured.embed.bedrock` now provides a connector to use AWS bedrock's `titan-embed-text` model to generate embeddings for elements. This features requires valid AWS bedrock setup and an internet connectionto run.

### Fixes

* **Import PDFResourceManager more directly** We were importing `PDFResourceManager` from `pdfminer.converter` which was causing an error for some users. We changed to import from the actual location of `PDFResourceManager`, which is `pdfminer.pdfinterp`.
* **Fix language detection of elements with empty strings** This resolves a warning message that was raised by `langdetect` if the language was attempted to be detected on an empty string. Language detection is now skipped for empty strings.
* **Fix chunks breaking on regex-metadata matches.** Fixes "over-chunking" when `regex_metadata` was used, where every element that contained a regex-match would start a new chunk.
* **Fix regex-metadata match offsets not adjusted within chunk.** Fixes incorrect regex-metadata match start/stop offset in chunks where multiple elements are combined.
* **Map source cli command configs when destination set** Due to how the source connector is dynamically called when the destination connector is set via the CLI, the configs were being set incorrectoy, causing the source connector to break. The configs were fixed and updated to take into account Fsspec-specific connectors.
* **Fix metrics folder not discoverable** Fixes issue where unstructured/metrics folder is not discoverable on PyPI by adding an `__init__.py` file under the folder.
* **Fix a bug when `parition_pdf` get `model_name=None`** In API usage the `model_name` value is `None` and the `cast` function in `partition_pdf` would return `None` and lead to attribution error. Now we use `str` function to explicit convert the content to string so it is garanteed to have `starts_with` and other string functions as attributes
* **Fix html partition fail on tables without `tbody` tag** HTML tables may sometimes just contain headers without body (`tbody` tag)

## 0.10.24

### Enhancements

* **Improve natural reading order** Some `OCR` elements with only spaces in the text have full-page width in the bounding box, which causes the `xycut` sorting to not work as expected. Now the logic to parse OCR results removes any elements with only spaces (more than one space).
* **Ingest compression utilities and fsspec connector support** Generic utility code added to handle files that get pulled from a source connector that are either tar or zip compressed and uncompress them locally. This is then processed using a local source connector. Currently this functionality has been incorporated into the fsspec connector and all those inheriting from it (currently: Azure Blob Storage, Google Cloud Storage, S3, Box, and Dropbox).
* **Ingest destination connectors support for writing raw list of elements** Along with the default write method used in the ingest pipeline to write the json content associated with the ingest docs, each destination connector can now also write a raw list of elements to the desired downstream location without having an ingest doc associated with it.

### Features

* **Adds element type percent match function** In order to evaluate the element type extracted, we add a function that calculates the matched percentage between two frequency dictionary.

### Fixes

* **Fix paddle model file not discoverable** Fixes issue where ocr_models/paddle_ocr.py file is not discoverable on PyPI by adding
an `__init__.py` file under the folder.
* **Chipper v2 Fixes** Includes fix for a memory leak and rare last-element bbox fix. (unstructured-inference==0.7.7)
* **Fix image resizing issue** Includes fix related to resizing images in the tables pipeline. (unstructured-inference==0.7.6)

## 0.10.23

### Enhancements

* **Add functionality to limit precision when serializing to json** Precision for `points` is limited to 1 decimal point if coordinates["system"] == "PixelSpace" (otherwise 2 decimal points?). Precision for `detection_class_prob` is limited to 5 decimal points.
* **Fix csv file detection logic when mime-type is text/plain** Previously the logic to detect csv file type was considering only first row's comma count comparing with the header_row comma count and both the rows being same line the result was always true, Now the logic is changed to consider the comma's count for all the lines except first line and compare with header_row comma count.
* **Improved inference speed for Chipper V2** API requests with 'hi_res_model_name=chipper' now have ~2-3x faster responses.

### Features

### Fixes

* **Cleans up temporary files after conversion** Previously a file conversion utility was leaving temporary files behind on the filesystem without removing them when no longer needed. This fix helps prevent an accumulation of temporary files taking up excessive disk space.
* **Fixes `under_non_alpha_ratio` dividing by zero** Although this function guarded against a specific cause of division by zero, there were edge cases slipping through like strings with only whitespace. This update more generally prevents the function from performing a division by zero.
* **Fix languages default** Previously the default language was being set to English when elements didn't have text or if langdetect could not detect the language. It now defaults to None so there is not misleading information about the language detected.
* **Fixes recursion limit error that was being raised when partitioning Excel documents of a certain size** Previously we used a recursive method to find subtables within an excel sheet. However this would run afoul of Python's recursion depth limit when there was a contiguous block of more than 1000 cells within a sheet. This function has been updated to use the NetworkX library which avoids Python recursion issues.

## 0.10.22

### Enhancements

* **bump `unstructured-inference` to `0.7.3`** The updated version of `unstructured-inference` supports a new version of the Chipper model, as well as a cleaner schema for its output classes. Support is included for new inference features such as hierarchy and ordering.
* **Expose skip_infer_table_types in ingest CLI.** For each connector a new `--skip-infer-table-types` parameter was added to map to the `skip_infer_table_types` partition argument. This gives more granular control to unstructured-ingest users, allowing them to specify the file types for which we should attempt table extraction.
* **Add flag to ingest CLI to raise error if any single doc fails in pipeline** Currently if a single doc fails in the pipeline, the whole thing halts due to the error. This flag defaults to log an error but continue with the docs it can.
* **Emit hyperlink metadata for DOCX file-type.** DOCX partitioner now adds `metadata.links`, `metadata.link_texts` and `metadata.link_urls` for elements that contain a hyperlink that points to an external resource. So-called "jump" links pointing to document internal locations (such as those found in a table-of-contents "jumping" to a chapter or section) are excluded.

### Features

* **Add `elements_to_text` as a staging helper function** In order to get a single clean text output from unstructured for metric calculations, automate the process of extracting text from elements using this function.
* **Adds permissions(RBAC) data ingestion functionality for the Sharepoint connector.** Problem: Role based access control is an important component in many data storage systems. Users may need to pass permissions (RBAC) data to downstream systems when ingesting data. Feature: Added permissions data ingestion functionality to the Sharepoint connector.

### Fixes

* **Fixes PDF list parsing creating duplicate list items** Previously a bug in PDF list item parsing caused removal of other elements and duplication of the list item
* **Fixes duplicated elements** Fixes issue where elements are duplicated when embeddings are generated. This will allow users to generate embeddings for their list of Elements without duplicating/breaking the orginal content.
* **Fixes failure when flagging for embeddings through unstructured-ingest** Currently adding the embedding parameter to any connector results in a failure on the copy stage. This is resolves the issue by adding the IngestDoc to the context map in the embedding node's `run` method. This allows users to specify that connectors fetch embeddings without failure.
* **Fix ingest pipeline reformat nodes not discoverable** Fixes issue where  reformat nodes raise ModuleNotFoundError on import. This was due to the directory was missing `__init__.py` in order to make it discoverable.
* **Fix default language in ingest CLI** Previously the default was being set to english which injected potentially incorrect information to downstream language detection libraries. By setting the default to None allows those libraries to better detect what language the text is in the doc being processed.

## 0.10.21

* **Adds Scarf analytics**.

## 0.10.20

### Enhancements

* **Add document level language detection functionality.** Adds the "auto" default for the languages param to all partitioners. The primary language present in the document is detected using the `langdetect` package. Additional param `detect_language_per_element` is also added for partitioners that return multiple elements. Defaults to `False`.
* **Refactor OCR code** The OCR code for entire page is moved from unstructured-inference to unstructured. On top of continuing support for OCR language parameter, we also support two OCR processing modes, "entire_page" or "individual_blocks".
* **Align to top left when shrinking bounding boxes for `xy-cut` sorting:** Update `shrink_bbox()` to keep top left rather than center.
* **Add visualization script to annotate elements** This script is often used to analyze/visualize elements with coordinates (e.g. partition_pdf()).
* **Adds data source properties to the Jira, Github and Gitlab connectors** These properties (date_created, date_modified, version, source_url, record_locator) are written to element metadata during ingest, mapping elements to information about the document source from which they derive. This functionality enables downstream applications to reveal source document applications, e.g. a link to a GDrive doc, Salesforce record, etc.
* **Improve title detection in pptx documents** The default title textboxes on a pptx slide are now categorized as titles.
* **Improve hierarchy detection in pptx documents** List items, and other slide text are properly nested under the slide title. This will enable better chunking of pptx documents.
* **Refactor of the ingest cli workflow** The refactored approach uses a dynamically set pipeline with a snapshot along each step to save progress and accommodate continuation from a snapshot if an error occurs. This also allows the pipeline to dynamically assign any number of steps to modify the partitioned content before it gets written to a destination.
* **Applies `max_characters=<n>` argument to all element types in `add_chunking_strategy` decorator** Previously this argument was only utilized in chunking Table elements and now applies to all partitioned elements if `add_chunking_strategy` decorator is utilized, further preparing the elements for downstream processing.
* **Add common retry strategy utilities for unstructured-ingest** Dynamic retry strategy with exponential backoff added to Notion source connector.
*
### Features

* **Adds `bag_of_words` and `percent_missing_text` functions** In order to count the word frequencies in two input texts and calculate the percentage of text missing relative to the source document.
* **Adds `edit_distance` calculation metrics** In order to benchmark the cleaned, extracted text with unstructured, `edit_distance` (`Levenshtein distance`) is included.
* **Adds detection_origin field to metadata** Problem: Currently isn't an easy way to find out how an element was created. With this change that information is added. Importance: With this information the developers and users are now able to know how an element was created to make decisions on how to use it. In order tu use this feature
setting UNSTRUCTURED_INCLUDE_DEBUG_METADATA=true is needed.
* **Adds a function that calculates frequency of the element type and its depth** To capture the accuracy of element type extraction, this function counts the occurrences of each unique element type with its depth for use in element metrics.

### Fixes

* **Fix zero division error in annotation bbox size** This fixes the bug where we find annotation bboxes realted to an element that need to divide the intersection size between annotation bbox and element bbox by the size of the annotation bbox
* **Fix prevent metadata module from importing dependencies from unnecessary modules** Problem: The `metadata` module had several top level imports that were only used in and applicable to code related to specific document types, while there were many general-purpose functions. As a result, general-purpose functions couldn't be used without unnecessary dependencies being installed. Fix: moved 3rd party dependency top level imports to inside the functions in which they are used and applied a decorator to check that the dependency is installed and emit a helpful error message if not.
* **Fixes category_depth None value for Title elements** Problem: `Title` elements from `chipper` get `category_depth`= None even when `Headline` and/or `Subheadline` elements are present in the same page. Fix: all `Title` elements with `category_depth` = None should be set to have a depth of 0 instead iff there are `Headline` and/or `Subheadline` element-types present. Importance: `Title` elements should be equivalent html `H1` when nested headings are present; otherwise, `category_depth` metadata can result ambiguous within elements in a page.
* **Tweak `xy-cut` ordering output to be more column friendly** This results in the order of elements more closely reflecting natural reading order which benefits downstream applications. While element ordering from `xy-cut` is usually mostly correct when ordering multi-column documents, sometimes elements from a RHS column will appear before elements in a LHS column. Fix: add swapped `xy-cut` ordering by sorting by X coordinate first and then Y coordinate.
* **Fixes badly initialized Formula** Problem: YoloX contain new types of elements, when loading a document that contain formulas a new element of that class
should be generated, however the Formula class inherits from Element instead of Text. After this change the element is correctly created with the correct class
allowing the document to be loaded. Fix: Change parent class for Formula to Text. Importance: Crucial to be able to load documents that contain formulas.
* **Fixes pdf uri error** An error was encountered when URI type of `GoToR` which refers to pdf resources outside of its own was detected since no condition catches such case. The code is fixing the issue by initialize URI before any condition check.


## 0.10.19

### Enhancements

* **Adds XLSX document level language detection** Enhancing on top of language detection functionality in previous release, we now support language detection within `.xlsx` file type at Element level.
* **bump `unstructured-inference` to `0.6.6`** The updated version of `unstructured-inference` makes table extraction in `hi_res` mode configurable to fine tune table extraction performance; it also improves element detection by adding a deduplication post processing step in the `hi_res` partitioning of pdfs and images.
* **Detect text in HTML Heading Tags as Titles** This will increase the accuracy of hierarchies in HTML documents and provide more accurate element categorization. If text is in an HTML heading tag and is not a list item, address, or narrative text, categorize it as a title.
* **Update python-based docs** Refactor docs to use the actual unstructured code rather than using the subprocess library to run the cli command itself.
* **Adds Table support for the `add_chunking_strategy` decorator to partition functions.** In addition to combining elements under Title elements, user's can now specify the `max_characters=<n>` argument to chunk Table elements into TableChunk elements with `text` and `text_as_html` of length <n> characters. This means partitioned Table results are ready for use in downstream applications without any post processing.
* **Expose endpoint url for s3 connectors** By allowing for the endpoint url to be explicitly overwritten, this allows for any non-AWS data providers supporting the s3 protocol to be supported (i.e. minio).

### Features

* **change default `hi_res` model for pdf/image partition to `yolox`** Now partitioning pdf/image using `hi_res` strategy utilizes `yolox_quantized` model isntead of `detectron2_onnx` model. This new default model has better recall for tables and produces more detailed categories for elements.
* **XLSX can now reads subtables within one sheet** Problem: Many .xlsx files are not created to be read as one full table per sheet. There are subtables, text and header along with more informations to extract from each sheet. Feature: This `partition_xlsx` now can reads subtable(s) within one .xlsx sheet, along with extracting other title and narrative texts. Importance: This enhance the power of .xlsx reading to not only one table per sheet, allowing user to capture more data tables from the file, if exists.
* **Update Documentation on Element Types and Metadata**: We have updated the documentation according to the latest element types and metadata. It includes the common and additional metadata provided by the Partitions and Connectors.

### Fixes

* **Fixes partition_pdf is_alnum reference bug** Problem: The `partition_pdf` when attempt to get bounding box from element experienced a reference before assignment error when the first object is not text extractable.  Fix: Switched to a flag when the condition is met. Importance: Crucial to be able to partition with pdf.
* **Fix various cases of HTML text missing after partition**
  Problem: Under certain circumstances, text immediately after some HTML tags will be misssing from partition result.
  Fix: Updated code to deal with these cases.
  Importance: This will ensure the correctness when partitioning HTML and Markdown documents.
* **Fixes chunking when `detection_class_prob` appears in Element metadata** Problem: when `detection_class_prob` appears in Element metadata, Elements will only be combined by chunk_by_title if they have the same `detection_class_prob` value (which is rare). This is unlikely a case we ever need to support and most often results in no chunking. Fix: `detection_class_prob` is included in the chunking list of metadata keys excluded for similarity comparison. Importance: This change allows `chunk_by_title` to operate as intended for documents which include `detection_class_prob` metadata in their Elements.

## 0.10.18

### Enhancements

* **Better detection of natural reading order in images and PDF's** The elements returned by partition better reflect natural reading order in some cases, particularly in complicated multi-column layouts, leading to better chunking and retrieval for downstream applications. Achieved by improving the `xy-cut` sorting to preprocess bboxes, shrinking all bounding boxes by 90% along x and y axes (still centered around the same center point), which allows projection lines to be drawn where not possible before if layout bboxes overlapped.
* **Improves `partition_xml` to be faster and more memory efficient when partitioning large XML files** The new behavior is to partition iteratively to prevent loading the entire XML tree into memory at once in most use cases.
* **Adds data source properties to SharePoint, Outlook, Onedrive, Reddit, Slack, DeltaTable connectors** These properties (date_created, date_modified, version, source_url, record_locator) are written to element metadata during ingest, mapping elements to information about the document source from which they derive. This functionality enables downstream applications to reveal source document applications, e.g. a link to a GDrive doc, Salesforce record, etc.
* **Add functionality to save embedded images in PDF's separately as images** This allows users to save embedded images in PDF's separately as images, given some directory path. The saved image path is written to the metadata for the Image element. Downstream applications may benefit by providing users with image links from relevant "hits."
* **Azure Cognite Search destination connector** New Azure Cognitive Search destination connector added to ingest CLI.  Users may now use `unstructured-ingest` to write partitioned data from over 20 data sources (so far) to an Azure Cognitive Search index.
* **Improves salesforce partitioning** Partitions Salesforce data as xlm instead of text for improved detail and flexibility. Partitions htmlbody instead of textbody for Salesforce emails. Importance: Allows all Salesforce fields to be ingested and gives Salesforce emails more detailed partitioning.
* **Add document level language detection functionality.** Introduces the "auto" default for the languages param, which then detects the languages present in the document using the `langdetect` package. Adds the document languages as ISO 639-3 codes to the element metadata. Implemented only for the partition_text function to start.
* **PPTX partitioner refactored in preparation for enhancement.** Behavior should be unchanged except that shapes enclosed in a group-shape are now included, as many levels deep as required (a group-shape can itself contain a group-shape).
* **Embeddings support for the SharePoint SourceConnector via unstructured-ingest CLI** The SharePoint connector can now optionally create embeddings from the elements it pulls out during partition and upload those embeddings to Azure Cognitive Search index.
* **Improves hierarchy from docx files by leveraging natural hierarchies built into docx documents**  Hierarchy can now be detected from an indentation level for list bullets/numbers and by style name (e.g. Heading 1, List Bullet 2, List Number).
* **Chunking support for the SharePoint SourceConnector via unstructured-ingest CLI** The SharePoint connector can now optionally chunk the elements pulled out during partition via the chunking unstructured brick. This can be used as a stage before creating embeddings.

### Features

* **Adds `links` metadata in `partition_pdf` for `fast` strategy.** Problem: PDF files contain rich information and hyperlink that Unstructured did not captured earlier. Feature: `partition_pdf` now can capture embedded links within the file along with its associated text and page number. Importance: Providing depth in extracted elements give user a better understanding and richer context of documents. This also enables user to map to other elements within the document if the hyperlink is refered internally.
* **Adds the embedding module to be able to embed Elements** Problem: Many NLP applications require the ability to represent parts of documents in a semantic way. Until now, Unstructured did not have text embedding ability within the core library. Feature: This embedding module is able to track embeddings related data with a class, embed a list of elements, and return an updated list of Elements with the *embeddings* property. The module is also able to embed query strings. Importance: Ability to embed documents or parts of documents will enable users to make use of these semantic representations in different NLP applications, such as search, retrieval, and retrieval augmented generation.

### Fixes

* **Fixes a metadata source serialization bug** Problem: In unstructured elements, when loading an elements json file from the disk, the data_source attribute is assumed to be an instance of DataSourceMetadata and the code acts based on that. However the loader did not satisfy the assumption, and loaded it as a dict instead, causing an error. Fix: Added necessary code block to initialize a DataSourceMetadata object, also refactored DataSourceMetadata.from_dict() method to remove redundant code. Importance: Crucial to be able to load elements (which have data_source fields) from json files.
* **Fixes issue where unstructured-inference was not getting updated** Problem: unstructured-inference was not getting upgraded to the version to match unstructured release when doing a pip install.  Solution: using `pip install unstructured[all-docs]` it will now upgrade both unstructured and unstructured-inference. Importance: This will ensure that the inference library is always in sync with the unstructured library, otherwise users will be using outdated libraries which will likely lead to unintended behavior.
* **Fixes SharePoint connector failures if any document has an unsupported filetype** Problem: Currently the entire connector ingest run fails if a single IngestDoc has an unsupported filetype. This is because a ValueError is raised in the IngestDoc's `__post_init__`. Fix: Adds a try/catch when the IngestConnector runs get_ingest_docs such that the error is logged but all processable documents->IngestDocs are still instantiated and returned. Importance: Allows users to ingest SharePoint content even when some files with unsupported filetypes exist there.
* **Fixes Sharepoint connector server_path issue** Problem: Server path for the Sharepoint Ingest Doc was incorrectly formatted, causing issues while fetching pages from the remote source. Fix: changes formatting of remote file path before instantiating SharepointIngestDocs and appends a '/' while fetching pages from the remote source. Importance: Allows users to fetch pages from Sharepoint Sites.
* **Fixes Sphinx errors.** Fixes errors when running Sphinx `make html` and installs library to suppress warnings.
* **Fixes a metadata backwards compatibility error** Problem: When calling `partition_via_api`, the hosted api may return an element schema that's newer than the current `unstructured`. In this case, metadata fields were added which did not exist in the local `ElementMetadata` dataclass, and `__init__()` threw an error. Fix: remove nonexistent fields before instantiating in `ElementMetadata.from_json()`. Importance: Crucial to avoid breaking changes when adding fields.
* **Fixes issue with Discord connector when a channel returns `None`** Problem: Getting the `jump_url` from a nonexistent Discord `channel` fails. Fix: property `jump_url` is now retrieved within the same context as the messages from the channel. Importance: Avoids cascading issues when the connector fails to fetch information about a Discord channel.
* **Fixes occasionally SIGABTR when writing table with `deltalake` on Linux** Problem: occasionally on Linux ingest can throw a `SIGABTR` when writing `deltalake` table even though the table was written correctly. Fix: put the writing function into a `Process` to ensure its execution to the fullest extent before returning to the main process. Importance: Improves stability of connectors using `deltalake`
* **Fixes badly initialized Formula** Problem: YoloX contain new types of elements, when loading a document that contain formulas a new element of that class should be generated, however the Formula class inherits from Element instead of Text. After this change the element is correctly created with the correct class allowing the document to be loaded. Fix: Change parent class for Formula to Text. Importance: Crucial to be able to load documents that contain formulas.

## 0.10.16

### Enhancements

* **Adds data source properties to Airtable, Confluence, Discord, Elasticsearch, Google Drive, and Wikipedia connectors** These properties (date_created, date_modified, version, source_url, record_locator) are written to element metadata during ingest, mapping elements to information about the document source from which they derive. This functionality enables downstream applications to reveal source document applications, e.g. a link to a GDrive doc, Salesforce record, etc.
* **DOCX partitioner refactored in preparation for enhancement.** Behavior should be unchanged except in multi-section documents containing different headers/footers for different sections. These will now emit all distinct headers and footers encountered instead of just those for the last section.
* **Add a function to map between Tesseract and standard language codes.** This allows users to input language information to the `languages` param in any Tesseract-supported langcode or any ISO 639 standard language code.
* **Add document level language detection functionality.** Introduces the "auto" default for the languages param, which then detects the languages present in the document using the `langdetect` package. Implemented only for the partition_text function to start.

### Features

### Fixes

* ***Fixes an issue that caused a partition error for some PDF's.** Fixes GH Issue 1460 by bypassing a coordinate check if an element has invalid coordinates.

## 0.10.15


### Enhancements

* **Support for better element categories from the next-generation image-to-text model ("chipper").** Previously, not all of the classifications from Chipper were being mapped to proper `unstructured` element categories so the consumer of the library would see many `UncategorizedText` elements. This fixes the issue, improving the granularity of the element categories outputs for better downstream processing and chunking. The mapping update is:
  * "Threading": `NarrativeText`
  * "Form": `NarrativeText`
  * "Field-Name": `Title`
  * "Value": `NarrativeText`
  * "Link": `NarrativeText`
  * "Headline": `Title` (with `category_depth=1`)
  * "Subheadline": `Title` (with `category_depth=2`)
  * "Abstract": `NarrativeText`
* **Better ListItem grouping for PDF's (fast strategy).** The `partition_pdf` with `fast` strategy previously broke down some numbered list item lines as separate elements. This enhancement leverages the x,y coordinates and bbox sizes to help decide whether the following chunk of text is a continuation of the immediate previous detected ListItem element or not, and not detect it as its own non-ListItem element.
* **Fall back to text-based classification for uncategorized Layout elements for Images and PDF's**. Improves element classification by running existing text-based rules on previously `UncategorizedText` elements.
* **Adds table partitioning for Partitioning for many doc types including: .html, .epub., .md, .rst, .odt, and .msg.** At the core of this change is the .html partition functionality, which is leveraged by the other effected doc types. This impacts many scenarios where `Table` Elements are now propery extracted.
* **Create and add `add_chunking_strategy` decorator to partition functions.** Previously, users were responsible for their own chunking after partitioning elements, often required for downstream applications. Now, individual elements may be combined into right-sized chunks where min and max character size may be specified if `chunking_strategy=by_title`. Relevant elements are grouped together for better downstream results. This enables users immediately use partitioned results effectively in downstream applications (e.g. RAG architecture apps) without any additional post-processing.
* **Adds `languages` as an input parameter and marks `ocr_languages` kwarg for deprecation in pdf, image, and auto partitioning functions.** Previously, language information was only being used for Tesseract OCR for image-based documents and was in a Tesseract specific string format, but by refactoring into a list of standard language codes independent of Tesseract, the `unstructured` library will better support `languages` for other non-image pipelines and/or support for other OCR engines.
* **Removes `UNSTRUCTURED_LANGUAGE` env var usage and replaces `language` with `languages` as an input parameter to unstructured-partition-text_type functions.** The previous parameter/input setup was not user-friendly or scalable to the variety of elements being processed. By refactoring the inputted language information into a list of standard language codes, we can support future applications of the element language such as detection, metadata, and multi-language elements. Now, to skip English specific checks, set the `languages` parameter to any non-English language(s).
* **Adds `xlsx` and `xls` filetype extensions to the `skip_infer_table_types` default list in `partition`.** By adding these file types to the input parameter these files should not go through table extraction. Users can still specify if they would like to extract tables from these filetypes, but will have to set the `skip_infer_table_types` to exclude the desired filetype extension. This avoids mis-representing complex spreadsheets where there may be multiple sub-tables and other content.
* **Better debug output related to sentence counting internals**. Clarify message when sentence is not counted toward sentence count because there aren't enough words, relevant for developers focused on `unstructured`s NLP internals.
* **Faster ocr_only speed for partitioning PDF and images.** Use `unstructured_pytesseract.run_and_get_multiple_output` function to reduce the number of calls to `tesseract` by half when partitioning pdf or image with `tesseract`
* **Adds data source properties to fsspec connectors** These properties (date_created, date_modified, version, source_url, record_locator) are written to element metadata during ingest, mapping elements to information about the document source from which they derive. This functionality enables downstream applications to reveal source document applications, e.g. a link to a GDrive doc, Salesforce record, etc.
* **Add delta table destination connector** New delta table destination connector added to ingest CLI.  Users may now use `unstructured-ingest` to write partitioned data from over 20 data sources (so far) to a Delta Table.
* **Rename to Source and Destination Connectors in the Documentation.** Maintain naming consistency between Connectors codebase and documentation with the first addition to a destination connector.
* **Non-HTML text files now return unstructured-elements as opposed to HTML-elements.** Previously the text based files that went through `partition_html` would return HTML-elements but now we preserve the format from the input using `source_format` argument in the partition call.
* **Adds `PaddleOCR` as an optional alternative to `Tesseract`** for OCR in processing of PDF or Image files, it is installable via the `makefile` command `install-paddleocr`. For experimental purposes only.
* **Bump unstructured-inference** to 0.5.28. This version bump markedly improves the output of table data, rendered as `metadata.text_as_html` in an element. These changes include:
  * add env variable `ENTIRE_PAGE_OCR` to specify using paddle or tesseract on entire page OCR
  * table structure detection now pads the input image by 25 pixels in all 4 directions to improve its recall (0.5.27)
  * support paddle with both cpu and gpu and assume it is pre-installed (0.5.26)
  * fix a bug where `cells_to_html` doesn't handle cells spanning multiple rows properly (0.5.25)
  * remove `cv2` preprocessing step before OCR step in table transformer (0.5.24)

### Features

* **Adds element metadata via `category_depth` with default value None**.
  * This additional metadata is useful for vectordb/LLM, chunking strategies, and retrieval applications.
* **Adds a naive hierarchy for elements via a `parent_id` on the element's metadata**
  * Users will now have more metadata for implementing vectordb/LLM chunking strategies. For example, text elements could be queried by their preceding title element.
  * Title elements created from HTML headings will properly nest

### Fixes

* **`add_pytesseract_bboxes_to_elements` no longer returns `nan` values**. The function logic is now broken into new methods
  `_get_element_box` and `convert_multiple_coordinates_to_new_system`
* **Selecting a different model wasn't being respected when calling `partition_image`.** Problem: `partition_pdf` allows for passing a `model_name` parameter. Given the similarity between the image and PDF pipelines, the expected behavior is that `partition_image` should support the same parameter, but `partition_image` was unintentionally not passing along its `kwargs`. This was corrected by adding the kwargs to the downstream call.
* **Fixes a chunking issue via dropping the field "coordinates".** Problem: chunk_by_title function was chunking each element to its own individual chunk while it needed to group elements into a fewer number of chunks. We've discovered that this happens due to a metadata matching logic in chunk_by_title function, and discovered that elements with different metadata can't be put into the same chunk. At the same time, any element with "coordinates" essentially had different metadata than other elements, due each element locating in different places and having different coordinates. Fix: That is why we have included the key "coordinates" inside a list of excluded metadata keys, while doing this "metadata_matches" comparision. Importance: This change is crucial to be able to chunk by title for documents which include "coordinates" metadata in their elements.

## 0.10.14

### Enhancements

* Update all connectors to use new downstream architecture
  * New click type added to parse comma-delimited string inputs
  * Some CLI options renamed

### Features

### Fixes

## 0.10.13

### Enhancements

* Updated documentation: Added back support doc types for partitioning, more Python codes in the API page,  RAG definition, and use case.
* Updated Hi-Res Metadata: PDFs and Images using Hi-Res strategy now have layout model class probabilities added ot metadata.
* Updated the `_detect_filetype_from_octet_stream()` function to use libmagic to infer the content type of file when it is not a zip file.
* Tesseract minor version bump to 5.3.2

### Features

* Add Jira Connector to be able to pull issues from a Jira organization
* Add `clean_ligatures` function to expand ligatures in text


### Fixes

* `partition_html` breaks on `<br>` elements.
* Ingest error handling to properly raise errors when wrapped
* GH issue 1361: fixes a sortig error that prevented some PDF's from being parsed
* Bump unstructured-inference
  * Brings back embedded images in PDF's (0.5.23)

## 0.10.12

### Enhancements

* Removed PIL pin as issue has been resolved upstream
* Bump unstructured-inference
  * Support for yolox_quantized layout detection model (0.5.20)
* YoloX element types added


### Features

* Add Salesforce Connector to be able to pull Account, Case, Campaign, EmailMessage, Lead

### Fixes


* Bump unstructured-inference
  * Avoid divide-by-zero errors swith `safe_division` (0.5.21)

## 0.10.11

### Enhancements

* Bump unstructured-inference
  * Combine entire-page OCR output with layout-detected elements, to ensure full coverage of the page (0.5.19)

### Features

* Add in ingest cli s3 writer

### Fixes

* Fix a bug where `xy-cut` sorting attemps to sort elements without valid coordinates; now xy cut sorting only works when **all** elements have valid coordinates

## 0.10.10

### Enhancements

* Adds `text` as an input parameter to `partition_xml`.
* `partition_xml` no longer runs through `partition_text`, avoiding incorrect splitting
  on carriage returns in the XML. Since `partition_xml` no longer calls `partition_text`,
  `min_partition` and `max_partition` are no longer supported in `partition_xml`.
* Bump `unstructured-inference==0.5.18`, change non-default detectron2 classification threshold
* Upgrade base image from rockylinux 8 to rockylinux 9
* Serialize IngestDocs to JSON when passing to subprocesses

### Features

### Fixes

- Fix a bug where mismatched `elements` and `bboxes` are passed into `add_pytesseract_bbox_to_elements`

## 0.10.9

### Enhancements

* Fix `test_json` to handle only non-extra dependencies file types (plain-text)

### Features

* Adds `chunk_by_title` to break a document into sections based on the presence of `Title`
  elements.
* add new extraction function `extract_image_urls_from_html` to extract all img related URL from html text.

### Fixes

* Make cv2 dependency optional
* Edit `add_pytesseract_bbox_to_elements`'s (`ocr_only` strategy) `metadata.coordinates.points` return type to `Tuple` for consistency.
* Re-enable test-ingest-confluence-diff for ingest tests
* Fix syntax for ingest test check number of files
* Fix csv and tsv partitioners loosing the first line of the files when creating elements

## 0.10.8

### Enhancements

* Release docker image that installs Python 3.10 rather than 3.8

### Features

### Fixes

## 0.10.7

### Enhancements

### Features

### Fixes

* Remove overly aggressive ListItem chunking for images and PDF's which typically resulted in inchorent elements.

## 0.10.6

### Enhancements

* Enable `partition_email` and `partition_msg` to detect if an email is PGP encryped. If
  and email is PGP encryped, the functions will return an empy list of elements and
  emit a warning about the encrypted content.
* Add threaded Slack conversations into Slack connector output
* Add functionality to sort elements using `xy-cut` sorting approach in `partition_pdf` for `hi_res` and `fast` strategies
* Bump unstructured-inference
  * Set OMP_THREAD_LIMIT to 1 if not set for better tesseract perf (0.5.17)

### Features

* Extract coordinates from PDFs and images when using OCR only strategy and add to metadata

### Fixes

* Update `partition_html` to respect the order of `<pre>` tags.
* Fix bug in `partition_pdf_or_image` where two partitions were called if `strategy == "ocr_only"`.
* Bump unstructured-inference
  * Fix issue where temporary files were being left behind (0.5.16)
* Adds deprecation warning for the `file_filename` kwarg to `partition`, `partition_via_api`,
  and `partition_multiple_via_api`.
* Fix documentation build workflow by pinning dependencies

## 0.10.5

### Enhancements

* Create new CI Pipelines
  - Checking text, xml, email, and html doc tests against the library installed without extras
  - Checking each library extra against their respective tests
* `partition` raises an error and tells the user to install the appropriate extra if a filetype
  is detected that is missing dependencies.
* Add custom errors to ingest
* Bump `unstructured-ingest==0.5.15`
  - Handle an uncaught TesseractError (0.5.15)
  - Add TIFF test file and TIFF filetype to `test_from_image_file` in `test_layout` (0.5.14)
* Use `entire_page` ocr mode for pdfs and images
* Add notes on extra installs to docs
* Adds ability to reuse connections per process in unstructured-ingest

### Features
* Add delta table connector

### Fixes

## 0.10.4
* Pass ocr_mode in partition_pdf and set the default back to individual pages for now
* Add diagrams and descriptions for ingest design in the ingest README

### Features
* Supports multipage TIFF image partitioning

### Fixes

## 0.10.2

### Enhancements
* Bump unstructured-inference==0.5.13:
  - Fix extracted image elements being included in layout merge, addresses the issue
    where an entire-page image in a PDF was not passed to the layout model when using hi_res.

### Features

### Fixes

## 0.10.1

### Enhancements
* Bump unstructured-inference==0.5.12:
  - fix to avoid trace for certain PDF's (0.5.12)
  - better defaults for DPI for hi_res and  Chipper (0.5.11)
  - implement full-page OCR (0.5.10)

### Features

### Fixes

* Fix dead links in repository README (Quick Start > Install for local development, and Learn more > Batch Processing)
* Update document dependencies to include tesseract-lang for additional language support (required for tests to pass)

## 0.10.0

### Enhancements

* Add `include_header` kwarg to `partition_xlsx` and change default behavior to `True`
* Update the `links` and `emphasized_texts` metadata fields

### Features

### Fixes

## 0.9.3

### Enhancements

* Pinned dependency cleanup.
* Update `partition_csv` to always use `soupparser_fromstring` to parse `html text`
* Update `partition_tsv` to always use `soupparser_fromstring` to parse `html text`
* Add `metadata.section` to capture epub table of contents data
* Add `unique_element_ids` kwarg to partition functions. If `True`, will use a UUID
  for element IDs instead of a SHA-256 hash.
* Update `partition_xlsx` to always use `soupparser_fromstring` to parse `html text`
* Add functionality to switch `html` text parser based on whether the `html` text contains emoji
* Add functionality to check if a string contains any emoji characters
* Add CI tests around Notion

### Features

* Add Airtable Connector to be able to pull views/tables/bases from an Airtable organization

### Fixes

* fix pdf partition of list items being detected as titles in OCR only mode
* make notion module discoverable
* fix emails with `Content-Distribution: inline` and `Content-Distribution: attachment` with no filename
* Fix email attachment filenames which had `=` in the filename itself

## 0.9.2


### Enhancements

* Update table extraction section in API documentation to sync with change in Prod API
* Update Notion connector to extract to html
* Added UUID option for `element_id`
* Bump unstructured-inference==0.5.9:
  - better caching of models
  - another version of detectron2 available, though the default layout model is unchanged
* Added UUID option for element_id
* Added UUID option for element_id
* CI improvements to run ingest tests in parallel

### Features

* Adds Sharepoint connector.

### Fixes

* Bump unstructured-inference==0.5.9:
  - ignores Tesseract errors where no text is extracted for tiles that indeed, have no text

## 0.9.1

### Enhancements

* Adds --partition-pdf-infer-table-structure to unstructured-ingest.
* Enable `partition_html` to skip headers and footers with the `skip_headers_and_footers` flag.
* Update `partition_doc` and `partition_docx` to track emphasized texts in the output
* Adds post processing function `filter_element_types`
* Set the default strategy for partitioning images to `hi_res`
* Add page break parameter section in API documentation to sync with change in Prod API
* Update `partition_html` to track emphasized texts in the output
* Update `XMLDocument._read_xml` to create `<p>` tag element for the text enclosed in the `<pre>` tag
* Add parameter `include_tail_text` to `_construct_text` to enable (skip) tail text inclusion
* Add Notion connector

### Features

### Fixes

* Remove unused `_partition_via_api` function
* Fixed emoji bug in `partition_xlsx`.
* Pass `file_filename` metadata when partitioning file object
* Skip ingest test on missing Slack token
* Add Dropbox variables to CI environments
* Remove default encoding for ingest
* Adds new element type `EmailAddress` for recognising email address in the  text
* Simplifies `min_partition` logic; makes partitions falling below the `min_partition`
  less likely.
* Fix bug where ingest test check for number of files fails in smoke test
* Fix unstructured-ingest entrypoint failure

## 0.9.0

### Enhancements

* Dependencies are now split by document type, creating a slimmer base installation.

## 0.8.8

### Enhancements

### Features

### Fixes

* Rename "date" field to "last_modified"
* Adds Box connector

### Fixes

## 0.8.7

### Enhancements

* Put back useful function `split_by_paragraph`

### Features

### Fixes

* Fix argument order in NLTK download step

## 0.8.6

### Enhancements

### Features

### Fixes

* Remove debug print lines and non-functional code

## 0.8.5

### Enhancements

* Add parameter `skip_infer_table_types` to enable (skip) table extraction for other doc types
* Adds optional Unstructured API unit tests in CI
* Tracks last modified date for all document types.
* Add auto_paragraph_grouper to detect new-line and blank-line new paragraph for .txt files.
* refactor the ingest cli to better support expanding supported connectors

## 0.8.3

### Enhancements

### Features

### Fixes

* NLTK now only gets downloaded if necessary.
* Handling for empty tables in Word Documents and PowerPoints.

## 0.8.4

### Enhancements

* Additional tests and refactor of JSON detection.
* Update functionality to retrieve image metadata from a page for `document_to_element_list`
* Links are now tracked in `partition_html` output.
* Set the file's current position to the beginning after reading the file in `convert_to_bytes`
* Add `min_partition` kwarg to that combines elements below a specified threshold and modifies splitting of strings longer than max partition so words are not split.
* set the file's current position to the beginning after reading the file in `convert_to_bytes`
* Add slide notes to pptx
* Add `--encoding` directive to ingest
* Improve json detection by `detect_filetype`

### Features

* Adds Outlook connector
* Add support for dpi parameter in inference library
* Adds Onedrive connector.
* Add Confluence connector for ingest cli to pull the body text from all documents from all spaces in a confluence domain.

### Fixes

* Fixes issue with email partitioning where From field was being assigned the To field value.
* Use the `image_metadata` property of the `PageLayout` instance to get the page image info in the `document_to_element_list`
* Add functionality to write images to computer storage temporarily instead of keeping them in memory for `ocr_only` strategy
* Add functionality to convert a PDF in small chunks of pages at a time for `ocr_only` strategy
* Adds `.txt`, `.text`, and `.tab` to list of extensions to check if file
  has a `text/plain` MIME type.
* Enables filters to be passed to `partition_doc` so it doesn't error with LibreOffice7.
* Removed old error message that's superseded by `requires_dependencies`.
* Removes using `hi_res` as the default strategy value for `partition_via_api` and `partition_multiple_via_api`

## 0.8.1

### Enhancements

* Add support for Python 3.11

### Features

### Fixes

* Fixed `auto` strategy detected scanned document as having extractable text and using `fast` strategy, resulting in no output.
* Fix list detection in MS Word documents.
* Don't instantiate an element with a coordinate system when there isn't a way to get its location data.

## 0.8.0

### Enhancements

* Allow model used for hi res pdf partition strategy to be chosen when called.
* Updated inference package

### Features

* Add `metadata_filename` parameter across all partition functions

### Fixes

* Update to ensure `convert_to_datafame` grabs all of the metadata fields.
* Adjust encoding recognition threshold value in `detect_file_encoding`
* Fix KeyError when `isd_to_elements` doesn't find a type
* Fix `_output_filename` for local connector, allowing single files to be written correctly to the disk

* Fix for cases where an invalid encoding is extracted from an email header.

### BREAKING CHANGES

* Information about an element's location is no longer returned as top-level attributes of an element. Instead, it is returned in the `coordinates` attribute of the element's metadata.

## 0.7.12

### Enhancements

* Adds `include_metadata` kwarg to `partition_doc`, `partition_docx`, `partition_email`, `partition_epub`, `partition_json`, `partition_msg`, `partition_odt`, `partition_org`, `partition_pdf`, `partition_ppt`, `partition_pptx`, `partition_rst`, and `partition_rtf`
### Features

* Add Elasticsearch connector for ingest cli to pull specific fields from all documents in an index.
* Adds Dropbox connector

### Fixes

* Fix tests that call unstructured-api by passing through an api-key
* Fixed page breaks being given (incorrect) page numbers
* Fix skipping download on ingest when a source document exists locally

## 0.7.11

### Enhancements

* More deterministic element ordering when using `hi_res` PDF parsing strategy (from unstructured-inference bump to 0.5.4)
* Make large model available (from unstructured-inference bump to 0.5.3)
* Combine inferred elements with extracted elements (from unstructured-inference bump to 0.5.2)
* `partition_email` and `partition_msg` will now process attachments if `process_attachments=True`
  and a attachment partitioning functions is passed through with `attachment_partitioner=partition`.

### Features

### Fixes

* Fix tests that call unstructured-api by passing through an api-key
* Fixed page breaks being given (incorrect) page numbers
* Fix skipping download on ingest when a source document exists locally

## 0.7.10

### Enhancements

* Adds a `max_partition` parameter to `partition_text`, `partition_pdf`, `partition_email`,
  `partition_msg` and `partition_xml` that sets a limit for the size of an individual
  document elements. Defaults to `1500` for everything except `partition_xml`, which has
  a default value of `None`.
* DRY connector refactor

### Features

* `hi_res` model for pdfs and images is selectable via environment variable.

### Fixes

* CSV check now ignores escaped commas.
* Fix for filetype exploration util when file content does not have a comma.
* Adds negative lookahead to bullet pattern to avoid detecting plain text line
  breaks like `-------` as list items.
* Fix pre tag parsing for `partition_html`
* Fix lookup error for annotated Arabic and Hebrew encodings

## 0.7.9

### Enhancements

* Improvements to string check for leafs in `partition_xml`.
* Adds --partition-ocr-languages to unstructured-ingest.

### Features

* Adds `partition_org` for processed Org Mode documents.

### Fixes

## 0.7.8

### Enhancements

### Features

* Adds Google Cloud Service connector

### Fixes

* Updates the `parse_email` for `partition_eml` so that `unstructured-api` passes the smoke tests
* `partition_email` now works if there is no message content
* Updates the `"fast"` strategy for `partition_pdf` so that it's able to recursively
* Adds recursive functionality to all fsspec connectors
* Adds generic --recursive ingest flag

## 0.7.7

### Enhancements

* Adds functionality to replace the `MIME` encodings for `eml` files with one of the common encodings if a `unicode` error occurs
* Adds missed file-like object handling in `detect_file_encoding`
* Adds functionality to extract charset info from `eml` files

### Features

* Added coordinate system class to track coordinate types and convert to different coordinate

### Fixes

* Adds an `html_assemble_articles` kwarg to `partition_html` to enable users to capture
  control whether content outside of `<article>` tags is captured when
  `<article>` tags are present.
* Check for the `xml` attribute on `element` before looking for pagebreaks in `partition_docx`.

## 0.7.6

### Enhancements

* Convert fast startegy to ocr_only for images
* Adds support for page numbers in `.docx` and `.doc` when user or renderer
  created page breaks are present.
* Adds retry logic for the unstructured-ingest Biomed connector

### Features

* Provides users with the ability to extract additional metadata via regex.
* Updates `partition_docx` to include headers and footers in the output.
* Create `partition_tsv` and associated tests. Make additional changes to `detect_filetype`.

### Fixes

* Remove fake api key in test `partition_via_api` since we now require valid/empty api keys
* Page number defaults to `None` instead of `1` when page number is not present in the metadata.
  A page number of `None` indicates that page numbers are not being tracked for the document
  or that page numbers do not apply to the element in question..
* Fixes an issue with some pptx files. Assume pptx shapes are found in top left position of slide
  in case the shape.top and shape.left attributes are `None`.

## 0.7.5

### Enhancements

* Adds functionality to sort elements in `partition_pdf` for `fast` strategy
* Adds ingest tests with `--fast` strategy on PDF documents
* Adds --api-key to unstructured-ingest

### Features

* Adds `partition_rst` for processed ReStructured Text documents.

### Fixes

* Adds handling for emails that do not have a datetime to extract.
* Adds pdf2image package as core requirement of unstructured (with no extras)

## 0.7.4

### Enhancements

* Allows passing kwargs to request data field for `partition_via_api` and `partition_multiple_via_api`
* Enable MIME type detection if libmagic is not available
* Adds handling for empty files in `detect_filetype` and `partition`.

### Features

### Fixes

* Reslove `grpcio` import issue on `weaviate.schema.validate_schema` for python 3.9 and 3.10
* Remove building `detectron2` from source in Dockerfile

## 0.7.3

### Enhancements

* Update IngestDoc abstractions and add data source metadata in ElementMetadata

### Features

### Fixes

* Pass `strategy` parameter down from `partition` for `partition_image`
* Filetype detection if a CSV has a `text/plain` MIME type
* `convert_office_doc` no longers prints file conversion info messages to stdout.
* `partition_via_api` reflects the actual filetype for the file processed in the API.

## 0.7.2

### Enhancements

* Adds an optional encoding kwarg to `elements_to_json` and `elements_from_json`
* Bump version of base image to use new stable version of tesseract

### Features

### Fixes

* Update the `read_txt_file` utility function to keep using `spooled_to_bytes_io_if_needed` for xml
* Add functionality to the `read_txt_file` utility function to handle file-like object from URL
* Remove the unused parameter `encoding` from `partition_pdf`
* Change auto.py to have a `None` default for encoding
* Add functionality to try other common encodings for html and xml files if an error related to the encoding is raised and the user has not specified an encoding.
* Adds benchmark test with test docs in example-docs
* Re-enable test_upload_label_studio_data_with_sdk
* File detection now detects code files as plain text
* Adds `tabulate` explicitly to dependencies
* Fixes an issue in `metadata.page_number` of pptx files
* Adds showing help if no parameters passed

## 0.7.1

### Enhancements

### Features

* Add `stage_for_weaviate` to stage `unstructured` outputs for upload to Weaviate, along with
  a helper function for defining a class to use in Weaviate schemas.
* Builds from Unstructured base image, built off of Rocky Linux 8.7, this resolves almost all CVE's in the image.

### Fixes

## 0.7.0

### Enhancements

* Installing `detectron2` from source is no longer required when using the `local-inference` extra.
* Updates `.pptx` parsing to include text in tables.

### Features

### Fixes

* Fixes an issue in `_add_element_metadata` that caused all elements to have `page_number=1`
  in the element metadata.
* Adds `.log` as a file extension for TXT files.
* Adds functionality to try other common encodings for email (`.eml`) files if an error related to the encoding is raised and the user has not specified an encoding.
* Allow passed encoding to be used in the `replace_mime_encodings`
* Fixes page metadata for `partition_html` when `include_metadata=False`
* A `ValueError` now raises if `file_filename` is not specified when you use `partition_via_api`
  with a file-like object.

## 0.6.11

### Enhancements

* Supports epub tests since pandoc is updated in base image

### Features


### Fixes


## 0.6.10

### Enhancements

* XLS support from auto partition

### Features

### Fixes

## 0.6.9

### Enhancements

* fast strategy for pdf now keeps element bounding box data
* setup.py refactor

### Features

### Fixes

* Adds functionality to try other common encodings if an error related to the encoding is raised and the user has not specified an encoding.
* Adds additional MIME types for CSV

## 0.6.8

### Enhancements

### Features

* Add `partition_csv` for CSV files.

### Fixes

## 0.6.7

### Enhancements

* Deprecate `--s3-url` in favor of `--remote-url` in CLI
* Refactor out non-connector-specific config variables
* Add `file_directory` to metadata
* Add `page_name` to metadata. Currently used for the sheet name in XLSX documents.
* Added a `--partition-strategy` parameter to unstructured-ingest so that users can specify
  partition strategy in CLI. For example, `--partition-strategy fast`.
* Added metadata for filetype.
* Add Discord connector to pull messages from a list of channels
* Refactor `unstructured/file-utils/filetype.py` to better utilise hashmap to return mime type.
* Add local declaration of DOCX_MIME_TYPES and XLSX_MIME_TYPES for `test_filetype.py`.

### Features

* Add `partition_xml` for XML files.
* Add `partition_xlsx` for Microsoft Excel documents.

### Fixes

* Supports `hml` filetype for partition as a variation of html filetype.
* Makes `pytesseract` a function level import in `partition_pdf` so you can use the `"fast"`
  or `"hi_res"` strategies if `pytesseract` is not installed. Also adds the
  `required_dependencies` decorator for the `"hi_res"` and `"ocr_only"` strategies.
* Fix to ensure `filename` is tracked in metadata for `docx` tables.

## 0.6.6

### Enhancements

* Adds an `"auto"` strategy that chooses the partitioning strategy based on document
  characteristics and function kwargs. This is the new default strategy for `partition_pdf`
  and `partition_image`. Users can maintain existing behavior by explicitly setting
  `strategy="hi_res"`.
* Added an additional trace logger for NLP debugging.
* Add `get_date` method to `ElementMetadata` for converting the datestring to a `datetime` object.
* Cleanup the `filename` attribute on `ElementMetadata` to remove the full filepath.

### Features

* Added table reading as html with URL parsing to `partition_docx` in docx
* Added metadata field for text_as_html for docx files

### Fixes

* `fileutils/file_type` check json and eml decode ignore error
* `partition_email` was updated to more flexibly handle deviations from the RFC-2822 standard.
  The time in the metadata returns `None` if the time does not match RFC-2822 at all.
* Include all metadata fields when converting to dataframe or CSV

## 0.6.5

### Enhancements

* Added support for SpooledTemporaryFile file argument.

### Features

### Fixes


## 0.6.4

### Enhancements

* Added an "ocr_only" strategy for `partition_pdf`. Refactored the strategy decision
  logic into its own module.

### Features

### Fixes

## 0.6.3

### Enhancements

* Add an "ocr_only" strategy for `partition_image`.

### Features

* Added `partition_multiple_via_api` for partitioning multiple documents in a single REST
  API call.
* Added `stage_for_baseplate` function to prepare outputs for ingestion into Baseplate.
* Added `partition_odt` for processing Open Office documents.

### Fixes

* Updates the grouping logic in the `partition_pdf` fast strategy to group together text
  in the same bounding box.

## 0.6.2

### Enhancements

* Added logic to `partition_pdf` for detecting copy protected PDFs and falling back
  to the hi res strategy when necessary.


### Features

* Add `partition_via_api` for partitioning documents through the hosted API.

### Fixes

* Fix how `exceeds_cap_ratio` handles empty (returns `True` instead of `False`)
* Updates `detect_filetype` to properly detect JSONs when the MIME type is `text/plain`.

## 0.6.1

### Enhancements

* Updated the table extraction parameter name to be more descriptive

### Features

### Fixes

## 0.6.0

### Enhancements

* Adds an `ssl_verify` kwarg to `partition` and `partition_html` to enable turning off
  SSL verification for HTTP requests. SSL verification is on by default.
* Allows users to pass in ocr language to `partition_pdf` and `partition_image` through
  the `ocr_language` kwarg. `ocr_language` corresponds to the code for the language pack
  in Tesseract. You will need to install the relevant Tesseract language pack to use a
  given language.

### Features

* Table extraction is now possible for pdfs from `partition` and `partition_pdf`.
* Adds support for extracting attachments from `.msg` files

### Fixes

* Adds an `ssl_verify` kwarg to `partition` and `partition_html` to enable turning off
  SSL verification for HTTP requests. SSL verification is on by default.

## 0.5.13

### Enhancements

* Allow headers to be passed into `partition` when `url` is used.

### Features

* `bytes_string_to_string` cleaning brick for bytes string output.

### Fixes

* Fixed typo in call to `exactly_one` in `partition_json`
* unstructured-documents encode xml string if document_tree is `None` in `_read_xml`.
* Update to `_read_xml` so that Markdown files with embedded HTML process correctly.
* Fallback to "fast" strategy only emits a warning if the user specifies the "hi_res" strategy.
* unstructured-partition-text_type exceeds_cap_ratio fix returns and how capitalization ratios are calculated
* `partition_pdf` and `partition_text` group broken paragraphs to avoid fragmented `NarrativeText` elements.
* .json files resolved as "application/json" on centos7 (or other installs with older libmagic libs)

## 0.5.12

### Enhancements

* Add OS mimetypes DB to docker image, mainly for unstructured-api compat.
* Use the image registry as a cache when building Docker images.
* Adds the ability for `partition_text` to group together broken paragraphs.
* Added method to utils to allow date time format validation

### Features
* Add Slack connector to pull messages for a specific channel

* Add --partition-by-api parameter to unstructured-ingest
* Added `partition_rtf` for processing rich text files.
* `partition` now accepts a `url` kwarg in addition to `file` and `filename`.

### Fixes

* Allow encoding to be passed into `replace_mime_encodings`.
* unstructured-ingest connector-specific dependencies are imported on demand.
* unstructured-ingest --flatten-metadata supported for local connector.
* unstructured-ingest fix runtime error when using --metadata-include.

## 0.5.11

### Enhancements

### Features

### Fixes

* Guard against null style attribute in docx document elements
* Update HTML encoding to better support foreign language characters

## 0.5.10

### Enhancements

* Updated inference package
* Add sender, recipient, date, and subject to element metadata for emails

### Features

* Added `--download-only` parameter to `unstructured-ingest`

### Fixes

* FileNotFound error when filename is provided but file is not on disk

## 0.5.9

### Enhancements

### Features

### Fixes

* Convert file to str in helper `split_by_paragraph` for `partition_text`

## 0.5.8

### Enhancements

* Update `elements_to_json` to return string when filename is not specified
* `elements_from_json` may take a string instead of a filename with the `text` kwarg
* `detect_filetype` now does a final fallback to file extension.
* Empty tags are now skipped during the depth check for HTML processing.

### Features

* Add local file system to `unstructured-ingest`
* Add `--max-docs` parameter to `unstructured-ingest`
* Added `partition_msg` for processing MSFT Outlook .msg files.

### Fixes

* `convert_file_to_text` now passes through the `source_format` and `target_format` kwargs.
  Previously they were hard coded.
* Partitioning functions that accept a `text` kwarg no longer raise an error if an empty
  string is passed (and empty list of elements is returned instead).
* `partition_json` no longer fails if the input is an empty list.
* Fixed bug in `chunk_by_attention_window` that caused the last word in segments to be cut-off
  in some cases.

### BREAKING CHANGES

* `stage_for_transformers` now returns a list of elements, making it consistent with other
  staging bricks

## 0.5.7

### Enhancements

* Refactored codebase using `exactly_one`
* Adds ability to pass headers when passing a url in partition_html()
* Added optional `content_type` and `file_filename` parameters to `partition()` to bypass file detection

### Features

* Add `--flatten-metadata` parameter to `unstructured-ingest`
* Add `--fields-include` parameter to `unstructured-ingest`

### Fixes

## 0.5.6

### Enhancements

* `contains_english_word()`, used heavily in text processing, is 10x faster.

### Features

* Add `--metadata-include` and `--metadata-exclude` parameters to `unstructured-ingest`
* Add `clean_non_ascii_chars` to remove non-ascii characters from unicode string

### Fixes

* Fix problem with PDF partition (duplicated test)

## 0.5.4

### Enhancements

* Added Biomedical literature connector for ingest cli.
* Add `FsspecConnector` to easily integrate any existing `fsspec` filesystem as a connector.
* Rename `s3_connector.py` to `s3.py` for readability and consistency with the
  rest of the connectors.
* Now `S3Connector` relies on `s3fs` instead of on `boto3`, and it inherits
  from `FsspecConnector`.
* Adds an `UNSTRUCTURED_LANGUAGE_CHECKS` environment variable to control whether or not language
  specific checks like vocabulary and POS tagging are applied. Set to `"true"` for higher
  resolution partitioning and `"false"` for faster processing.
* Improves `detect_filetype` warning to include filename when provided.
* Adds a "fast" strategy for partitioning PDFs with PDFMiner. Also falls back to the "fast"
  strategy if detectron2 is not available.
* Start deprecation life cycle for `unstructured-ingest --s3-url` option, to be deprecated in
  favor of `--remote-url`.

### Features

* Add `AzureBlobStorageConnector` based on its `fsspec` implementation inheriting
from `FsspecConnector`
* Add `partition_epub` for partitioning e-books in EPUB3 format.

### Fixes

* Fixes processing for text files with `message/rfc822` MIME type.
* Open xml files in read-only mode when reading contents to construct an XMLDocument.

## 0.5.3

### Enhancements

* `auto.partition()` can now load Unstructured ISD json documents.
* Simplify partitioning functions.
* Improve logging for ingest CLI.

### Features

* Add `--wikipedia-auto-suggest` argument to the ingest CLI to disable automatic redirection
  to pages with similar names.
* Add setup script for Amazon Linux 2
* Add optional `encoding` argument to the `partition_(text/email/html)` functions.
* Added Google Drive connector for ingest cli.
* Added Gitlab connector for ingest cli.

### Fixes

## 0.5.2

### Enhancements

* Fully move from printing to logging.
* `unstructured-ingest` now uses a default `--download_dir` of `$HOME/.cache/unstructured/ingest`
rather than a "tmp-ingest-" dir in the working directory.

### Features

### Fixes

* `setup_ubuntu.sh` no longer fails in some contexts by interpreting
`DEBIAN_FRONTEND=noninteractive` as a command
* `unstructured-ingest` no longer re-downloads files when --preserve-downloads
is used without --download-dir.
* Fixed an issue that was causing text to be skipped in some HTML documents.

## 0.5.1

### Enhancements

### Features

### Fixes

* Fixes an error causing JavaScript to appear in the output of `partition_html` sometimes.
* Fix several issues with the `requires_dependencies` decorator, including the error message
  and how it was used, which had caused an error for `unstructured-ingest --github-url ...`.

## 0.5.0

### Enhancements

* Add `requires_dependencies` Python decorator to check dependencies are installed before
  instantiating a class or running a function

### Features

* Added Wikipedia connector for ingest cli.

### Fixes

* Fix `process_document` file cleaning on failure
* Fixes an error introduced in the metadata tracking commit that caused `NarrativeText`
  and `FigureCaption` elements to be represented as `Text` in HTML documents.

## 0.4.16

### Enhancements

* Fallback to using file extensions for filetype detection if `libmagic` is not present

### Features

* Added setup script for Ubuntu
* Added GitHub connector for ingest cli.
* Added `partition_md` partitioner.
* Added Reddit connector for ingest cli.

### Fixes

* Initializes connector properly in ingest.main::MainProcess
* Restricts version of unstructured-inference to avoid multithreading issue

## 0.4.15

### Enhancements

* Added `elements_to_json` and `elements_from_json` for easier serialization/deserialization
* `convert_to_dict`, `dict_to_elements` and `convert_to_csv` are now aliases for functions
  that use the ISD terminology.

### Fixes

* Update to ensure all elements are preserved during serialization/deserialization

## 0.4.14

* Automatically install `nltk` models in the `tokenize` module.

## 0.4.13

* Fixes unstructured-ingest cli.

## 0.4.12

* Adds console_entrypoint for unstructured-ingest, other structure/doc updates related to ingest.
* Add `parser` parameter to `partition_html`.

## 0.4.11

* Adds `partition_doc` for partitioning Word documents in `.doc` format. Requires `libreoffice`.
* Adds `partition_ppt` for partitioning PowerPoint documents in `.ppt` format. Requires `libreoffice`.

## 0.4.10

* Fixes `ElementMetadata` so that it's JSON serializable when the filename is a `Path` object.

## 0.4.9

* Added ingest modules and s3 connector, sample ingest script
* Default to `url=None` for `partition_pdf` and `partition_image`
* Add ability to skip English specific check by setting the `UNSTRUCTURED_LANGUAGE` env var to `""`.
* Document `Element` objects now track metadata

## 0.4.8

* Modified XML and HTML parsers not to load comments.

## 0.4.7

* Added the ability to pull an HTML document from a url in `partition_html`.
* Added the the ability to get file summary info from lists of filenames and lists
  of file contents.
* Added optional page break to `partition` for `.pptx`, `.pdf`, images, and `.html` files.
* Added `to_dict` method to document elements.
* Include more unicode quotes in `replace_unicode_quotes`.

## 0.4.6

* Loosen the default cap threshold to `0.5`.
* Add a `UNSTRUCTURED_NARRATIVE_TEXT_CAP_THRESHOLD` environment variable for controlling
  the cap ratio threshold.
* Unknown text elements are identified as `Text` for HTML and plain text documents.
* `Body Text` styles no longer default to `NarrativeText` for Word documents. The style information
  is insufficient to determine that the text is narrative.
* Upper cased text is lower cased before checking for verbs. This helps avoid some missed verbs.
* Adds an `Address` element for capturing elements that only contain an address.
* Suppress the `UserWarning` when detectron is called.
* Checks that titles and narrative test have at least one English word.
* Checks that titles and narrative text are at least 50% alpha characters.
* Restricts titles to a maximum word length. Adds a `UNSTRUCTURED_TITLE_MAX_WORD_LENGTH`
  environment variable for controlling the max number of words in a title.
* Updated `partition_pptx` to order the elements on the page

## 0.4.4

* Updated `partition_pdf` and `partition_image` to return `unstructured` `Element` objects
* Fixed the healthcheck url path when partitioning images and PDFs via API
* Adds an optional `coordinates` attribute to document objects
* Adds `FigureCaption` and `CheckBox` document elements
* Added ability to split lists detected in `LayoutElement` objects
* Adds `partition_pptx` for partitioning PowerPoint documents
* LayoutParser models now download from HugginfaceHub instead of DropBox
* Fixed file type detection for XML and HTML files on Amazone Linux

## 0.4.3

* Adds `requests` as a base dependency
* Fix in `exceeds_cap_ratio` so the function doesn't break with empty text
* Fix bug in `_parse_received_data`.
* Update `detect_filetype` to properly handle `.doc`, `.xls`, and `.ppt`.

## 0.4.2

* Added `partition_image` to process documents in an image format.
* Fixed utf-8 encoding error in `partition_email` with attachments for `text/html`

## 0.4.1

* Added support for text files in the `partition` function
* Pinned `opencv-python` for easier installation on Linux

## 0.4.0

* Added generic `partition` brick that detects the file type and routes a file to the appropriate
  partitioning brick.
* Added a file type detection module.
* Updated `partition_html` and `partition_eml` to support file-like objects in 'rb' mode.
* Cleaning brick for removing ordered bullets `clean_ordered_bullets`.
* Extract brick method for ordered bullets `extract_ordered_bullets`.
* Test for `clean_ordered_bullets`.
* Test for `extract_ordered_bullets`.
* Added `partition_docx` for pre-processing Word Documents.
* Added new REGEX patterns to extract email header information
* Added new functions to extract header information `parse_received_data` and `partition_header`
* Added new function to parse plain text files `partition_text`
* Added new cleaners functions `extract_ip_address`, `extract_ip_address_name`, `extract_mapi_id`, `extract_datetimetz`
* Add new `Image` element and function to find embedded images `find_embedded_images`
* Added `get_directory_file_info` for summarizing information about source documents

## 0.3.5

* Add support for local inference
* Add new pattern to recognize plain text dash bullets
* Add test for bullet patterns
* Fix for `partition_html` that allows for processing `div` tags that have both text and child
  elements
* Add ability to extract document metadata from `.docx`, `.xlsx`, and `.jpg` files.
* Helper functions for identifying and extracting phone numbers
* Add new function `extract_attachment_info` that extracts and decodes the attachment
of an email.
* Staging brick to convert a list of `Element`s to a `pandas` dataframe.
* Add plain text functionality to `partition_email`

## 0.3.4

* Python-3.7 compat

## 0.3.3

* Removes BasicConfig from logger configuration
* Adds the `partition_email` partitioning brick
* Adds the `replace_mime_encodings` cleaning bricks
* Small fix to HTML parsing related to processing list items with sub-tags
* Add `EmailElement` data structure to store email documents

## 0.3.2

* Added `translate_text` brick for translating text between languages
* Add an `apply` method to make it easier to apply cleaners to elements

## 0.3.1

* Added \_\_init.py\_\_ to `partition`

## 0.3.0

* Implement staging brick for Argilla. Converts lists of `Text` elements to `argilla` dataset classes.
* Removing the local PDF parsing code and any dependencies and tests.
* Reorganizes the staging bricks in the unstructured.partition module
* Allow entities to be passed into the Datasaur staging brick
* Added HTML escapes to the `replace_unicode_quotes` brick
* Fix bad responses in partition_pdf to raise ValueError
* Adds `partition_html` for partitioning HTML documents.

## 0.2.6

* Small change to how \_read is placed within the inheritance structure since it doesn't really apply to pdf
* Add partitioning brick for calling the document image analysis API

## 0.2.5

* Update python requirement to >=3.7

## 0.2.4

* Add alternative way of importing `Final` to support google colab

## 0.2.3

* Add cleaning bricks for removing prefixes and postfixes
* Add cleaning bricks for extracting text before and after a pattern

## 0.2.2

* Add staging brick for Datasaur

## 0.2.1

* Added brick to convert an ISD dictionary to a list of elements
* Update `PDFDocument` to use the `from_file` method
* Added staging brick for CSV format for ISD (Initial Structured Data) format.
* Added staging brick for separating text into attention window size chunks for `transformers`.
* Added staging brick for LabelBox.
* Added ability to upload LabelStudio predictions
* Added utility function for JSONL reading and writing
* Added staging brick for CSV format for Prodigy
* Added staging brick for Prodigy
* Added ability to upload LabelStudio annotations
* Added text_field and id_field to stage_for_label_studio signature

## 0.2.0

* Initial release of unstructured<|MERGE_RESOLUTION|>--- conflicted
+++ resolved
@@ -1,6 +1,3 @@
-<<<<<<< HEAD
-## 0.13.8-dev13
-=======
 ## 0.14.3-dev1
 
 ### Enhancements
@@ -50,18 +47,16 @@
 ### BREAKING CHANGES
 
 * **Turn table extraction for PDFs and images off by default**. Reverting the default behavior for table extraction to "off" for PDFs and images. A number of users didn't realize we made the change and were impacted by slower processing times due to the extra model call for table extraction.
->>>>>>> 9b83330b
+
+## 0.13.8-dev13
 
 ### Enhancements
 
 * **Skip unnecessary element sorting in `partition_pdf()`**. Skip element sorting when determining whether embedded text can be extracted.
 * **Faster evaluation** Support for concurrent processing of documents during evaluation
 * **Add strategy parameter to `partition_docx()`.** Behavior of future enhancements may be sensitive the partitioning strategy. Add this parameter so `partition_docx()` is aware of the requested strategy.
-<<<<<<< HEAD
 * **Add VoyageAI embedder** Adds VoyageAI embeddings to support embedding via Voyage AI.
-=======
 * **Add GLOBAL_WORKING_DIR and GLOBAL_WORKING_PROCESS_DIR** configuration parameteres to control temporary storage.
->>>>>>> 9b83330b
 
 ### Features
 * **Add form extraction basics (document elements and placeholder code in partition)**. This is to lay the ground work for the future. Form extraction models are not currently available in the library. An attempt to use this functionality will end in a `NotImplementedError`.
