## 0.16.16-dev0

### Enhancements

### Features
- **Vectorize layout (inferred, extracted, and OCR) data structure** Using `np.ndarray` to store a group of layout elements or text regions instead of using a list of objects. This improves the memory efficiency and compute speed around layout merging and deduplication.

### Fixes

## 0.16.15

### Enhancements

### Features

### Fixes
- **Update `unstructured-inference`** to 0.8.6 in requirements which removed `layoutparser` dependency libs
- **Update `pdfminer-six` to 20240706**

## 0.16.14

### Enhancements

### Features

### Fixes
- **Fix an issue with multiple values for `infer_table_structure`** when paritioning email with image attachements the kwarg calls into `partition` to partition the image already contains `infer_table_structure`. Now `partition` function checks if the `kwarg` has `infer_table_structure` already

## 0.16.13

### Enhancements
- **Add character-level filtering for tesseract output**. It is controllable via `TESSERACT_CHARACTER_CONFIDENCE_THRESHOLD` environment variable.

### Features

### Fixes

- **Fix NLTK Download** to use nltk assets in docker image
- removed the ability to automatically download nltk package if missing

## 0.16.12

### Enhancements

- **Prepare auto-partitioning for pluggable partitioners**. Move toward a uniform partitioner call signature so a custom or override partitioner can be registered without code changes.
- **Add NDJSON file type support.**

### Features

### Fixes

<<<<<<< HEAD
- **Correctly patch pdfminer to avoid PDF repair**. The patch applied to pdfminer's parser caused it to occasionally split tokens in content streams, throwing `PDFSyntaxError`.  Repairing these PDFs sometimes failed (since they were not actually invalid) resulting in unnecessary OCR fallback.
=======
- **Base image has been updated.**
- **Upgrade ruff to latest.** Previously the ruff version was pinned to <0.5. Remove that pin and fix the handful of lint items that resulted.
- **CSV with asserted XLS content-type is correctly identified as CSV.** Resolves a bug where a CSV file with an asserted content-type of `application/vnd.ms-excel` was incorrectly identified as an XLS file.
- **Improve element-type mapping for Chinese text.** Fixes bug where Chinese text would produce large numbers of false-positive `Title` elements.
- **Improve element-type mapping for HTML.** Fixes bug where certain non-title elements were classified as `Title`.
>>>>>>> 8f2a7198

## 0.16.11

### Enhancements

- **Enhance quote standardization tests** with additional Unicode scenarios
- **Relax table segregation rule in chunking.** Previously a `Table` element was always segregated into its own pre-chunk such that the `Table` appeared alone in a chunk or was split into multiple `TableChunk` elements, but never combined with `Text`-subtype elements. Allow table elements to be combined with other elements in the same chunk when space allows.
- **Compute chunk length based solely on `element.text`.** Previously `.metadata.text_as_html` was also considered and since it is always longer that the text (due to HTML tag overhead) it was the effective length criterion. Remove text-as-html from the length calculation such that text-length is the sole criterion for sizing a chunk.

### Features

### Fixes

- Fix ipv4 regex to correctly include up to three digit octets.

## 0.16.10

### Enhancements

### Features

### Fixes

- **Fix original file doctype detection** from cct converted file paths for metrics calculation.

## 0.16.9

### Enhancements

### Features

### Fixes

- **Fix NLTK Download** to not download from unstructured S3 Bucket

## 0.16.8

### Enhancements
- **Metrics: Weighted table average is optional**

### Features

### Fixes

## 0.16.7

### Enhancements
- **Add image_alt_mode to partition_html** Adds an `image_alt_mode` parameter to `partition_html()` to control how alt text is extracted from images in HTML documents for `html_parser_version=v2` . The parameter can be set to `to_text` to extract alt text as text from `<img>` html tags

### Features

### Fixes


## 0.16.6

### Enhancements
- **Every `<table>` tag is considered to be ontology.Table** Added special handling for tables in HTML partitioning (`html_parser_version=v2`. This change is made to improve the accuracy of table extraction from HTML documents.
- **Every HTML has default ontology class assigned** When parsing HTML with `html_parser_version=v2` to ontology each defined HTML in the Ontology has assigned default ontology class. This way it is possible to assign ontology class instead of UncategorizedText when the HTML tag is predicted correctly without class assigned class
- **Use (number of actual table) weighted average for table metrics** In evaluating table metrics the mean aggregation now uses the actual number of tables in a document to weight the metric scores

### Features

### Fixes
- **ElementMetadata consolidation** Now `text_as_html` metadata is combined across all elements in CompositeElement when chunking HTML output

## 0.16.5

### Enhancements

### Features

### Fixes
- **Fixes parsing HTML v2 parser** Now max recursion limit is set and value is correctly extracted from ontology element


## 0.16.4

### Enhancements

* **`value` attribute in `<input/>` element is parsed to `OntologyElement.text` in ontology**
* **`id` and `class` attributes removed from Table subtags in HTML partitioning**
* **cleaned `to_html` and newly introduced `to_text` in `OntologyElement`**
* **Elements created from V2 HTML are less granular** Added merging of adjacent text elements and inline html tags in the HTML partitioner to reduce the number of elements created from V2 HTML.

### Features

* **Add support for link extraction in pdf hi_res strategy.** The `partition_pdf()` function now supports link extraction when using the `hi_res` strategy, allowing users to extract hyperlinks from PDF documents more effectively.

### Fixes


## 0.16.3

### Enhancements

### Features

### Fixes

* **V2 elements without first parent ID can be parsed**
* **Fix missing elements when layout element parsed in V2 ontology**
* updated **unstructured-inference** to be **0.8.1** in requirements/extra-pdf-image.in


## 0.16.2

### Enhancements

### Features

* **Whitespace-invariant CCT distance metric.** CCT Levenshtein distance for strings is by default computed with standardized whitespaces.

### Fixes

* **Fixed retry config settings for partition_via_api function** If the SDK's default retry config is not set the retry config getter function does not fail anymore.

## 0.16.1

### Enhancements

* **Bump `unstructured-inference` to 0.7.39** and upgrade other dependencies
* **Round coordinates** Round coordinates when computing bounding box overlaps in `pdfminer_processing.py` to nearest machine precision. This can help reduce underterministic behavior from machine precision that affects which bounding boxes to combine.
* **Request retry parameters in `partition_via_api` function.** Expose retry-mechanism related parameters in the `partition_via_api` function to allow users to configure the retry behavior of the API requests.

### Features

* **Parsing HTML to Unstructured Elements and back**

### Fixes

* **Remove unsupported chipper model**
* **Rewrite of `partition.email` module and tests.** Use modern Python stdlib `email` module interface to parse email messages and attachments. This change shortens and simplifies the code, and makes it more robust and maintainable. Several historical problems were remedied in the process.
* **Minify text_as_html from DOCX.** Previously `.metadata.text_as_html` for DOCX tables was "bloated" with whitespace and noise elements introduced by `tabulate` that produced over-chunking and lower "semantic density" of elements. Reduce HTML to minimum character count while preserving all text.
* **Fall back to filename extension-based file-type detection for unidentified OLE files.** Resolves a problem where a DOC file that could not be detected as such by `filetype` was incorrectly identified as a MSG file.
* **Minify text_as_html from XLSX.** Previously `.metadata.text_as_html` for DOCX tables was "bloated" with whitespace and noise elements introduced by `pandas` that produced over-chunking and lower "semantic density" of elements. Reduce HTML to minimum character count while preserving all text.
* **Minify text_as_html from CSV.** Previously `.metadata.text_as_html` for CSV tables was "bloated" with whitespace and noise elements introduced by `pandas` that produced over-chunking and lower "semantic density" of elements. Reduce HTML to minimum character count while preserving all text.
* **Minify text_as_html from PPTX.** Previously `.metadata.text_as_html` for PPTX tables was "bloated" with whitespace and noise elements introduced by `tabulate` that produced over-chunking and lower "semantic density" of elements. Reduce HTML to minimum character count while preserving all text and structure.

## 0.16.0

### Enhancements

* **Remove ingest implementation.** The deprecated ingest functionality has been removed, as it is now maintained in the separate [unstructured-ingest](https://github.com/Unstructured-IO/unstructured-ingest) repository.
  * Replace extras in `requirements/ingest` directory with a new `ingest.txt` extra for installing the `unstructured-ingest` library.
  * Remove the `unstructured.ingest` submodule.
  * Delete all shell scripts previously used for destination ingest tests.

### Features

### Fixes

* **Add language parameter to `OCRAgentGoogleVision`.**  Introduces an optional language parameter in the `OCRAgentGoogleVision` constructor to serve as a language hint for `document_text_detection`. This ensures compatibility with the OCRAgent's `get_instance` method and resolves errors when parsing PDFs with Google Cloud Vision as the OCR agent.

## 0.15.14

### Enhancements

### Features

* **Add (but do not install) a new post-partitioning decorator to handle metadata added for all file-types, like `.filename`, `.filetype` and `.languages`.** This will be installed in a closely following PR to replace the four currently being used for this purpose.

### Fixes

* **Update Python SDK usage in `partition_via_api`.** Make a minor syntax change to ensure forward compatibility with the upcoming 0.26.0 Python SDK.
* **Remove "unused" `date_from_file_object` parameter.** As part of simplifying partitioning parameter set, remove `date_from_file_object` parameter. A file object does not have a last-modified date attribute so can never give a useful value. When a file-object is used as the document source (such as in Unstructured API) the last-modified date must come from the `metadata_last_modified` argument.
* **Fix occasional `KeyError` when mapping parent ids to hash ids.** Occasionally the input elements into `assign_and_map_hash_ids` can contain duplicated element instances, which lead to error when mapping parent id.
* **Allow empty text files.** Fixes an issue where text files with only white space would fail to be partitioned.
* **Remove double-decoration for CSV, DOC, ODT partitioners.** Refactor these partitioners to use the new `@apply_metadata()` decorator and only decorate the principal partitioner (CSV and DOCX in this case); remove decoration from delegating partitioners.
* **Remove double-decoration for PPTX, TSV, XLSX, and XML partitioners.** Refactor these partitioners to use the new `@apply_metadata()` decorator and only decorate the principal partitioner; remove decoration from delegating partitioners.
* **Remove double-decoration for HTML, EPUB, MD, ORG, RST, and RTF partitioners.** Refactor these partitioners to use the new `@apply_metadata()` decorator and only decorate the principal partitioner (HTML in this case); remove decoration from delegating partitioners.
* **Remove obsolete min_partition/max_partition args from TXT and EML.** The legacy `min_partition` and `max_partition` parameters were an initial rough implementation of chunking but now interfere with chunking and are unused. Remove those parameters from `partition_text()` and `partition_email()`.
* **Remove double-decoration on EML and MSG.** Refactor these partitioners to rely on the new `@apply_metadata()` decorator operating on partitioners they delegate to (TXT, HTML, and all others for attachments) and remove direct decoration from EML and MSG.
* **Remove double-decoration for PPT.** Remove decorators from the delegating PPT partitioner.
* **Quick-fix CI error in auto test-filetype.** Better fix to follow shortly.

## 0.15.13

### BREAKING CHANGES

* **Remove dead experimental code.** Unused code in `file_utils.experimental` and `file_utils.metadata` was removed. These functions were never published in the documentation, but if a client dug these out and used them this removal could break client code.

### Enhancements

* **Improve `pdfminer` image cleanup process**. Optimized the removal of duplicated pdfminer images by performing the cleanup before merging elements, rather than after. This improvement reduces execution time and enhances overall processing speed of PDF documents.

### Features

### Fixes

* **Fixes high memory overhead for intersection area computation** Using `numpy.float32` for coordinates and remove intermediate variables to reduce memory usage when computing intersection areas
* **Fixes the `arm64` image build** `arm64` builds are now fixed and will be available against starting with the `0.15.13` release.

## 0.15.12

### Enhancements

* **Improve `pdfminer` element processing** Implemented splitting of `pdfminer` elements (groups of text chunks) into smaller bounding boxes (text lines). This prevents loss of information from the object detection model and facilitates more effective removal of duplicated `pdfminer` text.

### Features

### Fixes

* **Fixed table accuracy metric** Table accuracy was incorrectly using column content difference in calculating row accuracy.

## 0.15.11

### Enhancements

* **Add deprecation warning to embed code**
* **Remove ingest console script**

## 0.15.10

### Enhancements

* **Enhance `pdfminer` element cleanup** Expand removal of `pdfminer` elements to include those inside all `non-pdfminer` elements, not just `tables`.
* **Modified analysis drawing tools to dump to files and draw from dumps** If the parameter `analysis` of the `partition_pdf` function is set to `True`, the layout for Object Detection, Pdfminer Extraction, OCR and final layouts will be dumped as json files. The drawers now accept dict (dump) objects instead of internal classes instances.
* **Vectorize pdfminer elements deduplication computation**. Use `numpy` operations to compute IOU and sub-region membership instead of using simply loop. This improves the speed of deduplicating elements for pages with a lot of elements.

### Features

### Fixes

## 0.15.9

### Enhancements

### Features

* **Add support for encoding parameter in partition_csv**

### Fixes

* **Check storage contents for OLE file type detection** Updates `detect_filetype` to check the content of OLE files to more reliable differentiate DOC, PPT, XLS, and MSG files. As part of this, the `"msg"` extra was removed because the `python-oxmsg` package is now a base dependency.
* **Fix disk space leaks and Windows errors when accessing file.name on a NamedTemporaryFile** Uses of `NamedTemporaryFile(..., delete=False)` and/or uses of `file.name` of NamedTemporaryFiles have been replaced with TemporaryFileDirectory to avoid a known issue: https://docs.python.org/3/library/tempfile.html#tempfile.NamedTemporaryFile

## 0.15.8

### Enhancements

* **Bump unstructured.paddleocr to 2.8.1.0.**

### Features

* **Add MixedbreadAI embedder** Adds MixedbreadAI embeddings to support embedding via Mixedbread AI.

### Fixes

* **Replace `pillow-heif` with `pi-heif`**. Replaces `pillow-heif` with `pi-heif` due to more permissive licensing on the wheel for `pi-heif`.
* **Minify text_as_html from DOCX.** Previously `.metadata.text_as_html` for DOCX tables was "bloated" with whitespace and noise elements introduced by `tabulate` that produced over-chunking and lower "semantic density" of elements. Reduce HTML to minimum character count without preserving all text.
* **Fall back to filename extension-based file-type detection for unidentified OLE files.** Resolves a problem where a DOC file that could not be detected as such by `filetype` was incorrectly identified as a MSG file.

## 0.15.7

### Enhancements

### Features

### Fixes

* **Fix NLTK data download path to prevent nested directories**. Resolved an issue where a nested "nltk_data" directory was created within the parent "nltk_data" directory when it already existed. This fix prevents errors in checking for existing downloads and loading models from NLTK data.

## 0.15.6

### Enhancements

### Features

### Fixes

* **Bump to NLTK 3.9.x** Bumps to the latest `nltk` version to resolve CVE.
* **Update CI for `ingest-test-fixture-update-pr` to resolve NLTK model download errors.**
* **Synchronized text and html on `TableChunk` splits.** When a `Table` element is divided during chunking to fit the chunking window, `TableChunk.text` corresponds exactly with the table text in `TableChunk.metadata.text_as_html`, `.text_as_html` is always parseable HTML, and the table is split on even row boundaries whenever possible.

## 0.15.5

### Enhancements

### Features

### Fixes

* **Revert to using `unstructured.pytesseract` fork**. Due to the unavailability of some recent release versions of `pytesseract` on PyPI, the project now uses the `unstructured.pytesseract` fork to ensure stability and continued support.
* **Bump `libreoffice` verson in image.** Bumps the `libreoffice` version to `25.2.5.2` to address CVEs.
* **Downgrade NLTK dependency version for compatibility**. Due to the unavailability of `nltk==3.8.2` on PyPI, the NLTK dependency has been downgraded to `<3.8.2`. This change ensures continued functionality and compatibility.

## 0.15.4

### Enhancements

### Features

### Fixes

* **Resolve an installation error with `pytesseract>=0.3.12` that occurred during `pip install unstructured[pdf]==0.15.3`.**

## 0.15.3

### Enhancements

### Features

### Fixes

* **Remove the custom index URL from `extra-paddleocr.in` to resolve the error in the `setup.py` configuration.**

## 0.15.2

### Enhancements

* **Improve directory handling when extracting image blocks**. The `figures` directory is no longer created when the `extract_image_block_to_payload` parameter is set to `True`.

### Features

* **Added per-class Object Detection metrics in the evaluation**. The metrics include average precision, precision, recall, and f1-score for each class in the dataset.

### Fixes

* **Updates NLTK data file for compatibility with `nltk>=3.8.2`**. The NLTK data file now container `punkt_tab`, making it possible to upgrade to `nltk>=3.8.2`. The `nltk==3.8.2` patches CVE-2024-39705.
* **Renames Astra to Astra DB** Conforms with DataStax internal naming conventions.
* **Accommodate single-column CSV files.** Resolves a limitation of `partition_csv()` where delimiter detection would fail on a single-column CSV file (which naturally has no delimeters).
* **Accommodate `image/jpg` in PPTX as alias for `image/jpeg`.** Resolves problem partitioning PPTX files having an invalid `image/jpg` (should be `image/jpeg`) MIME-type in the `[Content_Types].xml` member of the PPTX Zip archive.
* **Fixes an issue in Object Detection metrics** The issue was in preprocessing/validating the ground truth and predicted data for object detection metrics.
* **Removes dependency on unstructured.pytesseract** Unstructured forked pytesseract while waiting for code to be upstreamed. Now that the new version has been released, this fork can be removed.

## 0.15.1

### Enhancements

* **Improve `pdfminer` embedded `image` extraction to exclude text elements and produce more accurate bounding boxes.** This results in cleaner, more precise element extraction in `pdf` partitioning.

### Features

* **Update partition_eml and partition_msg to capture cc, bcc, and message_id fields** Cc, bcc, and message_id information is captured in element metadata for both msg and email partitioning and `Recipient` elements are generated for cc and bcc when `include_headers=True` for email partitioning.
* **Mark ingest as deprecated** Begin sunset of ingest code in this repo as it's been moved to a dedicated repo.
* **Add `pdf_hi_res_max_pages` argument for partitioning, which allows rejecting PDF files that exceed this page number limit, when the `high_res` strategy is chosen.** By default, it will allow parsing PDF files with an unlimited number of pages.

### Fixes

* **Update `HuggingFaceEmbeddingEncoder` to use `HuggingFaceEmbeddings` from `langchain_huggingface` package instead of the deprecated version from `langchain-community`.** This resolves the deprecation warning and ensures compatibility with future versions of langchain.
* **Update `OpenAIEmbeddingEncoder` to use `OpenAIEmbeddings` from `langchain-openai` package instead of the deprecated version from `langchain-community`.** This resolves the deprecation warning and ensures compatibility with future versions of langchain.
* **Update import of Pinecone exception** Adds compatibility for pinecone-client>=5.0.0
* **File-type detection catches non-existent file-path.** `detect_filetype()` no longer silently falls back to detecting a file-type based on the extension when no file exists at the path provided. Instead `FileNotFoundError` is raised. This provides consistent user notification of a mis-typed path rather than an unpredictable exception from a file-type specific partitioner when the file cannot be opened.
* **EML files specified as a file-path are detected correctly.** Resolved a bug where an EML file submitted to `partition()` as a file-path was identified as TXT and partitioned using `partition_text()`. EML files specified by path are now identified and processed correctly, including processing any attachments.
* **A DOCX, PPTX, or XLSX file specified by path and ambiguously identified as MIME-type "application/octet-stream" is identified correctly.** Resolves a shortcoming where a file specified by path immediately fell back to filename-extension based identification when misidentified as "application/octet-stream", either by asserted content type or a mis-guess by libmagic. An MS Office file misidentified in this way is now correctly identified regardless of its filename and whether it is specified by path or file-like object.
* **Textual content retrieved from a URL with gzip transport compression now partitions correctly.** Resolves a bug where a textual file-type (such as Markdown) retrieved by passing a URL to `partition()` would raise when `gzip` compression was used for transport by the server.
* **A DOCX, PPTX, or XLSX content-type asserted on partition is confirmed or fixed.** Resolves a bug where calling `partition()` with a swapped MS-Office `content_type` would cause the file-type to be misidentified. A DOCX, PPTX, or XLSX MIME-type received by `partition()` is now checked for accuracy and corrected if the file is for a different MS-Office 2007+ type.
* **DOC, PPT, XLS, and MSG files are now auto-detected correctly.** Resolves a bug where DOC, PPT, and XLS files were auto-detected as MSG files under certain circumstances.

## 0.15.0

### Enhancements

* **Improve text clearing process in email partitioning.** Updated the email partitioner to remove both `=\n` and `=\r\n` characters during the clearing process. Previously, only `=\n` characters were removed.
* **Bump unstructured.paddleocr to 2.8.0.1.**
* **Refine HTML parser to accommodate block element nested in phrasing.** HTML parser no longer raises on a block element (e.g. `<p>`, `<div>`) nested inside a phrasing element (e.g. `<strong>` or `<cite>`). Instead it breaks the phrasing run (and therefore element) at the block-item start and begins a new phrasing run after the block-item. This is consistent with how the browser determines element boundaries in this situation.
* **Install rewritten HTML parser to fix 12 existing bugs and provide headroom for refinement and growth.** A rewritten HTML parser resolves a collection of outstanding bugs with HTML partitioning and provides a firm foundation for further elaborating that important partitioner.
* **CI check for dependency licenses** Adds a CI check to ensure dependencies are appropriately licensed.

### Features

* **Add support for specifying OCR language to `partition_pdf()`.** Extend language specification capability to `PaddleOCR` in addition to `TesseractOCR`. Users can now specify OCR languages for both OCR engines when using `partition_pdf()`.
* **Add AstraDB source connector** Adds support for ingesting documents from AstraDB.

### Fixes

* **Remedy error on Windows when `nltk` binaries are downloaded.** Work around a quirk in the Windows implementation of `tempfile.NamedTemporaryFile` where accessing the temporary file by name raises `PermissionError`.
* **Move Astra embedded_dimension to write config**

## 0.14.10

### Enhancements

* **Update unstructured-client dependency** Change unstructured-client dependency pin back to greater than min version and updated tests that were failing given the update.
* **`.doc` files are now supported in the `arm64` image.**. `libreoffice24` is added to the `arm64` image, meaning `.doc` files are now supported. We have follow on work planned to investigate adding `.ppt` support for `arm64` as well.
* **Add table detection metrics: recall, precision and f1.**
* **Remove unused _with_spans metrics.**

### Features

**Add Object Detection Metrics to CI** Add object detection metrics (average precision, precision, recall and f1-score) implementations.

### Fixes

* **Fix counting false negatives and false positives in table structure evaluation.**
* **Fix Slack CI test** Change channel that Slack test is pointing to because previous test bot expired
* **Remove NLTK download** Removes `nltk.download` in favor of downloading from an S3 bucket we host to mitigate CVE-2024-39705

## 0.14.9

### Enhancements

* **Added visualization and OD model result dump for PDF** In PDF `hi_res` strategy the `analysis` parameter can be used to visualize the result of the OD model and dump the result to a file. Additionally, the visualization of bounding boxes of each layout source is rendered and saved for each page.
* **`partition_docx()` distinguishes "file not found" from "not a ZIP archive" error.** `partition_docx()` now provides different error messages for "file not found" and "file is not a ZIP archive (and therefore not a DOCX file)". This aids diagnosis since these two conditions generally point in different directions as to the cause and fix.

### Features

### Fixes

* **Fix a bug where multiple `soffice` processes could be attempted** Add a wait mechanism in `convert_office_doc` so that the function first checks if another `soffice` is running already: if yes wait till the other process finishes or till the wait timeout before spawning a subprocess to run `soffice`
* **`partition()` now forwards `strategy` arg to `partition_docx()`, `partition_pptx()`, and their brokering partitioners for DOC, ODT, and PPT formats.** A `strategy` argument passed to `partition()` (or the default value "auto" assigned by `partition()`) is now forwarded to `partition_docx()`, `partition_pptx()`, and their brokering partitioners when those filetypes are detected.

## 0.14.8

### Enhancements

* **Move arm64 image to wolfi-base** The `arm64` image now runs on `wolfi-base`. The `arm64` build for `wolfi-base` does not yet include `libreoffce`, and so `arm64` does not currently support processing `.doc`, `.ppt`, or `.xls` file. If you need to process those files on `arm64`, use the legacy `rockylinux` image.

### Features

### Fixes

* **Bump unstructured-inference==0.7.36** Fix `ValueError` when converting cells to html.
* **`partition()` now forwards `strategy` arg to `partition_docx()`, `partition_ppt()`, and `partition_pptx()`.** A `strategy` argument passed to `partition()` (or the default value "auto" assigned by `partition()`) is now forwarded to `partition_docx()`, `partition_ppt()`, and `partition_pptx()` when those filetypes are detected.
* **Fix missing sensitive field markers** for embedders

## 0.14.7

### Enhancements

* **Pull from `wolfi-base` image.** The amd64 image now pulls from the `unstructured` `wolfi-base` image to avoid duplication of dependency setup steps.
* **Fix windows temp file.** Make the creation of a temp file in unstructured/partition/pdf_image/ocr.py windows compatible.

### Features

* **Expose conversion functions for tables** Adds public functions to convert tables from HTML to the Deckerd format and back
* **Adds Kafka Source and Destination** New source and destination connector added to all CLI ingest commands to support reading from and writing to Kafka streams. Also supports Confluent Kafka.

### Fixes

* **Fix an error publishing docker images.** Update user in docker-smoke-test to reflect changes made by the amd64 image pull from the "unstructured" "wolfi-base" image.
* **Fix a IndexError when partitioning a pdf with values for both `extract_image_block_types` and `starting_page_number`.

## 0.14.6

### Enhancements

* **Bump unstructured-inference==0.7.35** Fix syntax for generated HTML tables.

### Features

* **tqdm ingest support** add optional flag to ingest flow to print out progress bar of each step in the process.

### Fixes

* **Remove deprecated `overwrite_schema` kwarg from Delta Table connector.** The `overwrite_schema` kwarg is deprecated in `deltalake>=0.18.0`. `schema_mode=` should be used now instead. `schema_mode="overwrite"` is equivalent to `overwrite_schema=True` and `schema_mode="merge"` is equivalent to `overwrite_schema="False"`. `schema_mode` defaults to `None`. You can also now specify `engine`, which defaults to `"pyarrow"`. You need to specify `enginer="rust"` to use `"schema_mode"`.
* **Fix passing parameters to python-client** - Remove parsing list arguments to strings in passing arguments to python-client in Ingest workflow and `partition_via_api`
* **table metric bug fix** get_element_level_alignment()now will find all the matched indices in predicted table data instead of only returning the first match in the case of multiple matches for the same gt string.
* **fsspec connector path/permissions bug** V2 fsspec connectors were failing when defined relative filepaths had leading slash. This strips that slash to guarantee the relative path never has it.
* **Dropbox connector internal file path bugs** Dropbox source connector currently raises exceptions when indexing files due to two issues: a path formatting idiosyncrasy of the Dropbox library and a divergence in the definition of the Dropbox libraries fs.info method, expecting a 'url' parameter rather than 'path'.
* **update table metric evaluation to handle corrected HTML syntax for tables** This change is connected to the update in [unstructured-inference change](https://github.com/Unstructured-IO/unstructured-inference/pull/355) - fixes transforming HTML table to deckerd and internal cells format.

## 0.14.5

### Enhancements

* **Filtering for tar extraction** Adds tar filtering to the compression module for connectors to avoid decompression malicious content in `.tar.gz` files. This was added to the Python `tarfile` lib in Python 3.12. The change only applies when using Python 3.12 and above.
* **Use `python-oxmsg` for `partition_msg()`.** Outlook MSG emails are now partitioned using the `python-oxmsg` package which resolves some shortcomings of the prior MSG parser.

### Features

### Fixes

* **8-bit string Outlook MSG files are parsed.** `partition_msg()` is now able to parse non-unicode Outlook MSG emails.
* **Attachments to Outlook MSG files are extracted intact.** `partition_msg()` is now able to extract attachments without corruption.

## 0.14.4

### Enhancements

* **Move logger error to debug level when PDFminer fails to extract text** which includes error message for Invalid dictionary construct.
* **Add support for Pinecone serverless** Adds Pinecone serverless to the connector tests. Pinecone
  serverless will work version versions >=0.14.2, but hadn't been tested until now.

### Features

- **Allow configuration of the Google Vision API endpoint** Add an environment variable to select the Google Vision API in the US or the EU.

### Fixes

* **Address the issue of unrecognized tables in `UnstructuredTableTransformerModel`** When a table is not recognized, the `element.metadata.text_as_html` attribute is set to an empty string.
* **Remove root handlers in ingest logger**. Removes root handlers in ingest loggers to ensure secrets aren't accidentally exposed in Colab notebooks.
* **Fix V2 S3 Destination Connector authentication** Fixes bugs with S3 Destination Connector where the connection config was neither registered nor properly deserialized.
* **Clarified dependence on particular version of `python-docx`** Pinned `python-docx` version to ensure a particular method `unstructured` uses is included.
* **Ingest preserves original file extension** Ingest V2 introduced a change that dropped the original extension for upgraded connectors. This reverts that change.

## 0.14.3

### Enhancements

* **Move `category` field from Text class to Element class.**
* **`partition_docx()` now supports pluggable picture sub-partitioners.** A subpartitioner that accepts a DOCX `Paragraph` and generates elements is now supported. This allows adding a custom sub-partitioner that extracts images and applies OCR or summarization for the image.
* **Add VoyageAI embedder** Adds VoyageAI embeddings to support embedding via Voyage AI.

### Features

### Fixes

* **Fix `partition_pdf()` to keep spaces in the text**. The control character `\t` is now replaced with a space instead of being removed when merging inferred elements with embedded elements.
* **Turn off XML resolve entities** Sets `resolve_entities=False` for XML parsing with `lxml`
  to avoid text being dynamically injected into the XML document.
* **Add backward compatibility for the deprecated pdf_infer_table_structure parameter**.
* **Add the missing `form_extraction_skip_tables` argument to the `partition_pdf_or_image` call**.
  to avoid text being dynamically injected into the XML document.
* **Chromadb change from Add to Upsert using element_id to make idempotent**
* **Diable `table_as_cells` output by default** to reduce overhead in partition; now `table_as_cells` is only produced when the env `EXTACT_TABLE_AS_CELLS` is `true`
* **Reduce excessive logging** Change per page ocr info level logging into detail level trace logging
* **Replace try block in `document_to_element_list` for handling HTMLDocument** Use `getattr(element, "type", "")` to get the `type` attribute of an element when it exists. This is more explicit way to handle the special case for HTML documents and prevents other types of attribute error from being silenced by the try block

## 0.14.2

### Enhancements

* **Bump unstructured-inference==0.7.33**.

### Features

* **Add attribution to the `pinecone` connector**.

### Fixes

## 0.14.1

### Enhancements

* **Refactor code related to embedded text extraction**. The embedded text extraction code is moved from `unstructured-inference` to `unstructured`.

### Features

* **Large improvements to the ingest process:**
  * Support for multiprocessing and async, with limits for both.
  * Streamlined to process when mapping CLI invocations to the underlying code
  * More granular steps introduced to give better control over process (i.e. dedicated step to uncompress files already in the local filesystem, new optional staging step before upload)
  * Use the python client when calling the unstructured api for partitioning or chunking
  * Saving the final content is now a dedicated destination connector (local) set as the default if none are provided. Avoids adding new files locally if uploading elsewhere.
  * Leverage last modified date when deciding if new files should be downloaded and reprocessed.
  * Add attribution to the `pinecone` connector
  * **Add support for Python 3.12**. `unstructured` now works with Python 3.12!

### Fixes

## 0.14.0

### BREAKING CHANGES

* **Turn table extraction for PDFs and images off by default**. Reverting the default behavior for table extraction to "off" for PDFs and images. A number of users didn't realize we made the change and were impacted by slower processing times due to the extra model call for table extraction.

### Enhancements

* **Skip unnecessary element sorting in `partition_pdf()`**. Skip element sorting when determining whether embedded text can be extracted.
* **Faster evaluation** Support for concurrent processing of documents during evaluation
* **Add strategy parameter to `partition_docx()`.** Behavior of future enhancements may be sensitive the partitioning strategy. Add this parameter so `partition_docx()` is aware of the requested strategy.
* **Add GLOBAL_WORKING_DIR and GLOBAL_WORKING_PROCESS_DIR** configuration parameteres to control temporary storage.

### Features

* **Add form extraction basics (document elements and placeholder code in partition)**. This is to lay the ground work for the future. Form extraction models are not currently available in the library. An attempt to use this functionality will end in a `NotImplementedError`.

### Fixes

* **Add missing starting_page_num param to partition_image**
* **Make the filename and file params for partition_image and partition_pdf match the other partitioners**
* **Fix include_slide_notes and include_page_breaks params in partition_ppt**
* **Re-apply: skip accuracy calculation feature** Overwritten by mistake
* **Fix type hint for paragraph_grouper param** `paragraph_grouper` can be set to `False`, but the type hint did not not reflect this previously.
* **Remove links param from partition_pdf** `links` is extracted during partitioning and is not needed as a paramter in partition_pdf.
* **Improve CSV delimeter detection.** `partition_csv()` would raise on CSV files with very long lines.
* **Fix disk-space leak in `partition_doc()`.** Remove temporary file created but not removed when `file` argument is passed to `partition_doc()`.
* **Fix possible `SyntaxError` or `SyntaxWarning` on regex patterns.** Change regex patterns to raw strings to avoid these warnings/errors in Python 3.11+.
* **Fix disk-space leak in `partition_odt()`.** Remove temporary file created but not removed when `file` argument is passed to `partition_odt()`.
* **AstraDB: option to prevent indexing metadata**
* **Fix Missing py.typed**

## 0.13.7

### Enhancements

* **Remove `page_number` metadata fields** for HTML partition until we have a better strategy to decide page counting.
* **Extract OCRAgent.get_agent().** Generalize access to the configured OCRAgent instance beyond its use for PDFs.
* **Add calculation of table related metrics which take into account colspans and rowspans**
* **Evaluation: skip accuracy calculation** for files for which output and ground truth sizes differ greatly

### Features

* **add ability to get ratio of `cid` characters in embedded text extracted by `pdfminer`**.

### Fixes

* **`partition_docx()` handles short table rows.** The DOCX format allows a table row to start late and/or end early, meaning cells at the beginning or end of a row can be omitted. While there are legitimate uses for this capability, using it in practice is relatively rare. However, it can happen unintentionally when adjusting cell borders with the mouse. Accommodate this case and generate accurate `.text` and `.metadata.text_as_html` for these tables.
* **Remedy macOS test failure not triggered by CI.** Generalize temp-file detection beyond hard-coded Linux-specific prefix.
* **Remove unnecessary warning log for using default layout model.**
* **Add chunking to partition_tsv** Even though partition_tsv() produces a single Table element, chunking is made available because the Table element is often larger than the desired chunk size and must be divided into smaller chunks.

## 0.13.6

### Enhancements

### Features

### Fixes

- **ValueError: Invalid file (FileType.UNK) when parsing Content-Type header with charset directive** URL response Content-Type headers are now parsed according to RFC 9110.

## 0.13.5

### Enhancements

### Features

### Fixes

* **KeyError raised when updating parent_id** In the past, combining `ListItem` elements could result in reusing the same memory location which then led to unexpected side effects when updating element IDs.
* **Bump unstructured-inference==0.7.29**: table transformer predictions are now removed if confidence is below threshold

## 0.13.4

### Enhancements

* **Unique and deterministic hash IDs for elements** Element IDs produced by any partitioning
  function are now deterministic and unique at the document level by default. Before, hashes were
  based only on text; however, they now also take into account the element's sequence number on a
  page, the page's number in the document, and the document's file name.
* **Enable remote chunking via unstructured-ingest** Chunking using unstructured-ingest was
  previously limited to local chunking using the strategies `basic` and `by_title`. Remote chunking
  options via the API are now accessible.
* **Save table in cells format**. `UnstructuredTableTransformerModel` is able to return predicted table in cells format

### Features

* **Add a `PDF_ANNOTATION_THRESHOLD` environment variable to control the capture of embedded links in `partition_pdf()` for `fast` strategy**.
* **Add integration with the Google Cloud Vision API**. Adds a third OCR provider, alongside Tesseract and Paddle: the Google Cloud Vision API.

### Fixes

* **Remove ElementMetadata.section field.**. This field was unused, not populated by any partitioners.

## 0.13.3

### Enhancements

* **Remove duplicate image elements**. Remove image elements identified by PDFMiner that have similar bounding boxes and the same text.
* **Add support for `start_index` in `html` links extraction**
* **Add `strategy` arg value to `_PptxPartitionerOptions`.** This makes this paritioning option available for sub-partitioners to come that may optionally use inference or other expensive operations to improve the partitioning.
* **Support pluggable sub-partitioner for PPTX Picture shapes.** Use a distinct sub-partitioner for partitioning PPTX Picture (image) shapes and allow the default picture sub-partitioner to be replaced at run-time by one of the user's choosing.
* **Introduce `starting_page_number` parameter to partitioning functions** It applies to those partitioners which support `page_number` in element's metadata: PDF, TIFF, XLSX, DOC, DOCX, PPT, PPTX.
* **Redesign the internal mechanism of assigning element IDs** This allows for further enhancements related to element IDs such as deterministic and document-unique hashes. The way partitioning functions operate hasn't changed, which means `unique_element_ids` continues to be `False` by default, utilizing text hashes.

### Features

### Fixes

* **Add support for extracting text from tag tails in HTML**. This fix adds ability to generate separate elements using tag tails.
* **Add support for extracting text from `<b>` tags in HTML** Now `partition_html()` can extract text from `<b>` tags inside container tags (like `<div>`, `<pre>`).
* **Fix pip-compile make target** Missing base.in dependency missing from requirments make file added

## 0.13.2

### Enhancements

### Features

### Fixes

* **Brings back missing word list files** that caused `partition` failures in 0.13.1.

## 0.13.1

### Enhancements

* **Drop constraint on pydantic, supporting later versions** All dependencies has pydantic pinned at an old version. This explicit pin was removed, allowing the latest version to be pulled in when requirements are compiled.

### Features

* **Add a set of new `ElementType`s to extend future element types**

### Fixes

* **Fix `partition_html()` swallowing some paragraphs**. The `partition_html()` only considers elements with limited depth to avoid becoming the text representation of a giant div. This fix increases the limit value.
* **Fix SFTP** Adds flag options to SFTP connector on whether to use ssh keys / agent, with flag values defaulting to False. This is to prevent looking for ssh files when using username and password. Currently, username and password are required, making that always the case.

## 0.13.0

### Enhancements

* **Add `.metadata.is_continuation` to text-split chunks.** `.metadata.is_continuation=True` is added to second-and-later chunks formed by text-splitting an oversized `Table` element but not to their counterpart `Text` element splits. Add this indicator for `CompositeElement` to allow text-split continuation chunks to be identified for downstream processes that may wish to skip intentionally redundant metadata values in continuation chunks.
* **Add `compound_structure_acc` metric to table eval.** Add a new property to `unstructured.metrics.table_eval.TableEvaluation`: `composite_structure_acc`, which is computed from the element level row and column index and content accuracy scores
* **Add `.metadata.orig_elements` to chunks.** `.metadata.orig_elements: list[Element]` is added to chunks during the chunking process (when requested) to allow access to information from the elements each chunk was formed from. This is useful for example to recover metadata fields that cannot be consolidated to a single value for a chunk, like `page_number`, `coordinates`, and `image_base64`.
* **Add `--include_orig_elements` option to Ingest CLI.** By default, when chunking, the original elements used to form each chunk are added to `chunk.metadata.orig_elements` for each chunk. * The `include_orig_elements` parameter allows the user to turn off this behavior to produce a smaller payload when they don't need this metadata.
* **Add Google VertexAI embedder** Adds VertexAI embeddings to support embedding via Google Vertex AI.

### Features

* **Chunking populates `.metadata.orig_elements` for each chunk.** This behavior allows the text and metadata of the elements combined to make each chunk to be accessed. This can be important for example to recover metadata such as `.coordinates` that cannot be consolidated across elements and so is dropped from chunks. This option is controlled by the `include_orig_elements` parameter to `partition_*()` or to the chunking functions. This option defaults to `True` so original-elements are preserved by default. This behavior is not yet supported via the REST APIs or SDKs but will be in a closely subsequent PR to other `unstructured` repositories. The original elements will also not serialize or deserialize yet; this will also be added in a closely subsequent PR.
* **Add Clarifai destination connector** Adds support for writing partitioned and chunked documents into Clarifai.

### Fixes

* **Fix `clean_pdfminer_inner_elements()` to remove only pdfminer (embedded) elements merged with inferred elements**. Previously, some embedded elements were removed even if they were not merged with inferred elements. Now, only embedded elements that are already merged with inferred elements are removed.
* **Clarify IAM Role Requirement for GCS Platform Connectors**. The GCS Source Connector requires Storage Object Viewer and GCS Destination Connector requires Storage Object Creator IAM roles.
* **Change table extraction defaults** Change table extraction defaults in favor of using `skip_infer_table_types` parameter and reflect these changes in documentation.
* **Fix OneDrive dates with inconsistent formatting** Adds logic to conditionally support dates returned by office365 that may vary in date formatting or may be a datetime rather than a string. See previous fix for SharePoint
* **Adds tracking for AstraDB** Adds tracking info so AstraDB can see what source called their api.
* **Support AWS Bedrock Embeddings in ingest CLI** The configs required to instantiate the bedrock embedding class are now exposed in the api and the version of boto being used meets the minimum requirement to introduce the bedrock runtime required to hit the service.
* **Change MongoDB redacting** Original redact secrets solution is causing issues in platform. This fix uses our standard logging redact solution.

## 0.12.6

### Enhancements

* **Improve ability to capture embedded links in `partition_pdf()` for `fast` strategy** Previously, a threshold value that affects the capture of embedded links was set to a fixed value by default. This allows users to specify the threshold value for better capturing.
* **Refactor `add_chunking_strategy` decorator to dispatch by name.** Add `chunk()` function to be used by the `add_chunking_strategy` decorator to dispatch chunking call based on a chunking-strategy name (that can be dynamic at runtime). This decouples chunking dispatch from only those chunkers known at "compile" time and enables runtime registration of custom chunkers.
* **Redefine `table_level_acc` metric for table evaluation.** `table_level_acc` now is an average of individual predicted table's accuracy. A predicted table's accuracy is defined as the sequence matching ratio between itself and its corresponding ground truth table.

### Features

* **Added Unstructured Platform Documentation** The Unstructured Platform is currently in beta. The documentation provides how-to guides for setting up workflow automation, job scheduling, and configuring source and destination connectors.

### Fixes

* **Partitioning raises on file-like object with `.name` not a local file path.** When partitioning a file using the `file=` argument, and `file` is a file-like object (e.g. io.BytesIO) having a `.name` attribute, and the value of `file.name` is not a valid path to a file present on the local filesystem, `FileNotFoundError` is raised. This prevents use of the `file.name` attribute for downstream purposes to, for example, describe the source of a document retrieved from a network location via HTTP.
* **Fix SharePoint dates with inconsistent formatting** Adds logic to conditionally support dates returned by office365 that may vary in date formatting or may be a datetime rather than a string.
* **Include warnings** about the potential risk of installing a version of `pandoc` which does not support RTF files + instructions that will help resolve that issue.
* **Incorporate the `install-pandoc` Makefile recipe** into relevant stages of CI workflow, ensuring it is a version that supports RTF input files.
* **Fix Google Drive source key** Allow passing string for source connector key.
* **Fix table structure evaluations calculations** Replaced special value `-1.0` with `np.nan` and corrected rows filtering of files metrics basing on that.
* **Fix Sharepoint-with-permissions test** Ignore permissions metadata, update test.
* **Fix table structure evaluations for edge case** Fixes the issue when the prediction does not contain any table - no longer errors in such case.

## 0.12.5

### Enhancements

### Features

* Add `date_from_file_object` parameter to partition. If True and if file is provided via `file` parameter it will cause partition to infer last modified date from `file`'s content. If False, last modified metadata will be `None`.
* **Header and footer detection for fast strategy** `partition_pdf` with `fast` strategy now
  detects elements that are in the top or bottom 5 percent of the page as headers and footers.
* **Add parent_element to overlapping case output** Adds parent_element to the output for `identify_overlapping_or_nesting_case` and `catch_overlapping_and_nested_bboxes` functions.
* **Add table structure evaluation** Adds a new function to evaluate the structure of a table and return a metric that represents the quality of the table structure. This function is used to evaluate the quality of the table structure and the table contents.
* **Add AstraDB destination connector** Adds support for writing embedded documents into an AstraDB vector database.
* **Add OctoAI embedder** Adds support for embeddings via OctoAI.

### Fixes

* **Fix passing list type parameters when calling unstructured API via `partition_via_api()`** Update `partition_via_api()` to convert all list type parameters to JSON formatted strings before calling the unstructured client SDK. This will support image block extraction via `partition_via_api()`.
* **Fix `check_connection` in opensearch, databricks, postgres, azure connectors**
* **Fix don't treat plain text files with double quotes as JSON** If a file can be deserialized as JSON but it deserializes as a string, treat it as plain text even though it's valid JSON.
* **Fix `check_connection` in opensearch, databricks, postgres, azure connectors**
* **Fix cluster of bugs in `partition_xlsx()` that dropped content.** Algorithm for detecting "subtables" within a worksheet dropped table elements for certain patterns of populated cells such as when a trailing single-cell row appeared in a contiguous block of populated cells.
* **Improved documentation**. Fixed broken links and improved readability on `Key Concepts` page.
* **Rename `OpenAiEmbeddingConfig` to `OpenAIEmbeddingConfig`.**
* **Fix partition_json() doesn't chunk.** The `@add_chunking_strategy` decorator was missing from `partition_json()` such that pre-partitioned documents serialized to JSON did not chunk when a chunking-strategy was specified.

## 0.12.4

### Enhancements

* **Apply New Version of `black` formatting** The `black` library recently introduced a new major version that introduces new formatting conventions. This change brings code in the `unstructured` repo into compliance with the new conventions.
* **Move ingest imports to local scopes** Moved ingest dependencies into local scopes to be able to import ingest connector classes without the need of installing imported external dependencies. This allows lightweight use of the classes (not the instances. to use the instances as intended you'll still need the dependencies).
* **Add support for `.p7s` files** `partition_email` can now process `.p7s` files. The signature for the signed message is extracted and added to metadata.
* **Fallback to valid content types for emails** If the user selected content type does not exist on the email message, `partition_email` now falls back to anoter valid content type if it's available.

### Features

* **Add .heic file partitioning** .heic image files were previously unsupported and are now supported though partition_image()
* **Add the ability to specify an alternate OCR** implementation by implementing an `OCRAgent` interface and specify it using `OCR_AGENT` environment variable.
* **Add Vectara destination connector** Adds support for writing partitioned documents into a Vectara index.
* **Add ability to detect text in .docx inline shapes** extensions of docx partition, extracts text from inline shapes and includes them in paragraph's text

### Fixes

* **Fix `partition_pdf()` not working when using chipper model with `file`**
* **Handle common incorrect arguments for `languages` and `ocr_languages`** Users are regularly receiving errors on the API because they are defining `ocr_languages` or `languages` with additional quotationmarks, brackets, and similar mistakes. This update handles common incorrect arguments and raises an appropriate warning.
* **Default `hi_res_model_name` now relies on `unstructured-inference`** When no explicit `hi_res_model_name` is passed into `partition` or `partition_pdf_or_image` the default model is picked by `unstructured-inference`'s settings or os env variable `UNSTRUCTURED_HI_RES_MODEL_NAME`; it now returns the same model name regardless of `infer_table_structure`'s value; this function will be deprecated in the future and the default model name will simply rely on `unstructured-inference` and will not consider os env in a future release.
* **Fix remove Vectara requirements from setup.py - there are no dependencies**
* **Add missing dependency files to package manifest**. Updates the file path for the ingest
  dependencies and adds missing extra dependencies.
* **Fix remove Vectara requirements from setup.py - there are no dependencies **
* **Add title to Vectara upload - was not separated out from initial connector **
* **Fix change OpenSearch port to fix potential conflict with Elasticsearch in ingest test **

## 0.12.3

### Enhancements

* **Driver for MongoDB connector.** Adds a driver with `unstructured` version information to the
  MongoDB connector.

### Features

* **Add Databricks Volumes destination connector** Databricks Volumes connector added to ingest CLI.  Users may now use `unstructured-ingest` to write partitioned data to a Databricks Volumes storage service.

### Fixes

* **Fix support for different Chipper versions and prevent running PDFMiner with Chipper**
* **Treat YAML files as text.** Adds YAML MIME types to the file detection code and treats those
  files as text.
* **Fix FSSpec destination connectors check_connection.** FSSpec destination connectors did not use `check_connection`. There was an error when trying to `ls` destination directory - it may not exist at the moment of connector creation. Now `check_connection` calls `ls` on bucket root and this method is called on `initialize` of destination connector.
* **Fix databricks-volumes extra location.** `setup.py` is currently pointing to the wrong location for the databricks-volumes extra requirements. This results in errors when trying to build the wheel for unstructured. This change updates to point to the correct path.
* **Fix uploading None values to Chroma and Pinecone.** Removes keys with None values with Pinecone and Chroma destinations. Pins Pinecone dependency
* **Update documentation.** (i) best practice for table extration by using 'skip_infer_table_types' param, instead of 'pdf_infer_table_structure', and (ii) fixed CSS, RST issues and typo in the documentation.
* **Fix postgres storage of link_texts.** Formatting of link_texts was breaking metadata storage.

## 0.12.2

### Enhancements

### Features

### Fixes

* **Fix index error in table processing.** Bumps the `unstructured-inference` version to address and
  index error that occurs on some tables in the table transformer object.

## 0.12.1

### Enhancements

* **Allow setting image block crop padding parameter** In certain circumstances, adjusting the image block crop padding can improve image block extraction by preventing extracted image blocks from being clipped.
* **Add suport for bitmap images in `partition_image`** Adds support for `.bmp` files in
  `partition`, `partition_image`, and `detect_filetype`.
* **Keep all image elements when using "hi_res" strategy** Previously, `Image` elements with small chunks of text were ignored unless the image block extraction parameters (`extract_images_in_pdf` or `extract_image_block_types`) were specified. Now, all image elements are kept regardless of whether the image block extraction parameters are specified.
* **Add filetype detection for `.wav` files.** Add filetpye detection for `.wav` files.
* **Add "basic" chunking strategy.** Add baseline chunking strategy that includes all shared chunking behaviors without breaking chunks on section or page boundaries.
* **Add overlap option for chunking.** Add option to overlap chunks. Intra-chunk and inter-chunk overlap are requested separately. Intra-chunk overlap is applied only to the second and later chunks formed by text-splitting an oversized chunk. Inter-chunk overlap may also be specified; this applies overlap between "normal" (not-oversized) chunks.
* **Salesforce connector accepts private key path or value.** Salesforce parameter `private-key-file` has been renamed to `private-key`. Private key can be provided as path to file or file contents.
* **Update documentation**: (i) added verbiage about the free API cap limit, (ii) added deprecation warning on ``Staging`` bricks in favor of ``Destination Connectors``, (iii) added warning and code examples to use the SaaS API Endpoints using CLI-vs-SDKs, (iv) fixed example pages formatting, (v) added deprecation on ``model_name`` in favor of ``hi_res_model_name``, (vi) added ``extract_images_in_pdf`` usage in ``partition_pdf`` section, (vii) reorganize and improve the documentation introduction section, and (viii) added PDF table extraction best practices.
* **Add "basic" chunking to ingest CLI.** Add options to ingest CLI allowing access to the new "basic" chunking strategy and overlap options.
* **Make Elasticsearch Destination connector arguments optional.** Elasticsearch Destination connector write settings are made optional and will rely on default values when not specified.
* **Normalize Salesforce artifact names.** Introduced file naming pattern present in other connectors to Salesforce connector.
* **Install Kapa AI chatbot.** Added Kapa.ai website widget on the documentation.

### Features

* **MongoDB Source Connector.** New source connector added to all CLI ingest commands to support downloading/partitioning files from MongoDB.
* **Add OpenSearch source and destination connectors.** OpenSearch, a fork of Elasticsearch, is a popular storage solution for various functionality such as search, or providing intermediary caches within data pipelines. Feature: Added OpenSearch source connector to support downloading/partitioning files. Added OpenSearch destination connector to be able to ingest documents from any supported source, embed them and write the embeddings / documents into OpenSearch.

### Fixes

* **Fix GCS connector converting JSON to string with single quotes.** FSSpec serialization caused conversion of JSON token to string with single quotes. GCS requires token in form of dict so this format is now assured.
* **Pin version of unstructured-client** Set minimum version of unstructured-client to avoid raising a TypeError when passing `api_key_auth` to `UnstructuredClient`
* **Fix the serialization of the Pinecone destination connector.** Presence of the PineconeIndex object breaks serialization due to TypeError: cannot pickle '_thread.lock' object. This removes that object before serialization.
* **Fix the serialization of the Elasticsearch destination connector.** Presence of the _client object breaks serialization due to TypeError: cannot pickle '_thread.lock' object. This removes that object before serialization.
* **Fix the serialization of the Postgres destination connector.** Presence of the _client object breaks serialization due to TypeError: cannot pickle '_thread.lock' object. This removes that object before serialization.
* **Fix documentation and sample code for Chroma.** Was pointing to wrong examples..
* **Fix flatten_dict to be able to flatten tuples inside dicts** Update flatten_dict function to support flattening tuples inside dicts. This is necessary for objects like Coordinates, when the object is not written to the disk, therefore not being converted to a list before getting flattened (still being a tuple).
* **Fix the serialization of the Chroma destination connector.** Presence of the ChromaCollection object breaks serialization due to TypeError: cannot pickle 'module' object. This removes that object before serialization.
* **Fix fsspec connectors returning version as integer.** Connector data source versions should always be string values, however we were using the integer checksum value for the version for fsspec connectors. This casts that value to a string.

## 0.12.0

### Enhancements

* **Drop support for python3.8** All dependencies are now built off of the minimum version of python being `3.10`

## 0.11.9

### Enhancements

* **Rename kwargs related to extracting image blocks** Rename the kwargs related to extracting image blocks for consistency and API usage.

### Features

* **Add PostgreSQL/SQLite destination connector** PostgreSQL and SQLite connector added to ingest CLI.  Users may now use `unstructured-ingest` to write partitioned data to a PostgreSQL or SQLite database. And write embeddings to PostgreSQL pgvector database.

### Fixes

* **Handle users providing fully spelled out languages** Occasionally some users are defining the `languages` param as a fully spelled out language instead of a language code. This adds a dictionary for common languages so those small mistakes are caught and silently fixed.
* **Fix unequal row-length in HTMLTable.text_as_html.** Fixes to other aspects of partition_html() in v0.11 allowed unequal cell-counts in table rows. Make the cells in each row correspond 1:1 with cells in the original table row. This fix also removes "noise" cells resulting from HTML-formatting whitespace and eliminates the "column-shifting" of cells that previously resulted from noise-cells.
* **Fix MongoDB connector URI password redaction.** MongoDB documentation states that characters `$ : / ? # [ ] @` must be percent encoded. URIs with password containing such special character were not redacted.

## 0.11.8

### Enhancements

* **Add SaaS API User Guide.** This documentation serves as a guide for Unstructured SaaS API users to register, receive an API key and URL, and manage your account and billing information.
* **Add inter-chunk overlap capability.** Implement overlap between chunks. This applies to all chunks prior to any text-splitting of oversized chunks so is a distinct behavior; overlap at text-splits of oversized chunks is independent of inter-chunk overlap (distinct chunk boundaries) and can be requested separately. Note this capability is not yet available from the API but will shortly be made accessible using a new `overlap_all` kwarg on partition functions.

### Features

### Fixes

## 0.11.7

### Enhancements

* **Add intra-chunk overlap capability.** Implement overlap for split-chunks where text-splitting is used to divide an oversized chunk into two or more chunks that fit in the chunking window. Note this capability is not yet available from the API but will shortly be made accessible using a new `overlap` kwarg on partition functions.
* **Update encoders to leverage dataclasses** All encoders now follow a class approach which get annotated with the dataclass decorator. Similar to the connectors, it uses a nested dataclass for the configs required to configure a client as well as a field/property approach to cache the client. This makes sure any variable associated with the class exists as a dataclass field.

### Features

* **Add Qdrant destination connector.** Adds support for writing documents and embeddings into a Qdrant collection.
* **Store base64 encoded image data in metadata fields.** Rather than saving to file, stores base64 encoded data of the image bytes and the mimetype for the image in metadata fields: `image_base64` and `image_mime_type` (if that is what the user specifies by some other param like `pdf_extract_to_payload`). This would allow the API to have parity with the library.

### Fixes

* **Fix table structure metric script** Update the call to table agent to now provide OCR tokens as required
* **Fix element extraction not working when using "auto" strategy for pdf and image** If element extraction is specified, the "auto" strategy falls back to the "hi_res" strategy.
* **Fix a bug passing a custom url to `partition_via_api`** Users that self host the api were not able to pass their custom url to `partition_via_api`.

## 0.11.6

### Enhancements

* **Update the layout analysis script.** The previous script only supported annotating `final` elements. The updated script also supports annotating `inferred` and `extracted` elements.
* **AWS Marketplace API documentation**: Added the user guide, including setting up VPC and CloudFormation, to deploy Unstructured API on AWS platform.
* **Azure Marketplace API documentation**: Improved the user guide to deploy Azure Marketplace API by adding references to Azure documentation.
* **Integration documentation**: Updated URLs for the `staging_for` bricks

### Features

* **Partition emails with base64-encoded text.** Automatically handles and decodes base64 encoded text in emails with content type `text/plain` and `text/html`.
* **Add Chroma destination connector** Chroma database connector added to ingest CLI.  Users may now use `unstructured-ingest` to write partitioned/embedded data to a Chroma vector database.
* **Add Elasticsearch destination connector.** Problem: After ingesting data from a source, users might want to move their data into a destination. Elasticsearch is a popular storage solution for various functionality such as search, or providing intermediary caches within data pipelines. Feature: Added Elasticsearch destination connector to be able to ingest documents from any supported source, embed them and write the embeddings / documents into Elasticsearch.

### Fixes

* **Enable --fields argument omission for elasticsearch connector** Solves two bugs where removing the optional parameter --fields broke the connector due to an integer processing error and using an elasticsearch config for a destination connector resulted in a serialization issue when optional parameter --fields was not provided.
* **Add hi_res_model_name** Adds kwarg to relevant functions and add comments that model_name is to be deprecated.

## 0.11.5

### Enhancements

### Features

### Fixes

* **Fix `partition_pdf()` and `partition_image()` importation issue.** Reorganize `pdf.py` and `image.py` modules to be consistent with other types of document import code.

## 0.11.4

### Enhancements

* **Refactor image extraction code.** The image extraction code is moved from `unstructured-inference` to `unstructured`.
* **Refactor pdfminer code.** The pdfminer code is moved from `unstructured-inference` to `unstructured`.
* **Improve handling of auth data for fsspec connectors.** Leverage an extension of the dataclass paradigm to support a `sensitive` annotation for fields related to auth (i.e. passwords, tokens). Refactor all fsspec connectors to use explicit access configs rather than a generic dictionary.
* **Add glob support for fsspec connectors** Similar to the glob support in the ingest local source connector, similar filters are now enabled on all fsspec based source connectors to limit files being partitioned.
* Define a constant for the splitter "+" used in tesseract ocr languages.

### Features

* **Save tables in PDF's separately as images.** The "table" elements are saved as `table-<pageN>-<tableN>.jpg`. This filename is presented in the `image_path` metadata field for the Table element. The default would be to not do this.
* **Add Weaviate destination connector** Weaviate connector added to ingest CLI.  Users may now use `unstructured-ingest` to write partitioned data from over 20 data sources (so far) to a Weaviate object collection.
* **Sftp Source Connector.** New source connector added to support downloading/partitioning files from Sftp.

### Fixes

* **Fix pdf `hi_res` partitioning failure when pdfminer fails.** Implemented logic to fall back to the "inferred_layout + OCR" if pdfminer fails in the `hi_res` strategy.
* **Fix a bug where image can be scaled too large for tesseract** Adds a limit to prevent auto-scaling an image beyond the maximum size `tesseract` can handle for ocr layout detection
* **Update partition_csv to handle different delimiters** CSV files containing both non-comma delimiters and commas in the data were throwing an error in Pandas. `partition_csv` now identifies the correct delimiter before the file is processed.
* **partition returning cid code in `hi_res`** occasionally pdfminer can fail to decode the text in an pdf file and return cid code as text. Now when this happens the text from OCR is used.

## 0.11.2

### Enhancements

* **Updated Documentation**: (i) Added examples, and (ii) API Documentation, including Usage, SDKs, Azure Marketplace, and parameters and validation errors.

### Features

* * **Add Pinecone destination connector.** Problem: After ingesting data from a source, users might want to produce embeddings for their data and write these into a vector DB. Pinecone is an option among these vector databases. Feature: Added Pinecone destination connector to be able to ingest documents from any supported source, embed them and write the embeddings / documents into Pinecone.

### Fixes

* **Process chunking parameter names in ingest correctly** Solves a bug where chunking parameters weren't being processed and used by ingest cli by renaming faulty parameter names and prepends; adds relevant parameters to ingest pinecone test to verify that the parameters are functional.

## 0.11.1

### Enhancements

* **Use `pikepdf` to repair invalid PDF structure** for PDFminer when we see error `PSSyntaxError` when PDFminer opens the document and creates the PDFminer pages object or processes a single PDF page.
* **Batch Source Connector support** For instances where it is more optimal to read content from a source connector in batches, a new batch ingest doc is added which created multiple ingest docs after reading them in in batches per process.

### Features

* **Staging Brick for Coco Format** Staging brick which converts a list of Elements into Coco Format.
* **Adds HubSpot connector** Adds connector to retrieve call, communications, emails, notes, products and tickets from HubSpot

### Fixes

* **Do not extract text of `<style>` tags in HTML.** `<style>` tags containing CSS in invalid positions previously contributed to element text. Do not consider text node of a `<style>` element as textual content.
* **Fix DOCX merged table cell repeats cell text.** Only include text for a merged cell, not for each underlying cell spanned by the merge.
* **Fix tables not extracted from DOCX header/footers.** Headers and footers in DOCX documents skip tables defined in the header and commonly used for layout/alignment purposes. Extract text from tables as a string and include in the `Header` and `Footer` document elements.
* **Fix output filepath for fsspec-based source connectors.** Previously the base directory was being included in the output filepath unnecessarily.

## 0.11.0

### Enhancements

* **Add a class for the strategy constants.** Add a class `PartitionStrategy` for the strategy constants and use the constants to replace strategy strings.
* **Temporary Support for paddle language parameter.** User can specify default langage code for paddle with ENV `DEFAULT_PADDLE_LANG` before we have the language mapping for paddle.
* **Improve DOCX page-break fidelity.** Improve page-break fidelity such that a paragraph containing a page-break is split into two elements, one containing the text before the page-break and the other the text after. Emit the PageBreak element between these two and assign the correct page-number (n and n+1 respectively) to the two textual elements.

### Features

* **Add ad-hoc fields to `ElementMetadata` instance.** End-users can now add their own metadata fields simply by assigning to an element-metadata attribute-name of their choice, like `element.metadata.coefficient = 0.58`. These fields will round-trip through JSON and can be accessed with dotted notation.
* **MongoDB Destination Connector.** New destination connector added to all CLI ingest commands to support writing partitioned json output to mongodb.

### Fixes

* **Fix `TYPE_TO_TEXT_ELEMENT_MAP`.** Updated `Figure` mapping from `FigureCaption` to `Image`.
* **Handle errors when extracting PDF text** Certain pdfs throw unexpected errors when being opened by `pdfminer`, causing `partition_pdf()` to fail. We expect to be able to partition smoothly using an alternative strategy if text extraction doesn't work.  Added exception handling to handle unexpected errors when extracting pdf text and to help determine pdf strategy.
* **Fix `fast` strategy fall back to `ocr_only`** The `fast` strategy should not fall back to a more expensive strategy.
* **Remove default user ./ssh folder** The default notebook user during image build would create the known_hosts file with incorrect ownership, this is legacy and no longer needed so it was removed.
* **Include `languages` in metadata when partitioning `strategy=hi_res` or `fast`** User defined `languages` was previously used for text detection, but not included in the resulting element metadata for some strategies. `languages` will now be included in the metadata regardless of partition strategy for pdfs and images.
* **Handle a case where Paddle returns a list item in ocr_data as None** In partition, while parsing PaddleOCR data, it was assumed that PaddleOCR does not return None for any list item in ocr_data. Removed the assumption by skipping the text region whenever this happens.
* **Fix some pdfs returning `KeyError: 'N'`** Certain pdfs were throwing this error when being opened by pdfminer. Added a wrapper function for pdfminer that allows these documents to be partitioned.
* **Fix mis-splits on `Table` chunks.** Remedies repeated appearance of full `.text_as_html` on metadata of each `TableChunk` split from a `Table` element too large to fit in the chunking window.
* **Import tables_agent from inference** so that we don't have to initialize a global table agent in unstructured OCR again
* **Fix empty table is identified as bulleted-table.** A table with no text content was mistakenly identified as a bulleted-table and processed by the wrong branch of the initial HTML partitioner.
* **Fix partition_html() emits empty (no text) tables.** A table with cells nested below a `<thead>` or `<tfoot>` element was emitted as a table element having no text and unparseable HTML in `element.metadata.text_as_html`. Do not emit empty tables to the element stream.
* **Fix HTML `element.metadata.text_as_html` contains spurious `<br>` elements in invalid locations.** The HTML generated for the `text_as_html` metadata for HTML tables contained `<br>` elements invalid locations like between `<table>` and `<tr>`. Change the HTML generator such that these do not appear.
* **Fix HTML table cells enclosed in `<thead>` and `<tfoot>` elements are dropped.** HTML table cells nested in a `<thead>` or `<tfoot>` element were not detected and the text in those cells was omitted from the table element text and `.text_as_html`. Detect table rows regardless of the semantic tag they may be nested in.
* **Remove whitespace padding from `.text_as_html`.** `tabulate` inserts padding spaces to achieve visual alignment of columns in HTML tables it generates. Add our own HTML generator to do this simple job and omit that padding as well as newlines ("\n") used for human readability.
* **Fix local connector with absolute input path** When passed an absolute filepath for the input document path, the local connector incorrectly writes the output file to the input file directory. This fixes such that the output in this case is written to `output-dir/input-filename.json`

## 0.10.30

### Enhancements

* **Support nested DOCX tables.** In DOCX, like HTML, a table cell can itself contain a table. In this case, create nested HTML tables to reflect that structure and create a plain-text table with captures all the text in nested tables, formatting it as a reasonable facsimile of a table.
* **Add connection check to ingest connectors** Each source and destination connector now support a `check_connection()` method which makes sure a valid connection can be established with the source/destination given any authentication credentials in a lightweight request.

### Features

* **Add functionality to do a second OCR on cropped table images.** Changes to the values for scaling ENVs affect entire page OCR output(OCR regression) so we now do a second OCR for tables.
* **Adds ability to pass timeout for a request when partitioning via a `url`.** `partition` now accepts a new optional parameter `request_timeout` which if set will prevent any `requests.get` from hanging indefinitely and instead will raise a timeout error. This is useful when partitioning a url that may be slow to respond or may not respond at all.

### Fixes

* **Fix logic that determines pdf auto strategy.** Previously, `_determine_pdf_auto_strategy` returned `hi_res` strategy only if `infer_table_structure` was true. It now returns the `hi_res` strategy if either `infer_table_structure` or `extract_images_in_pdf` is true.
* **Fix invalid coordinates when parsing tesseract ocr data.** Previously, when parsing tesseract ocr data, the ocr data had invalid bboxes if zoom was set to `0`. A logical check is now added to avoid such error.
* **Fix ingest partition parameters not being passed to the api.** When using the --partition-by-api flag via unstructured-ingest, none of the partition arguments are forwarded, meaning that these options are disregarded. With this change, we now pass through all of the relevant partition arguments to the api. This allows a user to specify all of the same partition arguments they would locally and have them respected when specifying --partition-by-api.
* **Support tables in section-less DOCX.** Generalize solution for MS Chat Transcripts exported as DOCX by including tables in the partitioned output when present.
* **Support tables that contain only numbers when partitioning via `ocr_only`** Tables that contain only numbers are returned as floats in a pandas.DataFrame when the image is converted from `.image_to_data()`. An AttributeError was raised downstream when trying to `.strip()` the floats.
* **Improve DOCX page-break detection.** DOCX page breaks are reliably indicated by `w:lastRenderedPageBreak` elements present in the document XML. Page breaks are NOT reliably indicated by "hard" page-breaks inserted by the author and when present are redundant to a `w:lastRenderedPageBreak` element so cause over-counting if used. Use rendered page-breaks only.

## 0.10.29

### Enhancements

* **Adds include_header argument for partition_csv and partition_tsv** Now supports retaining header rows in CSV and TSV documents element partitioning.
* **Add retry logic for all source connectors** All http calls being made by the ingest source connectors have been isolated and wrapped by the `SourceConnectionNetworkError` custom error, which triggers the retry logic, if enabled, in the ingest pipeline.
* **Google Drive source connector supports credentials from memory** Originally, the connector expected a filepath to pull the credentials from when creating the client. This was expanded to support passing that information from memory as a dict if access to the file system might not be available.
* **Add support for generic partition configs in ingest cli** Along with the explicit partition options supported by the cli, an `additional_partition_args` arg was added to allow users to pass in any other arguments that should be added when calling partition(). This helps keep any changes to the input parameters of the partition() exposed in the CLI.
* **Map full output schema for table-based destination connectors** A full schema was introduced to map the type of all output content from the json partition output and mapped to a flattened table structure to leverage table-based destination connectors. The delta table destination connector was updated at the moment to take advantage of this.
* **Incorporate multiple embedding model options into ingest, add diff test embeddings** Problem: Ingest pipeline already supported embedding functionality, however users might want to use different types of embedding providers. Enhancement: Extend ingest pipeline so that users can specify and embed via a particular embedding provider from a range of options. Also adds a diff test to compare output from an embedding module with the expected output

### Features

* **Allow setting table crop parameter** In certain circumstances, adjusting the table crop padding may improve table.

### Fixes

* **Fixes `partition_text` to prevent empty elements** Adds a check to filter out empty bullets.
* **Handle empty string for `ocr_languages` with values for `languages`** Some API users ran into an issue with sending `languages` params because the API defaulted to also using an empty string for `ocr_languages`. This update handles situations where `languages` is defined and `ocr_languages` is an empty string.
* **Fix PDF tried to loop through None** Previously the PDF annotation extraction tried to loop through `annots` that resolved out as None. A logical check added to avoid such error.
* **Ingest session handler not being shared correctly** All ingest docs that leverage the session handler should only need to set it once per process. It was recreating it each time because the right values weren't being set nor available given how dataclasses work in python.
* **Ingest download-only fix.** Previously the download only flag was being checked after the doc factory pipeline step, which occurs before the files are actually downloaded by the source node. This check was moved after the source node to allow for the files to be downloaded first before exiting the pipeline.
* **Fix flaky chunk-metadata.** Prior implementation was sensitive to element order in the section resulting in metadata values sometimes being dropped. Also, not all metadata items can be consolidated across multiple elements (e.g. coordinates) and so are now dropped from consolidated metadata.
* **Fix tesseract error `Estimating resolution as X`** leaded by invalid language parameters input. Proceed with defalut language `eng` when `lang.py` fails to find valid language code for tesseract, so that we don't pass an empty string to tesseract CLI and raise an exception in downstream.

## 0.10.28

### Enhancements

* **Add table structure evaluation helpers** Adds functions to evaluate the similarity between predicted table structure and actual table structure.
* **Use `yolox` by default for table extraction when partitioning pdf/image** `yolox` model provides higher recall of the table regions than the quantized version and it is now the default element detection model when `infer_table_structure=True` for partitioning pdf/image files
* **Remove pdfminer elements from inside tables** Previously, when using `hi_res` some elements where extracted using pdfminer too, so we removed pdfminer from the tables pipeline to avoid duplicated elements.
* **Fsspec downstream connectors** New destination connector added to ingest CLI, users may now use `unstructured-ingest` to write to any of the following:
  * Azure
  * Box
  * Dropbox
  * Google Cloud Service

### Features

* **Update `ocr_only` strategy in `partition_pdf()`** Adds the functionality to get accurate coordinate data when partitioning PDFs and Images with the `ocr_only` strategy.

### Fixes

* **Fixed SharePoint permissions for the fetching to be opt-in** Problem: Sharepoint permissions were trying to be fetched even when no reletad cli params were provided, and this gave an error due to values for those keys not existing. Fix: Updated getting keys to be with .get() method and changed the "skip-check" to check individual cli params rather than checking the existance of a config object.
* **Fixes issue where tables from markdown documents were being treated as text** Problem: Tables from markdown documents were being treated as text, and not being extracted as tables. Solution: Enable the `tables` extension when instantiating the `python-markdown` object. Importance: This will allow users to extract structured data from tables in markdown documents.
* **Fix wrong logger for paddle info** Replace the logger from unstructured-inference with the logger from unstructured for paddle_ocr.py module.
* **Fix ingest pipeline to be able to use chunking and embedding together** Problem: When ingest pipeline was using chunking and embedding together, embedding outputs were empty and the outputs of chunking couldn't be re-read into memory and be forwarded to embeddings. Fix: Added CompositeElement type to TYPE_TO_TEXT_ELEMENT_MAP to be able to process CompositeElements with unstructured.staging.base.isd_to_elements
* **Fix unnecessary mid-text chunk-splitting.** The "pre-chunker" did not consider separator blank-line ("\n\n") length when grouping elements for a single chunk. As a result, sections were frequently over-populated producing a over-sized chunk that required mid-text splitting.
* **Fix frequent dissociation of title from chunk.** The sectioning algorithm included the title of the next section with the prior section whenever it would fit, frequently producing association of a section title with the prior section and dissociating it from its actual section. Fix this by performing combination of whole sections only.
* **Fix PDF attempt to get dict value from string.** Fixes a rare edge case that prevented some PDF's from being partitioned. The `get_uris_from_annots` function tried to access the dictionary value of a string instance variable. Assign `None` to the annotation variable if the instance type is not dictionary to avoid the erroneous attempt.

## 0.10.27

### Enhancements

* **Leverage dict to share content across ingest pipeline** To share the ingest doc content across steps in the ingest pipeline, this was updated to use a multiprocessing-safe dictionary so changes get persisted and each step has the option to modify the ingest docs in place.

### Features

### Fixes

* **Removed `ebooklib` as a dependency** `ebooklib` is licensed under AGPL3, which is incompatible with the Apache 2.0 license. Thus it is being removed.
* **Caching fixes in ingest pipeline** Previously, steps like the source node were not leveraging parameters such as `re_download` to dictate if files should be forced to redownload rather than use what might already exist locally.

## 0.10.26

### Enhancements

* **Add text CCT CI evaluation workflow** Adds cct text extraction evaluation metrics to the current ingest workflow to measure the performance of each file extracted as well as aggregated-level performance.

### Features

* **Functionality to catch and classify overlapping/nested elements** Method to identify overlapping-bboxes cases within detected elements in a document. It returns two values: a boolean defining if there are overlapping elements present, and a list reporting them with relevant metadata. The output includes information about the `overlapping_elements`, `overlapping_case`, `overlapping_percentage`, `largest_ngram_percentage`, `overlap_percentage_total`, `max_area`, `min_area`, and `total_area`.
* **Add Local connector source metadata** python's os module used to pull stats from local file when processing via the local connector and populates fields such as last modified time, created time.

### Fixes

* **Fixes elements partitioned from an image file missing certain metadata** Metadata for image files, like file type, was being handled differently from other file types. This caused a bug where other metadata, like the file name, was being missed. This change brought metadata handling for image files to be more in line with the handling for other file types so that file name and other metadata fields are being captured.
* **Adds `typing-extensions` as an explicit dependency** This package is an implicit dependency, but the module is being imported directly in `unstructured.documents.elements` so the dependency should be explicit in case changes in other dependencies lead to `typing-extensions` being dropped as a dependency.
* **Stop passing `extract_tables` to `unstructured-inference` since it is now supported in `unstructured` instead** Table extraction previously occurred in `unstructured-inference`, but that logic, except for the table model itself, is now a part of the `unstructured` library. Thus the parameter triggering table extraction is no longer passed to the `unstructured-inference` package. Also noted the table output regression for PDF files.
* **Fix a bug in Table partitioning** Previously the `skip_infer_table_types` variable used in `partition` was not being passed down to specific file partitioners. Now you can utilize the `skip_infer_table_types` list variable when calling `partition` to specify the filetypes for which you want to skip table extraction, or the `infer_table_structure` boolean variable on the file specific partitioning function.
* **Fix partition docx without sections** Some docx files, like those from teams output, do not contain sections and it would produce no results because the code assumes all components are in sections. Now if no sections is detected from a document we iterate through the paragraphs and return contents found in the paragraphs.
* **Fix out-of-order sequencing of split chunks.** Fixes behavior where "split" chunks were inserted at the beginning of the chunk sequence. This would produce a chunk sequence like [5a, 5b, 3a, 3b, 1, 2, 4] when sections 3 and 5 exceeded `max_characters`.
* **Deserialization of ingest docs fixed** When ingest docs are being deserialized as part of the ingest pipeline process (cli), there were certain fields that weren't getting persisted (metadata and date processed). The from_dict method was updated to take these into account and a unit test added to check.
* **Map source cli command configs when destination set** Due to how the source connector is dynamically called when the destination connector is set via the CLI, the configs were being set incorrectoy, causing the source connector to break. The configs were fixed and updated to take into account Fsspec-specific connectors.

## 0.10.25

### Enhancements

* **Duplicate CLI param check** Given that many of the options associated with the `Click` based cli ingest commands are added dynamically from a number of configs, a check was incorporated to make sure there were no duplicate entries to prevent new configs from overwriting already added options.
* **Ingest CLI refactor for better code reuse** Much of the ingest cli code can be templated and was a copy-paste across files, adding potential risk. Code was refactored to use a base class which had much of the shared code templated.

### Features

* **Table OCR refactor** support Table OCR with pre-computed OCR data to ensure we only do one OCR for entrie document. User can specify
  ocr agent tesseract/paddle in environment variable `OCR_AGENT` for OCRing the entire document.
* **Adds accuracy function** The accuracy scoring was originally an option under `calculate_edit_distance`. For easy function call, it is now a wrapper around the original function that calls edit_distance and return as "score".
* **Adds HuggingFaceEmbeddingEncoder** The HuggingFace Embedding Encoder uses a local embedding model as opposed to using an API.
* **Add AWS bedrock embedding connector** `unstructured.embed.bedrock` now provides a connector to use AWS bedrock's `titan-embed-text` model to generate embeddings for elements. This features requires valid AWS bedrock setup and an internet connectionto run.

### Fixes

* **Import PDFResourceManager more directly** We were importing `PDFResourceManager` from `pdfminer.converter` which was causing an error for some users. We changed to import from the actual location of `PDFResourceManager`, which is `pdfminer.pdfinterp`.
* **Fix language detection of elements with empty strings** This resolves a warning message that was raised by `langdetect` if the language was attempted to be detected on an empty string. Language detection is now skipped for empty strings.
* **Fix chunks breaking on regex-metadata matches.** Fixes "over-chunking" when `regex_metadata` was used, where every element that contained a regex-match would start a new chunk.
* **Fix regex-metadata match offsets not adjusted within chunk.** Fixes incorrect regex-metadata match start/stop offset in chunks where multiple elements are combined.
* **Map source cli command configs when destination set** Due to how the source connector is dynamically called when the destination connector is set via the CLI, the configs were being set incorrectoy, causing the source connector to break. The configs were fixed and updated to take into account Fsspec-specific connectors.
* **Fix metrics folder not discoverable** Fixes issue where unstructured/metrics folder is not discoverable on PyPI by adding an `__init__.py` file under the folder.
* **Fix a bug when `parition_pdf` get `model_name=None`** In API usage the `model_name` value is `None` and the `cast` function in `partition_pdf` would return `None` and lead to attribution error. Now we use `str` function to explicit convert the content to string so it is garanteed to have `starts_with` and other string functions as attributes
* **Fix html partition fail on tables without `tbody` tag** HTML tables may sometimes just contain headers without body (`tbody` tag)

## 0.10.24

### Enhancements

* **Improve natural reading order** Some `OCR` elements with only spaces in the text have full-page width in the bounding box, which causes the `xycut` sorting to not work as expected. Now the logic to parse OCR results removes any elements with only spaces (more than one space).
* **Ingest compression utilities and fsspec connector support** Generic utility code added to handle files that get pulled from a source connector that are either tar or zip compressed and uncompress them locally. This is then processed using a local source connector. Currently this functionality has been incorporated into the fsspec connector and all those inheriting from it (currently: Azure Blob Storage, Google Cloud Storage, S3, Box, and Dropbox).
* **Ingest destination connectors support for writing raw list of elements** Along with the default write method used in the ingest pipeline to write the json content associated with the ingest docs, each destination connector can now also write a raw list of elements to the desired downstream location without having an ingest doc associated with it.

### Features

* **Adds element type percent match function** In order to evaluate the element type extracted, we add a function that calculates the matched percentage between two frequency dictionary.

### Fixes

* **Fix paddle model file not discoverable** Fixes issue where ocr_models/paddle_ocr.py file is not discoverable on PyPI by adding
  an `__init__.py` file under the folder.
* **Chipper v2 Fixes** Includes fix for a memory leak and rare last-element bbox fix. (unstructured-inference==0.7.7)
* **Fix image resizing issue** Includes fix related to resizing images in the tables pipeline. (unstructured-inference==0.7.6)

## 0.10.23

### Enhancements

* **Add functionality to limit precision when serializing to json** Precision for `points` is limited to 1 decimal point if coordinates["system"] == "PixelSpace" (otherwise 2 decimal points?). Precision for `detection_class_prob` is limited to 5 decimal points.
* **Fix csv file detection logic when mime-type is text/plain** Previously the logic to detect csv file type was considering only first row's comma count comparing with the header_row comma count and both the rows being same line the result was always true, Now the logic is changed to consider the comma's count for all the lines except first line and compare with header_row comma count.
* **Improved inference speed for Chipper V2** API requests with 'hi_res_model_name=chipper' now have ~2-3x faster responses.

### Features

### Fixes

* **Cleans up temporary files after conversion** Previously a file conversion utility was leaving temporary files behind on the filesystem without removing them when no longer needed. This fix helps prevent an accumulation of temporary files taking up excessive disk space.
* **Fixes `under_non_alpha_ratio` dividing by zero** Although this function guarded against a specific cause of division by zero, there were edge cases slipping through like strings with only whitespace. This update more generally prevents the function from performing a division by zero.
* **Fix languages default** Previously the default language was being set to English when elements didn't have text or if langdetect could not detect the language. It now defaults to None so there is not misleading information about the language detected.
* **Fixes recursion limit error that was being raised when partitioning Excel documents of a certain size** Previously we used a recursive method to find subtables within an excel sheet. However this would run afoul of Python's recursion depth limit when there was a contiguous block of more than 1000 cells within a sheet. This function has been updated to use the NetworkX library which avoids Python recursion issues.

## 0.10.22

### Enhancements

* **bump `unstructured-inference` to `0.7.3`** The updated version of `unstructured-inference` supports a new version of the Chipper model, as well as a cleaner schema for its output classes. Support is included for new inference features such as hierarchy and ordering.
* **Expose skip_infer_table_types in ingest CLI.** For each connector a new `--skip-infer-table-types` parameter was added to map to the `skip_infer_table_types` partition argument. This gives more granular control to unstructured-ingest users, allowing them to specify the file types for which we should attempt table extraction.
* **Add flag to ingest CLI to raise error if any single doc fails in pipeline** Currently if a single doc fails in the pipeline, the whole thing halts due to the error. This flag defaults to log an error but continue with the docs it can.
* **Emit hyperlink metadata for DOCX file-type.** DOCX partitioner now adds `metadata.links`, `metadata.link_texts` and `metadata.link_urls` for elements that contain a hyperlink that points to an external resource. So-called "jump" links pointing to document internal locations (such as those found in a table-of-contents "jumping" to a chapter or section) are excluded.

### Features

* **Add `elements_to_text` as a staging helper function** In order to get a single clean text output from unstructured for metric calculations, automate the process of extracting text from elements using this function.
* **Adds permissions(RBAC) data ingestion functionality for the Sharepoint connector.** Problem: Role based access control is an important component in many data storage systems. Users may need to pass permissions (RBAC) data to downstream systems when ingesting data. Feature: Added permissions data ingestion functionality to the Sharepoint connector.

### Fixes

* **Fixes PDF list parsing creating duplicate list items** Previously a bug in PDF list item parsing caused removal of other elements and duplication of the list item
* **Fixes duplicated elements** Fixes issue where elements are duplicated when embeddings are generated. This will allow users to generate embeddings for their list of Elements without duplicating/breaking the orginal content.
* **Fixes failure when flagging for embeddings through unstructured-ingest** Currently adding the embedding parameter to any connector results in a failure on the copy stage. This is resolves the issue by adding the IngestDoc to the context map in the embedding node's `run` method. This allows users to specify that connectors fetch embeddings without failure.
* **Fix ingest pipeline reformat nodes not discoverable** Fixes issue where  reformat nodes raise ModuleNotFoundError on import. This was due to the directory was missing `__init__.py` in order to make it discoverable.
* **Fix default language in ingest CLI** Previously the default was being set to english which injected potentially incorrect information to downstream language detection libraries. By setting the default to None allows those libraries to better detect what language the text is in the doc being processed.

## 0.10.21

* **Adds Scarf analytics**.

## 0.10.20

### Enhancements

* **Add document level language detection functionality.** Adds the "auto" default for the languages param to all partitioners. The primary language present in the document is detected using the `langdetect` package. Additional param `detect_language_per_element` is also added for partitioners that return multiple elements. Defaults to `False`.
* **Refactor OCR code** The OCR code for entire page is moved from unstructured-inference to unstructured. On top of continuing support for OCR language parameter, we also support two OCR processing modes, "entire_page" or "individual_blocks".
* **Align to top left when shrinking bounding boxes for `xy-cut` sorting:** Update `shrink_bbox()` to keep top left rather than center.
* **Add visualization script to annotate elements** This script is often used to analyze/visualize elements with coordinates (e.g. partition_pdf()).
* **Adds data source properties to the Jira, Github and Gitlab connectors** These properties (date_created, date_modified, version, source_url, record_locator) are written to element metadata during ingest, mapping elements to information about the document source from which they derive. This functionality enables downstream applications to reveal source document applications, e.g. a link to a GDrive doc, Salesforce record, etc.
* **Improve title detection in pptx documents** The default title textboxes on a pptx slide are now categorized as titles.
* **Improve hierarchy detection in pptx documents** List items, and other slide text are properly nested under the slide title. This will enable better chunking of pptx documents.
* **Refactor of the ingest cli workflow** The refactored approach uses a dynamically set pipeline with a snapshot along each step to save progress and accommodate continuation from a snapshot if an error occurs. This also allows the pipeline to dynamically assign any number of steps to modify the partitioned content before it gets written to a destination.
* **Applies `max_characters=<n>` argument to all element types in `add_chunking_strategy` decorator** Previously this argument was only utilized in chunking Table elements and now applies to all partitioned elements if `add_chunking_strategy` decorator is utilized, further preparing the elements for downstream processing.
* **Add common retry strategy utilities for unstructured-ingest** Dynamic retry strategy with exponential backoff added to Notion source connector.
*

### Features

* **Adds `bag_of_words` and `percent_missing_text` functions** In order to count the word frequencies in two input texts and calculate the percentage of text missing relative to the source document.
* **Adds `edit_distance` calculation metrics** In order to benchmark the cleaned, extracted text with unstructured, `edit_distance` (`Levenshtein distance`) is included.
* **Adds detection_origin field to metadata** Problem: Currently isn't an easy way to find out how an element was created. With this change that information is added. Importance: With this information the developers and users are now able to know how an element was created to make decisions on how to use it. In order tu use this feature
  setting UNSTRUCTURED_INCLUDE_DEBUG_METADATA=true is needed.
* **Adds a function that calculates frequency of the element type and its depth** To capture the accuracy of element type extraction, this function counts the occurrences of each unique element type with its depth for use in element metrics.

### Fixes

* **Fix zero division error in annotation bbox size** This fixes the bug where we find annotation bboxes realted to an element that need to divide the intersection size between annotation bbox and element bbox by the size of the annotation bbox
* **Fix prevent metadata module from importing dependencies from unnecessary modules** Problem: The `metadata` module had several top level imports that were only used in and applicable to code related to specific document types, while there were many general-purpose functions. As a result, general-purpose functions couldn't be used without unnecessary dependencies being installed. Fix: moved 3rd party dependency top level imports to inside the functions in which they are used and applied a decorator to check that the dependency is installed and emit a helpful error message if not.
* **Fixes category_depth None value for Title elements** Problem: `Title` elements from `chipper` get `category_depth`= None even when `Headline` and/or `Subheadline` elements are present in the same page. Fix: all `Title` elements with `category_depth` = None should be set to have a depth of 0 instead iff there are `Headline` and/or `Subheadline` element-types present. Importance: `Title` elements should be equivalent html `H1` when nested headings are present; otherwise, `category_depth` metadata can result ambiguous within elements in a page.
* **Tweak `xy-cut` ordering output to be more column friendly** This results in the order of elements more closely reflecting natural reading order which benefits downstream applications. While element ordering from `xy-cut` is usually mostly correct when ordering multi-column documents, sometimes elements from a RHS column will appear before elements in a LHS column. Fix: add swapped `xy-cut` ordering by sorting by X coordinate first and then Y coordinate.
* **Fixes badly initialized Formula** Problem: YoloX contain new types of elements, when loading a document that contain formulas a new element of that class
  should be generated, however the Formula class inherits from Element instead of Text. After this change the element is correctly created with the correct class
  allowing the document to be loaded. Fix: Change parent class for Formula to Text. Importance: Crucial to be able to load documents that contain formulas.
* **Fixes pdf uri error** An error was encountered when URI type of `GoToR` which refers to pdf resources outside of its own was detected since no condition catches such case. The code is fixing the issue by initialize URI before any condition check.

## 0.10.19

### Enhancements

* **Adds XLSX document level language detection** Enhancing on top of language detection functionality in previous release, we now support language detection within `.xlsx` file type at Element level.
* **bump `unstructured-inference` to `0.6.6`** The updated version of `unstructured-inference` makes table extraction in `hi_res` mode configurable to fine tune table extraction performance; it also improves element detection by adding a deduplication post processing step in the `hi_res` partitioning of pdfs and images.
* **Detect text in HTML Heading Tags as Titles** This will increase the accuracy of hierarchies in HTML documents and provide more accurate element categorization. If text is in an HTML heading tag and is not a list item, address, or narrative text, categorize it as a title.
* **Update python-based docs** Refactor docs to use the actual unstructured code rather than using the subprocess library to run the cli command itself.
* **Adds Table support for the `add_chunking_strategy` decorator to partition functions.** In addition to combining elements under Title elements, user's can now specify the `max_characters=<n>` argument to chunk Table elements into TableChunk elements with `text` and `text_as_html` of length `<n>` characters. This means partitioned Table results are ready for use in downstream applications without any post processing.
* **Expose endpoint url for s3 connectors** By allowing for the endpoint url to be explicitly overwritten, this allows for any non-AWS data providers supporting the s3 protocol to be supported (i.e. minio).

### Features

* **change default `hi_res` model for pdf/image partition to `yolox`** Now partitioning pdf/image using `hi_res` strategy utilizes `yolox_quantized` model isntead of `detectron2_onnx` model. This new default model has better recall for tables and produces more detailed categories for elements.
* **XLSX can now reads subtables within one sheet** Problem: Many .xlsx files are not created to be read as one full table per sheet. There are subtables, text and header along with more informations to extract from each sheet. Feature: This `partition_xlsx` now can reads subtable(s) within one .xlsx sheet, along with extracting other title and narrative texts. Importance: This enhance the power of .xlsx reading to not only one table per sheet, allowing user to capture more data tables from the file, if exists.
* **Update Documentation on Element Types and Metadata**: We have updated the documentation according to the latest element types and metadata. It includes the common and additional metadata provided by the Partitions and Connectors.

### Fixes

* **Fixes partition_pdf is_alnum reference bug** Problem: The `partition_pdf` when attempt to get bounding box from element experienced a reference before assignment error when the first object is not text extractable.  Fix: Switched to a flag when the condition is met. Importance: Crucial to be able to partition with pdf.
* **Fix various cases of HTML text missing after partition**
  Problem: Under certain circumstances, text immediately after some HTML tags will be misssing from partition result.
  Fix: Updated code to deal with these cases.
  Importance: This will ensure the correctness when partitioning HTML and Markdown documents.
* **Fixes chunking when `detection_class_prob` appears in Element metadata** Problem: when `detection_class_prob` appears in Element metadata, Elements will only be combined by chunk_by_title if they have the same `detection_class_prob` value (which is rare). This is unlikely a case we ever need to support and most often results in no chunking. Fix: `detection_class_prob` is included in the chunking list of metadata keys excluded for similarity comparison. Importance: This change allows `chunk_by_title` to operate as intended for documents which include `detection_class_prob` metadata in their Elements.

## 0.10.18

### Enhancements

* **Better detection of natural reading order in images and PDF's** The elements returned by partition better reflect natural reading order in some cases, particularly in complicated multi-column layouts, leading to better chunking and retrieval for downstream applications. Achieved by improving the `xy-cut` sorting to preprocess bboxes, shrinking all bounding boxes by 90% along x and y axes (still centered around the same center point), which allows projection lines to be drawn where not possible before if layout bboxes overlapped.
* **Improves `partition_xml` to be faster and more memory efficient when partitioning large XML files** The new behavior is to partition iteratively to prevent loading the entire XML tree into memory at once in most use cases.
* **Adds data source properties to SharePoint, Outlook, Onedrive, Reddit, Slack, DeltaTable connectors** These properties (date_created, date_modified, version, source_url, record_locator) are written to element metadata during ingest, mapping elements to information about the document source from which they derive. This functionality enables downstream applications to reveal source document applications, e.g. a link to a GDrive doc, Salesforce record, etc.
* **Add functionality to save embedded images in PDF's separately as images** This allows users to save embedded images in PDF's separately as images, given some directory path. The saved image path is written to the metadata for the Image element. Downstream applications may benefit by providing users with image links from relevant "hits."
* **Azure Cognite Search destination connector** New Azure Cognitive Search destination connector added to ingest CLI.  Users may now use `unstructured-ingest` to write partitioned data from over 20 data sources (so far) to an Azure Cognitive Search index.
* **Improves salesforce partitioning** Partitions Salesforce data as xlm instead of text for improved detail and flexibility. Partitions htmlbody instead of textbody for Salesforce emails. Importance: Allows all Salesforce fields to be ingested and gives Salesforce emails more detailed partitioning.
* **Add document level language detection functionality.** Introduces the "auto" default for the languages param, which then detects the languages present in the document using the `langdetect` package. Adds the document languages as ISO 639-3 codes to the element metadata. Implemented only for the partition_text function to start.
* **PPTX partitioner refactored in preparation for enhancement.** Behavior should be unchanged except that shapes enclosed in a group-shape are now included, as many levels deep as required (a group-shape can itself contain a group-shape).
* **Embeddings support for the SharePoint SourceConnector via unstructured-ingest CLI** The SharePoint connector can now optionally create embeddings from the elements it pulls out during partition and upload those embeddings to Azure Cognitive Search index.
* **Improves hierarchy from docx files by leveraging natural hierarchies built into docx documents**  Hierarchy can now be detected from an indentation level for list bullets/numbers and by style name (e.g. Heading 1, List Bullet 2, List Number).
* **Chunking support for the SharePoint SourceConnector via unstructured-ingest CLI** The SharePoint connector can now optionally chunk the elements pulled out during partition via the chunking unstructured brick. This can be used as a stage before creating embeddings.

### Features

* **Adds `links` metadata in `partition_pdf` for `fast` strategy.** Problem: PDF files contain rich information and hyperlink that Unstructured did not captured earlier. Feature: `partition_pdf` now can capture embedded links within the file along with its associated text and page number. Importance: Providing depth in extracted elements give user a better understanding and richer context of documents. This also enables user to map to other elements within the document if the hyperlink is refered internally.
* **Adds the embedding module to be able to embed Elements** Problem: Many NLP applications require the ability to represent parts of documents in a semantic way. Until now, Unstructured did not have text embedding ability within the core library. Feature: This embedding module is able to track embeddings related data with a class, embed a list of elements, and return an updated list of Elements with the *embeddings* property. The module is also able to embed query strings. Importance: Ability to embed documents or parts of documents will enable users to make use of these semantic representations in different NLP applications, such as search, retrieval, and retrieval augmented generation.

### Fixes

* **Fixes a metadata source serialization bug** Problem: In unstructured elements, when loading an elements json file from the disk, the data_source attribute is assumed to be an instance of DataSourceMetadata and the code acts based on that. However the loader did not satisfy the assumption, and loaded it as a dict instead, causing an error. Fix: Added necessary code block to initialize a DataSourceMetadata object, also refactored DataSourceMetadata.from_dict() method to remove redundant code. Importance: Crucial to be able to load elements (which have data_source fields) from json files.
* **Fixes issue where unstructured-inference was not getting updated** Problem: unstructured-inference was not getting upgraded to the version to match unstructured release when doing a pip install.  Solution: using `pip install unstructured[all-docs]` it will now upgrade both unstructured and unstructured-inference. Importance: This will ensure that the inference library is always in sync with the unstructured library, otherwise users will be using outdated libraries which will likely lead to unintended behavior.
* **Fixes SharePoint connector failures if any document has an unsupported filetype** Problem: Currently the entire connector ingest run fails if a single IngestDoc has an unsupported filetype. This is because a ValueError is raised in the IngestDoc's `__post_init__`. Fix: Adds a try/catch when the IngestConnector runs get_ingest_docs such that the error is logged but all processable documents->IngestDocs are still instantiated and returned. Importance: Allows users to ingest SharePoint content even when some files with unsupported filetypes exist there.
* **Fixes Sharepoint connector server_path issue** Problem: Server path for the Sharepoint Ingest Doc was incorrectly formatted, causing issues while fetching pages from the remote source. Fix: changes formatting of remote file path before instantiating SharepointIngestDocs and appends a '/' while fetching pages from the remote source. Importance: Allows users to fetch pages from Sharepoint Sites.
* **Fixes Sphinx errors.** Fixes errors when running Sphinx `make html` and installs library to suppress warnings.
* **Fixes a metadata backwards compatibility error** Problem: When calling `partition_via_api`, the hosted api may return an element schema that's newer than the current `unstructured`. In this case, metadata fields were added which did not exist in the local `ElementMetadata` dataclass, and `__init__()` threw an error. Fix: remove nonexistent fields before instantiating in `ElementMetadata.from_json()`. Importance: Crucial to avoid breaking changes when adding fields.
* **Fixes issue with Discord connector when a channel returns `None`** Problem: Getting the `jump_url` from a nonexistent Discord `channel` fails. Fix: property `jump_url` is now retrieved within the same context as the messages from the channel. Importance: Avoids cascading issues when the connector fails to fetch information about a Discord channel.
* **Fixes occasionally SIGABTR when writing table with `deltalake` on Linux** Problem: occasionally on Linux ingest can throw a `SIGABTR` when writing `deltalake` table even though the table was written correctly. Fix: put the writing function into a `Process` to ensure its execution to the fullest extent before returning to the main process. Importance: Improves stability of connectors using `deltalake`
* **Fixes badly initialized Formula** Problem: YoloX contain new types of elements, when loading a document that contain formulas a new element of that class should be generated, however the Formula class inherits from Element instead of Text. After this change the element is correctly created with the correct class allowing the document to be loaded. Fix: Change parent class for Formula to Text. Importance: Crucial to be able to load documents that contain formulas.

## 0.10.16

### Enhancements

* **Adds data source properties to Airtable, Confluence, Discord, Elasticsearch, Google Drive, and Wikipedia connectors** These properties (date_created, date_modified, version, source_url, record_locator) are written to element metadata during ingest, mapping elements to information about the document source from which they derive. This functionality enables downstream applications to reveal source document applications, e.g. a link to a GDrive doc, Salesforce record, etc.
* **DOCX partitioner refactored in preparation for enhancement.** Behavior should be unchanged except in multi-section documents containing different headers/footers for different sections. These will now emit all distinct headers and footers encountered instead of just those for the last section.
* **Add a function to map between Tesseract and standard language codes.** This allows users to input language information to the `languages` param in any Tesseract-supported langcode or any ISO 639 standard language code.
* **Add document level language detection functionality.** Introduces the "auto" default for the languages param, which then detects the languages present in the document using the `langdetect` package. Implemented only for the partition_text function to start.

### Features

### Fixes

* ***Fixes an issue that caused a partition error for some PDF's.** Fixes GH Issue 1460 by bypassing a coordinate check if an element has invalid coordinates.

## 0.10.15

### Enhancements

* **Support for better element categories from the next-generation image-to-text model ("chipper").** Previously, not all of the classifications from Chipper were being mapped to proper `unstructured` element categories so the consumer of the library would see many `UncategorizedText` elements. This fixes the issue, improving the granularity of the element categories outputs for better downstream processing and chunking. The mapping update is:
  * "Threading": `NarrativeText`
  * "Form": `NarrativeText`
  * "Field-Name": `Title`
  * "Value": `NarrativeText`
  * "Link": `NarrativeText`
  * "Headline": `Title` (with `category_depth=1`)
  * "Subheadline": `Title` (with `category_depth=2`)
  * "Abstract": `NarrativeText`
* **Better ListItem grouping for PDF's (fast strategy).** The `partition_pdf` with `fast` strategy previously broke down some numbered list item lines as separate elements. This enhancement leverages the x,y coordinates and bbox sizes to help decide whether the following chunk of text is a continuation of the immediate previous detected ListItem element or not, and not detect it as its own non-ListItem element.
* **Fall back to text-based classification for uncategorized Layout elements for Images and PDF's**. Improves element classification by running existing text-based rules on previously `UncategorizedText` elements.
* **Adds table partitioning for Partitioning for many doc types including: .html, .epub., .md, .rst, .odt, and .msg.** At the core of this change is the .html partition functionality, which is leveraged by the other effected doc types. This impacts many scenarios where `Table` Elements are now propery extracted.
* **Create and add `add_chunking_strategy` decorator to partition functions.** Previously, users were responsible for their own chunking after partitioning elements, often required for downstream applications. Now, individual elements may be combined into right-sized chunks where min and max character size may be specified if `chunking_strategy=by_title`. Relevant elements are grouped together for better downstream results. This enables users immediately use partitioned results effectively in downstream applications (e.g. RAG architecture apps) without any additional post-processing.
* **Adds `languages` as an input parameter and marks `ocr_languages` kwarg for deprecation in pdf, image, and auto partitioning functions.** Previously, language information was only being used for Tesseract OCR for image-based documents and was in a Tesseract specific string format, but by refactoring into a list of standard language codes independent of Tesseract, the `unstructured` library will better support `languages` for other non-image pipelines and/or support for other OCR engines.
* **Removes `UNSTRUCTURED_LANGUAGE` env var usage and replaces `language` with `languages` as an input parameter to unstructured-partition-text_type functions.** The previous parameter/input setup was not user-friendly or scalable to the variety of elements being processed. By refactoring the inputted language information into a list of standard language codes, we can support future applications of the element language such as detection, metadata, and multi-language elements. Now, to skip English specific checks, set the `languages` parameter to any non-English language(s).
* **Adds `xlsx` and `xls` filetype extensions to the `skip_infer_table_types` default list in `partition`.** By adding these file types to the input parameter these files should not go through table extraction. Users can still specify if they would like to extract tables from these filetypes, but will have to set the `skip_infer_table_types` to exclude the desired filetype extension. This avoids mis-representing complex spreadsheets where there may be multiple sub-tables and other content.
* **Better debug output related to sentence counting internals**. Clarify message when sentence is not counted toward sentence count because there aren't enough words, relevant for developers focused on `unstructured`s NLP internals.
* **Faster ocr_only speed for partitioning PDF and images.** Use `unstructured_pytesseract.run_and_get_multiple_output` function to reduce the number of calls to `tesseract` by half when partitioning pdf or image with `tesseract`
* **Adds data source properties to fsspec connectors** These properties (date_created, date_modified, version, source_url, record_locator) are written to element metadata during ingest, mapping elements to information about the document source from which they derive. This functionality enables downstream applications to reveal source document applications, e.g. a link to a GDrive doc, Salesforce record, etc.
* **Add delta table destination connector** New delta table destination connector added to ingest CLI.  Users may now use `unstructured-ingest` to write partitioned data from over 20 data sources (so far) to a Delta Table.
* **Rename to Source and Destination Connectors in the Documentation.** Maintain naming consistency between Connectors codebase and documentation with the first addition to a destination connector.
* **Non-HTML text files now return unstructured-elements as opposed to HTML-elements.** Previously the text based files that went through `partition_html` would return HTML-elements but now we preserve the format from the input using `source_format` argument in the partition call.
* **Adds `PaddleOCR` as an optional alternative to `Tesseract`** for OCR in processing of PDF or Image files, it is installable via the `makefile` command `install-paddleocr`. For experimental purposes only.
* **Bump unstructured-inference** to 0.5.28. This version bump markedly improves the output of table data, rendered as `metadata.text_as_html` in an element. These changes include:
  * add env variable `ENTIRE_PAGE_OCR` to specify using paddle or tesseract on entire page OCR
  * table structure detection now pads the input image by 25 pixels in all 4 directions to improve its recall (0.5.27)
  * support paddle with both cpu and gpu and assume it is pre-installed (0.5.26)
  * fix a bug where `cells_to_html` doesn't handle cells spanning multiple rows properly (0.5.25)
  * remove `cv2` preprocessing step before OCR step in table transformer (0.5.24)

### Features

* **Adds element metadata via `category_depth` with default value None**.
  * This additional metadata is useful for vectordb/LLM, chunking strategies, and retrieval applications.
* **Adds a naive hierarchy for elements via a `parent_id` on the element's metadata**
  * Users will now have more metadata for implementing vectordb/LLM chunking strategies. For example, text elements could be queried by their preceding title element.
  * Title elements created from HTML headings will properly nest

### Fixes

* **`add_pytesseract_bboxes_to_elements` no longer returns `nan` values**. The function logic is now broken into new methods
  `_get_element_box` and `convert_multiple_coordinates_to_new_system`
* **Selecting a different model wasn't being respected when calling `partition_image`.** Problem: `partition_pdf` allows for passing a `model_name` parameter. Given the similarity between the image and PDF pipelines, the expected behavior is that `partition_image` should support the same parameter, but `partition_image` was unintentionally not passing along its `kwargs`. This was corrected by adding the kwargs to the downstream call.
* **Fixes a chunking issue via dropping the field "coordinates".** Problem: chunk_by_title function was chunking each element to its own individual chunk while it needed to group elements into a fewer number of chunks. We've discovered that this happens due to a metadata matching logic in chunk_by_title function, and discovered that elements with different metadata can't be put into the same chunk. At the same time, any element with "coordinates" essentially had different metadata than other elements, due each element locating in different places and having different coordinates. Fix: That is why we have included the key "coordinates" inside a list of excluded metadata keys, while doing this "metadata_matches" comparision. Importance: This change is crucial to be able to chunk by title for documents which include "coordinates" metadata in their elements.

## 0.10.14

### Enhancements

* Update all connectors to use new downstream architecture
  * New click type added to parse comma-delimited string inputs
  * Some CLI options renamed

### Features

### Fixes

## 0.10.13

### Enhancements

* Updated documentation: Added back support doc types for partitioning, more Python codes in the API page,  RAG definition, and use case.
* Updated Hi-Res Metadata: PDFs and Images using Hi-Res strategy now have layout model class probabilities added ot metadata.
* Updated the `_detect_filetype_from_octet_stream()` function to use libmagic to infer the content type of file when it is not a zip file.
* Tesseract minor version bump to 5.3.2

### Features

* Add Jira Connector to be able to pull issues from a Jira organization
* Add `clean_ligatures` function to expand ligatures in text

### Fixes

* `partition_html` breaks on `<br>` elements.
* Ingest error handling to properly raise errors when wrapped
* GH issue 1361: fixes a sortig error that prevented some PDF's from being parsed
* Bump unstructured-inference
  * Brings back embedded images in PDF's (0.5.23)

## 0.10.12

### Enhancements

* Removed PIL pin as issue has been resolved upstream
* Bump unstructured-inference
  * Support for yolox_quantized layout detection model (0.5.20)
* YoloX element types added

### Features

* Add Salesforce Connector to be able to pull Account, Case, Campaign, EmailMessage, Lead

### Fixes

* Bump unstructured-inference
  * Avoid divide-by-zero errors swith `safe_division` (0.5.21)

## 0.10.11

### Enhancements

* Bump unstructured-inference
  * Combine entire-page OCR output with layout-detected elements, to ensure full coverage of the page (0.5.19)

### Features

* Add in ingest cli s3 writer

### Fixes

* Fix a bug where `xy-cut` sorting attemps to sort elements without valid coordinates; now xy cut sorting only works when **all** elements have valid coordinates

## 0.10.10

### Enhancements

* Adds `text` as an input parameter to `partition_xml`.
* `partition_xml` no longer runs through `partition_text`, avoiding incorrect splitting
  on carriage returns in the XML. Since `partition_xml` no longer calls `partition_text`,
  `min_partition` and `max_partition` are no longer supported in `partition_xml`.
* Bump `unstructured-inference==0.5.18`, change non-default detectron2 classification threshold
* Upgrade base image from rockylinux 8 to rockylinux 9
* Serialize IngestDocs to JSON when passing to subprocesses

### Features

### Fixes

- Fix a bug where mismatched `elements` and `bboxes` are passed into `add_pytesseract_bbox_to_elements`

## 0.10.9

### Enhancements

* Fix `test_json` to handle only non-extra dependencies file types (plain-text)

### Features

* Adds `chunk_by_title` to break a document into sections based on the presence of `Title`
  elements.
* add new extraction function `extract_image_urls_from_html` to extract all img related URL from html text.

### Fixes

* Make cv2 dependency optional
* Edit `add_pytesseract_bbox_to_elements`'s (`ocr_only` strategy) `metadata.coordinates.points` return type to `Tuple` for consistency.
* Re-enable test-ingest-confluence-diff for ingest tests
* Fix syntax for ingest test check number of files
* Fix csv and tsv partitioners loosing the first line of the files when creating elements

## 0.10.8

### Enhancements

* Release docker image that installs Python 3.10 rather than 3.8

### Features

### Fixes

## 0.10.7

### Enhancements

### Features

### Fixes

* Remove overly aggressive ListItem chunking for images and PDF's which typically resulted in inchorent elements.

## 0.10.6

### Enhancements

* Enable `partition_email` and `partition_msg` to detect if an email is PGP encryped. If
  and email is PGP encryped, the functions will return an empy list of elements and
  emit a warning about the encrypted content.
* Add threaded Slack conversations into Slack connector output
* Add functionality to sort elements using `xy-cut` sorting approach in `partition_pdf` for `hi_res` and `fast` strategies
* Bump unstructured-inference
  * Set OMP_THREAD_LIMIT to 1 if not set for better tesseract perf (0.5.17)

### Features

* Extract coordinates from PDFs and images when using OCR only strategy and add to metadata

### Fixes

* Update `partition_html` to respect the order of `<pre>` tags.
* Fix bug in `partition_pdf_or_image` where two partitions were called if `strategy == "ocr_only"`.
* Bump unstructured-inference
  * Fix issue where temporary files were being left behind (0.5.16)
* Adds deprecation warning for the `file_filename` kwarg to `partition`, `partition_via_api`,
  and `partition_multiple_via_api`.
* Fix documentation build workflow by pinning dependencies

## 0.10.5

### Enhancements

* Create new CI Pipelines
  - Checking text, xml, email, and html doc tests against the library installed without extras
  - Checking each library extra against their respective tests
* `partition` raises an error and tells the user to install the appropriate extra if a filetype
  is detected that is missing dependencies.
* Add custom errors to ingest
* Bump `unstructured-ingest==0.5.15`
  - Handle an uncaught TesseractError (0.5.15)
  - Add TIFF test file and TIFF filetype to `test_from_image_file` in `test_layout` (0.5.14)
* Use `entire_page` ocr mode for pdfs and images
* Add notes on extra installs to docs
* Adds ability to reuse connections per process in unstructured-ingest

### Features

* Add delta table connector

### Fixes

## 0.10.4

* Pass ocr_mode in partition_pdf and set the default back to individual pages for now
* Add diagrams and descriptions for ingest design in the ingest README

### Features

* Supports multipage TIFF image partitioning

### Fixes

## 0.10.2

### Enhancements

* Bump unstructured-inference==0.5.13:
  - Fix extracted image elements being included in layout merge, addresses the issue
    where an entire-page image in a PDF was not passed to the layout model when using hi_res.

### Features

### Fixes

## 0.10.1

### Enhancements

* Bump unstructured-inference==0.5.12:
  - fix to avoid trace for certain PDF's (0.5.12)
  - better defaults for DPI for hi_res and  Chipper (0.5.11)
  - implement full-page OCR (0.5.10)

### Features

### Fixes

* Fix dead links in repository README (Quick Start > Install for local development, and Learn more > Batch Processing)
* Update document dependencies to include tesseract-lang for additional language support (required for tests to pass)

## 0.10.0

### Enhancements

* Add `include_header` kwarg to `partition_xlsx` and change default behavior to `True`
* Update the `links` and `emphasized_texts` metadata fields

### Features

### Fixes

## 0.9.3

### Enhancements

* Pinned dependency cleanup.
* Update `partition_csv` to always use `soupparser_fromstring` to parse `html text`
* Update `partition_tsv` to always use `soupparser_fromstring` to parse `html text`
* Add `metadata.section` to capture epub table of contents data
* Add `unique_element_ids` kwarg to partition functions. If `True`, will use a UUID
  for element IDs instead of a SHA-256 hash.
* Update `partition_xlsx` to always use `soupparser_fromstring` to parse `html text`
* Add functionality to switch `html` text parser based on whether the `html` text contains emoji
* Add functionality to check if a string contains any emoji characters
* Add CI tests around Notion

### Features

* Add Airtable Connector to be able to pull views/tables/bases from an Airtable organization

### Fixes

* fix pdf partition of list items being detected as titles in OCR only mode
* make notion module discoverable
* fix emails with `Content-Distribution: inline` and `Content-Distribution: attachment` with no filename
* Fix email attachment filenames which had `=` in the filename itself

## 0.9.2

### Enhancements

* Update table extraction section in API documentation to sync with change in Prod API
* Update Notion connector to extract to html
* Added UUID option for `element_id`
* Bump unstructured-inference==0.5.9:
  - better caching of models
  - another version of detectron2 available, though the default layout model is unchanged
* Added UUID option for element_id
* Added UUID option for element_id
* CI improvements to run ingest tests in parallel

### Features

* Adds Sharepoint connector.

### Fixes

* Bump unstructured-inference==0.5.9:
  - ignores Tesseract errors where no text is extracted for tiles that indeed, have no text

## 0.9.1

### Enhancements

* Adds --partition-pdf-infer-table-structure to unstructured-ingest.
* Enable `partition_html` to skip headers and footers with the `skip_headers_and_footers` flag.
* Update `partition_doc` and `partition_docx` to track emphasized texts in the output
* Adds post processing function `filter_element_types`
* Set the default strategy for partitioning images to `hi_res`
* Add page break parameter section in API documentation to sync with change in Prod API
* Update `partition_html` to track emphasized texts in the output
* Update `XMLDocument._read_xml` to create `<p>` tag element for the text enclosed in the `<pre>` tag
* Add parameter `include_tail_text` to `_construct_text` to enable (skip) tail text inclusion
* Add Notion connector

### Features

### Fixes

* Remove unused `_partition_via_api` function
* Fixed emoji bug in `partition_xlsx`.
* Pass `file_filename` metadata when partitioning file object
* Skip ingest test on missing Slack token
* Add Dropbox variables to CI environments
* Remove default encoding for ingest
* Adds new element type `EmailAddress` for recognising email address in the  text
* Simplifies `min_partition` logic; makes partitions falling below the `min_partition`
  less likely.
* Fix bug where ingest test check for number of files fails in smoke test
* Fix unstructured-ingest entrypoint failure

## 0.9.0

### Enhancements

* Dependencies are now split by document type, creating a slimmer base installation.

## 0.8.8

### Enhancements

### Features

### Fixes

* Rename "date" field to "last_modified"
* Adds Box connector

### Fixes

## 0.8.7

### Enhancements

* Put back useful function `split_by_paragraph`

### Features

### Fixes

* Fix argument order in NLTK download step

## 0.8.6

### Enhancements

### Features

### Fixes

* Remove debug print lines and non-functional code

## 0.8.5

### Enhancements

* Add parameter `skip_infer_table_types` to enable (skip) table extraction for other doc types
* Adds optional Unstructured API unit tests in CI
* Tracks last modified date for all document types.
* Add auto_paragraph_grouper to detect new-line and blank-line new paragraph for .txt files.
* refactor the ingest cli to better support expanding supported connectors

## 0.8.3

### Enhancements

### Features

### Fixes

* NLTK now only gets downloaded if necessary.
* Handling for empty tables in Word Documents and PowerPoints.

## 0.8.4

### Enhancements

* Additional tests and refactor of JSON detection.
* Update functionality to retrieve image metadata from a page for `document_to_element_list`
* Links are now tracked in `partition_html` output.
* Set the file's current position to the beginning after reading the file in `convert_to_bytes`
* Add `min_partition` kwarg to that combines elements below a specified threshold and modifies splitting of strings longer than max partition so words are not split.
* set the file's current position to the beginning after reading the file in `convert_to_bytes`
* Add slide notes to pptx
* Add `--encoding` directive to ingest
* Improve json detection by `detect_filetype`

### Features

* Adds Outlook connector
* Add support for dpi parameter in inference library
* Adds Onedrive connector.
* Add Confluence connector for ingest cli to pull the body text from all documents from all spaces in a confluence domain.

### Fixes

* Fixes issue with email partitioning where From field was being assigned the To field value.
* Use the `image_metadata` property of the `PageLayout` instance to get the page image info in the `document_to_element_list`
* Add functionality to write images to computer storage temporarily instead of keeping them in memory for `ocr_only` strategy
* Add functionality to convert a PDF in small chunks of pages at a time for `ocr_only` strategy
* Adds `.txt`, `.text`, and `.tab` to list of extensions to check if file
  has a `text/plain` MIME type.
* Enables filters to be passed to `partition_doc` so it doesn't error with LibreOffice7.
* Removed old error message that's superseded by `requires_dependencies`.
* Removes using `hi_res` as the default strategy value for `partition_via_api` and `partition_multiple_via_api`

## 0.8.1

### Enhancements

* Add support for Python 3.11

### Features

### Fixes

* Fixed `auto` strategy detected scanned document as having extractable text and using `fast` strategy, resulting in no output.
* Fix list detection in MS Word documents.
* Don't instantiate an element with a coordinate system when there isn't a way to get its location data.

## 0.8.0

### Enhancements

* Allow model used for hi res pdf partition strategy to be chosen when called.
* Updated inference package

### Features

* Add `metadata_filename` parameter across all partition functions

### Fixes

* Update to ensure `convert_to_datafame` grabs all of the metadata fields.
* Adjust encoding recognition threshold value in `detect_file_encoding`
* Fix KeyError when `isd_to_elements` doesn't find a type
* Fix `_output_filename` for local connector, allowing single files to be written correctly to the disk
* Fix for cases where an invalid encoding is extracted from an email header.

### BREAKING CHANGES

* Information about an element's location is no longer returned as top-level attributes of an element. Instead, it is returned in the `coordinates` attribute of the element's metadata.

## 0.7.12

### Enhancements

* Adds `include_metadata` kwarg to `partition_doc`, `partition_docx`, `partition_email`, `partition_epub`, `partition_json`, `partition_msg`, `partition_odt`, `partition_org`, `partition_pdf`, `partition_ppt`, `partition_pptx`, `partition_rst`, and `partition_rtf`

### Features

* Add Elasticsearch connector for ingest cli to pull specific fields from all documents in an index.
* Adds Dropbox connector

### Fixes

* Fix tests that call unstructured-api by passing through an api-key
* Fixed page breaks being given (incorrect) page numbers
* Fix skipping download on ingest when a source document exists locally

## 0.7.11

### Enhancements

* More deterministic element ordering when using `hi_res` PDF parsing strategy (from unstructured-inference bump to 0.5.4)
* Make large model available (from unstructured-inference bump to 0.5.3)
* Combine inferred elements with extracted elements (from unstructured-inference bump to 0.5.2)
* `partition_email` and `partition_msg` will now process attachments if `process_attachments=True`
  and a attachment partitioning functions is passed through with `attachment_partitioner=partition`.

### Features

### Fixes

* Fix tests that call unstructured-api by passing through an api-key
* Fixed page breaks being given (incorrect) page numbers
* Fix skipping download on ingest when a source document exists locally

## 0.7.10

### Enhancements

* Adds a `max_partition` parameter to `partition_text`, `partition_pdf`, `partition_email`,
  `partition_msg` and `partition_xml` that sets a limit for the size of an individual
  document elements. Defaults to `1500` for everything except `partition_xml`, which has
  a default value of `None`.
* DRY connector refactor

### Features

* `hi_res` model for pdfs and images is selectable via environment variable.

### Fixes

* CSV check now ignores escaped commas.
* Fix for filetype exploration util when file content does not have a comma.
* Adds negative lookahead to bullet pattern to avoid detecting plain text line
  breaks like `-------` as list items.
* Fix pre tag parsing for `partition_html`
* Fix lookup error for annotated Arabic and Hebrew encodings

## 0.7.9

### Enhancements

* Improvements to string check for leafs in `partition_xml`.
* Adds --partition-ocr-languages to unstructured-ingest.

### Features

* Adds `partition_org` for processed Org Mode documents.

### Fixes

## 0.7.8

### Enhancements

### Features

* Adds Google Cloud Service connector

### Fixes

* Updates the `parse_email` for `partition_eml` so that `unstructured-api` passes the smoke tests
* `partition_email` now works if there is no message content
* Updates the `"fast"` strategy for `partition_pdf` so that it's able to recursively
* Adds recursive functionality to all fsspec connectors
* Adds generic --recursive ingest flag

## 0.7.7

### Enhancements

* Adds functionality to replace the `MIME` encodings for `eml` files with one of the common encodings if a `unicode` error occurs
* Adds missed file-like object handling in `detect_file_encoding`
* Adds functionality to extract charset info from `eml` files

### Features

* Added coordinate system class to track coordinate types and convert to different coordinate

### Fixes

* Adds an `html_assemble_articles` kwarg to `partition_html` to enable users to capture
  control whether content outside of `<article>` tags is captured when
  `<article>` tags are present.
* Check for the `xml` attribute on `element` before looking for pagebreaks in `partition_docx`.

## 0.7.6

### Enhancements

* Convert fast startegy to ocr_only for images
* Adds support for page numbers in `.docx` and `.doc` when user or renderer
  created page breaks are present.
* Adds retry logic for the unstructured-ingest Biomed connector

### Features

* Provides users with the ability to extract additional metadata via regex.
* Updates `partition_docx` to include headers and footers in the output.
* Create `partition_tsv` and associated tests. Make additional changes to `detect_filetype`.

### Fixes

* Remove fake api key in test `partition_via_api` since we now require valid/empty api keys
* Page number defaults to `None` instead of `1` when page number is not present in the metadata.
  A page number of `None` indicates that page numbers are not being tracked for the document
  or that page numbers do not apply to the element in question..
* Fixes an issue with some pptx files. Assume pptx shapes are found in top left position of slide
  in case the shape.top and shape.left attributes are `None`.

## 0.7.5

### Enhancements

* Adds functionality to sort elements in `partition_pdf` for `fast` strategy
* Adds ingest tests with `--fast` strategy on PDF documents
* Adds --api-key to unstructured-ingest

### Features

* Adds `partition_rst` for processed ReStructured Text documents.

### Fixes

* Adds handling for emails that do not have a datetime to extract.
* Adds pdf2image package as core requirement of unstructured (with no extras)

## 0.7.4

### Enhancements

* Allows passing kwargs to request data field for `partition_via_api` and `partition_multiple_via_api`
* Enable MIME type detection if libmagic is not available
* Adds handling for empty files in `detect_filetype` and `partition`.

### Features

### Fixes

* Reslove `grpcio` import issue on `weaviate.schema.validate_schema` for python 3.9 and 3.10
* Remove building `detectron2` from source in Dockerfile

## 0.7.3

### Enhancements

* Update IngestDoc abstractions and add data source metadata in ElementMetadata

### Features

### Fixes

* Pass `strategy` parameter down from `partition` for `partition_image`
* Filetype detection if a CSV has a `text/plain` MIME type
* `convert_office_doc` no longers prints file conversion info messages to stdout.
* `partition_via_api` reflects the actual filetype for the file processed in the API.

## 0.7.2

### Enhancements

* Adds an optional encoding kwarg to `elements_to_json` and `elements_from_json`
* Bump version of base image to use new stable version of tesseract

### Features

### Fixes

* Update the `read_txt_file` utility function to keep using `spooled_to_bytes_io_if_needed` for xml
* Add functionality to the `read_txt_file` utility function to handle file-like object from URL
* Remove the unused parameter `encoding` from `partition_pdf`
* Change auto.py to have a `None` default for encoding
* Add functionality to try other common encodings for html and xml files if an error related to the encoding is raised and the user has not specified an encoding.
* Adds benchmark test with test docs in example-docs
* Re-enable test_upload_label_studio_data_with_sdk
* File detection now detects code files as plain text
* Adds `tabulate` explicitly to dependencies
* Fixes an issue in `metadata.page_number` of pptx files
* Adds showing help if no parameters passed

## 0.7.1

### Enhancements

### Features

* Add `stage_for_weaviate` to stage `unstructured` outputs for upload to Weaviate, along with
  a helper function for defining a class to use in Weaviate schemas.
* Builds from Unstructured base image, built off of Rocky Linux 8.7, this resolves almost all CVE's in the image.

### Fixes

## 0.7.0

### Enhancements

* Installing `detectron2` from source is no longer required when using the `local-inference` extra.
* Updates `.pptx` parsing to include text in tables.

### Features

### Fixes

* Fixes an issue in `_add_element_metadata` that caused all elements to have `page_number=1`
  in the element metadata.
* Adds `.log` as a file extension for TXT files.
* Adds functionality to try other common encodings for email (`.eml`) files if an error related to the encoding is raised and the user has not specified an encoding.
* Allow passed encoding to be used in the `replace_mime_encodings`
* Fixes page metadata for `partition_html` when `include_metadata=False`
* A `ValueError` now raises if `file_filename` is not specified when you use `partition_via_api`
  with a file-like object.

## 0.6.11

### Enhancements

* Supports epub tests since pandoc is updated in base image

### Features

### Fixes

## 0.6.10

### Enhancements

* XLS support from auto partition

### Features

### Fixes

## 0.6.9

### Enhancements

* fast strategy for pdf now keeps element bounding box data
* setup.py refactor

### Features

### Fixes

* Adds functionality to try other common encodings if an error related to the encoding is raised and the user has not specified an encoding.
* Adds additional MIME types for CSV

## 0.6.8

### Enhancements

### Features

* Add `partition_csv` for CSV files.

### Fixes

## 0.6.7

### Enhancements

* Deprecate `--s3-url` in favor of `--remote-url` in CLI
* Refactor out non-connector-specific config variables
* Add `file_directory` to metadata
* Add `page_name` to metadata. Currently used for the sheet name in XLSX documents.
* Added a `--partition-strategy` parameter to unstructured-ingest so that users can specify
  partition strategy in CLI. For example, `--partition-strategy fast`.
* Added metadata for filetype.
* Add Discord connector to pull messages from a list of channels
* Refactor `unstructured/file-utils/filetype.py` to better utilise hashmap to return mime type.
* Add local declaration of DOCX_MIME_TYPES and XLSX_MIME_TYPES for `test_filetype.py`.

### Features

* Add `partition_xml` for XML files.
* Add `partition_xlsx` for Microsoft Excel documents.

### Fixes

* Supports `hml` filetype for partition as a variation of html filetype.
* Makes `pytesseract` a function level import in `partition_pdf` so you can use the `"fast"`
  or `"hi_res"` strategies if `pytesseract` is not installed. Also adds the
  `required_dependencies` decorator for the `"hi_res"` and `"ocr_only"` strategies.
* Fix to ensure `filename` is tracked in metadata for `docx` tables.

## 0.6.6

### Enhancements

* Adds an `"auto"` strategy that chooses the partitioning strategy based on document
  characteristics and function kwargs. This is the new default strategy for `partition_pdf`
  and `partition_image`. Users can maintain existing behavior by explicitly setting
  `strategy="hi_res"`.
* Added an additional trace logger for NLP debugging.
* Add `get_date` method to `ElementMetadata` for converting the datestring to a `datetime` object.
* Cleanup the `filename` attribute on `ElementMetadata` to remove the full filepath.

### Features

* Added table reading as html with URL parsing to `partition_docx` in docx
* Added metadata field for text_as_html for docx files

### Fixes

* `fileutils/file_type` check json and eml decode ignore error
* `partition_email` was updated to more flexibly handle deviations from the RFC-2822 standard.
  The time in the metadata returns `None` if the time does not match RFC-2822 at all.
* Include all metadata fields when converting to dataframe or CSV

## 0.6.5

### Enhancements

* Added support for SpooledTemporaryFile file argument.

### Features

### Fixes

## 0.6.4

### Enhancements

* Added an "ocr_only" strategy for `partition_pdf`. Refactored the strategy decision
  logic into its own module.

### Features

### Fixes

## 0.6.3

### Enhancements

* Add an "ocr_only" strategy for `partition_image`.

### Features

* Added `partition_multiple_via_api` for partitioning multiple documents in a single REST
  API call.
* Added `stage_for_baseplate` function to prepare outputs for ingestion into Baseplate.
* Added `partition_odt` for processing Open Office documents.

### Fixes

* Updates the grouping logic in the `partition_pdf` fast strategy to group together text
  in the same bounding box.

## 0.6.2

### Enhancements

* Added logic to `partition_pdf` for detecting copy protected PDFs and falling back
  to the hi res strategy when necessary.

### Features

* Add `partition_via_api` for partitioning documents through the hosted API.

### Fixes

* Fix how `exceeds_cap_ratio` handles empty (returns `True` instead of `False`)
* Updates `detect_filetype` to properly detect JSONs when the MIME type is `text/plain`.

## 0.6.1

### Enhancements

* Updated the table extraction parameter name to be more descriptive

### Features

### Fixes

## 0.6.0

### Enhancements

* Adds an `ssl_verify` kwarg to `partition` and `partition_html` to enable turning off
  SSL verification for HTTP requests. SSL verification is on by default.
* Allows users to pass in ocr language to `partition_pdf` and `partition_image` through
  the `ocr_language` kwarg. `ocr_language` corresponds to the code for the language pack
  in Tesseract. You will need to install the relevant Tesseract language pack to use a
  given language.

### Features

* Table extraction is now possible for pdfs from `partition` and `partition_pdf`.
* Adds support for extracting attachments from `.msg` files

### Fixes

* Adds an `ssl_verify` kwarg to `partition` and `partition_html` to enable turning off
  SSL verification for HTTP requests. SSL verification is on by default.

## 0.5.13

### Enhancements

* Allow headers to be passed into `partition` when `url` is used.

### Features

* `bytes_string_to_string` cleaning brick for bytes string output.

### Fixes

* Fixed typo in call to `exactly_one` in `partition_json`
* unstructured-documents encode xml string if document_tree is `None` in `_read_xml`.
* Update to `_read_xml` so that Markdown files with embedded HTML process correctly.
* Fallback to "fast" strategy only emits a warning if the user specifies the "hi_res" strategy.
* unstructured-partition-text_type exceeds_cap_ratio fix returns and how capitalization ratios are calculated
* `partition_pdf` and `partition_text` group broken paragraphs to avoid fragmented `NarrativeText` elements.
* .json files resolved as "application/json" on centos7 (or other installs with older libmagic libs)

## 0.5.12

### Enhancements

* Add OS mimetypes DB to docker image, mainly for unstructured-api compat.
* Use the image registry as a cache when building Docker images.
* Adds the ability for `partition_text` to group together broken paragraphs.
* Added method to utils to allow date time format validation

### Features

* Add Slack connector to pull messages for a specific channel
* Add --partition-by-api parameter to unstructured-ingest
* Added `partition_rtf` for processing rich text files.
* `partition` now accepts a `url` kwarg in addition to `file` and `filename`.

### Fixes

* Allow encoding to be passed into `replace_mime_encodings`.
* unstructured-ingest connector-specific dependencies are imported on demand.
* unstructured-ingest --flatten-metadata supported for local connector.
* unstructured-ingest fix runtime error when using --metadata-include.

## 0.5.11

### Enhancements

### Features

### Fixes

* Guard against null style attribute in docx document elements
* Update HTML encoding to better support foreign language characters

## 0.5.10

### Enhancements

* Updated inference package
* Add sender, recipient, date, and subject to element metadata for emails

### Features

* Added `--download-only` parameter to `unstructured-ingest`

### Fixes

* FileNotFound error when filename is provided but file is not on disk

## 0.5.9

### Enhancements

### Features

### Fixes

* Convert file to str in helper `split_by_paragraph` for `partition_text`

## 0.5.8

### Enhancements

* Update `elements_to_json` to return string when filename is not specified
* `elements_from_json` may take a string instead of a filename with the `text` kwarg
* `detect_filetype` now does a final fallback to file extension.
* Empty tags are now skipped during the depth check for HTML processing.

### Features

* Add local file system to `unstructured-ingest`
* Add `--max-docs` parameter to `unstructured-ingest`
* Added `partition_msg` for processing MSFT Outlook .msg files.

### Fixes

* `convert_file_to_text` now passes through the `source_format` and `target_format` kwargs.
  Previously they were hard coded.
* Partitioning functions that accept a `text` kwarg no longer raise an error if an empty
  string is passed (and empty list of elements is returned instead).
* `partition_json` no longer fails if the input is an empty list.
* Fixed bug in `chunk_by_attention_window` that caused the last word in segments to be cut-off
  in some cases.

### BREAKING CHANGES

* `stage_for_transformers` now returns a list of elements, making it consistent with other
  staging bricks

## 0.5.7

### Enhancements

* Refactored codebase using `exactly_one`
* Adds ability to pass headers when passing a url in partition_html()
* Added optional `content_type` and `file_filename` parameters to `partition()` to bypass file detection

### Features

* Add `--flatten-metadata` parameter to `unstructured-ingest`
* Add `--fields-include` parameter to `unstructured-ingest`

### Fixes

## 0.5.6

### Enhancements

* `contains_english_word()`, used heavily in text processing, is 10x faster.

### Features

* Add `--metadata-include` and `--metadata-exclude` parameters to `unstructured-ingest`
* Add `clean_non_ascii_chars` to remove non-ascii characters from unicode string

### Fixes

* Fix problem with PDF partition (duplicated test)

## 0.5.4

### Enhancements

* Added Biomedical literature connector for ingest cli.
* Add `FsspecConnector` to easily integrate any existing `fsspec` filesystem as a connector.
* Rename `s3_connector.py` to `s3.py` for readability and consistency with the
  rest of the connectors.
* Now `S3Connector` relies on `s3fs` instead of on `boto3`, and it inherits
  from `FsspecConnector`.
* Adds an `UNSTRUCTURED_LANGUAGE_CHECKS` environment variable to control whether or not language
  specific checks like vocabulary and POS tagging are applied. Set to `"true"` for higher
  resolution partitioning and `"false"` for faster processing.
* Improves `detect_filetype` warning to include filename when provided.
* Adds a "fast" strategy for partitioning PDFs with PDFMiner. Also falls back to the "fast"
  strategy if detectron2 is not available.
* Start deprecation life cycle for `unstructured-ingest --s3-url` option, to be deprecated in
  favor of `--remote-url`.

### Features

* Add `AzureBlobStorageConnector` based on its `fsspec` implementation inheriting
  from `FsspecConnector`
* Add `partition_epub` for partitioning e-books in EPUB3 format.

### Fixes

* Fixes processing for text files with `message/rfc822` MIME type.
* Open xml files in read-only mode when reading contents to construct an XMLDocument.

## 0.5.3

### Enhancements

* `auto.partition()` can now load Unstructured ISD json documents.
* Simplify partitioning functions.
* Improve logging for ingest CLI.

### Features

* Add `--wikipedia-auto-suggest` argument to the ingest CLI to disable automatic redirection
  to pages with similar names.
* Add setup script for Amazon Linux 2
* Add optional `encoding` argument to the `partition_(text/email/html)` functions.
* Added Google Drive connector for ingest cli.
* Added Gitlab connector for ingest cli.

### Fixes

## 0.5.2

### Enhancements

* Fully move from printing to logging.
* `unstructured-ingest` now uses a default `--download_dir` of `$HOME/.cache/unstructured/ingest`
  rather than a "tmp-ingest-" dir in the working directory.

### Features

### Fixes

* `setup_ubuntu.sh` no longer fails in some contexts by interpreting
  `DEBIAN_FRONTEND=noninteractive` as a command
* `unstructured-ingest` no longer re-downloads files when --preserve-downloads
  is used without --download-dir.
* Fixed an issue that was causing text to be skipped in some HTML documents.

## 0.5.1

### Enhancements

### Features

### Fixes

* Fixes an error causing JavaScript to appear in the output of `partition_html` sometimes.
* Fix several issues with the `requires_dependencies` decorator, including the error message
  and how it was used, which had caused an error for `unstructured-ingest --github-url ...`.

## 0.5.0

### Enhancements

* Add `requires_dependencies` Python decorator to check dependencies are installed before
  instantiating a class or running a function

### Features

* Added Wikipedia connector for ingest cli.

### Fixes

* Fix `process_document` file cleaning on failure
* Fixes an error introduced in the metadata tracking commit that caused `NarrativeText`
  and `FigureCaption` elements to be represented as `Text` in HTML documents.

## 0.4.16

### Enhancements

* Fallback to using file extensions for filetype detection if `libmagic` is not present

### Features

* Added setup script for Ubuntu
* Added GitHub connector for ingest cli.
* Added `partition_md` partitioner.
* Added Reddit connector for ingest cli.

### Fixes

* Initializes connector properly in ingest.main::MainProcess
* Restricts version of unstructured-inference to avoid multithreading issue

## 0.4.15

### Enhancements

* Added `elements_to_json` and `elements_from_json` for easier serialization/deserialization
* `convert_to_dict`, `dict_to_elements` and `convert_to_csv` are now aliases for functions
  that use the ISD terminology.

### Fixes

* Update to ensure all elements are preserved during serialization/deserialization

## 0.4.14

* Automatically install `nltk` models in the `tokenize` module.

## 0.4.13

* Fixes unstructured-ingest cli.

## 0.4.12

* Adds console_entrypoint for unstructured-ingest, other structure/doc updates related to ingest.
* Add `parser` parameter to `partition_html`.

## 0.4.11

* Adds `partition_doc` for partitioning Word documents in `.doc` format. Requires `libreoffice`.
* Adds `partition_ppt` for partitioning PowerPoint documents in `.ppt` format. Requires `libreoffice`.

## 0.4.10

* Fixes `ElementMetadata` so that it's JSON serializable when the filename is a `Path` object.

## 0.4.9

* Added ingest modules and s3 connector, sample ingest script
* Default to `url=None` for `partition_pdf` and `partition_image`
* Add ability to skip English specific check by setting the `UNSTRUCTURED_LANGUAGE` env var to `""`.
* Document `Element` objects now track metadata

## 0.4.8

* Modified XML and HTML parsers not to load comments.

## 0.4.7

* Added the ability to pull an HTML document from a url in `partition_html`.
* Added the the ability to get file summary info from lists of filenames and lists
  of file contents.
* Added optional page break to `partition` for `.pptx`, `.pdf`, images, and `.html` files.
* Added `to_dict` method to document elements.
* Include more unicode quotes in `replace_unicode_quotes`.

## 0.4.6

* Loosen the default cap threshold to `0.5`.
* Add a `UNSTRUCTURED_NARRATIVE_TEXT_CAP_THRESHOLD` environment variable for controlling
  the cap ratio threshold.
* Unknown text elements are identified as `Text` for HTML and plain text documents.
* `Body Text` styles no longer default to `NarrativeText` for Word documents. The style information
  is insufficient to determine that the text is narrative.
* Upper cased text is lower cased before checking for verbs. This helps avoid some missed verbs.
* Adds an `Address` element for capturing elements that only contain an address.
* Suppress the `UserWarning` when detectron is called.
* Checks that titles and narrative test have at least one English word.
* Checks that titles and narrative text are at least 50% alpha characters.
* Restricts titles to a maximum word length. Adds a `UNSTRUCTURED_TITLE_MAX_WORD_LENGTH`
  environment variable for controlling the max number of words in a title.
* Updated `partition_pptx` to order the elements on the page

## 0.4.4

* Updated `partition_pdf` and `partition_image` to return `unstructured` `Element` objects
* Fixed the healthcheck url path when partitioning images and PDFs via API
* Adds an optional `coordinates` attribute to document objects
* Adds `FigureCaption` and `CheckBox` document elements
* Added ability to split lists detected in `LayoutElement` objects
* Adds `partition_pptx` for partitioning PowerPoint documents
* LayoutParser models now download from HugginfaceHub instead of DropBox
* Fixed file type detection for XML and HTML files on Amazone Linux

## 0.4.3

* Adds `requests` as a base dependency
* Fix in `exceeds_cap_ratio` so the function doesn't break with empty text
* Fix bug in `_parse_received_data`.
* Update `detect_filetype` to properly handle `.doc`, `.xls`, and `.ppt`.

## 0.4.2

* Added `partition_image` to process documents in an image format.
* Fixed utf-8 encoding error in `partition_email` with attachments for `text/html`

## 0.4.1

* Added support for text files in the `partition` function
* Pinned `opencv-python` for easier installation on Linux

## 0.4.0

* Added generic `partition` brick that detects the file type and routes a file to the appropriate
  partitioning brick.
* Added a file type detection module.
* Updated `partition_html` and `partition_eml` to support file-like objects in 'rb' mode.
* Cleaning brick for removing ordered bullets `clean_ordered_bullets`.
* Extract brick method for ordered bullets `extract_ordered_bullets`.
* Test for `clean_ordered_bullets`.
* Test for `extract_ordered_bullets`.
* Added `partition_docx` for pre-processing Word Documents.
* Added new REGEX patterns to extract email header information
* Added new functions to extract header information `parse_received_data` and `partition_header`
* Added new function to parse plain text files `partition_text`
* Added new cleaners functions `extract_ip_address`, `extract_ip_address_name`, `extract_mapi_id`, `extract_datetimetz`
* Add new `Image` element and function to find embedded images `find_embedded_images`
* Added `get_directory_file_info` for summarizing information about source documents

## 0.3.5

* Add support for local inference
* Add new pattern to recognize plain text dash bullets
* Add test for bullet patterns
* Fix for `partition_html` that allows for processing `div` tags that have both text and child
  elements
* Add ability to extract document metadata from `.docx`, `.xlsx`, and `.jpg` files.
* Helper functions for identifying and extracting phone numbers
* Add new function `extract_attachment_info` that extracts and decodes the attachment
  of an email.
* Staging brick to convert a list of `Element`s to a `pandas` dataframe.
* Add plain text functionality to `partition_email`

## 0.3.4

* Python-3.7 compat

## 0.3.3

* Removes BasicConfig from logger configuration
* Adds the `partition_email` partitioning brick
* Adds the `replace_mime_encodings` cleaning bricks
* Small fix to HTML parsing related to processing list items with sub-tags
* Add `EmailElement` data structure to store email documents

## 0.3.2

* Added `translate_text` brick for translating text between languages
* Add an `apply` method to make it easier to apply cleaners to elements

## 0.3.1

* Added \_\_init.py\_\_ to `partition`

## 0.3.0

* Implement staging brick for Argilla. Converts lists of `Text` elements to `argilla` dataset classes.
* Removing the local PDF parsing code and any dependencies and tests.
* Reorganizes the staging bricks in the unstructured.partition module
* Allow entities to be passed into the Datasaur staging brick
* Added HTML escapes to the `replace_unicode_quotes` brick
* Fix bad responses in partition_pdf to raise ValueError
* Adds `partition_html` for partitioning HTML documents.

## 0.2.6

* Small change to how \_read is placed within the inheritance structure since it doesn't really apply to pdf
* Add partitioning brick for calling the document image analysis API

## 0.2.5

* Update python requirement to >=3.7

## 0.2.4

* Add alternative way of importing `Final` to support google colab

## 0.2.3

* Add cleaning bricks for removing prefixes and postfixes
* Add cleaning bricks for extracting text before and after a pattern

## 0.2.2

* Add staging brick for Datasaur

## 0.2.1

* Added brick to convert an ISD dictionary to a list of elements
* Update `PDFDocument` to use the `from_file` method
* Added staging brick for CSV format for ISD (Initial Structured Data) format.
* Added staging brick for separating text into attention window size chunks for `transformers`.
* Added staging brick for LabelBox.
* Added ability to upload LabelStudio predictions
* Added utility function for JSONL reading and writing
* Added staging brick for CSV format for Prodigy
* Added staging brick for Prodigy
* Added ability to upload LabelStudio annotations
* Added text_field and id_field to stage_for_label_studio signature

## 0.2.0

* Initial release of unstructured<|MERGE_RESOLUTION|>--- conflicted
+++ resolved
@@ -49,15 +49,13 @@
 
 ### Fixes
 
-<<<<<<< HEAD
-- **Correctly patch pdfminer to avoid PDF repair**. The patch applied to pdfminer's parser caused it to occasionally split tokens in content streams, throwing `PDFSyntaxError`.  Repairing these PDFs sometimes failed (since they were not actually invalid) resulting in unnecessary OCR fallback.
-=======
 - **Base image has been updated.**
 - **Upgrade ruff to latest.** Previously the ruff version was pinned to <0.5. Remove that pin and fix the handful of lint items that resulted.
 - **CSV with asserted XLS content-type is correctly identified as CSV.** Resolves a bug where a CSV file with an asserted content-type of `application/vnd.ms-excel` was incorrectly identified as an XLS file.
 - **Improve element-type mapping for Chinese text.** Fixes bug where Chinese text would produce large numbers of false-positive `Title` elements.
 - **Improve element-type mapping for HTML.** Fixes bug where certain non-title elements were classified as `Title`.
->>>>>>> 8f2a7198
+
+- **Correctly patch pdfminer to avoid PDF repair**. The patch applied to pdfminer's parser caused it to occasionally split tokens in content streams, throwing `PDFSyntaxError`.  Repairing these PDFs sometimes failed (since they were not actually invalid) resulting in unnecessary OCR fallback.
 
 ## 0.16.11
 
