<<<<<<< HEAD
## 0.10.25-dev7
=======
## 0.10.26-dev2

### Enhancements

* **Add CI evaluation workflow** Adds evaluation metrics to the current ingest workflow to measure the performance of each file extracted as well as aggregated-level performance.

### Features

* **Add Local connector source metadata** python's os module used to pull stats from local file when processing via the local connector and populates fields such as last modified time, created time.

### Fixes

* **Fix a bug on Table partitioning** Previously the `skip_infer_table_types` variable used in partition was not being passed down to specific file partitioners. Now you can utilize the `skip_infer_table_types` list variable in partition to pass the filetype you want to exclude `text_as_html` metadata field for, or the `infer_table_structure` boolean variable on the file specific partitioning function.

## 0.10.25
>>>>>>> 37e84131

### Enhancements

* **Duplicate CLI param check** Given that many of the options associated with the `Click` based cli ingest commands are added dynamically from a number of configs, a check was incorporated to make sure there were no duplicate entries to prevent new configs from overwriting already added options.
* **Ingest CLI refactor for better code reuse** Much of the ingest cli code can be templated and was a copy-paste across files, adding potential risk. Code was refactored to use a base class which had much of the shared code templated.

### Features

* **Table OCR refactor** support Table OCR with pre-computed OCR data to ensure we only do one OCR for entrie document. User can specify
ocr agent tesseract/paddle in environment variable `OCR_AGENT` for OCRing the entire document.
* **Adds accuracy function** The accuracy scoring was originally an option under `calculate_edit_distance`. For easy function call, it is now a wrapper around the original function that calls edit_distance and return as "score".
* **Adds HuggingFaceEmbeddingEncoder** The HuggingFace Embedding Encoder uses a local embedding model as opposed to using an API.
* **Add AWS bedrock embedding connector** `unstructured.embed.bedrock` now provides a connector to use AWS bedrock's `titan-embed-text` model to generate embeddings for elements. This features requires valid AWS bedrock setup and an internet connectionto run.

### Fixes

* **Import PDFResourceManager more directly** We were importing `PDFResourceManager` from `pdfminer.converter` which was causing an error for some users. We changed to import from the actual location of `PDFResourceManager`, which is `pdfminer.pdfinterp`.
* **Fix language detection of elements with empty strings** This resolves a warning message that was raised by `langdetect` if the language was attempted to be detected on an empty string. Language detection is now skipped for empty strings.
* **Fix chunks breaking on regex-metadata matches.** Fixes "over-chunking" when `regex_metadata` was used, where every element that contained a regex-match would start a new chunk.
* **Fix regex-metadata match offsets not adjusted within chunk.** Fixes incorrect regex-metadata match start/stop offset in chunks where multiple elements are combined.
* **Map source cli command configs when destination set** Due to how the source connector is dynamically called when the destination connector is set via the CLI, the configs were being set incorrectoy, causing the source connector to break. The configs were fixed and updated to take into account Fsspec-specific connectors.
<<<<<<< HEAD
* **Fix partition docx without sections** Some docx files, like those from teams output, do not contain sections and it would produce no results because the code assumes all components are in sections. Now if no sections is detected from a document we iterate through the paragraphs and return contents found in the paragraphs.
=======
* **Fix metrics folder not discoverable** Fixes issue where unstructured/metrics folder is not discoverable on PyPI by adding an `__init__.py` file under the folder.
* **Fix a bug when `parition_pdf` get `model_name=None`** In API usage the `model_name` value is `None` and the `cast` function in `partition_pdf` would return `None` and lead to attribution error. Now we use `str` function to explicit convert the content to string so it is garanteed to have `starts_with` and other string functions as attributes
* **Fix html partition fail on tables without `tbody` tag** HTML tables may sometimes just contain headers without body (`tbody` tag)
* **Fix out-of-order sequencing of split chunks.** Fixes behavior where "split" chunks were inserted at the beginning of the chunk sequence. This would produce a chunk sequence like [5a, 5b, 3a, 3b, 1, 2, 4] when sections 3 and 5 exceeded `max_characters`.
* **Deserialization of ingest docs fixed** When ingest docs are being deserialized as part of the ingest pipeline process (cli), there were certain fields that weren't getting persisted (metadata and date processed). The from_dict method was updated to take these into account and a unit test added to check.
* **Map source cli command configs when destination set** Due to how the source connector is dynamically called when the destination connector is set via the CLI, the configs were being set incorrectoy, causing the source connector to break. The configs were fixed and updated to take into account Fsspec-specific connectors.
* **Deserialization of ingest docs fixed** When ingest docs are being deserialized as part of the ingest pipeline process (cli), there were certain fields that weren't getting persisted (metadata and date processed). The from_dict method was updated to take these into account and a unit test added to check.
>>>>>>> 37e84131

## 0.10.24

### Enhancements

* **Improve natural reading order** Some `OCR` elements with only spaces in the text have full-page width in the bounding box, which causes the `xycut` sorting to not work as expected. Now the logic to parse OCR results removes any elements with only spaces (more than one space).
* **Ingest compression utilities and fsspec connector support** Generic utility code added to handle files that get pulled from a source connector that are either tar or zip compressed and uncompress them locally. This is then processed using a local source connector. Currently this functionality has been incorporated into the fsspec connector and all those inheriting from it (currently: Azure Blob Storage, Google Cloud Storage, S3, Box, and Dropbox).
* **Ingest destination connectors support for writing raw list of elements** Along with the default write method used in the ingest pipeline to write the json content associated with the ingest docs, each destination connector can now also write a raw list of elements to the desired downstream location without having an ingest doc associated with it.

### Features

* **Adds element type percent match function** In order to evaluate the element type extracted, we add a function that calculates the matched percentage between two frequency dictionary.

### Fixes

* **Fix paddle model file not discoverable** Fixes issue where ocr_models/paddle_ocr.py file is not discoverable on PyPI by adding
an `__init__.py` file under the folder.
* **Chipper v2 Fixes** Includes fix for a memory leak and rare last-element bbox fix. (unstructured-inference==0.7.7)
* **Fix image resizing issue** Includes fix related to resizing images in the tables pipeline. (unstructured-inference==0.7.6)

## 0.10.23

### Enhancements

* **Add functionality to limit precision when serializing to json** Precision for `points` is limited to 1 decimal point if coordinates["system"] == "PixelSpace" (otherwise 2 decimal points?). Precision for `detection_class_prob` is limited to 5 decimal points.
* **Fix csv file detection logic when mime-type is text/plain** Previously the logic to detect csv file type was considering only first row's comma count comparing with the header_row comma count and both the rows being same line the result was always true, Now the logic is changed to consider the comma's count for all the lines except first line and compare with header_row comma count.
* **Improved inference speed for Chipper V2** API requests with 'hi_res_model_name=chipper' now have ~2-3x faster responses.

### Features

### Fixes

* **Cleans up temporary files after conversion** Previously a file conversion utility was leaving temporary files behind on the filesystem without removing them when no longer needed. This fix helps prevent an accumulation of temporary files taking up excessive disk space.
* **Fixes `under_non_alpha_ratio` dividing by zero** Although this function guarded against a specific cause of division by zero, there were edge cases slipping through like strings with only whitespace. This update more generally prevents the function from performing a division by zero.
* **Fix languages default** Previously the default language was being set to English when elements didn't have text or if langdetect could not detect the language. It now defaults to None so there is not misleading information about the language detected.
* **Fixes recursion limit error that was being raised when partitioning Excel documents of a certain size** Previously we used a recursive method to find subtables within an excel sheet. However this would run afoul of Python's recursion depth limit when there was a contiguous block of more than 1000 cells within a sheet. This function has been updated to use the NetworkX library which avoids Python recursion issues.

## 0.10.22

### Enhancements

* **bump `unstructured-inference` to `0.7.3`** The updated version of `unstructured-inference` supports a new version of the Chipper model, as well as a cleaner schema for its output classes. Support is included for new inference features such as hierarchy and ordering.
* **Expose skip_infer_table_types in ingest CLI.** For each connector a new `--skip-infer-table-types` parameter was added to map to the `skip_infer_table_types` partition argument. This gives more granular control to unstructured-ingest users, allowing them to specify the file types for which we should attempt table extraction.
* **Add flag to ingest CLI to raise error if any single doc fails in pipeline** Currently if a single doc fails in the pipeline, the whole thing halts due to the error. This flag defaults to log an error but continue with the docs it can.
* **Emit hyperlink metadata for DOCX file-type.** DOCX partitioner now adds `metadata.links`, `metadata.link_texts` and `metadata.link_urls` for elements that contain a hyperlink that points to an external resource. So-called "jump" links pointing to document internal locations (such as those found in a table-of-contents "jumping" to a chapter or section) are excluded.

### Features

* **Add `elements_to_text` as a staging helper function** In order to get a single clean text output from unstructured for metric calculations, automate the process of extracting text from elements using this function.
* **Adds permissions(RBAC) data ingestion functionality for the Sharepoint connector.** Problem: Role based access control is an important component in many data storage systems. Users may need to pass permissions (RBAC) data to downstream systems when ingesting data. Feature: Added permissions data ingestion functionality to the Sharepoint connector.

### Fixes

* **Fixes PDF list parsing creating duplicate list items** Previously a bug in PDF list item parsing caused removal of other elements and duplication of the list item
* **Fixes duplicated elements** Fixes issue where elements are duplicated when embeddings are generated. This will allow users to generate embeddings for their list of Elements without duplicating/breaking the orginal content.
* **Fixes failure when flagging for embeddings through unstructured-ingest** Currently adding the embedding parameter to any connector results in a failure on the copy stage. This is resolves the issue by adding the IngestDoc to the context map in the embedding node's `run` method. This allows users to specify that connectors fetch embeddings without failure.
* **Fix ingest pipeline reformat nodes not discoverable** Fixes issue where  reformat nodes raise ModuleNotFoundError on import. This was due to the directory was missing `__init__.py` in order to make it discoverable.
* **Fix default language in ingest CLI** Previously the default was being set to english which injected potentially incorrect information to downstream language detection libraries. By setting the default to None allows those libraries to better detect what language the text is in the doc being processed.

## 0.10.21

* **Adds Scarf analytics**.

## 0.10.20

### Enhancements

* **Add document level language detection functionality.** Adds the "auto" default for the languages param to all partitioners. The primary language present in the document is detected using the `langdetect` package. Additional param `detect_language_per_element` is also added for partitioners that return multiple elements. Defaults to `False`.
* **Refactor OCR code** The OCR code for entire page is moved from unstructured-inference to unstructured. On top of continuing support for OCR language parameter, we also support two OCR processing modes, "entire_page" or "individual_blocks".
* **Align to top left when shrinking bounding boxes for `xy-cut` sorting:** Update `shrink_bbox()` to keep top left rather than center.
* **Add visualization script to annotate elements** This script is often used to analyze/visualize elements with coordinates (e.g. partition_pdf()).
* **Adds data source properties to the Jira, Github and Gitlab connectors** These properties (date_created, date_modified, version, source_url, record_locator) are written to element metadata during ingest, mapping elements to information about the document source from which they derive. This functionality enables downstream applications to reveal source document applications, e.g. a link to a GDrive doc, Salesforce record, etc.
* **Improve title detection in pptx documents** The default title textboxes on a pptx slide are now categorized as titles.
* **Improve hierarchy detection in pptx documents** List items, and other slide text are properly nested under the slide title. This will enable better chunking of pptx documents.
* **Refactor of the ingest cli workflow** The refactored approach uses a dynamically set pipeline with a snapshot along each step to save progress and accommodate continuation from a snapshot if an error occurs. This also allows the pipeline to dynamically assign any number of steps to modify the partitioned content before it gets written to a destination.
* **Applies `max_characters=<n>` argument to all element types in `add_chunking_strategy` decorator** Previously this argument was only utilized in chunking Table elements and now applies to all partitioned elements if `add_chunking_strategy` decorator is utilized, further preparing the elements for downstream processing.
* **Add common retry strategy utilities for unstructured-ingest** Dynamic retry strategy with exponential backoff added to Notion source connector.
*
### Features

* **Adds `bag_of_words` and `percent_missing_text` functions** In order to count the word frequencies in two input texts and calculate the percentage of text missing relative to the source document.
* **Adds `edit_distance` calculation metrics** In order to benchmark the cleaned, extracted text with unstructured, `edit_distance` (`Levenshtein distance`) is included.
* **Adds detection_origin field to metadata** Problem: Currently isn't an easy way to find out how an element was created. With this change that information is added. Importance: With this information the developers and users are now able to know how an element was created to make decisions on how to use it. In order tu use this feature
setting UNSTRUCTURED_INCLUDE_DEBUG_METADATA=true is needed.
* **Adds a function that calculates frequency of the element type and its depth** To capture the accuracy of element type extraction, this function counts the occurrences of each unique element type with its depth for use in element metrics.

### Fixes

* **Fix zero division error in annotation bbox size** This fixes the bug where we find annotation bboxes realted to an element that need to divide the intersection size between annotation bbox and element bbox by the size of the annotation bbox
* **Fix prevent metadata module from importing dependencies from unnecessary modules** Problem: The `metadata` module had several top level imports that were only used in and applicable to code related to specific document types, while there were many general-purpose functions. As a result, general-purpose functions couldn't be used without unnecessary dependencies being installed. Fix: moved 3rd party dependency top level imports to inside the functions in which they are used and applied a decorator to check that the dependency is installed and emit a helpful error message if not.
* **Fixes category_depth None value for Title elements** Problem: `Title` elements from `chipper` get `category_depth`= None even when `Headline` and/or `Subheadline` elements are present in the same page. Fix: all `Title` elements with `category_depth` = None should be set to have a depth of 0 instead iff there are `Headline` and/or `Subheadline` element-types present. Importance: `Title` elements should be equivalent html `H1` when nested headings are present; otherwise, `category_depth` metadata can result ambiguous within elements in a page.
* **Tweak `xy-cut` ordering output to be more column friendly** This results in the order of elements more closely reflecting natural reading order which benefits downstream applications. While element ordering from `xy-cut` is usually mostly correct when ordering multi-column documents, sometimes elements from a RHS column will appear before elements in a LHS column. Fix: add swapped `xy-cut` ordering by sorting by X coordinate first and then Y coordinate.
* **Fixes badly initialized Formula** Problem: YoloX contain new types of elements, when loading a document that contain formulas a new element of that class
should be generated, however the Formula class inherits from Element instead of Text. After this change the element is correctly created with the correct class
allowing the document to be loaded. Fix: Change parent class for Formula to Text. Importance: Crucial to be able to load documents that contain formulas.
* **Fixes pdf uri error** An error was encountered when URI type of `GoToR` which refers to pdf resources outside of its own was detected since no condition catches such case. The code is fixing the issue by initialize URI before any condition check.


## 0.10.19

### Enhancements

* **Adds XLSX document level language detection** Enhancing on top of language detection functionality in previous release, we now support language detection within `.xlsx` file type at Element level.
* **bump `unstructured-inference` to `0.6.6`** The updated version of `unstructured-inference` makes table extraction in `hi_res` mode configurable to fine tune table extraction performance; it also improves element detection by adding a deduplication post processing step in the `hi_res` partitioning of pdfs and images.
* **Detect text in HTML Heading Tags as Titles** This will increase the accuracy of hierarchies in HTML documents and provide more accurate element categorization. If text is in an HTML heading tag and is not a list item, address, or narrative text, categorize it as a title.
* **Update python-based docs** Refactor docs to use the actual unstructured code rather than using the subprocess library to run the cli command itself.
* **Adds Table support for the `add_chunking_strategy` decorator to partition functions.** In addition to combining elements under Title elements, user's can now specify the `max_characters=<n>` argument to chunk Table elements into TableChunk elements with `text` and `text_as_html` of length <n> characters. This means partitioned Table results are ready for use in downstream applications without any post processing.
* **Expose endpoint url for s3 connectors** By allowing for the endpoint url to be explicitly overwritten, this allows for any non-AWS data providers supporting the s3 protocol to be supported (i.e. minio).

### Features

* **change default `hi_res` model for pdf/image partition to `yolox`** Now partitioning pdf/image using `hi_res` strategy utilizes `yolox_quantized` model isntead of `detectron2_onnx` model. This new default model has better recall for tables and produces more detailed categories for elements.
* **XLSX can now reads subtables within one sheet** Problem: Many .xlsx files are not created to be read as one full table per sheet. There are subtables, text and header along with more informations to extract from each sheet. Feature: This `partition_xlsx` now can reads subtable(s) within one .xlsx sheet, along with extracting other title and narrative texts. Importance: This enhance the power of .xlsx reading to not only one table per sheet, allowing user to capture more data tables from the file, if exists.
* **Update Documentation on Element Types and Metadata**: We have updated the documentation according to the latest element types and metadata. It includes the common and additional metadata provided by the Partitions and Connectors.

### Fixes

* **Fixes partition_pdf is_alnum reference bug** Problem: The `partition_pdf` when attempt to get bounding box from element experienced a reference before assignment error when the first object is not text extractable.  Fix: Switched to a flag when the condition is met. Importance: Crucial to be able to partition with pdf.
* **Fix various cases of HTML text missing after partition**
  Problem: Under certain circumstances, text immediately after some HTML tags will be misssing from partition result.
  Fix: Updated code to deal with these cases.
  Importance: This will ensure the correctness when partitioning HTML and Markdown documents.
* **Fixes chunking when `detection_class_prob` appears in Element metadata** Problem: when `detection_class_prob` appears in Element metadata, Elements will only be combined by chunk_by_title if they have the same `detection_class_prob` value (which is rare). This is unlikely a case we ever need to support and most often results in no chunking. Fix: `detection_class_prob` is included in the chunking list of metadata keys excluded for similarity comparison. Importance: This change allows `chunk_by_title` to operate as intended for documents which include `detection_class_prob` metadata in their Elements.

## 0.10.18

### Enhancements

* **Better detection of natural reading order in images and PDF's** The elements returned by partition better reflect natural reading order in some cases, particularly in complicated multi-column layouts, leading to better chunking and retrieval for downstream applications. Achieved by improving the `xy-cut` sorting to preprocess bboxes, shrinking all bounding boxes by 90% along x and y axes (still centered around the same center point), which allows projection lines to be drawn where not possible before if layout bboxes overlapped.
* **Improves `partition_xml` to be faster and more memory efficient when partitioning large XML files** The new behavior is to partition iteratively to prevent loading the entire XML tree into memory at once in most use cases.
* **Adds data source properties to SharePoint, Outlook, Onedrive, Reddit, Slack, DeltaTable connectors** These properties (date_created, date_modified, version, source_url, record_locator) are written to element metadata during ingest, mapping elements to information about the document source from which they derive. This functionality enables downstream applications to reveal source document applications, e.g. a link to a GDrive doc, Salesforce record, etc.
* **Add functionality to save embedded images in PDF's separately as images** This allows users to save embedded images in PDF's separately as images, given some directory path. The saved image path is written to the metadata for the Image element. Downstream applications may benefit by providing users with image links from relevant "hits."
* **Azure Cognite Search destination connector** New Azure Cognitive Search destination connector added to ingest CLI.  Users may now use `unstructured-ingest` to write partitioned data from over 20 data sources (so far) to an Azure Cognitive Search index.
* **Improves salesforce partitioning** Partitions Salesforce data as xlm instead of text for improved detail and flexibility. Partitions htmlbody instead of textbody for Salesforce emails. Importance: Allows all Salesforce fields to be ingested and gives Salesforce emails more detailed partitioning.
* **Add document level language detection functionality.** Introduces the "auto" default for the languages param, which then detects the languages present in the document using the `langdetect` package. Adds the document languages as ISO 639-3 codes to the element metadata. Implemented only for the partition_text function to start.
* **PPTX partitioner refactored in preparation for enhancement.** Behavior should be unchanged except that shapes enclosed in a group-shape are now included, as many levels deep as required (a group-shape can itself contain a group-shape).
* **Embeddings support for the SharePoint SourceConnector via unstructured-ingest CLI** The SharePoint connector can now optionally create embeddings from the elements it pulls out during partition and upload those embeddings to Azure Cognitive Search index.
* **Improves hierarchy from docx files by leveraging natural hierarchies built into docx documents**  Hierarchy can now be detected from an indentation level for list bullets/numbers and by style name (e.g. Heading 1, List Bullet 2, List Number).
* **Chunking support for the SharePoint SourceConnector via unstructured-ingest CLI** The SharePoint connector can now optionally chunk the elements pulled out during partition via the chunking unstructured brick. This can be used as a stage before creating embeddings.

### Features

* **Adds `links` metadata in `partition_pdf` for `fast` strategy.** Problem: PDF files contain rich information and hyperlink that Unstructured did not captured earlier. Feature: `partition_pdf` now can capture embedded links within the file along with its associated text and page number. Importance: Providing depth in extracted elements give user a better understanding and richer context of documents. This also enables user to map to other elements within the document if the hyperlink is refered internally.
* **Adds the embedding module to be able to embed Elements** Problem: Many NLP applications require the ability to represent parts of documents in a semantic way. Until now, Unstructured did not have text embedding ability within the core library. Feature: This embedding module is able to track embeddings related data with a class, embed a list of elements, and return an updated list of Elements with the *embeddings* property. The module is also able to embed query strings. Importance: Ability to embed documents or parts of documents will enable users to make use of these semantic representations in different NLP applications, such as search, retrieval, and retrieval augmented generation.

### Fixes

* **Fixes a metadata source serialization bug** Problem: In unstructured elements, when loading an elements json file from the disk, the data_source attribute is assumed to be an instance of DataSourceMetadata and the code acts based on that. However the loader did not satisfy the assumption, and loaded it as a dict instead, causing an error. Fix: Added necessary code block to initialize a DataSourceMetadata object, also refactored DataSourceMetadata.from_dict() method to remove redundant code. Importance: Crucial to be able to load elements (which have data_source fields) from json files.
* **Fixes issue where unstructured-inference was not getting updated** Problem: unstructured-inference was not getting upgraded to the version to match unstructured release when doing a pip install.  Solution: using `pip install unstructured[all-docs]` it will now upgrade both unstructured and unstructured-inference. Importance: This will ensure that the inference library is always in sync with the unstructured library, otherwise users will be using outdated libraries which will likely lead to unintended behavior.
* **Fixes SharePoint connector failures if any document has an unsupported filetype** Problem: Currently the entire connector ingest run fails if a single IngestDoc has an unsupported filetype. This is because a ValueError is raised in the IngestDoc's `__post_init__`. Fix: Adds a try/catch when the IngestConnector runs get_ingest_docs such that the error is logged but all processable documents->IngestDocs are still instantiated and returned. Importance: Allows users to ingest SharePoint content even when some files with unsupported filetypes exist there.
* **Fixes Sharepoint connector server_path issue** Problem: Server path for the Sharepoint Ingest Doc was incorrectly formatted, causing issues while fetching pages from the remote source. Fix: changes formatting of remote file path before instantiating SharepointIngestDocs and appends a '/' while fetching pages from the remote source. Importance: Allows users to fetch pages from Sharepoint Sites.
* **Fixes Sphinx errors.** Fixes errors when running Sphinx `make html` and installs library to suppress warnings.
* **Fixes a metadata backwards compatibility error** Problem: When calling `partition_via_api`, the hosted api may return an element schema that's newer than the current `unstructured`. In this case, metadata fields were added which did not exist in the local `ElementMetadata` dataclass, and `__init__()` threw an error. Fix: remove nonexistent fields before instantiating in `ElementMetadata.from_json()`. Importance: Crucial to avoid breaking changes when adding fields.
* **Fixes issue with Discord connector when a channel returns `None`** Problem: Getting the `jump_url` from a nonexistent Discord `channel` fails. Fix: property `jump_url` is now retrieved within the same context as the messages from the channel. Importance: Avoids cascading issues when the connector fails to fetch information about a Discord channel.
* **Fixes occasionally SIGABTR when writing table with `deltalake` on Linux** Problem: occasionally on Linux ingest can throw a `SIGABTR` when writing `deltalake` table even though the table was written correctly. Fix: put the writing function into a `Process` to ensure its execution to the fullest extent before returning to the main process. Importance: Improves stability of connectors using `deltalake`


* **Fix badly initialized Formula** Problem: YoloX contain new types of elements, when loading a document that contain formulas a new element of that class
should be generated, however the Formula class inherits from Element instead of Text. After this change the element is correctly created with the correct class
allowing the document to be loaded. Fix: Change parent class for Formula to Text. Importance: Crucial to be able to load documents that contain formulas.

## 0.10.16

### Enhancements

* **Adds data source properties to Airtable, Confluence, Discord, Elasticsearch, Google Drive, and Wikipedia connectors** These properties (date_created, date_modified, version, source_url, record_locator) are written to element metadata during ingest, mapping elements to information about the document source from which they derive. This functionality enables downstream applications to reveal source document applications, e.g. a link to a GDrive doc, Salesforce record, etc.
* **DOCX partitioner refactored in preparation for enhancement.** Behavior should be unchanged except in multi-section documents containing different headers/footers for different sections. These will now emit all distinct headers and footers encountered instead of just those for the last section.
* **Add a function to map between Tesseract and standard language codes.** This allows users to input language information to the `languages` param in any Tesseract-supported langcode or any ISO 639 standard language code.
* **Add document level language detection functionality.** Introduces the "auto" default for the languages param, which then detects the languages present in the document using the `langdetect` package. Implemented only for the partition_text function to start.

### Features

### Fixes

* ***Fixes an issue that caused a partition error for some PDF's.** Fixes GH Issue 1460 by bypassing a coordinate check if an element has invalid coordinates.

## 0.10.15


### Enhancements

* **Support for better element categories from the next-generation image-to-text model ("chipper").** Previously, not all of the classifications from Chipper were being mapped to proper `unstructured` element categories so the consumer of the library would see many `UncategorizedText` elements. This fixes the issue, improving the granularity of the element categories outputs for better downstream processing and chunking. The mapping update is:
  * "Threading": `NarrativeText`
  * "Form": `NarrativeText`
  * "Field-Name": `Title`
  * "Value": `NarrativeText`
  * "Link": `NarrativeText`
  * "Headline": `Title` (with `category_depth=1`)
  * "Subheadline": `Title` (with `category_depth=2`)
  * "Abstract": `NarrativeText`
* **Better ListItem grouping for PDF's (fast strategy).** The `partition_pdf` with `fast` strategy previously broke down some numbered list item lines as separate elements. This enhancement leverages the x,y coordinates and bbox sizes to help decide whether the following chunk of text is a continuation of the immediate previous detected ListItem element or not, and not detect it as its own non-ListItem element.
* **Fall back to text-based classification for uncategorized Layout elements for Images and PDF's**. Improves element classification by running existing text-based rules on previously `UncategorizedText` elements.
* **Adds table partitioning for Partitioning for many doc types including: .html, .epub., .md, .rst, .odt, and .msg.** At the core of this change is the .html partition functionality, which is leveraged by the other effected doc types. This impacts many scenarios where `Table` Elements are now propery extracted.
* **Create and add `add_chunking_strategy` decorator to partition functions.** Previously, users were responsible for their own chunking after partitioning elements, often required for downstream applications. Now, individual elements may be combined into right-sized chunks where min and max character size may be specified if `chunking_strategy=by_title`. Relevant elements are grouped together for better downstream results. This enables users immediately use partitioned results effectively in downstream applications (e.g. RAG architecture apps) without any additional post-processing.
* **Adds `languages` as an input parameter and marks `ocr_languages` kwarg for deprecation in pdf, image, and auto partitioning functions.** Previously, language information was only being used for Tesseract OCR for image-based documents and was in a Tesseract specific string format, but by refactoring into a list of standard language codes independent of Tesseract, the `unstructured` library will better support `languages` for other non-image pipelines and/or support for other OCR engines.
* **Removes `UNSTRUCTURED_LANGUAGE` env var usage and replaces `language` with `languages` as an input parameter to unstructured-partition-text_type functions.** The previous parameter/input setup was not user-friendly or scalable to the variety of elements being processed. By refactoring the inputted language information into a list of standard language codes, we can support future applications of the element language such as detection, metadata, and multi-language elements. Now, to skip English specific checks, set the `languages` parameter to any non-English language(s).
* **Adds `xlsx` and `xls` filetype extensions to the `skip_infer_table_types` default list in `partition`.** By adding these file types to the input parameter these files should not go through table extraction. Users can still specify if they would like to extract tables from these filetypes, but will have to set the `skip_infer_table_types` to exclude the desired filetype extension. This avoids mis-representing complex spreadsheets where there may be multiple sub-tables and other content.
* **Better debug output related to sentence counting internals**. Clarify message when sentence is not counted toward sentence count because there aren't enough words, relevant for developers focused on `unstructured`s NLP internals.
* **Faster ocr_only speed for partitioning PDF and images.** Use `unstructured_pytesseract.run_and_get_multiple_output` function to reduce the number of calls to `tesseract` by half when partitioning pdf or image with `tesseract`
* **Adds data source properties to fsspec connectors** These properties (date_created, date_modified, version, source_url, record_locator) are written to element metadata during ingest, mapping elements to information about the document source from which they derive. This functionality enables downstream applications to reveal source document applications, e.g. a link to a GDrive doc, Salesforce record, etc.
* **Add delta table destination connector** New delta table destination connector added to ingest CLI.  Users may now use `unstructured-ingest` to write partitioned data from over 20 data sources (so far) to a Delta Table.
* **Rename to Source and Destination Connectors in the Documentation.** Maintain naming consistency between Connectors codebase and documentation with the first addition to a destination connector.
* **Non-HTML text files now return unstructured-elements as opposed to HTML-elements.** Previously the text based files that went through `partition_html` would return HTML-elements but now we preserve the format from the input using `source_format` argument in the partition call.
* **Adds `PaddleOCR` as an optional alternative to `Tesseract`** for OCR in processing of PDF or Image files, it is installable via the `makefile` command `install-paddleocr`. For experimental purposes only.
* **Bump unstructured-inference** to 0.5.28. This version bump markedly improves the output of table data, rendered as `metadata.text_as_html` in an element. These changes include:
  * add env variable `ENTIRE_PAGE_OCR` to specify using paddle or tesseract on entire page OCR
  * table structure detection now pads the input image by 25 pixels in all 4 directions to improve its recall (0.5.27)
  * support paddle with both cpu and gpu and assume it is pre-installed (0.5.26)
  * fix a bug where `cells_to_html` doesn't handle cells spanning multiple rows properly (0.5.25)
  * remove `cv2` preprocessing step before OCR step in table transformer (0.5.24)

### Features

* **Adds element metadata via `category_depth` with default value None**.
  * This additional metadata is useful for vectordb/LLM, chunking strategies, and retrieval applications.
* **Adds a naive hierarchy for elements via a `parent_id` on the element's metadata**
  * Users will now have more metadata for implementing vectordb/LLM chunking strategies. For example, text elements could be queried by their preceding title element.
  * Title elements created from HTML headings will properly nest

### Fixes

* **`add_pytesseract_bboxes_to_elements` no longer returns `nan` values**. The function logic is now broken into new methods
  `_get_element_box` and `convert_multiple_coordinates_to_new_system`
* **Selecting a different model wasn't being respected when calling `partition_image`.** Problem: `partition_pdf` allows for passing a `model_name` parameter. Given the similarity between the image and PDF pipelines, the expected behavior is that `partition_image` should support the same parameter, but `partition_image` was unintentionally not passing along its `kwargs`. This was corrected by adding the kwargs to the downstream call.
* **Fixes a chunking issue via dropping the field "coordinates".** Problem: chunk_by_title function was chunking each element to its own individual chunk while it needed to group elements into a fewer number of chunks. We've discovered that this happens due to a metadata matching logic in chunk_by_title function, and discovered that elements with different metadata can't be put into the same chunk. At the same time, any element with "coordinates" essentially had different metadata than other elements, due each element locating in different places and having different coordinates. Fix: That is why we have included the key "coordinates" inside a list of excluded metadata keys, while doing this "metadata_matches" comparision. Importance: This change is crucial to be able to chunk by title for documents which include "coordinates" metadata in their elements.

## 0.10.14

### Enhancements

* Update all connectors to use new downstream architecture
  * New click type added to parse comma-delimited string inputs
  * Some CLI options renamed

### Features

### Fixes

## 0.10.13

### Enhancements

* Updated documentation: Added back support doc types for partitioning, more Python codes in the API page,  RAG definition, and use case.
* Updated Hi-Res Metadata: PDFs and Images using Hi-Res strategy now have layout model class probabilities added ot metadata.
* Updated the `_detect_filetype_from_octet_stream()` function to use libmagic to infer the content type of file when it is not a zip file.
* Tesseract minor version bump to 5.3.2

### Features

* Add Jira Connector to be able to pull issues from a Jira organization
* Add `clean_ligatures` function to expand ligatures in text


### Fixes

* `partition_html` breaks on `<br>` elements.
* Ingest error handling to properly raise errors when wrapped
* GH issue 1361: fixes a sortig error that prevented some PDF's from being parsed
* Bump unstructured-inference
  * Brings back embedded images in PDF's (0.5.23)

## 0.10.12

### Enhancements

* Removed PIL pin as issue has been resolved upstream
* Bump unstructured-inference
  * Support for yolox_quantized layout detection model (0.5.20)
* YoloX element types added


### Features

* Add Salesforce Connector to be able to pull Account, Case, Campaign, EmailMessage, Lead

### Fixes


* Bump unstructured-inference
  * Avoid divide-by-zero errors swith `safe_division` (0.5.21)

## 0.10.11

### Enhancements

* Bump unstructured-inference
  * Combine entire-page OCR output with layout-detected elements, to ensure full coverage of the page (0.5.19)

### Features

* Add in ingest cli s3 writer

### Fixes

* Fix a bug where `xy-cut` sorting attemps to sort elements without valid coordinates; now xy cut sorting only works when **all** elements have valid coordinates

## 0.10.10

### Enhancements

* Adds `text` as an input parameter to `partition_xml`.
* `partition_xml` no longer runs through `partition_text`, avoiding incorrect splitting
  on carriage returns in the XML. Since `partition_xml` no longer calls `partition_text`,
  `min_partition` and `max_partition` are no longer supported in `partition_xml`.
* Bump `unstructured-inference==0.5.18`, change non-default detectron2 classification threshold
* Upgrade base image from rockylinux 8 to rockylinux 9
* Serialize IngestDocs to JSON when passing to subprocesses

### Features

### Fixes

- Fix a bug where mismatched `elements` and `bboxes` are passed into `add_pytesseract_bbox_to_elements`

## 0.10.9

### Enhancements

* Fix `test_json` to handle only non-extra dependencies file types (plain-text)

### Features

* Adds `chunk_by_title` to break a document into sections based on the presence of `Title`
  elements.
* add new extraction function `extract_image_urls_from_html` to extract all img related URL from html text.

### Fixes

* Make cv2 dependency optional
* Edit `add_pytesseract_bbox_to_elements`'s (`ocr_only` strategy) `metadata.coordinates.points` return type to `Tuple` for consistency.
* Re-enable test-ingest-confluence-diff for ingest tests
* Fix syntax for ingest test check number of files
* Fix csv and tsv partitioners loosing the first line of the files when creating elements

## 0.10.8

### Enhancements

* Release docker image that installs Python 3.10 rather than 3.8

### Features

### Fixes

## 0.10.7

### Enhancements

### Features

### Fixes

* Remove overly aggressive ListItem chunking for images and PDF's which typically resulted in inchorent elements.

## 0.10.6

### Enhancements

* Enable `partition_email` and `partition_msg` to detect if an email is PGP encryped. If
  and email is PGP encryped, the functions will return an empy list of elements and
  emit a warning about the encrypted content.
* Add threaded Slack conversations into Slack connector output
* Add functionality to sort elements using `xy-cut` sorting approach in `partition_pdf` for `hi_res` and `fast` strategies
* Bump unstructured-inference
  * Set OMP_THREAD_LIMIT to 1 if not set for better tesseract perf (0.5.17)

### Features

* Extract coordinates from PDFs and images when using OCR only strategy and add to metadata

### Fixes

* Update `partition_html` to respect the order of `<pre>` tags.
* Fix bug in `partition_pdf_or_image` where two partitions were called if `strategy == "ocr_only"`.
* Bump unstructured-inference
  * Fix issue where temporary files were being left behind (0.5.16)
* Adds deprecation warning for the `file_filename` kwarg to `partition`, `partition_via_api`,
  and `partition_multiple_via_api`.
* Fix documentation build workflow by pinning dependencies

## 0.10.5

### Enhancements

* Create new CI Pipelines
  - Checking text, xml, email, and html doc tests against the library installed without extras
  - Checking each library extra against their respective tests
* `partition` raises an error and tells the user to install the appropriate extra if a filetype
  is detected that is missing dependencies.
* Add custom errors to ingest
* Bump `unstructured-ingest==0.5.15`
  - Handle an uncaught TesseractError (0.5.15)
  - Add TIFF test file and TIFF filetype to `test_from_image_file` in `test_layout` (0.5.14)
* Use `entire_page` ocr mode for pdfs and images
* Add notes on extra installs to docs
* Adds ability to reuse connections per process in unstructured-ingest

### Features
* Add delta table connector

### Fixes

## 0.10.4
* Pass ocr_mode in partition_pdf and set the default back to individual pages for now
* Add diagrams and descriptions for ingest design in the ingest README

### Features
* Supports multipage TIFF image partitioning

### Fixes

## 0.10.2

### Enhancements
* Bump unstructured-inference==0.5.13:
  - Fix extracted image elements being included in layout merge, addresses the issue
    where an entire-page image in a PDF was not passed to the layout model when using hi_res.

### Features

### Fixes

## 0.10.1

### Enhancements
* Bump unstructured-inference==0.5.12:
  - fix to avoid trace for certain PDF's (0.5.12)
  - better defaults for DPI for hi_res and  Chipper (0.5.11)
  - implement full-page OCR (0.5.10)

### Features

### Fixes

* Fix dead links in repository README (Quick Start > Install for local development, and Learn more > Batch Processing)
* Update document dependencies to include tesseract-lang for additional language support (required for tests to pass)

## 0.10.0

### Enhancements

* Add `include_header` kwarg to `partition_xlsx` and change default behavior to `True`
* Update the `links` and `emphasized_texts` metadata fields

### Features

### Fixes

## 0.9.3

### Enhancements

* Pinned dependency cleanup.
* Update `partition_csv` to always use `soupparser_fromstring` to parse `html text`
* Update `partition_tsv` to always use `soupparser_fromstring` to parse `html text`
* Add `metadata.section` to capture epub table of contents data
* Add `unique_element_ids` kwarg to partition functions. If `True`, will use a UUID
  for element IDs instead of a SHA-256 hash.
* Update `partition_xlsx` to always use `soupparser_fromstring` to parse `html text`
* Add functionality to switch `html` text parser based on whether the `html` text contains emoji
* Add functionality to check if a string contains any emoji characters
* Add CI tests around Notion

### Features

* Add Airtable Connector to be able to pull views/tables/bases from an Airtable organization

### Fixes

* fix pdf partition of list items being detected as titles in OCR only mode
* make notion module discoverable
* fix emails with `Content-Distribution: inline` and `Content-Distribution: attachment` with no filename
* Fix email attachment filenames which had `=` in the filename itself

## 0.9.2


### Enhancements

* Update table extraction section in API documentation to sync with change in Prod API
* Update Notion connector to extract to html
* Added UUID option for `element_id`
* Bump unstructured-inference==0.5.9:
  - better caching of models
  - another version of detectron2 available, though the default layout model is unchanged
* Added UUID option for element_id
* Added UUID option for element_id
* CI improvements to run ingest tests in parallel

### Features

* Adds Sharepoint connector.

### Fixes

* Bump unstructured-inference==0.5.9:
  - ignores Tesseract errors where no text is extracted for tiles that indeed, have no text

## 0.9.1

### Enhancements

* Adds --partition-pdf-infer-table-structure to unstructured-ingest.
* Enable `partition_html` to skip headers and footers with the `skip_headers_and_footers` flag.
* Update `partition_doc` and `partition_docx` to track emphasized texts in the output
* Adds post processing function `filter_element_types`
* Set the default strategy for partitioning images to `hi_res`
* Add page break parameter section in API documentation to sync with change in Prod API
* Update `partition_html` to track emphasized texts in the output
* Update `XMLDocument._read_xml` to create `<p>` tag element for the text enclosed in the `<pre>` tag
* Add parameter `include_tail_text` to `_construct_text` to enable (skip) tail text inclusion
* Add Notion connector

### Features

### Fixes

* Remove unused `_partition_via_api` function
* Fixed emoji bug in `partition_xlsx`.
* Pass `file_filename` metadata when partitioning file object
* Skip ingest test on missing Slack token
* Add Dropbox variables to CI environments
* Remove default encoding for ingest
* Adds new element type `EmailAddress` for recognising email address in the  text
* Simplifies `min_partition` logic; makes partitions falling below the `min_partition`
  less likely.
* Fix bug where ingest test check for number of files fails in smoke test
* Fix unstructured-ingest entrypoint failure

## 0.9.0

### Enhancements

* Dependencies are now split by document type, creating a slimmer base installation.

## 0.8.8

### Enhancements

### Features

### Fixes

* Rename "date" field to "last_modified"
* Adds Box connector

### Fixes

## 0.8.7

### Enhancements

* Put back useful function `split_by_paragraph`

### Features

### Fixes

* Fix argument order in NLTK download step

## 0.8.6

### Enhancements

### Features

### Fixes

* Remove debug print lines and non-functional code

## 0.8.5

### Enhancements

* Add parameter `skip_infer_table_types` to enable (skip) table extraction for other doc types
* Adds optional Unstructured API unit tests in CI
* Tracks last modified date for all document types.
* Add auto_paragraph_grouper to detect new-line and blank-line new paragraph for .txt files.
* refactor the ingest cli to better support expanding supported connectors

## 0.8.3

### Enhancements

### Features

### Fixes

* NLTK now only gets downloaded if necessary.
* Handling for empty tables in Word Documents and PowerPoints.

## 0.8.4

### Enhancements

* Additional tests and refactor of JSON detection.
* Update functionality to retrieve image metadata from a page for `document_to_element_list`
* Links are now tracked in `partition_html` output.
* Set the file's current position to the beginning after reading the file in `convert_to_bytes`
* Add `min_partition` kwarg to that combines elements below a specified threshold and modifies splitting of strings longer than max partition so words are not split.
* set the file's current position to the beginning after reading the file in `convert_to_bytes`
* Add slide notes to pptx
* Add `--encoding` directive to ingest
* Improve json detection by `detect_filetype`

### Features

* Adds Outlook connector
* Add support for dpi parameter in inference library
* Adds Onedrive connector.
* Add Confluence connector for ingest cli to pull the body text from all documents from all spaces in a confluence domain.

### Fixes

* Fixes issue with email partitioning where From field was being assigned the To field value.
* Use the `image_metadata` property of the `PageLayout` instance to get the page image info in the `document_to_element_list`
* Add functionality to write images to computer storage temporarily instead of keeping them in memory for `ocr_only` strategy
* Add functionality to convert a PDF in small chunks of pages at a time for `ocr_only` strategy
* Adds `.txt`, `.text`, and `.tab` to list of extensions to check if file
  has a `text/plain` MIME type.
* Enables filters to be passed to `partition_doc` so it doesn't error with LibreOffice7.
* Removed old error message that's superseded by `requires_dependencies`.
* Removes using `hi_res` as the default strategy value for `partition_via_api` and `partition_multiple_via_api`

## 0.8.1

### Enhancements

* Add support for Python 3.11

### Features

### Fixes

* Fixed `auto` strategy detected scanned document as having extractable text and using `fast` strategy, resulting in no output.
* Fix list detection in MS Word documents.
* Don't instantiate an element with a coordinate system when there isn't a way to get its location data.

## 0.8.0

### Enhancements

* Allow model used for hi res pdf partition strategy to be chosen when called.
* Updated inference package

### Features

* Add `metadata_filename` parameter across all partition functions

### Fixes

* Update to ensure `convert_to_datafame` grabs all of the metadata fields.
* Adjust encoding recognition threshold value in `detect_file_encoding`
* Fix KeyError when `isd_to_elements` doesn't find a type
* Fix `_output_filename` for local connector, allowing single files to be written correctly to the disk

* Fix for cases where an invalid encoding is extracted from an email header.

### BREAKING CHANGES

* Information about an element's location is no longer returned as top-level attributes of an element. Instead, it is returned in the `coordinates` attribute of the element's metadata.

## 0.7.12

### Enhancements

* Adds `include_metadata` kwarg to `partition_doc`, `partition_docx`, `partition_email`, `partition_epub`, `partition_json`, `partition_msg`, `partition_odt`, `partition_org`, `partition_pdf`, `partition_ppt`, `partition_pptx`, `partition_rst`, and `partition_rtf`
### Features

* Add Elasticsearch connector for ingest cli to pull specific fields from all documents in an index.
* Adds Dropbox connector

### Fixes

* Fix tests that call unstructured-api by passing through an api-key
* Fixed page breaks being given (incorrect) page numbers
* Fix skipping download on ingest when a source document exists locally

## 0.7.11

### Enhancements

* More deterministic element ordering when using `hi_res` PDF parsing strategy (from unstructured-inference bump to 0.5.4)
* Make large model available (from unstructured-inference bump to 0.5.3)
* Combine inferred elements with extracted elements (from unstructured-inference bump to 0.5.2)
* `partition_email` and `partition_msg` will now process attachments if `process_attachments=True`
  and a attachment partitioning functions is passed through with `attachment_partitioner=partition`.

### Features

### Fixes

* Fix tests that call unstructured-api by passing through an api-key
* Fixed page breaks being given (incorrect) page numbers
* Fix skipping download on ingest when a source document exists locally

## 0.7.10

### Enhancements

* Adds a `max_partition` parameter to `partition_text`, `partition_pdf`, `partition_email`,
  `partition_msg` and `partition_xml` that sets a limit for the size of an individual
  document elements. Defaults to `1500` for everything except `partition_xml`, which has
  a default value of `None`.
* DRY connector refactor

### Features

* `hi_res` model for pdfs and images is selectable via environment variable.

### Fixes

* CSV check now ignores escaped commas.
* Fix for filetype exploration util when file content does not have a comma.
* Adds negative lookahead to bullet pattern to avoid detecting plain text line
  breaks like `-------` as list items.
* Fix pre tag parsing for `partition_html`
* Fix lookup error for annotated Arabic and Hebrew encodings

## 0.7.9

### Enhancements

* Improvements to string check for leafs in `partition_xml`.
* Adds --partition-ocr-languages to unstructured-ingest.

### Features

* Adds `partition_org` for processed Org Mode documents.

### Fixes

## 0.7.8

### Enhancements

### Features

* Adds Google Cloud Service connector

### Fixes

* Updates the `parse_email` for `partition_eml` so that `unstructured-api` passes the smoke tests
* `partition_email` now works if there is no message content
* Updates the `"fast"` strategy for `partition_pdf` so that it's able to recursively
* Adds recursive functionality to all fsspec connectors
* Adds generic --recursive ingest flag

## 0.7.7

### Enhancements

* Adds functionality to replace the `MIME` encodings for `eml` files with one of the common encodings if a `unicode` error occurs
* Adds missed file-like object handling in `detect_file_encoding`
* Adds functionality to extract charset info from `eml` files

### Features

* Added coordinate system class to track coordinate types and convert to different coordinate

### Fixes

* Adds an `html_assemble_articles` kwarg to `partition_html` to enable users to capture
  control whether content outside of `<article>` tags is captured when
  `<article>` tags are present.
* Check for the `xml` attribute on `element` before looking for pagebreaks in `partition_docx`.

## 0.7.6

### Enhancements

* Convert fast startegy to ocr_only for images
* Adds support for page numbers in `.docx` and `.doc` when user or renderer
  created page breaks are present.
* Adds retry logic for the unstructured-ingest Biomed connector

### Features

* Provides users with the ability to extract additional metadata via regex.
* Updates `partition_docx` to include headers and footers in the output.
* Create `partition_tsv` and associated tests. Make additional changes to `detect_filetype`.

### Fixes

* Remove fake api key in test `partition_via_api` since we now require valid/empty api keys
* Page number defaults to `None` instead of `1` when page number is not present in the metadata.
  A page number of `None` indicates that page numbers are not being tracked for the document
  or that page numbers do not apply to the element in question..
* Fixes an issue with some pptx files. Assume pptx shapes are found in top left position of slide
  in case the shape.top and shape.left attributes are `None`.

## 0.7.5

### Enhancements

* Adds functionality to sort elements in `partition_pdf` for `fast` strategy
* Adds ingest tests with `--fast` strategy on PDF documents
* Adds --api-key to unstructured-ingest

### Features

* Adds `partition_rst` for processed ReStructured Text documents.

### Fixes

* Adds handling for emails that do not have a datetime to extract.
* Adds pdf2image package as core requirement of unstructured (with no extras)

## 0.7.4

### Enhancements

* Allows passing kwargs to request data field for `partition_via_api` and `partition_multiple_via_api`
* Enable MIME type detection if libmagic is not available
* Adds handling for empty files in `detect_filetype` and `partition`.

### Features

### Fixes

* Reslove `grpcio` import issue on `weaviate.schema.validate_schema` for python 3.9 and 3.10
* Remove building `detectron2` from source in Dockerfile

## 0.7.3

### Enhancements

* Update IngestDoc abstractions and add data source metadata in ElementMetadata

### Features

### Fixes

* Pass `strategy` parameter down from `partition` for `partition_image`
* Filetype detection if a CSV has a `text/plain` MIME type
* `convert_office_doc` no longers prints file conversion info messages to stdout.
* `partition_via_api` reflects the actual filetype for the file processed in the API.

## 0.7.2

### Enhancements

* Adds an optional encoding kwarg to `elements_to_json` and `elements_from_json`
* Bump version of base image to use new stable version of tesseract

### Features

### Fixes

* Update the `read_txt_file` utility function to keep using `spooled_to_bytes_io_if_needed` for xml
* Add functionality to the `read_txt_file` utility function to handle file-like object from URL
* Remove the unused parameter `encoding` from `partition_pdf`
* Change auto.py to have a `None` default for encoding
* Add functionality to try other common encodings for html and xml files if an error related to the encoding is raised and the user has not specified an encoding.
* Adds benchmark test with test docs in example-docs
* Re-enable test_upload_label_studio_data_with_sdk
* File detection now detects code files as plain text
* Adds `tabulate` explicitly to dependencies
* Fixes an issue in `metadata.page_number` of pptx files
* Adds showing help if no parameters passed

## 0.7.1

### Enhancements

### Features

* Add `stage_for_weaviate` to stage `unstructured` outputs for upload to Weaviate, along with
  a helper function for defining a class to use in Weaviate schemas.
* Builds from Unstructured base image, built off of Rocky Linux 8.7, this resolves almost all CVE's in the image.

### Fixes

## 0.7.0

### Enhancements

* Installing `detectron2` from source is no longer required when using the `local-inference` extra.
* Updates `.pptx` parsing to include text in tables.

### Features

### Fixes

* Fixes an issue in `_add_element_metadata` that caused all elements to have `page_number=1`
  in the element metadata.
* Adds `.log` as a file extension for TXT files.
* Adds functionality to try other common encodings for email (`.eml`) files if an error related to the encoding is raised and the user has not specified an encoding.
* Allow passed encoding to be used in the `replace_mime_encodings`
* Fixes page metadata for `partition_html` when `include_metadata=False`
* A `ValueError` now raises if `file_filename` is not specified when you use `partition_via_api`
  with a file-like object.

## 0.6.11

### Enhancements

* Supports epub tests since pandoc is updated in base image

### Features


### Fixes


## 0.6.10

### Enhancements

* XLS support from auto partition

### Features

### Fixes

## 0.6.9

### Enhancements

* fast strategy for pdf now keeps element bounding box data
* setup.py refactor

### Features

### Fixes

* Adds functionality to try other common encodings if an error related to the encoding is raised and the user has not specified an encoding.
* Adds additional MIME types for CSV

## 0.6.8

### Enhancements

### Features

* Add `partition_csv` for CSV files.

### Fixes

## 0.6.7

### Enhancements

* Deprecate `--s3-url` in favor of `--remote-url` in CLI
* Refactor out non-connector-specific config variables
* Add `file_directory` to metadata
* Add `page_name` to metadata. Currently used for the sheet name in XLSX documents.
* Added a `--partition-strategy` parameter to unstructured-ingest so that users can specify
  partition strategy in CLI. For example, `--partition-strategy fast`.
* Added metadata for filetype.
* Add Discord connector to pull messages from a list of channels
* Refactor `unstructured/file-utils/filetype.py` to better utilise hashmap to return mime type.
* Add local declaration of DOCX_MIME_TYPES and XLSX_MIME_TYPES for `test_filetype.py`.

### Features

* Add `partition_xml` for XML files.
* Add `partition_xlsx` for Microsoft Excel documents.

### Fixes

* Supports `hml` filetype for partition as a variation of html filetype.
* Makes `pytesseract` a function level import in `partition_pdf` so you can use the `"fast"`
  or `"hi_res"` strategies if `pytesseract` is not installed. Also adds the
  `required_dependencies` decorator for the `"hi_res"` and `"ocr_only"` strategies.
* Fix to ensure `filename` is tracked in metadata for `docx` tables.

## 0.6.6

### Enhancements

* Adds an `"auto"` strategy that chooses the partitioning strategy based on document
  characteristics and function kwargs. This is the new default strategy for `partition_pdf`
  and `partition_image`. Users can maintain existing behavior by explicitly setting
  `strategy="hi_res"`.
* Added an additional trace logger for NLP debugging.
* Add `get_date` method to `ElementMetadata` for converting the datestring to a `datetime` object.
* Cleanup the `filename` attribute on `ElementMetadata` to remove the full filepath.

### Features

* Added table reading as html with URL parsing to `partition_docx` in docx
* Added metadata field for text_as_html for docx files

### Fixes

* `fileutils/file_type` check json and eml decode ignore error
* `partition_email` was updated to more flexibly handle deviations from the RFC-2822 standard.
  The time in the metadata returns `None` if the time does not match RFC-2822 at all.
* Include all metadata fields when converting to dataframe or CSV

## 0.6.5

### Enhancements

* Added support for SpooledTemporaryFile file argument.

### Features

### Fixes


## 0.6.4

### Enhancements

* Added an "ocr_only" strategy for `partition_pdf`. Refactored the strategy decision
  logic into its own module.

### Features

### Fixes

## 0.6.3

### Enhancements

* Add an "ocr_only" strategy for `partition_image`.

### Features

* Added `partition_multiple_via_api` for partitioning multiple documents in a single REST
  API call.
* Added `stage_for_baseplate` function to prepare outputs for ingestion into Baseplate.
* Added `partition_odt` for processing Open Office documents.

### Fixes

* Updates the grouping logic in the `partition_pdf` fast strategy to group together text
  in the same bounding box.

## 0.6.2

### Enhancements

* Added logic to `partition_pdf` for detecting copy protected PDFs and falling back
  to the hi res strategy when necessary.


### Features

* Add `partition_via_api` for partitioning documents through the hosted API.

### Fixes

* Fix how `exceeds_cap_ratio` handles empty (returns `True` instead of `False`)
* Updates `detect_filetype` to properly detect JSONs when the MIME type is `text/plain`.

## 0.6.1

### Enhancements

* Updated the table extraction parameter name to be more descriptive

### Features

### Fixes

## 0.6.0

### Enhancements

* Adds an `ssl_verify` kwarg to `partition` and `partition_html` to enable turning off
  SSL verification for HTTP requests. SSL verification is on by default.
* Allows users to pass in ocr language to `partition_pdf` and `partition_image` through
  the `ocr_language` kwarg. `ocr_language` corresponds to the code for the language pack
  in Tesseract. You will need to install the relevant Tesseract language pack to use a
  given language.

### Features

* Table extraction is now possible for pdfs from `partition` and `partition_pdf`.
* Adds support for extracting attachments from `.msg` files

### Fixes

* Adds an `ssl_verify` kwarg to `partition` and `partition_html` to enable turning off
  SSL verification for HTTP requests. SSL verification is on by default.

## 0.5.13

### Enhancements

* Allow headers to be passed into `partition` when `url` is used.

### Features

* `bytes_string_to_string` cleaning brick for bytes string output.

### Fixes

* Fixed typo in call to `exactly_one` in `partition_json`
* unstructured-documents encode xml string if document_tree is `None` in `_read_xml`.
* Update to `_read_xml` so that Markdown files with embedded HTML process correctly.
* Fallback to "fast" strategy only emits a warning if the user specifies the "hi_res" strategy.
* unstructured-partition-text_type exceeds_cap_ratio fix returns and how capitalization ratios are calculated
* `partition_pdf` and `partition_text` group broken paragraphs to avoid fragmented `NarrativeText` elements.
* .json files resolved as "application/json" on centos7 (or other installs with older libmagic libs)

## 0.5.12

### Enhancements

* Add OS mimetypes DB to docker image, mainly for unstructured-api compat.
* Use the image registry as a cache when building Docker images.
* Adds the ability for `partition_text` to group together broken paragraphs.
* Added method to utils to allow date time format validation

### Features
* Add Slack connector to pull messages for a specific channel

* Add --partition-by-api parameter to unstructured-ingest
* Added `partition_rtf` for processing rich text files.
* `partition` now accepts a `url` kwarg in addition to `file` and `filename`.

### Fixes

* Allow encoding to be passed into `replace_mime_encodings`.
* unstructured-ingest connector-specific dependencies are imported on demand.
* unstructured-ingest --flatten-metadata supported for local connector.
* unstructured-ingest fix runtime error when using --metadata-include.

## 0.5.11

### Enhancements

### Features

### Fixes

* Guard against null style attribute in docx document elements
* Update HTML encoding to better support foreign language characters

## 0.5.10

### Enhancements

* Updated inference package
* Add sender, recipient, date, and subject to element metadata for emails

### Features

* Added `--download-only` parameter to `unstructured-ingest`

### Fixes

* FileNotFound error when filename is provided but file is not on disk

## 0.5.9

### Enhancements

### Features

### Fixes

* Convert file to str in helper `split_by_paragraph` for `partition_text`

## 0.5.8

### Enhancements

* Update `elements_to_json` to return string when filename is not specified
* `elements_from_json` may take a string instead of a filename with the `text` kwarg
* `detect_filetype` now does a final fallback to file extension.
* Empty tags are now skipped during the depth check for HTML processing.

### Features

* Add local file system to `unstructured-ingest`
* Add `--max-docs` parameter to `unstructured-ingest`
* Added `partition_msg` for processing MSFT Outlook .msg files.

### Fixes

* `convert_file_to_text` now passes through the `source_format` and `target_format` kwargs.
  Previously they were hard coded.
* Partitioning functions that accept a `text` kwarg no longer raise an error if an empty
  string is passed (and empty list of elements is returned instead).
* `partition_json` no longer fails if the input is an empty list.
* Fixed bug in `chunk_by_attention_window` that caused the last word in segments to be cut-off
  in some cases.

### BREAKING CHANGES

* `stage_for_transformers` now returns a list of elements, making it consistent with other
  staging bricks

## 0.5.7

### Enhancements

* Refactored codebase using `exactly_one`
* Adds ability to pass headers when passing a url in partition_html()
* Added optional `content_type` and `file_filename` parameters to `partition()` to bypass file detection

### Features

* Add `--flatten-metadata` parameter to `unstructured-ingest`
* Add `--fields-include` parameter to `unstructured-ingest`

### Fixes

## 0.5.6

### Enhancements

* `contains_english_word()`, used heavily in text processing, is 10x faster.

### Features

* Add `--metadata-include` and `--metadata-exclude` parameters to `unstructured-ingest`
* Add `clean_non_ascii_chars` to remove non-ascii characters from unicode string

### Fixes

* Fix problem with PDF partition (duplicated test)

## 0.5.4

### Enhancements

* Added Biomedical literature connector for ingest cli.
* Add `FsspecConnector` to easily integrate any existing `fsspec` filesystem as a connector.
* Rename `s3_connector.py` to `s3.py` for readability and consistency with the
  rest of the connectors.
* Now `S3Connector` relies on `s3fs` instead of on `boto3`, and it inherits
  from `FsspecConnector`.
* Adds an `UNSTRUCTURED_LANGUAGE_CHECKS` environment variable to control whether or not language
  specific checks like vocabulary and POS tagging are applied. Set to `"true"` for higher
  resolution partitioning and `"false"` for faster processing.
* Improves `detect_filetype` warning to include filename when provided.
* Adds a "fast" strategy for partitioning PDFs with PDFMiner. Also falls back to the "fast"
  strategy if detectron2 is not available.
* Start deprecation life cycle for `unstructured-ingest --s3-url` option, to be deprecated in
  favor of `--remote-url`.

### Features

* Add `AzureBlobStorageConnector` based on its `fsspec` implementation inheriting
from `FsspecConnector`
* Add `partition_epub` for partitioning e-books in EPUB3 format.

### Fixes

* Fixes processing for text files with `message/rfc822` MIME type.
* Open xml files in read-only mode when reading contents to construct an XMLDocument.

## 0.5.3

### Enhancements

* `auto.partition()` can now load Unstructured ISD json documents.
* Simplify partitioning functions.
* Improve logging for ingest CLI.

### Features

* Add `--wikipedia-auto-suggest` argument to the ingest CLI to disable automatic redirection
  to pages with similar names.
* Add setup script for Amazon Linux 2
* Add optional `encoding` argument to the `partition_(text/email/html)` functions.
* Added Google Drive connector for ingest cli.
* Added Gitlab connector for ingest cli.

### Fixes

## 0.5.2

### Enhancements

* Fully move from printing to logging.
* `unstructured-ingest` now uses a default `--download_dir` of `$HOME/.cache/unstructured/ingest`
rather than a "tmp-ingest-" dir in the working directory.

### Features

### Fixes

* `setup_ubuntu.sh` no longer fails in some contexts by interpreting
`DEBIAN_FRONTEND=noninteractive` as a command
* `unstructured-ingest` no longer re-downloads files when --preserve-downloads
is used without --download-dir.
* Fixed an issue that was causing text to be skipped in some HTML documents.

## 0.5.1

### Enhancements

### Features

### Fixes

* Fixes an error causing JavaScript to appear in the output of `partition_html` sometimes.
* Fix several issues with the `requires_dependencies` decorator, including the error message
  and how it was used, which had caused an error for `unstructured-ingest --github-url ...`.

## 0.5.0

### Enhancements

* Add `requires_dependencies` Python decorator to check dependencies are installed before
  instantiating a class or running a function

### Features

* Added Wikipedia connector for ingest cli.

### Fixes

* Fix `process_document` file cleaning on failure
* Fixes an error introduced in the metadata tracking commit that caused `NarrativeText`
  and `FigureCaption` elements to be represented as `Text` in HTML documents.

## 0.4.16

### Enhancements

* Fallback to using file extensions for filetype detection if `libmagic` is not present

### Features

* Added setup script for Ubuntu
* Added GitHub connector for ingest cli.
* Added `partition_md` partitioner.
* Added Reddit connector for ingest cli.

### Fixes

* Initializes connector properly in ingest.main::MainProcess
* Restricts version of unstructured-inference to avoid multithreading issue

## 0.4.15

### Enhancements

* Added `elements_to_json` and `elements_from_json` for easier serialization/deserialization
* `convert_to_dict`, `dict_to_elements` and `convert_to_csv` are now aliases for functions
  that use the ISD terminology.

### Fixes

* Update to ensure all elements are preserved during serialization/deserialization

## 0.4.14

* Automatically install `nltk` models in the `tokenize` module.

## 0.4.13

* Fixes unstructured-ingest cli.

## 0.4.12

* Adds console_entrypoint for unstructured-ingest, other structure/doc updates related to ingest.
* Add `parser` parameter to `partition_html`.

## 0.4.11

* Adds `partition_doc` for partitioning Word documents in `.doc` format. Requires `libreoffice`.
* Adds `partition_ppt` for partitioning PowerPoint documents in `.ppt` format. Requires `libreoffice`.

## 0.4.10

* Fixes `ElementMetadata` so that it's JSON serializable when the filename is a `Path` object.

## 0.4.9

* Added ingest modules and s3 connector, sample ingest script
* Default to `url=None` for `partition_pdf` and `partition_image`
* Add ability to skip English specific check by setting the `UNSTRUCTURED_LANGUAGE` env var to `""`.
* Document `Element` objects now track metadata

## 0.4.8

* Modified XML and HTML parsers not to load comments.

## 0.4.7

* Added the ability to pull an HTML document from a url in `partition_html`.
* Added the the ability to get file summary info from lists of filenames and lists
  of file contents.
* Added optional page break to `partition` for `.pptx`, `.pdf`, images, and `.html` files.
* Added `to_dict` method to document elements.
* Include more unicode quotes in `replace_unicode_quotes`.

## 0.4.6

* Loosen the default cap threshold to `0.5`.
* Add a `UNSTRUCTURED_NARRATIVE_TEXT_CAP_THRESHOLD` environment variable for controlling
  the cap ratio threshold.
* Unknown text elements are identified as `Text` for HTML and plain text documents.
* `Body Text` styles no longer default to `NarrativeText` for Word documents. The style information
  is insufficient to determine that the text is narrative.
* Upper cased text is lower cased before checking for verbs. This helps avoid some missed verbs.
* Adds an `Address` element for capturing elements that only contain an address.
* Suppress the `UserWarning` when detectron is called.
* Checks that titles and narrative test have at least one English word.
* Checks that titles and narrative text are at least 50% alpha characters.
* Restricts titles to a maximum word length. Adds a `UNSTRUCTURED_TITLE_MAX_WORD_LENGTH`
  environment variable for controlling the max number of words in a title.
* Updated `partition_pptx` to order the elements on the page

## 0.4.4

* Updated `partition_pdf` and `partition_image` to return `unstructured` `Element` objects
* Fixed the healthcheck url path when partitioning images and PDFs via API
* Adds an optional `coordinates` attribute to document objects
* Adds `FigureCaption` and `CheckBox` document elements
* Added ability to split lists detected in `LayoutElement` objects
* Adds `partition_pptx` for partitioning PowerPoint documents
* LayoutParser models now download from HugginfaceHub instead of DropBox
* Fixed file type detection for XML and HTML files on Amazone Linux

## 0.4.3

* Adds `requests` as a base dependency
* Fix in `exceeds_cap_ratio` so the function doesn't break with empty text
* Fix bug in `_parse_received_data`.
* Update `detect_filetype` to properly handle `.doc`, `.xls`, and `.ppt`.

## 0.4.2

* Added `partition_image` to process documents in an image format.
* Fixed utf-8 encoding error in `partition_email` with attachments for `text/html`

## 0.4.1

* Added support for text files in the `partition` function
* Pinned `opencv-python` for easier installation on Linux

## 0.4.0

* Added generic `partition` brick that detects the file type and routes a file to the appropriate
  partitioning brick.
* Added a file type detection module.
* Updated `partition_html` and `partition_eml` to support file-like objects in 'rb' mode.
* Cleaning brick for removing ordered bullets `clean_ordered_bullets`.
* Extract brick method for ordered bullets `extract_ordered_bullets`.
* Test for `clean_ordered_bullets`.
* Test for `extract_ordered_bullets`.
* Added `partition_docx` for pre-processing Word Documents.
* Added new REGEX patterns to extract email header information
* Added new functions to extract header information `parse_received_data` and `partition_header`
* Added new function to parse plain text files `partition_text`
* Added new cleaners functions `extract_ip_address`, `extract_ip_address_name`, `extract_mapi_id`, `extract_datetimetz`
* Add new `Image` element and function to find embedded images `find_embedded_images`
* Added `get_directory_file_info` for summarizing information about source documents

## 0.3.5

* Add support for local inference
* Add new pattern to recognize plain text dash bullets
* Add test for bullet patterns
* Fix for `partition_html` that allows for processing `div` tags that have both text and child
  elements
* Add ability to extract document metadata from `.docx`, `.xlsx`, and `.jpg` files.
* Helper functions for identifying and extracting phone numbers
* Add new function `extract_attachment_info` that extracts and decodes the attachment
of an email.
* Staging brick to convert a list of `Element`s to a `pandas` dataframe.
* Add plain text functionality to `partition_email`

## 0.3.4

* Python-3.7 compat

## 0.3.3

* Removes BasicConfig from logger configuration
* Adds the `partition_email` partitioning brick
* Adds the `replace_mime_encodings` cleaning bricks
* Small fix to HTML parsing related to processing list items with sub-tags
* Add `EmailElement` data structure to store email documents

## 0.3.2

* Added `translate_text` brick for translating text between languages
* Add an `apply` method to make it easier to apply cleaners to elements

## 0.3.1

* Added \_\_init.py\_\_ to `partition`

## 0.3.0

* Implement staging brick for Argilla. Converts lists of `Text` elements to `argilla` dataset classes.
* Removing the local PDF parsing code and any dependencies and tests.
* Reorganizes the staging bricks in the unstructured.partition module
* Allow entities to be passed into the Datasaur staging brick
* Added HTML escapes to the `replace_unicode_quotes` brick
* Fix bad responses in partition_pdf to raise ValueError
* Adds `partition_html` for partitioning HTML documents.

## 0.2.6

* Small change to how \_read is placed within the inheritance structure since it doesn't really apply to pdf
* Add partitioning brick for calling the document image analysis API

## 0.2.5

* Update python requirement to >=3.7

## 0.2.4

* Add alternative way of importing `Final` to support google colab

## 0.2.3

* Add cleaning bricks for removing prefixes and postfixes
* Add cleaning bricks for extracting text before and after a pattern

## 0.2.2

* Add staging brick for Datasaur

## 0.2.1

* Added brick to convert an ISD dictionary to a list of elements
* Update `PDFDocument` to use the `from_file` method
* Added staging brick for CSV format for ISD (Initial Structured Data) format.
* Added staging brick for separating text into attention window size chunks for `transformers`.
* Added staging brick for LabelBox.
* Added ability to upload LabelStudio predictions
* Added utility function for JSONL reading and writing
* Added staging brick for CSV format for Prodigy
* Added staging brick for Prodigy
* Added ability to upload LabelStudio annotations
* Added text_field and id_field to stage_for_label_studio signature

## 0.2.0

* Initial release of unstructured<|MERGE_RESOLUTION|>--- conflicted
+++ resolved
@@ -1,7 +1,4 @@
-<<<<<<< HEAD
-## 0.10.25-dev7
-=======
-## 0.10.26-dev2
+## 0.10.26-dev3
 
 ### Enhancements
 
@@ -14,9 +11,9 @@
 ### Fixes
 
 * **Fix a bug on Table partitioning** Previously the `skip_infer_table_types` variable used in partition was not being passed down to specific file partitioners. Now you can utilize the `skip_infer_table_types` list variable in partition to pass the filetype you want to exclude `text_as_html` metadata field for, or the `infer_table_structure` boolean variable on the file specific partitioning function.
+* **Fix partition docx without sections** Some docx files, like those from teams output, do not contain sections and it would produce no results because the code assumes all components are in sections. Now if no sections is detected from a document we iterate through the paragraphs and return contents found in the paragraphs.
 
 ## 0.10.25
->>>>>>> 37e84131
 
 ### Enhancements
 
@@ -38,9 +35,6 @@
 * **Fix chunks breaking on regex-metadata matches.** Fixes "over-chunking" when `regex_metadata` was used, where every element that contained a regex-match would start a new chunk.
 * **Fix regex-metadata match offsets not adjusted within chunk.** Fixes incorrect regex-metadata match start/stop offset in chunks where multiple elements are combined.
 * **Map source cli command configs when destination set** Due to how the source connector is dynamically called when the destination connector is set via the CLI, the configs were being set incorrectoy, causing the source connector to break. The configs were fixed and updated to take into account Fsspec-specific connectors.
-<<<<<<< HEAD
-* **Fix partition docx without sections** Some docx files, like those from teams output, do not contain sections and it would produce no results because the code assumes all components are in sections. Now if no sections is detected from a document we iterate through the paragraphs and return contents found in the paragraphs.
-=======
 * **Fix metrics folder not discoverable** Fixes issue where unstructured/metrics folder is not discoverable on PyPI by adding an `__init__.py` file under the folder.
 * **Fix a bug when `parition_pdf` get `model_name=None`** In API usage the `model_name` value is `None` and the `cast` function in `partition_pdf` would return `None` and lead to attribution error. Now we use `str` function to explicit convert the content to string so it is garanteed to have `starts_with` and other string functions as attributes
 * **Fix html partition fail on tables without `tbody` tag** HTML tables may sometimes just contain headers without body (`tbody` tag)
@@ -48,7 +42,6 @@
 * **Deserialization of ingest docs fixed** When ingest docs are being deserialized as part of the ingest pipeline process (cli), there were certain fields that weren't getting persisted (metadata and date processed). The from_dict method was updated to take these into account and a unit test added to check.
 * **Map source cli command configs when destination set** Due to how the source connector is dynamically called when the destination connector is set via the CLI, the configs were being set incorrectoy, causing the source connector to break. The configs were fixed and updated to take into account Fsspec-specific connectors.
 * **Deserialization of ingest docs fixed** When ingest docs are being deserialized as part of the ingest pipeline process (cli), there were certain fields that weren't getting persisted (metadata and date processed). The from_dict method was updated to take these into account and a unit test added to check.
->>>>>>> 37e84131
 
 ## 0.10.24
 
