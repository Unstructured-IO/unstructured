<<<<<<< HEAD
## 0.13.1-dev0
=======
## 0.13.1-dev1
>>>>>>> e49c3593

### Enhancements

### Features

<<<<<<< HEAD
* **Add a set of new `ElementType`s to extend future element types**

### Fixes

=======
### Fixes

* **Fix `partition_html()` swallowing some paragraphs**. The `partition_html()` only considers elements with limited depth to avoid becoming the text representation of a giant div. This fix increases the limit value.

>>>>>>> e49c3593
## 0.13.0

### Enhancements

* **Add `.metadata.is_continuation` to text-split chunks.** `.metadata.is_continuation=True` is added to second-and-later chunks formed by text-splitting an oversized `Table` element but not to their counterpart `Text` element splits. Add this indicator for `CompositeElement` to allow text-split continuation chunks to be identified for downstream processes that may wish to skip intentionally redundant metadata values in continuation chunks.
* **Add `compound_structure_acc` metric to table eval.** Add a new property to `unstructured.metrics.table_eval.TableEvaluation`: `composite_structure_acc`, which is computed from the element level row and column index and content accuracy scores
* **Add `.metadata.orig_elements` to chunks.** `.metadata.orig_elements: list[Element]` is added to chunks during the chunking process (when requested) to allow access to information from the elements each chunk was formed from. This is useful for example to recover metadata fields that cannot be consolidated to a single value for a chunk, like `page_number`, `coordinates`, and `image_base64`.
* **Add `--include_orig_elements` option to Ingest CLI.** By default, when chunking, the original elements used to form each chunk are added to `chunk.metadata.orig_elements` for each chunk. * The `include_orig_elements` parameter allows the user to turn off this behavior to produce a smaller payload when they don't need this metadata.
* **Add Google VertexAI embedder** Adds VertexAI embeddings to support embedding via Google Vertex AI.

### Features

* **Chunking populates `.metadata.orig_elements` for each chunk.** This behavior allows the text and metadata of the elements combined to make each chunk to be accessed. This can be important for example to recover metadata such as `.coordinates` that cannot be consolidated across elements and so is dropped from chunks. This option is controlled by the `include_orig_elements` parameter to `partition_*()` or to the chunking functions. This option defaults to `True` so original-elements are preserved by default. This behavior is not yet supported via the REST APIs or SDKs but will be in a closely subsequent PR to other `unstructured` repositories. The original elements will also not serialize or deserialize yet; this will also be added in a closely subsequent PR.
* **Add Clarifai destination connector** Adds support for writing partitioned and chunked documents into Clarifai.

### Fixes

* **Fix `clean_pdfminer_inner_elements()` to remove only pdfminer (embedded) elements merged with inferred elements**. Previously, some embedded elements were removed even if they were not merged with inferred elements. Now, only embedded elements that are already merged with inferred elements are removed.
* **Clarify IAM Role Requirement for GCS Platform Connectors**. The GCS Source Connector requires Storage Object Viewer and GCS Destination Connector requires Storage Object Creator IAM roles.
* **Change table extraction defaults** Change table extraction defaults in favor of using `skip_infer_table_types` parameter and reflect these changes in documentation.
* **Fix OneDrive dates with inconsistent formatting** Adds logic to conditionally support dates returned by office365 that may vary in date formatting or may be a datetime rather than a string. See previous fix for SharePoint
* **Adds tracking for AstraDB** Adds tracking info so AstraDB can see what source called their api.
* **Support AWS Bedrock Embeddings in ingest CLI** The configs required to instantiate the bedrock embedding class are now exposed in the api and the version of boto being used meets the minimum requirement to introduce the bedrock runtime required to hit the service.
* **Change MongoDB redacting** Original redact secrets solution is causing issues in platform. This fix uses our standard logging redact solution.

## 0.12.6

### Enhancements

* **Improve ability to capture embedded links in `partition_pdf()` for `fast` strategy** Previously, a threshold value that affects the capture of embedded links was set to a fixed value by default. This allows users to specify the threshold value for better capturing.
* **Refactor `add_chunking_strategy` decorator to dispatch by name.** Add `chunk()` function to be used by the `add_chunking_strategy` decorator to dispatch chunking call based on a chunking-strategy name (that can be dynamic at runtime). This decouples chunking dispatch from only those chunkers known at "compile" time and enables runtime registration of custom chunkers.
* **Redefine `table_level_acc` metric for table evaluation.** `table_level_acc` now is an average of individual predicted table's accuracy. A predicted table's accuracy is defined as the sequence matching ratio between itself and its corresponding ground truth table.

### Features

* **Added Unstructured Platform Documentation** The Unstructured Platform is currently in beta. The documentation provides how-to guides for setting up workflow automation, job scheduling, and configuring source and destination connectors.

### Fixes

* **Partitioning raises on file-like object with `.name` not a local file path.** When partitioning a file using the `file=` argument, and `file` is a file-like object (e.g. io.BytesIO) having a `.name` attribute, and the value of `file.name` is not a valid path to a file present on the local filesystem, `FileNotFoundError` is raised. This prevents use of the `file.name` attribute for downstream purposes to, for example, describe the source of a document retrieved from a network location via HTTP.
* **Fix SharePoint dates with inconsistent formatting** Adds logic to conditionally support dates returned by office365 that may vary in date formatting or may be a datetime rather than a string.
* **Include warnings** about the potential risk of installing a version of `pandoc` which does not support RTF files + instructions that will help resolve that issue.
* **Incorporate the `install-pandoc` Makefile recipe** into relevant stages of CI workflow, ensuring it is a version that supports RTF input files.
* **Fix Google Drive source key** Allow passing string for source connector key.
* **Fix table structure evaluations calculations** Replaced special value `-1.0` with `np.nan` and corrected rows filtering of files metrics basing on that.
* **Fix Sharepoint-with-permissions test** Ignore permissions metadata, update test.
* **Fix table structure evaluations for edge case** Fixes the issue when the prediction does not contain any table - no longer errors in such case.

## 0.12.5

### Enhancements

### Features
* Add `date_from_file_object` parameter to partition. If True and if file is provided via `file` parameter it will cause partition to infer last modified date from `file`'s content. If False, last modified metadata will be `None`.

* **Header and footer detection for fast strategy** `partition_pdf` with `fast` strategy now
  detects elements that are in the top or bottom 5 percent of the page as headers and footers.
* **Add parent_element to overlapping case output** Adds parent_element to the output for `identify_overlapping_or_nesting_case` and `catch_overlapping_and_nested_bboxes` functions.
* **Add table structure evaluation** Adds a new function to evaluate the structure of a table and return a metric that represents the quality of the table structure. This function is used to evaluate the quality of the table structure and the table contents.
* **Add AstraDB destination connector** Adds support for writing embedded documents into an AstraDB vector database.
* **Add OctoAI embedder** Adds support for embeddings via OctoAI.

### Fixes

* **Fix passing list type parameters when calling unstructured API via `partition_via_api()`** Update `partition_via_api()` to convert all list type parameters to JSON formatted strings before calling the unstructured client SDK. This will support image block extraction via `partition_via_api()`.
* **Fix `check_connection` in opensearch, databricks, postgres, azure connectors**
* **Fix don't treat plain text files with double quotes as JSON** If a file can be deserialized as JSON but it deserializes as a string, treat it as plain text even though it's valid JSON.
* **Fix `check_connection` in opensearch, databricks, postgres, azure connectors**
* **Fix cluster of bugs in `partition_xlsx()` that dropped content.** Algorithm for detecting "subtables" within a worksheet dropped table elements for certain patterns of populated cells such as when a trailing single-cell row appeared in a contiguous block of populated cells.
* **Improved documentation**. Fixed broken links and improved readability on `Key Concepts` page.
* **Rename `OpenAiEmbeddingConfig` to `OpenAIEmbeddingConfig`.**
* **Fix partition_json() doesn't chunk.** The `@add_chunking_strategy` decorator was missing from `partition_json()` such that pre-partitioned documents serialized to JSON did not chunk when a chunking-strategy was specified.


## 0.12.4

### Enhancements

* **Apply New Version of `black` formatting** The `black` library recently introduced a new major version that introduces new formatting conventions. This change brings code in the `unstructured` repo into compliance with the new conventions.
* **Move ingest imports to local scopes** Moved ingest dependencies into local scopes to be able to import ingest connector classes without the need of installing imported external dependencies. This allows lightweight use of the classes (not the instances. to use the instances as intended you'll still need the dependencies).
* **Add support for `.p7s` files** `partition_email` can now process `.p7s` files. The signature for the signed message is extracted and added to metadata.
* **Fallback to valid content types for emails** If the user selected content type does not exist on the email message, `partition_email` now falls back to anoter valid content type if it's available.

### Features

* **Add .heic file partitioning** .heic image files were previously unsupported and are now supported though partition_image()
* **Add the ability to specify an alternate OCR** implementation by implementing an `OCRAgent` interface and specify it using `OCR_AGENT` environment variable.
* **Add Vectara destination connector** Adds support for writing partitioned documents into a Vectara index.
* **Add ability to detect text in .docx inline shapes** extensions of docx partition, extracts text from inline shapes and includes them in paragraph's text

### Fixes

* **Fix `partition_pdf()` not working when using chipper model with `file`**
* **Handle common incorrect arguments for `languages` and `ocr_languages`** Users are regularly receiving errors on the API because they are defining `ocr_languages` or `languages` with additional quotationmarks, brackets, and similar mistakes. This update handles common incorrect arguments and raises an appropriate warning.
* **Default `hi_res_model_name` now relies on `unstructured-inference`** When no explicit `hi_res_model_name` is passed into `partition` or `partition_pdf_or_image` the default model is picked by `unstructured-inference`'s settings or os env variable `UNSTRUCTURED_HI_RES_MODEL_NAME`; it now returns the same model name regardless of `infer_table_structure`'s value; this function will be deprecated in the future and the default model name will simply rely on `unstructured-inference` and will not consider os env in a future release.
* **Fix remove Vectara requirements from setup.py - there are no dependencies**
* **Add missing dependency files to package manifest**. Updates the file path for the ingest
  dependencies and adds missing extra dependencies.
* **Fix remove Vectara requirements from setup.py - there are no dependencies **
* **Add title to Vectara upload - was not separated out from initial connector **
* **Fix change OpenSearch port to fix potential conflict with Elasticsearch in ingest test **


## 0.12.3

### Enhancements

* **Driver for MongoDB connector.** Adds a driver with `unstructured` version information to the
  MongoDB connector.

### Features

* **Add Databricks Volumes destination connector** Databricks Volumes connector added to ingest CLI.  Users may now use `unstructured-ingest` to write partitioned data to a Databricks Volumes storage service.

### Fixes

* **Fix support for different Chipper versions and prevent running PDFMiner with Chipper**
* **Treat YAML files as text.** Adds YAML MIME types to the file detection code and treats those
  files as text.
* **Fix FSSpec destination connectors check_connection.** FSSpec destination connectors did not use `check_connection`. There was an error when trying to `ls` destination directory - it may not exist at the moment of connector creation. Now `check_connection` calls `ls` on bucket root and this method is called on `initialize` of destination connector.
* **Fix databricks-volumes extra location.** `setup.py` is currently pointing to the wrong location for the databricks-volumes extra requirements. This results in errors when trying to build the wheel for unstructured. This change updates to point to the correct path.
* **Fix uploading None values to Chroma and Pinecone.** Removes keys with None values with Pinecone and Chroma destinations. Pins Pinecone dependency
* **Update documentation.** (i) best practice for table extration by using 'skip_infer_table_types' param, instead of 'pdf_infer_table_structure', and (ii) fixed CSS, RST issues and typo in the documentation.
* **Fix postgres storage of link_texts.** Formatting of link_texts was breaking metadata storage.

## 0.12.2

### Enhancements

### Features

### Fixes

* **Fix index error in table processing.** Bumps the `unstructured-inference` version to address and
  index error that occurs on some tables in the table transformer object.

## 0.12.1

### Enhancements

* **Allow setting image block crop padding parameter** In certain circumstances, adjusting the image block crop padding can improve image block extraction by preventing extracted image blocks from being clipped.
* **Add suport for bitmap images in `partition_image`** Adds support for `.bmp` files in
  `partition`, `partition_image`, and `detect_filetype`.
* **Keep all image elements when using "hi_res" strategy** Previously, `Image` elements with small chunks of text were ignored unless the image block extraction parameters (`extract_images_in_pdf` or `extract_image_block_types`) were specified. Now, all image elements are kept regardless of whether the image block extraction parameters are specified.
* **Add filetype detection for `.wav` files.** Add filetpye detection for `.wav` files.
* **Add "basic" chunking strategy.** Add baseline chunking strategy that includes all shared chunking behaviors without breaking chunks on section or page boundaries.
* **Add overlap option for chunking.** Add option to overlap chunks. Intra-chunk and inter-chunk overlap are requested separately. Intra-chunk overlap is applied only to the second and later chunks formed by text-splitting an oversized chunk. Inter-chunk overlap may also be specified; this applies overlap between "normal" (not-oversized) chunks.
* **Salesforce connector accepts private key path or value.** Salesforce parameter `private-key-file` has been renamed to `private-key`. Private key can be provided as path to file or file contents.
* **Update documentation**: (i) added verbiage about the free API cap limit, (ii) added deprecation warning on ``Staging`` bricks in favor of ``Destination Connectors``, (iii) added warning and code examples to use the SaaS API Endpoints using CLI-vs-SDKs, (iv) fixed example pages formatting, (v) added deprecation on ``model_name`` in favor of ``hi_res_model_name``, (vi) added ``extract_images_in_pdf`` usage in ``partition_pdf`` section, (vii) reorganize and improve the documentation introduction section, and (viii) added PDF table extraction best practices.
* **Add "basic" chunking to ingest CLI.** Add options to ingest CLI allowing access to the new "basic" chunking strategy and overlap options.
* **Make Elasticsearch Destination connector arguments optional.** Elasticsearch Destination connector write settings are made optional and will rely on default values when not specified.
* **Normalize Salesforce artifact names.** Introduced file naming pattern present in other connectors to Salesforce connector.
* **Install Kapa AI chatbot.** Added Kapa.ai website widget on the documentation.

### Features
* **MongoDB Source Connector.** New source connector added to all CLI ingest commands to support downloading/partitioning files from MongoDB.
* **Add OpenSearch source and destination connectors.** OpenSearch, a fork of Elasticsearch, is a popular storage solution for various functionality such as search, or providing intermediary caches within data pipelines. Feature: Added OpenSearch source connector to support downloading/partitioning files. Added OpenSearch destination connector to be able to ingest documents from any supported source, embed them and write the embeddings / documents into OpenSearch.

### Fixes

* **Fix GCS connector converting JSON to string with single quotes.** FSSpec serialization caused conversion of JSON token to string with single quotes. GCS requires token in form of dict so this format is now assured.
* **Pin version of unstructured-client** Set minimum version of unstructured-client to avoid raising a TypeError when passing `api_key_auth` to `UnstructuredClient`
* **Fix the serialization of the Pinecone destination connector.** Presence of the PineconeIndex object breaks serialization due to TypeError: cannot pickle '_thread.lock' object. This removes that object before serialization.
* **Fix the serialization of the Elasticsearch destination connector.** Presence of the _client object breaks serialization due to TypeError: cannot pickle '_thread.lock' object. This removes that object before serialization.
* **Fix the serialization of the Postgres destination connector.** Presence of the _client object breaks serialization due to TypeError: cannot pickle '_thread.lock' object. This removes that object before serialization.
* **Fix documentation and sample code for Chroma.** Was pointing to wrong examples..
* **Fix flatten_dict to be able to flatten tuples inside dicts** Update flatten_dict function to support flattening tuples inside dicts. This is necessary for objects like Coordinates, when the object is not written to the disk, therefore not being converted to a list before getting flattened (still being a tuple).
* **Fix the serialization of the Chroma destination connector.** Presence of the ChromaCollection object breaks serialization due to TypeError: cannot pickle 'module' object. This removes that object before serialization.
* **Fix fsspec connectors returning version as integer.** Connector data source versions should always be string values, however we were using the integer checksum value for the version for fsspec connectors. This casts that value to a string.

## 0.12.0

### Enhancements

* **Drop support for python3.8** All dependencies are now built off of the minimum version of python being `3.10`

## 0.11.9

### Enhancements

* **Rename kwargs related to extracting image blocks** Rename the kwargs related to extracting image blocks for consistency and API usage.

### Features

* **Add PostgreSQL/SQLite destination connector** PostgreSQL and SQLite connector added to ingest CLI.  Users may now use `unstructured-ingest` to write partitioned data to a PostgreSQL or SQLite database. And write embeddings to PostgreSQL pgvector database.

### Fixes

* **Handle users providing fully spelled out languages** Occasionally some users are defining the `languages` param as a fully spelled out language instead of a language code. This adds a dictionary for common languages so those small mistakes are caught and silently fixed.
* **Fix unequal row-length in HTMLTable.text_as_html.** Fixes to other aspects of partition_html() in v0.11 allowed unequal cell-counts in table rows. Make the cells in each row correspond 1:1 with cells in the original table row. This fix also removes "noise" cells resulting from HTML-formatting whitespace and eliminates the "column-shifting" of cells that previously resulted from noise-cells.
* **Fix MongoDB connector URI password redaction.** MongoDB documentation states that characters `$ : / ? # [ ] @` must be percent encoded. URIs with password containing such special character were not redacted.

## 0.11.8

### Enhancements

* **Add SaaS API User Guide.** This documentation serves as a guide for Unstructured SaaS API users to register, receive an API key and URL, and manage your account and billing information.
* **Add inter-chunk overlap capability.** Implement overlap between chunks. This applies to all chunks prior to any text-splitting of oversized chunks so is a distinct behavior; overlap at text-splits of oversized chunks is independent of inter-chunk overlap (distinct chunk boundaries) and can be requested separately. Note this capability is not yet available from the API but will shortly be made accessible using a new `overlap_all` kwarg on partition functions.

### Features

### Fixes

## 0.11.7

### Enhancements

* **Add intra-chunk overlap capability.** Implement overlap for split-chunks where text-splitting is used to divide an oversized chunk into two or more chunks that fit in the chunking window. Note this capability is not yet available from the API but will shortly be made accessible using a new `overlap` kwarg on partition functions.
* **Update encoders to leverage dataclasses** All encoders now follow a class approach which get annotated with the dataclass decorator. Similar to the connectors, it uses a nested dataclass for the configs required to configure a client as well as a field/property approach to cache the client. This makes sure any variable associated with the class exists as a dataclass field.

### Features

* **Add Qdrant destination connector.** Adds support for writing documents and embeddings into a Qdrant collection.
* **Store base64 encoded image data in metadata fields.** Rather than saving to file, stores base64 encoded data of the image bytes and the mimetype for the image in metadata fields: `image_base64` and `image_mime_type` (if that is what the user specifies by some other param like `pdf_extract_to_payload`). This would allow the API to have parity with the library.

### Fixes

* **Fix table structure metric script** Update the call to table agent to now provide OCR tokens as required
* **Fix element extraction not working when using "auto" strategy for pdf and image** If element extraction is specified, the "auto" strategy falls back to the "hi_res" strategy.
* **Fix a bug passing a custom url to `partition_via_api`** Users that self host the api were not able to pass their custom url to `partition_via_api`.

## 0.11.6

### Enhancements

* **Update the layout analysis script.** The previous script only supported annotating `final` elements. The updated script also supports annotating `inferred` and `extracted` elements.
* **AWS Marketplace API documentation**: Added the user guide, including setting up VPC and CloudFormation, to deploy Unstructured API on AWS platform.
* **Azure Marketplace API documentation**: Improved the user guide to deploy Azure Marketplace API by adding references to Azure documentation.
* **Integration documentation**: Updated URLs for the `staging_for` bricks

### Features

* **Partition emails with base64-encoded text.** Automatically handles and decodes base64 encoded text in emails with content type `text/plain` and `text/html`.
* **Add Chroma destination connector** Chroma database connector added to ingest CLI.  Users may now use `unstructured-ingest` to write partitioned/embedded data to a Chroma vector database.
* **Add Elasticsearch destination connector.** Problem: After ingesting data from a source, users might want to move their data into a destination. Elasticsearch is a popular storage solution for various functionality such as search, or providing intermediary caches within data pipelines. Feature: Added Elasticsearch destination connector to be able to ingest documents from any supported source, embed them and write the embeddings / documents into Elasticsearch.

### Fixes

* **Enable --fields argument omission for elasticsearch connector** Solves two bugs where removing the optional parameter --fields broke the connector due to an integer processing error and using an elasticsearch config for a destination connector resulted in a serialization issue when optional parameter --fields was not provided.
* **Add hi_res_model_name** Adds kwarg to relevant functions and add comments that model_name is to be deprecated.

## 0.11.5

### Enhancements

### Features

### Fixes

* **Fix `partition_pdf()` and `partition_image()` importation issue.** Reorganize `pdf.py` and `image.py` modules to be consistent with other types of document import code.

## 0.11.4

### Enhancements

* **Refactor image extraction code.** The image extraction code is moved from `unstructured-inference` to `unstructured`.
* **Refactor pdfminer code.** The pdfminer code is moved from `unstructured-inference` to `unstructured`.
* **Improve handling of auth data for fsspec connectors.** Leverage an extension of the dataclass paradigm to support a `sensitive` annotation for fields related to auth (i.e. passwords, tokens). Refactor all fsspec connectors to use explicit access configs rather than a generic dictionary.
* **Add glob support for fsspec connectors** Similar to the glob support in the ingest local source connector, similar filters are now enabled on all fsspec based source connectors to limit files being partitioned.
* Define a constant for the splitter "+" used in tesseract ocr languages.

### Features

* **Save tables in PDF's separately as images.** The "table" elements are saved as `table-<pageN>-<tableN>.jpg`. This filename is presented in the `image_path` metadata field for the Table element. The default would be to not do this.
* **Add Weaviate destination connector** Weaviate connector added to ingest CLI.  Users may now use `unstructured-ingest` to write partitioned data from over 20 data sources (so far) to a Weaviate object collection.
* **Sftp Source Connector.** New source connector added to support downloading/partitioning files from Sftp.

### Fixes

* **Fix pdf `hi_res` partitioning failure when pdfminer fails.** Implemented logic to fall back to the "inferred_layout + OCR" if pdfminer fails in the `hi_res` strategy.
* **Fix a bug where image can be scaled too large for tesseract** Adds a limit to prevent auto-scaling an image beyond the maximum size `tesseract` can handle for ocr layout detection
* **Update partition_csv to handle different delimiters** CSV files containing both non-comma delimiters and commas in the data were throwing an error in Pandas. `partition_csv` now identifies the correct delimiter before the file is processed.
* **partition returning cid code in `hi_res`** occasionally pdfminer can fail to decode the text in an pdf file and return cid code as text. Now when this happens the text from OCR is used.

## 0.11.2

### Enhancements

* **Updated Documentation**: (i) Added examples, and (ii) API Documentation, including Usage, SDKs, Azure Marketplace, and parameters and validation errors.

### Features

* * **Add Pinecone destination connector.** Problem: After ingesting data from a source, users might want to produce embeddings for their data and write these into a vector DB. Pinecone is an option among these vector databases. Feature: Added Pinecone destination connector to be able to ingest documents from any supported source, embed them and write the embeddings / documents into Pinecone.

### Fixes

* **Process chunking parameter names in ingest correctly** Solves a bug where chunking parameters weren't being processed and used by ingest cli by renaming faulty parameter names and prepends; adds relevant parameters to ingest pinecone test to verify that the parameters are functional.

## 0.11.1

### Enhancements

* **Use `pikepdf` to repair invalid PDF structure** for PDFminer when we see error `PSSyntaxError` when PDFminer opens the document and creates the PDFminer pages object or processes a single PDF page.
* **Batch Source Connector support** For instances where it is more optimal to read content from a source connector in batches, a new batch ingest doc is added which created multiple ingest docs after reading them in in batches per process.

### Features

* **Staging Brick for Coco Format** Staging brick which converts a list of Elements into Coco Format.
* **Adds HubSpot connector** Adds connector to retrieve call, communications, emails, notes, products and tickets from HubSpot

### Fixes

* **Do not extract text of `<style>` tags in HTML.** `<style>` tags containing CSS in invalid positions previously contributed to element text. Do not consider text node of a `<style>` element as textual content.
* **Fix DOCX merged table cell repeats cell text.** Only include text for a merged cell, not for each underlying cell spanned by the merge.
* **Fix tables not extracted from DOCX header/footers.** Headers and footers in DOCX documents skip tables defined in the header and commonly used for layout/alignment purposes. Extract text from tables as a string and include in the `Header` and `Footer` document elements.
* **Fix output filepath for fsspec-based source connectors.** Previously the base directory was being included in the output filepath unnecessarily.

## 0.11.0

### Enhancements

* **Add a class for the strategy constants.** Add a class `PartitionStrategy` for the strategy constants and use the constants to replace strategy strings.
* **Temporary Support for paddle language parameter.** User can specify default langage code for paddle with ENV `DEFAULT_PADDLE_LANG` before we have the language mapping for paddle.
* **Improve DOCX page-break fidelity.** Improve page-break fidelity such that a paragraph containing a page-break is split into two elements, one containing the text before the page-break and the other the text after. Emit the PageBreak element between these two and assign the correct page-number (n and n+1 respectively) to the two textual elements.

### Features

* **Add ad-hoc fields to `ElementMetadata` instance.** End-users can now add their own metadata fields simply by assigning to an element-metadata attribute-name of their choice, like `element.metadata.coefficient = 0.58`. These fields will round-trip through JSON and can be accessed with dotted notation.
* **MongoDB Destination Connector.** New destination connector added to all CLI ingest commands to support writing partitioned json output to mongodb.

### Fixes

* **Fix `TYPE_TO_TEXT_ELEMENT_MAP`.** Updated `Figure` mapping from `FigureCaption` to `Image`.
* **Handle errors when extracting PDF text** Certain pdfs throw unexpected errors when being opened by `pdfminer`, causing `partition_pdf()` to fail. We expect to be able to partition smoothly using an alternative strategy if text extraction doesn't work.  Added exception handling to handle unexpected errors when extracting pdf text and to help determine pdf strategy.
* **Fix `fast` strategy fall back to `ocr_only`** The `fast` strategy should not fall back to a more expensive strategy.
* **Remove default user ./ssh folder** The default notebook user during image build would create the known_hosts file with incorrect ownership, this is legacy and no longer needed so it was removed.
* **Include `languages` in metadata when partitioning `strategy=hi_res` or `fast`** User defined `languages` was previously used for text detection, but not included in the resulting element metadata for some strategies. `languages` will now be included in the metadata regardless of partition strategy for pdfs and images.
* **Handle a case where Paddle returns a list item in ocr_data as None** In partition, while parsing PaddleOCR data, it was assumed that PaddleOCR does not return None for any list item in ocr_data. Removed the assumption by skipping the text region whenever this happens.
* **Fix some pdfs returning `KeyError: 'N'`** Certain pdfs were throwing this error when being opened by pdfminer. Added a wrapper function for pdfminer that allows these documents to be partitioned.
* **Fix mis-splits on `Table` chunks.** Remedies repeated appearance of full `.text_as_html` on metadata of each `TableChunk` split from a `Table` element too large to fit in the chunking window.
* **Import tables_agent from inference** so that we don't have to initialize a global table agent in unstructured OCR again
* **Fix empty table is identified as bulleted-table.** A table with no text content was mistakenly identified as a bulleted-table and processed by the wrong branch of the initial HTML partitioner.
* **Fix partition_html() emits empty (no text) tables.** A table with cells nested below a `<thead>` or `<tfoot>` element was emitted as a table element having no text and unparseable HTML in `element.metadata.text_as_html`. Do not emit empty tables to the element stream.
* **Fix HTML `element.metadata.text_as_html` contains spurious <br> elements in invalid locations.** The HTML generated for the `text_as_html` metadata for HTML tables contained `<br>` elements invalid locations like between `<table>` and `<tr>`. Change the HTML generator such that these do not appear.
* **Fix HTML table cells enclosed in <thead> and <tfoot> elements are dropped.** HTML table cells nested in a `<thead>` or `<tfoot>` element were not detected and the text in those cells was omitted from the table element text and `.text_as_html`. Detect table rows regardless of the semantic tag they may be nested in.
* **Remove whitespace padding from `.text_as_html`.** `tabulate` inserts padding spaces to achieve visual alignment of columns in HTML tables it generates. Add our own HTML generator to do this simple job and omit that padding as well as newlines ("\n") used for human readability.
* **Fix local connector with absolute input path** When passed an absolute filepath for the input document path, the local connector incorrectly writes the output file to the input file directory. This fixes such that the output in this case is written to `output-dir/input-filename.json`

## 0.10.30

### Enhancements

* **Support nested DOCX tables.** In DOCX, like HTML, a table cell can itself contain a table. In this case, create nested HTML tables to reflect that structure and create a plain-text table with captures all the text in nested tables, formatting it as a reasonable facsimile of a table.
* **Add connection check to ingest connectors** Each source and destination connector now support a `check_connection()` method which makes sure a valid connection can be established with the source/destination given any authentication credentials in a lightweight request.

### Features

* **Add functionality to do a second OCR on cropped table images.** Changes to the values for scaling ENVs affect entire page OCR output(OCR regression) so we now do a second OCR for tables.
* **Adds ability to pass timeout for a request when partitioning via a `url`.** `partition` now accepts a new optional parameter `request_timeout` which if set will prevent any `requests.get` from hanging indefinitely and instead will raise a timeout error. This is useful when partitioning a url that may be slow to respond or may not respond at all.

### Fixes

* **Fix logic that determines pdf auto strategy.** Previously, `_determine_pdf_auto_strategy` returned `hi_res` strategy only if `infer_table_structure` was true. It now returns the `hi_res` strategy if either `infer_table_structure` or `extract_images_in_pdf` is true.
* **Fix invalid coordinates when parsing tesseract ocr data.** Previously, when parsing tesseract ocr data, the ocr data had invalid bboxes if zoom was set to `0`. A logical check is now added to avoid such error.
* **Fix ingest partition parameters not being passed to the api.** When using the --partition-by-api flag via unstructured-ingest, none of the partition arguments are forwarded, meaning that these options are disregarded. With this change, we now pass through all of the relevant partition arguments to the api. This allows a user to specify all of the same partition arguments they would locally and have them respected when specifying --partition-by-api.
* **Support tables in section-less DOCX.** Generalize solution for MS Chat Transcripts exported as DOCX by including tables in the partitioned output when present.
* **Support tables that contain only numbers when partitioning via `ocr_only`** Tables that contain only numbers are returned as floats in a pandas.DataFrame when the image is converted from `.image_to_data()`. An AttributeError was raised downstream when trying to `.strip()` the floats.
* **Improve DOCX page-break detection.** DOCX page breaks are reliably indicated by `w:lastRenderedPageBreak` elements present in the document XML. Page breaks are NOT reliably indicated by "hard" page-breaks inserted by the author and when present are redundant to a `w:lastRenderedPageBreak` element so cause over-counting if used. Use rendered page-breaks only.

## 0.10.29

### Enhancements

* **Adds include_header argument for partition_csv and partition_tsv** Now supports retaining header rows in CSV and TSV documents element partitioning.
* **Add retry logic for all source connectors** All http calls being made by the ingest source connectors have been isolated and wrapped by the `SourceConnectionNetworkError` custom error, which triggers the retry logic, if enabled, in the ingest pipeline.
* **Google Drive source connector supports credentials from memory** Originally, the connector expected a filepath to pull the credentials from when creating the client. This was expanded to support passing that information from memory as a dict if access to the file system might not be available.
* **Add support for generic partition configs in ingest cli** Along with the explicit partition options supported by the cli, an `additional_partition_args` arg was added to allow users to pass in any other arguments that should be added when calling partition(). This helps keep any changes to the input parameters of the partition() exposed in the CLI.
* **Map full output schema for table-based destination connectors** A full schema was introduced to map the type of all output content from the json partition output and mapped to a flattened table structure to leverage table-based destination connectors. The delta table destination connector was updated at the moment to take advantage of this.
* **Incorporate multiple embedding model options into ingest, add diff test embeddings** Problem: Ingest pipeline already supported embedding functionality, however users might want to use different types of embedding providers. Enhancement: Extend ingest pipeline so that users can specify and embed via a particular embedding provider from a range of options. Also adds a diff test to compare output from an embedding module with the expected output

### Features

* **Allow setting table crop parameter** In certain circumstances, adjusting the table crop padding may improve table.

### Fixes

* **Fixes `partition_text` to prevent empty elements** Adds a check to filter out empty bullets.
* **Handle empty string for `ocr_languages` with values for `languages`** Some API users ran into an issue with sending `languages` params because the API defaulted to also using an empty string for `ocr_languages`. This update handles situations where `languages` is defined and `ocr_languages` is an empty string.
* **Fix PDF tried to loop through None** Previously the PDF annotation extraction tried to loop through `annots` that resolved out as None. A logical check added to avoid such error.
* **Ingest session handler not being shared correctly** All ingest docs that leverage the session handler should only need to set it once per process. It was recreating it each time because the right values weren't being set nor available given how dataclasses work in python.
* **Ingest download-only fix.** Previously the download only flag was being checked after the doc factory pipeline step, which occurs before the files are actually downloaded by the source node. This check was moved after the source node to allow for the files to be downloaded first before exiting the pipeline.
* **Fix flaky chunk-metadata.** Prior implementation was sensitive to element order in the section resulting in metadata values sometimes being dropped. Also, not all metadata items can be consolidated across multiple elements (e.g. coordinates) and so are now dropped from consolidated metadata.
* **Fix tesseract error `Estimating resolution as X`** leaded by invalid language parameters input. Proceed with defalut language `eng` when `lang.py` fails to find valid language code for tesseract, so that we don't pass an empty string to tesseract CLI and raise an exception in downstream.

## 0.10.28

### Enhancements

* **Add table structure evaluation helpers** Adds functions to evaluate the similarity between predicted table structure and actual table structure.
* **Use `yolox` by default for table extraction when partitioning pdf/image** `yolox` model provides higher recall of the table regions than the quantized version and it is now the default element detection model when `infer_table_structure=True` for partitioning pdf/image files
* **Remove pdfminer elements from inside tables** Previously, when using `hi_res` some elements where extracted using pdfminer too, so we removed pdfminer from the tables pipeline to avoid duplicated elements.
* **Fsspec downstream connectors** New destination connector added to ingest CLI, users may now use `unstructured-ingest` to write to any of the following:
  * Azure
  * Box
  * Dropbox
  * Google Cloud Service

### Features

* **Update `ocr_only` strategy in `partition_pdf()`** Adds the functionality to get accurate coordinate data when partitioning PDFs and Images with the `ocr_only` strategy.

### Fixes
* **Fixed SharePoint permissions for the fetching to be opt-in** Problem: Sharepoint permissions were trying to be fetched even when no reletad cli params were provided, and this gave an error due to values for those keys not existing. Fix: Updated getting keys to be with .get() method and changed the "skip-check" to check individual cli params rather than checking the existance of a config object.

* **Fixes issue where tables from markdown documents were being treated as text** Problem: Tables from markdown documents were being treated as text, and not being extracted as tables. Solution: Enable the `tables` extension when instantiating the `python-markdown` object. Importance: This will allow users to extract structured data from tables in markdown documents.
* **Fix wrong logger for paddle info** Replace the logger from unstructured-inference with the logger from unstructured for paddle_ocr.py module.
* **Fix ingest pipeline to be able to use chunking and embedding together** Problem: When ingest pipeline was using chunking and embedding together, embedding outputs were empty and the outputs of chunking couldn't be re-read into memory and be forwarded to embeddings. Fix: Added CompositeElement type to TYPE_TO_TEXT_ELEMENT_MAP to be able to process CompositeElements with unstructured.staging.base.isd_to_elements
* **Fix unnecessary mid-text chunk-splitting.** The "pre-chunker" did not consider separator blank-line ("\n\n") length when grouping elements for a single chunk. As a result, sections were frequently over-populated producing a over-sized chunk that required mid-text splitting.
* **Fix frequent dissociation of title from chunk.** The sectioning algorithm included the title of the next section with the prior section whenever it would fit, frequently producing association of a section title with the prior section and dissociating it from its actual section. Fix this by performing combination of whole sections only.
* **Fix PDF attempt to get dict value from string.** Fixes a rare edge case that prevented some PDF's from being partitioned. The `get_uris_from_annots` function tried to access the dictionary value of a string instance variable. Assign `None` to the annotation variable if the instance type is not dictionary to avoid the erroneous attempt.

## 0.10.27

### Enhancements

* **Leverage dict to share content across ingest pipeline** To share the ingest doc content across steps in the ingest pipeline, this was updated to use a multiprocessing-safe dictionary so changes get persisted and each step has the option to modify the ingest docs in place.

### Features

### Fixes

* **Removed `ebooklib` as a dependency** `ebooklib` is licensed under AGPL3, which is incompatible with the Apache 2.0 license. Thus it is being removed.
* **Caching fixes in ingest pipeline** Previously, steps like the source node were not leveraging parameters such as `re_download` to dictate if files should be forced to redownload rather than use what might already exist locally.

## 0.10.26

### Enhancements

* **Add text CCT CI evaluation workflow** Adds cct text extraction evaluation metrics to the current ingest workflow to measure the performance of each file extracted as well as aggregated-level performance.

### Features

* **Functionality to catch and classify overlapping/nested elements** Method to identify overlapping-bboxes cases within detected elements in a document. It returns two values: a boolean defining if there are overlapping elements present, and a list reporting them with relevant metadata. The output includes information about the `overlapping_elements`, `overlapping_case`, `overlapping_percentage`, `largest_ngram_percentage`, `overlap_percentage_total`, `max_area`, `min_area`, and `total_area`.
* **Add Local connector source metadata** python's os module used to pull stats from local file when processing via the local connector and populates fields such as last modified time, created time.

### Fixes

* **Fixes elements partitioned from an image file missing certain metadata** Metadata for image files, like file type, was being handled differently from other file types. This caused a bug where other metadata, like the file name, was being missed. This change brought metadata handling for image files to be more in line with the handling for other file types so that file name and other metadata fields are being captured.
* **Adds `typing-extensions` as an explicit dependency** This package is an implicit dependency, but the module is being imported directly in `unstructured.documents.elements` so the dependency should be explicit in case changes in other dependencies lead to `typing-extensions` being dropped as a dependency.
* **Stop passing `extract_tables` to `unstructured-inference` since it is now supported in `unstructured` instead** Table extraction previously occurred in `unstructured-inference`, but that logic, except for the table model itself, is now a part of the `unstructured` library. Thus the parameter triggering table extraction is no longer passed to the `unstructured-inference` package. Also noted the table output regression for PDF files.
* **Fix a bug in Table partitioning** Previously the `skip_infer_table_types` variable used in `partition` was not being passed down to specific file partitioners. Now you can utilize the `skip_infer_table_types` list variable when calling `partition` to specify the filetypes for which you want to skip table extraction, or the `infer_table_structure` boolean variable on the file specific partitioning function.
* **Fix partition docx without sections** Some docx files, like those from teams output, do not contain sections and it would produce no results because the code assumes all components are in sections. Now if no sections is detected from a document we iterate through the paragraphs and return contents found in the paragraphs.
* **Fix out-of-order sequencing of split chunks.** Fixes behavior where "split" chunks were inserted at the beginning of the chunk sequence. This would produce a chunk sequence like [5a, 5b, 3a, 3b, 1, 2, 4] when sections 3 and 5 exceeded `max_characters`.
* **Deserialization of ingest docs fixed** When ingest docs are being deserialized as part of the ingest pipeline process (cli), there were certain fields that weren't getting persisted (metadata and date processed). The from_dict method was updated to take these into account and a unit test added to check.
* **Map source cli command configs when destination set** Due to how the source connector is dynamically called when the destination connector is set via the CLI, the configs were being set incorrectoy, causing the source connector to break. The configs were fixed and updated to take into account Fsspec-specific connectors.

## 0.10.25

### Enhancements

* **Duplicate CLI param check** Given that many of the options associated with the `Click` based cli ingest commands are added dynamically from a number of configs, a check was incorporated to make sure there were no duplicate entries to prevent new configs from overwriting already added options.
* **Ingest CLI refactor for better code reuse** Much of the ingest cli code can be templated and was a copy-paste across files, adding potential risk. Code was refactored to use a base class which had much of the shared code templated.

### Features

* **Table OCR refactor** support Table OCR with pre-computed OCR data to ensure we only do one OCR for entrie document. User can specify
ocr agent tesseract/paddle in environment variable `OCR_AGENT` for OCRing the entire document.
* **Adds accuracy function** The accuracy scoring was originally an option under `calculate_edit_distance`. For easy function call, it is now a wrapper around the original function that calls edit_distance and return as "score".
* **Adds HuggingFaceEmbeddingEncoder** The HuggingFace Embedding Encoder uses a local embedding model as opposed to using an API.
* **Add AWS bedrock embedding connector** `unstructured.embed.bedrock` now provides a connector to use AWS bedrock's `titan-embed-text` model to generate embeddings for elements. This features requires valid AWS bedrock setup and an internet connectionto run.

### Fixes

* **Import PDFResourceManager more directly** We were importing `PDFResourceManager` from `pdfminer.converter` which was causing an error for some users. We changed to import from the actual location of `PDFResourceManager`, which is `pdfminer.pdfinterp`.
* **Fix language detection of elements with empty strings** This resolves a warning message that was raised by `langdetect` if the language was attempted to be detected on an empty string. Language detection is now skipped for empty strings.
* **Fix chunks breaking on regex-metadata matches.** Fixes "over-chunking" when `regex_metadata` was used, where every element that contained a regex-match would start a new chunk.
* **Fix regex-metadata match offsets not adjusted within chunk.** Fixes incorrect regex-metadata match start/stop offset in chunks where multiple elements are combined.
* **Map source cli command configs when destination set** Due to how the source connector is dynamically called when the destination connector is set via the CLI, the configs were being set incorrectoy, causing the source connector to break. The configs were fixed and updated to take into account Fsspec-specific connectors.
* **Fix metrics folder not discoverable** Fixes issue where unstructured/metrics folder is not discoverable on PyPI by adding an `__init__.py` file under the folder.
* **Fix a bug when `parition_pdf` get `model_name=None`** In API usage the `model_name` value is `None` and the `cast` function in `partition_pdf` would return `None` and lead to attribution error. Now we use `str` function to explicit convert the content to string so it is garanteed to have `starts_with` and other string functions as attributes
* **Fix html partition fail on tables without `tbody` tag** HTML tables may sometimes just contain headers without body (`tbody` tag)

## 0.10.24

### Enhancements

* **Improve natural reading order** Some `OCR` elements with only spaces in the text have full-page width in the bounding box, which causes the `xycut` sorting to not work as expected. Now the logic to parse OCR results removes any elements with only spaces (more than one space).
* **Ingest compression utilities and fsspec connector support** Generic utility code added to handle files that get pulled from a source connector that are either tar or zip compressed and uncompress them locally. This is then processed using a local source connector. Currently this functionality has been incorporated into the fsspec connector and all those inheriting from it (currently: Azure Blob Storage, Google Cloud Storage, S3, Box, and Dropbox).
* **Ingest destination connectors support for writing raw list of elements** Along with the default write method used in the ingest pipeline to write the json content associated with the ingest docs, each destination connector can now also write a raw list of elements to the desired downstream location without having an ingest doc associated with it.

### Features

* **Adds element type percent match function** In order to evaluate the element type extracted, we add a function that calculates the matched percentage between two frequency dictionary.

### Fixes

* **Fix paddle model file not discoverable** Fixes issue where ocr_models/paddle_ocr.py file is not discoverable on PyPI by adding
an `__init__.py` file under the folder.
* **Chipper v2 Fixes** Includes fix for a memory leak and rare last-element bbox fix. (unstructured-inference==0.7.7)
* **Fix image resizing issue** Includes fix related to resizing images in the tables pipeline. (unstructured-inference==0.7.6)

## 0.10.23

### Enhancements

* **Add functionality to limit precision when serializing to json** Precision for `points` is limited to 1 decimal point if coordinates["system"] == "PixelSpace" (otherwise 2 decimal points?). Precision for `detection_class_prob` is limited to 5 decimal points.
* **Fix csv file detection logic when mime-type is text/plain** Previously the logic to detect csv file type was considering only first row's comma count comparing with the header_row comma count and both the rows being same line the result was always true, Now the logic is changed to consider the comma's count for all the lines except first line and compare with header_row comma count.
* **Improved inference speed for Chipper V2** API requests with 'hi_res_model_name=chipper' now have ~2-3x faster responses.

### Features

### Fixes

* **Cleans up temporary files after conversion** Previously a file conversion utility was leaving temporary files behind on the filesystem without removing them when no longer needed. This fix helps prevent an accumulation of temporary files taking up excessive disk space.
* **Fixes `under_non_alpha_ratio` dividing by zero** Although this function guarded against a specific cause of division by zero, there were edge cases slipping through like strings with only whitespace. This update more generally prevents the function from performing a division by zero.
* **Fix languages default** Previously the default language was being set to English when elements didn't have text or if langdetect could not detect the language. It now defaults to None so there is not misleading information about the language detected.
* **Fixes recursion limit error that was being raised when partitioning Excel documents of a certain size** Previously we used a recursive method to find subtables within an excel sheet. However this would run afoul of Python's recursion depth limit when there was a contiguous block of more than 1000 cells within a sheet. This function has been updated to use the NetworkX library which avoids Python recursion issues.

## 0.10.22

### Enhancements

* **bump `unstructured-inference` to `0.7.3`** The updated version of `unstructured-inference` supports a new version of the Chipper model, as well as a cleaner schema for its output classes. Support is included for new inference features such as hierarchy and ordering.
* **Expose skip_infer_table_types in ingest CLI.** For each connector a new `--skip-infer-table-types` parameter was added to map to the `skip_infer_table_types` partition argument. This gives more granular control to unstructured-ingest users, allowing them to specify the file types for which we should attempt table extraction.
* **Add flag to ingest CLI to raise error if any single doc fails in pipeline** Currently if a single doc fails in the pipeline, the whole thing halts due to the error. This flag defaults to log an error but continue with the docs it can.
* **Emit hyperlink metadata for DOCX file-type.** DOCX partitioner now adds `metadata.links`, `metadata.link_texts` and `metadata.link_urls` for elements that contain a hyperlink that points to an external resource. So-called "jump" links pointing to document internal locations (such as those found in a table-of-contents "jumping" to a chapter or section) are excluded.

### Features

* **Add `elements_to_text` as a staging helper function** In order to get a single clean text output from unstructured for metric calculations, automate the process of extracting text from elements using this function.
* **Adds permissions(RBAC) data ingestion functionality for the Sharepoint connector.** Problem: Role based access control is an important component in many data storage systems. Users may need to pass permissions (RBAC) data to downstream systems when ingesting data. Feature: Added permissions data ingestion functionality to the Sharepoint connector.

### Fixes

* **Fixes PDF list parsing creating duplicate list items** Previously a bug in PDF list item parsing caused removal of other elements and duplication of the list item
* **Fixes duplicated elements** Fixes issue where elements are duplicated when embeddings are generated. This will allow users to generate embeddings for their list of Elements without duplicating/breaking the orginal content.
* **Fixes failure when flagging for embeddings through unstructured-ingest** Currently adding the embedding parameter to any connector results in a failure on the copy stage. This is resolves the issue by adding the IngestDoc to the context map in the embedding node's `run` method. This allows users to specify that connectors fetch embeddings without failure.
* **Fix ingest pipeline reformat nodes not discoverable** Fixes issue where  reformat nodes raise ModuleNotFoundError on import. This was due to the directory was missing `__init__.py` in order to make it discoverable.
* **Fix default language in ingest CLI** Previously the default was being set to english which injected potentially incorrect information to downstream language detection libraries. By setting the default to None allows those libraries to better detect what language the text is in the doc being processed.

## 0.10.21

* **Adds Scarf analytics**.

## 0.10.20

### Enhancements

* **Add document level language detection functionality.** Adds the "auto" default for the languages param to all partitioners. The primary language present in the document is detected using the `langdetect` package. Additional param `detect_language_per_element` is also added for partitioners that return multiple elements. Defaults to `False`.
* **Refactor OCR code** The OCR code for entire page is moved from unstructured-inference to unstructured. On top of continuing support for OCR language parameter, we also support two OCR processing modes, "entire_page" or "individual_blocks".
* **Align to top left when shrinking bounding boxes for `xy-cut` sorting:** Update `shrink_bbox()` to keep top left rather than center.
* **Add visualization script to annotate elements** This script is often used to analyze/visualize elements with coordinates (e.g. partition_pdf()).
* **Adds data source properties to the Jira, Github and Gitlab connectors** These properties (date_created, date_modified, version, source_url, record_locator) are written to element metadata during ingest, mapping elements to information about the document source from which they derive. This functionality enables downstream applications to reveal source document applications, e.g. a link to a GDrive doc, Salesforce record, etc.
* **Improve title detection in pptx documents** The default title textboxes on a pptx slide are now categorized as titles.
* **Improve hierarchy detection in pptx documents** List items, and other slide text are properly nested under the slide title. This will enable better chunking of pptx documents.
* **Refactor of the ingest cli workflow** The refactored approach uses a dynamically set pipeline with a snapshot along each step to save progress and accommodate continuation from a snapshot if an error occurs. This also allows the pipeline to dynamically assign any number of steps to modify the partitioned content before it gets written to a destination.
* **Applies `max_characters=<n>` argument to all element types in `add_chunking_strategy` decorator** Previously this argument was only utilized in chunking Table elements and now applies to all partitioned elements if `add_chunking_strategy` decorator is utilized, further preparing the elements for downstream processing.
* **Add common retry strategy utilities for unstructured-ingest** Dynamic retry strategy with exponential backoff added to Notion source connector.
*
### Features

* **Adds `bag_of_words` and `percent_missing_text` functions** In order to count the word frequencies in two input texts and calculate the percentage of text missing relative to the source document.
* **Adds `edit_distance` calculation metrics** In order to benchmark the cleaned, extracted text with unstructured, `edit_distance` (`Levenshtein distance`) is included.
* **Adds detection_origin field to metadata** Problem: Currently isn't an easy way to find out how an element was created. With this change that information is added. Importance: With this information the developers and users are now able to know how an element was created to make decisions on how to use it. In order tu use this feature
setting UNSTRUCTURED_INCLUDE_DEBUG_METADATA=true is needed.
* **Adds a function that calculates frequency of the element type and its depth** To capture the accuracy of element type extraction, this function counts the occurrences of each unique element type with its depth for use in element metrics.

### Fixes

* **Fix zero division error in annotation bbox size** This fixes the bug where we find annotation bboxes realted to an element that need to divide the intersection size between annotation bbox and element bbox by the size of the annotation bbox
* **Fix prevent metadata module from importing dependencies from unnecessary modules** Problem: The `metadata` module had several top level imports that were only used in and applicable to code related to specific document types, while there were many general-purpose functions. As a result, general-purpose functions couldn't be used without unnecessary dependencies being installed. Fix: moved 3rd party dependency top level imports to inside the functions in which they are used and applied a decorator to check that the dependency is installed and emit a helpful error message if not.
* **Fixes category_depth None value for Title elements** Problem: `Title` elements from `chipper` get `category_depth`= None even when `Headline` and/or `Subheadline` elements are present in the same page. Fix: all `Title` elements with `category_depth` = None should be set to have a depth of 0 instead iff there are `Headline` and/or `Subheadline` element-types present. Importance: `Title` elements should be equivalent html `H1` when nested headings are present; otherwise, `category_depth` metadata can result ambiguous within elements in a page.
* **Tweak `xy-cut` ordering output to be more column friendly** This results in the order of elements more closely reflecting natural reading order which benefits downstream applications. While element ordering from `xy-cut` is usually mostly correct when ordering multi-column documents, sometimes elements from a RHS column will appear before elements in a LHS column. Fix: add swapped `xy-cut` ordering by sorting by X coordinate first and then Y coordinate.
* **Fixes badly initialized Formula** Problem: YoloX contain new types of elements, when loading a document that contain formulas a new element of that class
should be generated, however the Formula class inherits from Element instead of Text. After this change the element is correctly created with the correct class
allowing the document to be loaded. Fix: Change parent class for Formula to Text. Importance: Crucial to be able to load documents that contain formulas.
* **Fixes pdf uri error** An error was encountered when URI type of `GoToR` which refers to pdf resources outside of its own was detected since no condition catches such case. The code is fixing the issue by initialize URI before any condition check.


## 0.10.19

### Enhancements

* **Adds XLSX document level language detection** Enhancing on top of language detection functionality in previous release, we now support language detection within `.xlsx` file type at Element level.
* **bump `unstructured-inference` to `0.6.6`** The updated version of `unstructured-inference` makes table extraction in `hi_res` mode configurable to fine tune table extraction performance; it also improves element detection by adding a deduplication post processing step in the `hi_res` partitioning of pdfs and images.
* **Detect text in HTML Heading Tags as Titles** This will increase the accuracy of hierarchies in HTML documents and provide more accurate element categorization. If text is in an HTML heading tag and is not a list item, address, or narrative text, categorize it as a title.
* **Update python-based docs** Refactor docs to use the actual unstructured code rather than using the subprocess library to run the cli command itself.
* **Adds Table support for the `add_chunking_strategy` decorator to partition functions.** In addition to combining elements under Title elements, user's can now specify the `max_characters=<n>` argument to chunk Table elements into TableChunk elements with `text` and `text_as_html` of length <n> characters. This means partitioned Table results are ready for use in downstream applications without any post processing.
* **Expose endpoint url for s3 connectors** By allowing for the endpoint url to be explicitly overwritten, this allows for any non-AWS data providers supporting the s3 protocol to be supported (i.e. minio).

### Features

* **change default `hi_res` model for pdf/image partition to `yolox`** Now partitioning pdf/image using `hi_res` strategy utilizes `yolox_quantized` model isntead of `detectron2_onnx` model. This new default model has better recall for tables and produces more detailed categories for elements.
* **XLSX can now reads subtables within one sheet** Problem: Many .xlsx files are not created to be read as one full table per sheet. There are subtables, text and header along with more informations to extract from each sheet. Feature: This `partition_xlsx` now can reads subtable(s) within one .xlsx sheet, along with extracting other title and narrative texts. Importance: This enhance the power of .xlsx reading to not only one table per sheet, allowing user to capture more data tables from the file, if exists.
* **Update Documentation on Element Types and Metadata**: We have updated the documentation according to the latest element types and metadata. It includes the common and additional metadata provided by the Partitions and Connectors.

### Fixes

* **Fixes partition_pdf is_alnum reference bug** Problem: The `partition_pdf` when attempt to get bounding box from element experienced a reference before assignment error when the first object is not text extractable.  Fix: Switched to a flag when the condition is met. Importance: Crucial to be able to partition with pdf.
* **Fix various cases of HTML text missing after partition**
  Problem: Under certain circumstances, text immediately after some HTML tags will be misssing from partition result.
  Fix: Updated code to deal with these cases.
  Importance: This will ensure the correctness when partitioning HTML and Markdown documents.
* **Fixes chunking when `detection_class_prob` appears in Element metadata** Problem: when `detection_class_prob` appears in Element metadata, Elements will only be combined by chunk_by_title if they have the same `detection_class_prob` value (which is rare). This is unlikely a case we ever need to support and most often results in no chunking. Fix: `detection_class_prob` is included in the chunking list of metadata keys excluded for similarity comparison. Importance: This change allows `chunk_by_title` to operate as intended for documents which include `detection_class_prob` metadata in their Elements.

## 0.10.18

### Enhancements

* **Better detection of natural reading order in images and PDF's** The elements returned by partition better reflect natural reading order in some cases, particularly in complicated multi-column layouts, leading to better chunking and retrieval for downstream applications. Achieved by improving the `xy-cut` sorting to preprocess bboxes, shrinking all bounding boxes by 90% along x and y axes (still centered around the same center point), which allows projection lines to be drawn where not possible before if layout bboxes overlapped.
* **Improves `partition_xml` to be faster and more memory efficient when partitioning large XML files** The new behavior is to partition iteratively to prevent loading the entire XML tree into memory at once in most use cases.
* **Adds data source properties to SharePoint, Outlook, Onedrive, Reddit, Slack, DeltaTable connectors** These properties (date_created, date_modified, version, source_url, record_locator) are written to element metadata during ingest, mapping elements to information about the document source from which they derive. This functionality enables downstream applications to reveal source document applications, e.g. a link to a GDrive doc, Salesforce record, etc.
* **Add functionality to save embedded images in PDF's separately as images** This allows users to save embedded images in PDF's separately as images, given some directory path. The saved image path is written to the metadata for the Image element. Downstream applications may benefit by providing users with image links from relevant "hits."
* **Azure Cognite Search destination connector** New Azure Cognitive Search destination connector added to ingest CLI.  Users may now use `unstructured-ingest` to write partitioned data from over 20 data sources (so far) to an Azure Cognitive Search index.
* **Improves salesforce partitioning** Partitions Salesforce data as xlm instead of text for improved detail and flexibility. Partitions htmlbody instead of textbody for Salesforce emails. Importance: Allows all Salesforce fields to be ingested and gives Salesforce emails more detailed partitioning.
* **Add document level language detection functionality.** Introduces the "auto" default for the languages param, which then detects the languages present in the document using the `langdetect` package. Adds the document languages as ISO 639-3 codes to the element metadata. Implemented only for the partition_text function to start.
* **PPTX partitioner refactored in preparation for enhancement.** Behavior should be unchanged except that shapes enclosed in a group-shape are now included, as many levels deep as required (a group-shape can itself contain a group-shape).
* **Embeddings support for the SharePoint SourceConnector via unstructured-ingest CLI** The SharePoint connector can now optionally create embeddings from the elements it pulls out during partition and upload those embeddings to Azure Cognitive Search index.
* **Improves hierarchy from docx files by leveraging natural hierarchies built into docx documents**  Hierarchy can now be detected from an indentation level for list bullets/numbers and by style name (e.g. Heading 1, List Bullet 2, List Number).
* **Chunking support for the SharePoint SourceConnector via unstructured-ingest CLI** The SharePoint connector can now optionally chunk the elements pulled out during partition via the chunking unstructured brick. This can be used as a stage before creating embeddings.

### Features

* **Adds `links` metadata in `partition_pdf` for `fast` strategy.** Problem: PDF files contain rich information and hyperlink that Unstructured did not captured earlier. Feature: `partition_pdf` now can capture embedded links within the file along with its associated text and page number. Importance: Providing depth in extracted elements give user a better understanding and richer context of documents. This also enables user to map to other elements within the document if the hyperlink is refered internally.
* **Adds the embedding module to be able to embed Elements** Problem: Many NLP applications require the ability to represent parts of documents in a semantic way. Until now, Unstructured did not have text embedding ability within the core library. Feature: This embedding module is able to track embeddings related data with a class, embed a list of elements, and return an updated list of Elements with the *embeddings* property. The module is also able to embed query strings. Importance: Ability to embed documents or parts of documents will enable users to make use of these semantic representations in different NLP applications, such as search, retrieval, and retrieval augmented generation.

### Fixes

* **Fixes a metadata source serialization bug** Problem: In unstructured elements, when loading an elements json file from the disk, the data_source attribute is assumed to be an instance of DataSourceMetadata and the code acts based on that. However the loader did not satisfy the assumption, and loaded it as a dict instead, causing an error. Fix: Added necessary code block to initialize a DataSourceMetadata object, also refactored DataSourceMetadata.from_dict() method to remove redundant code. Importance: Crucial to be able to load elements (which have data_source fields) from json files.
* **Fixes issue where unstructured-inference was not getting updated** Problem: unstructured-inference was not getting upgraded to the version to match unstructured release when doing a pip install.  Solution: using `pip install unstructured[all-docs]` it will now upgrade both unstructured and unstructured-inference. Importance: This will ensure that the inference library is always in sync with the unstructured library, otherwise users will be using outdated libraries which will likely lead to unintended behavior.
* **Fixes SharePoint connector failures if any document has an unsupported filetype** Problem: Currently the entire connector ingest run fails if a single IngestDoc has an unsupported filetype. This is because a ValueError is raised in the IngestDoc's `__post_init__`. Fix: Adds a try/catch when the IngestConnector runs get_ingest_docs such that the error is logged but all processable documents->IngestDocs are still instantiated and returned. Importance: Allows users to ingest SharePoint content even when some files with unsupported filetypes exist there.
* **Fixes Sharepoint connector server_path issue** Problem: Server path for the Sharepoint Ingest Doc was incorrectly formatted, causing issues while fetching pages from the remote source. Fix: changes formatting of remote file path before instantiating SharepointIngestDocs and appends a '/' while fetching pages from the remote source. Importance: Allows users to fetch pages from Sharepoint Sites.
* **Fixes Sphinx errors.** Fixes errors when running Sphinx `make html` and installs library to suppress warnings.
* **Fixes a metadata backwards compatibility error** Problem: When calling `partition_via_api`, the hosted api may return an element schema that's newer than the current `unstructured`. In this case, metadata fields were added which did not exist in the local `ElementMetadata` dataclass, and `__init__()` threw an error. Fix: remove nonexistent fields before instantiating in `ElementMetadata.from_json()`. Importance: Crucial to avoid breaking changes when adding fields.
* **Fixes issue with Discord connector when a channel returns `None`** Problem: Getting the `jump_url` from a nonexistent Discord `channel` fails. Fix: property `jump_url` is now retrieved within the same context as the messages from the channel. Importance: Avoids cascading issues when the connector fails to fetch information about a Discord channel.
* **Fixes occasionally SIGABTR when writing table with `deltalake` on Linux** Problem: occasionally on Linux ingest can throw a `SIGABTR` when writing `deltalake` table even though the table was written correctly. Fix: put the writing function into a `Process` to ensure its execution to the fullest extent before returning to the main process. Importance: Improves stability of connectors using `deltalake`
* **Fixes badly initialized Formula** Problem: YoloX contain new types of elements, when loading a document that contain formulas a new element of that class should be generated, however the Formula class inherits from Element instead of Text. After this change the element is correctly created with the correct class allowing the document to be loaded. Fix: Change parent class for Formula to Text. Importance: Crucial to be able to load documents that contain formulas.

## 0.10.16

### Enhancements

* **Adds data source properties to Airtable, Confluence, Discord, Elasticsearch, Google Drive, and Wikipedia connectors** These properties (date_created, date_modified, version, source_url, record_locator) are written to element metadata during ingest, mapping elements to information about the document source from which they derive. This functionality enables downstream applications to reveal source document applications, e.g. a link to a GDrive doc, Salesforce record, etc.
* **DOCX partitioner refactored in preparation for enhancement.** Behavior should be unchanged except in multi-section documents containing different headers/footers for different sections. These will now emit all distinct headers and footers encountered instead of just those for the last section.
* **Add a function to map between Tesseract and standard language codes.** This allows users to input language information to the `languages` param in any Tesseract-supported langcode or any ISO 639 standard language code.
* **Add document level language detection functionality.** Introduces the "auto" default for the languages param, which then detects the languages present in the document using the `langdetect` package. Implemented only for the partition_text function to start.

### Features

### Fixes

* ***Fixes an issue that caused a partition error for some PDF's.** Fixes GH Issue 1460 by bypassing a coordinate check if an element has invalid coordinates.

## 0.10.15


### Enhancements

* **Support for better element categories from the next-generation image-to-text model ("chipper").** Previously, not all of the classifications from Chipper were being mapped to proper `unstructured` element categories so the consumer of the library would see many `UncategorizedText` elements. This fixes the issue, improving the granularity of the element categories outputs for better downstream processing and chunking. The mapping update is:
  * "Threading": `NarrativeText`
  * "Form": `NarrativeText`
  * "Field-Name": `Title`
  * "Value": `NarrativeText`
  * "Link": `NarrativeText`
  * "Headline": `Title` (with `category_depth=1`)
  * "Subheadline": `Title` (with `category_depth=2`)
  * "Abstract": `NarrativeText`
* **Better ListItem grouping for PDF's (fast strategy).** The `partition_pdf` with `fast` strategy previously broke down some numbered list item lines as separate elements. This enhancement leverages the x,y coordinates and bbox sizes to help decide whether the following chunk of text is a continuation of the immediate previous detected ListItem element or not, and not detect it as its own non-ListItem element.
* **Fall back to text-based classification for uncategorized Layout elements for Images and PDF's**. Improves element classification by running existing text-based rules on previously `UncategorizedText` elements.
* **Adds table partitioning for Partitioning for many doc types including: .html, .epub., .md, .rst, .odt, and .msg.** At the core of this change is the .html partition functionality, which is leveraged by the other effected doc types. This impacts many scenarios where `Table` Elements are now propery extracted.
* **Create and add `add_chunking_strategy` decorator to partition functions.** Previously, users were responsible for their own chunking after partitioning elements, often required for downstream applications. Now, individual elements may be combined into right-sized chunks where min and max character size may be specified if `chunking_strategy=by_title`. Relevant elements are grouped together for better downstream results. This enables users immediately use partitioned results effectively in downstream applications (e.g. RAG architecture apps) without any additional post-processing.
* **Adds `languages` as an input parameter and marks `ocr_languages` kwarg for deprecation in pdf, image, and auto partitioning functions.** Previously, language information was only being used for Tesseract OCR for image-based documents and was in a Tesseract specific string format, but by refactoring into a list of standard language codes independent of Tesseract, the `unstructured` library will better support `languages` for other non-image pipelines and/or support for other OCR engines.
* **Removes `UNSTRUCTURED_LANGUAGE` env var usage and replaces `language` with `languages` as an input parameter to unstructured-partition-text_type functions.** The previous parameter/input setup was not user-friendly or scalable to the variety of elements being processed. By refactoring the inputted language information into a list of standard language codes, we can support future applications of the element language such as detection, metadata, and multi-language elements. Now, to skip English specific checks, set the `languages` parameter to any non-English language(s).
* **Adds `xlsx` and `xls` filetype extensions to the `skip_infer_table_types` default list in `partition`.** By adding these file types to the input parameter these files should not go through table extraction. Users can still specify if they would like to extract tables from these filetypes, but will have to set the `skip_infer_table_types` to exclude the desired filetype extension. This avoids mis-representing complex spreadsheets where there may be multiple sub-tables and other content.
* **Better debug output related to sentence counting internals**. Clarify message when sentence is not counted toward sentence count because there aren't enough words, relevant for developers focused on `unstructured`s NLP internals.
* **Faster ocr_only speed for partitioning PDF and images.** Use `unstructured_pytesseract.run_and_get_multiple_output` function to reduce the number of calls to `tesseract` by half when partitioning pdf or image with `tesseract`
* **Adds data source properties to fsspec connectors** These properties (date_created, date_modified, version, source_url, record_locator) are written to element metadata during ingest, mapping elements to information about the document source from which they derive. This functionality enables downstream applications to reveal source document applications, e.g. a link to a GDrive doc, Salesforce record, etc.
* **Add delta table destination connector** New delta table destination connector added to ingest CLI.  Users may now use `unstructured-ingest` to write partitioned data from over 20 data sources (so far) to a Delta Table.
* **Rename to Source and Destination Connectors in the Documentation.** Maintain naming consistency between Connectors codebase and documentation with the first addition to a destination connector.
* **Non-HTML text files now return unstructured-elements as opposed to HTML-elements.** Previously the text based files that went through `partition_html` would return HTML-elements but now we preserve the format from the input using `source_format` argument in the partition call.
* **Adds `PaddleOCR` as an optional alternative to `Tesseract`** for OCR in processing of PDF or Image files, it is installable via the `makefile` command `install-paddleocr`. For experimental purposes only.
* **Bump unstructured-inference** to 0.5.28. This version bump markedly improves the output of table data, rendered as `metadata.text_as_html` in an element. These changes include:
  * add env variable `ENTIRE_PAGE_OCR` to specify using paddle or tesseract on entire page OCR
  * table structure detection now pads the input image by 25 pixels in all 4 directions to improve its recall (0.5.27)
  * support paddle with both cpu and gpu and assume it is pre-installed (0.5.26)
  * fix a bug where `cells_to_html` doesn't handle cells spanning multiple rows properly (0.5.25)
  * remove `cv2` preprocessing step before OCR step in table transformer (0.5.24)

### Features

* **Adds element metadata via `category_depth` with default value None**.
  * This additional metadata is useful for vectordb/LLM, chunking strategies, and retrieval applications.
* **Adds a naive hierarchy for elements via a `parent_id` on the element's metadata**
  * Users will now have more metadata for implementing vectordb/LLM chunking strategies. For example, text elements could be queried by their preceding title element.
  * Title elements created from HTML headings will properly nest

### Fixes

* **`add_pytesseract_bboxes_to_elements` no longer returns `nan` values**. The function logic is now broken into new methods
  `_get_element_box` and `convert_multiple_coordinates_to_new_system`
* **Selecting a different model wasn't being respected when calling `partition_image`.** Problem: `partition_pdf` allows for passing a `model_name` parameter. Given the similarity between the image and PDF pipelines, the expected behavior is that `partition_image` should support the same parameter, but `partition_image` was unintentionally not passing along its `kwargs`. This was corrected by adding the kwargs to the downstream call.
* **Fixes a chunking issue via dropping the field "coordinates".** Problem: chunk_by_title function was chunking each element to its own individual chunk while it needed to group elements into a fewer number of chunks. We've discovered that this happens due to a metadata matching logic in chunk_by_title function, and discovered that elements with different metadata can't be put into the same chunk. At the same time, any element with "coordinates" essentially had different metadata than other elements, due each element locating in different places and having different coordinates. Fix: That is why we have included the key "coordinates" inside a list of excluded metadata keys, while doing this "metadata_matches" comparision. Importance: This change is crucial to be able to chunk by title for documents which include "coordinates" metadata in their elements.

## 0.10.14

### Enhancements

* Update all connectors to use new downstream architecture
  * New click type added to parse comma-delimited string inputs
  * Some CLI options renamed

### Features

### Fixes

## 0.10.13

### Enhancements

* Updated documentation: Added back support doc types for partitioning, more Python codes in the API page,  RAG definition, and use case.
* Updated Hi-Res Metadata: PDFs and Images using Hi-Res strategy now have layout model class probabilities added ot metadata.
* Updated the `_detect_filetype_from_octet_stream()` function to use libmagic to infer the content type of file when it is not a zip file.
* Tesseract minor version bump to 5.3.2

### Features

* Add Jira Connector to be able to pull issues from a Jira organization
* Add `clean_ligatures` function to expand ligatures in text


### Fixes

* `partition_html` breaks on `<br>` elements.
* Ingest error handling to properly raise errors when wrapped
* GH issue 1361: fixes a sortig error that prevented some PDF's from being parsed
* Bump unstructured-inference
  * Brings back embedded images in PDF's (0.5.23)

## 0.10.12

### Enhancements

* Removed PIL pin as issue has been resolved upstream
* Bump unstructured-inference
  * Support for yolox_quantized layout detection model (0.5.20)
* YoloX element types added


### Features

* Add Salesforce Connector to be able to pull Account, Case, Campaign, EmailMessage, Lead

### Fixes


* Bump unstructured-inference
  * Avoid divide-by-zero errors swith `safe_division` (0.5.21)

## 0.10.11

### Enhancements

* Bump unstructured-inference
  * Combine entire-page OCR output with layout-detected elements, to ensure full coverage of the page (0.5.19)

### Features

* Add in ingest cli s3 writer

### Fixes

* Fix a bug where `xy-cut` sorting attemps to sort elements without valid coordinates; now xy cut sorting only works when **all** elements have valid coordinates

## 0.10.10

### Enhancements

* Adds `text` as an input parameter to `partition_xml`.
* `partition_xml` no longer runs through `partition_text`, avoiding incorrect splitting
  on carriage returns in the XML. Since `partition_xml` no longer calls `partition_text`,
  `min_partition` and `max_partition` are no longer supported in `partition_xml`.
* Bump `unstructured-inference==0.5.18`, change non-default detectron2 classification threshold
* Upgrade base image from rockylinux 8 to rockylinux 9
* Serialize IngestDocs to JSON when passing to subprocesses

### Features

### Fixes

- Fix a bug where mismatched `elements` and `bboxes` are passed into `add_pytesseract_bbox_to_elements`

## 0.10.9

### Enhancements

* Fix `test_json` to handle only non-extra dependencies file types (plain-text)

### Features

* Adds `chunk_by_title` to break a document into sections based on the presence of `Title`
  elements.
* add new extraction function `extract_image_urls_from_html` to extract all img related URL from html text.

### Fixes

* Make cv2 dependency optional
* Edit `add_pytesseract_bbox_to_elements`'s (`ocr_only` strategy) `metadata.coordinates.points` return type to `Tuple` for consistency.
* Re-enable test-ingest-confluence-diff for ingest tests
* Fix syntax for ingest test check number of files
* Fix csv and tsv partitioners loosing the first line of the files when creating elements

## 0.10.8

### Enhancements

* Release docker image that installs Python 3.10 rather than 3.8

### Features

### Fixes

## 0.10.7

### Enhancements

### Features

### Fixes

* Remove overly aggressive ListItem chunking for images and PDF's which typically resulted in inchorent elements.

## 0.10.6

### Enhancements

* Enable `partition_email` and `partition_msg` to detect if an email is PGP encryped. If
  and email is PGP encryped, the functions will return an empy list of elements and
  emit a warning about the encrypted content.
* Add threaded Slack conversations into Slack connector output
* Add functionality to sort elements using `xy-cut` sorting approach in `partition_pdf` for `hi_res` and `fast` strategies
* Bump unstructured-inference
  * Set OMP_THREAD_LIMIT to 1 if not set for better tesseract perf (0.5.17)

### Features

* Extract coordinates from PDFs and images when using OCR only strategy and add to metadata

### Fixes

* Update `partition_html` to respect the order of `<pre>` tags.
* Fix bug in `partition_pdf_or_image` where two partitions were called if `strategy == "ocr_only"`.
* Bump unstructured-inference
  * Fix issue where temporary files were being left behind (0.5.16)
* Adds deprecation warning for the `file_filename` kwarg to `partition`, `partition_via_api`,
  and `partition_multiple_via_api`.
* Fix documentation build workflow by pinning dependencies

## 0.10.5

### Enhancements

* Create new CI Pipelines
  - Checking text, xml, email, and html doc tests against the library installed without extras
  - Checking each library extra against their respective tests
* `partition` raises an error and tells the user to install the appropriate extra if a filetype
  is detected that is missing dependencies.
* Add custom errors to ingest
* Bump `unstructured-ingest==0.5.15`
  - Handle an uncaught TesseractError (0.5.15)
  - Add TIFF test file and TIFF filetype to `test_from_image_file` in `test_layout` (0.5.14)
* Use `entire_page` ocr mode for pdfs and images
* Add notes on extra installs to docs
* Adds ability to reuse connections per process in unstructured-ingest

### Features
* Add delta table connector

### Fixes

## 0.10.4
* Pass ocr_mode in partition_pdf and set the default back to individual pages for now
* Add diagrams and descriptions for ingest design in the ingest README

### Features
* Supports multipage TIFF image partitioning

### Fixes

## 0.10.2

### Enhancements
* Bump unstructured-inference==0.5.13:
  - Fix extracted image elements being included in layout merge, addresses the issue
    where an entire-page image in a PDF was not passed to the layout model when using hi_res.

### Features

### Fixes

## 0.10.1

### Enhancements
* Bump unstructured-inference==0.5.12:
  - fix to avoid trace for certain PDF's (0.5.12)
  - better defaults for DPI for hi_res and  Chipper (0.5.11)
  - implement full-page OCR (0.5.10)

### Features

### Fixes

* Fix dead links in repository README (Quick Start > Install for local development, and Learn more > Batch Processing)
* Update document dependencies to include tesseract-lang for additional language support (required for tests to pass)

## 0.10.0

### Enhancements

* Add `include_header` kwarg to `partition_xlsx` and change default behavior to `True`
* Update the `links` and `emphasized_texts` metadata fields

### Features

### Fixes

## 0.9.3

### Enhancements

* Pinned dependency cleanup.
* Update `partition_csv` to always use `soupparser_fromstring` to parse `html text`
* Update `partition_tsv` to always use `soupparser_fromstring` to parse `html text`
* Add `metadata.section` to capture epub table of contents data
* Add `unique_element_ids` kwarg to partition functions. If `True`, will use a UUID
  for element IDs instead of a SHA-256 hash.
* Update `partition_xlsx` to always use `soupparser_fromstring` to parse `html text`
* Add functionality to switch `html` text parser based on whether the `html` text contains emoji
* Add functionality to check if a string contains any emoji characters
* Add CI tests around Notion

### Features

* Add Airtable Connector to be able to pull views/tables/bases from an Airtable organization

### Fixes

* fix pdf partition of list items being detected as titles in OCR only mode
* make notion module discoverable
* fix emails with `Content-Distribution: inline` and `Content-Distribution: attachment` with no filename
* Fix email attachment filenames which had `=` in the filename itself

## 0.9.2


### Enhancements

* Update table extraction section in API documentation to sync with change in Prod API
* Update Notion connector to extract to html
* Added UUID option for `element_id`
* Bump unstructured-inference==0.5.9:
  - better caching of models
  - another version of detectron2 available, though the default layout model is unchanged
* Added UUID option for element_id
* Added UUID option for element_id
* CI improvements to run ingest tests in parallel

### Features

* Adds Sharepoint connector.

### Fixes

* Bump unstructured-inference==0.5.9:
  - ignores Tesseract errors where no text is extracted for tiles that indeed, have no text

## 0.9.1

### Enhancements

* Adds --partition-pdf-infer-table-structure to unstructured-ingest.
* Enable `partition_html` to skip headers and footers with the `skip_headers_and_footers` flag.
* Update `partition_doc` and `partition_docx` to track emphasized texts in the output
* Adds post processing function `filter_element_types`
* Set the default strategy for partitioning images to `hi_res`
* Add page break parameter section in API documentation to sync with change in Prod API
* Update `partition_html` to track emphasized texts in the output
* Update `XMLDocument._read_xml` to create `<p>` tag element for the text enclosed in the `<pre>` tag
* Add parameter `include_tail_text` to `_construct_text` to enable (skip) tail text inclusion
* Add Notion connector

### Features

### Fixes

* Remove unused `_partition_via_api` function
* Fixed emoji bug in `partition_xlsx`.
* Pass `file_filename` metadata when partitioning file object
* Skip ingest test on missing Slack token
* Add Dropbox variables to CI environments
* Remove default encoding for ingest
* Adds new element type `EmailAddress` for recognising email address in the  text
* Simplifies `min_partition` logic; makes partitions falling below the `min_partition`
  less likely.
* Fix bug where ingest test check for number of files fails in smoke test
* Fix unstructured-ingest entrypoint failure

## 0.9.0

### Enhancements

* Dependencies are now split by document type, creating a slimmer base installation.

## 0.8.8

### Enhancements

### Features

### Fixes

* Rename "date" field to "last_modified"
* Adds Box connector

### Fixes

## 0.8.7

### Enhancements

* Put back useful function `split_by_paragraph`

### Features

### Fixes

* Fix argument order in NLTK download step

## 0.8.6

### Enhancements

### Features

### Fixes

* Remove debug print lines and non-functional code

## 0.8.5

### Enhancements

* Add parameter `skip_infer_table_types` to enable (skip) table extraction for other doc types
* Adds optional Unstructured API unit tests in CI
* Tracks last modified date for all document types.
* Add auto_paragraph_grouper to detect new-line and blank-line new paragraph for .txt files.
* refactor the ingest cli to better support expanding supported connectors

## 0.8.3

### Enhancements

### Features

### Fixes

* NLTK now only gets downloaded if necessary.
* Handling for empty tables in Word Documents and PowerPoints.

## 0.8.4

### Enhancements

* Additional tests and refactor of JSON detection.
* Update functionality to retrieve image metadata from a page for `document_to_element_list`
* Links are now tracked in `partition_html` output.
* Set the file's current position to the beginning after reading the file in `convert_to_bytes`
* Add `min_partition` kwarg to that combines elements below a specified threshold and modifies splitting of strings longer than max partition so words are not split.
* set the file's current position to the beginning after reading the file in `convert_to_bytes`
* Add slide notes to pptx
* Add `--encoding` directive to ingest
* Improve json detection by `detect_filetype`

### Features

* Adds Outlook connector
* Add support for dpi parameter in inference library
* Adds Onedrive connector.
* Add Confluence connector for ingest cli to pull the body text from all documents from all spaces in a confluence domain.

### Fixes

* Fixes issue with email partitioning where From field was being assigned the To field value.
* Use the `image_metadata` property of the `PageLayout` instance to get the page image info in the `document_to_element_list`
* Add functionality to write images to computer storage temporarily instead of keeping them in memory for `ocr_only` strategy
* Add functionality to convert a PDF in small chunks of pages at a time for `ocr_only` strategy
* Adds `.txt`, `.text`, and `.tab` to list of extensions to check if file
  has a `text/plain` MIME type.
* Enables filters to be passed to `partition_doc` so it doesn't error with LibreOffice7.
* Removed old error message that's superseded by `requires_dependencies`.
* Removes using `hi_res` as the default strategy value for `partition_via_api` and `partition_multiple_via_api`

## 0.8.1

### Enhancements

* Add support for Python 3.11

### Features

### Fixes

* Fixed `auto` strategy detected scanned document as having extractable text and using `fast` strategy, resulting in no output.
* Fix list detection in MS Word documents.
* Don't instantiate an element with a coordinate system when there isn't a way to get its location data.

## 0.8.0

### Enhancements

* Allow model used for hi res pdf partition strategy to be chosen when called.
* Updated inference package

### Features

* Add `metadata_filename` parameter across all partition functions

### Fixes

* Update to ensure `convert_to_datafame` grabs all of the metadata fields.
* Adjust encoding recognition threshold value in `detect_file_encoding`
* Fix KeyError when `isd_to_elements` doesn't find a type
* Fix `_output_filename` for local connector, allowing single files to be written correctly to the disk

* Fix for cases where an invalid encoding is extracted from an email header.

### BREAKING CHANGES

* Information about an element's location is no longer returned as top-level attributes of an element. Instead, it is returned in the `coordinates` attribute of the element's metadata.

## 0.7.12

### Enhancements

* Adds `include_metadata` kwarg to `partition_doc`, `partition_docx`, `partition_email`, `partition_epub`, `partition_json`, `partition_msg`, `partition_odt`, `partition_org`, `partition_pdf`, `partition_ppt`, `partition_pptx`, `partition_rst`, and `partition_rtf`
### Features

* Add Elasticsearch connector for ingest cli to pull specific fields from all documents in an index.
* Adds Dropbox connector

### Fixes

* Fix tests that call unstructured-api by passing through an api-key
* Fixed page breaks being given (incorrect) page numbers
* Fix skipping download on ingest when a source document exists locally

## 0.7.11

### Enhancements

* More deterministic element ordering when using `hi_res` PDF parsing strategy (from unstructured-inference bump to 0.5.4)
* Make large model available (from unstructured-inference bump to 0.5.3)
* Combine inferred elements with extracted elements (from unstructured-inference bump to 0.5.2)
* `partition_email` and `partition_msg` will now process attachments if `process_attachments=True`
  and a attachment partitioning functions is passed through with `attachment_partitioner=partition`.

### Features

### Fixes

* Fix tests that call unstructured-api by passing through an api-key
* Fixed page breaks being given (incorrect) page numbers
* Fix skipping download on ingest when a source document exists locally

## 0.7.10

### Enhancements

* Adds a `max_partition` parameter to `partition_text`, `partition_pdf`, `partition_email`,
  `partition_msg` and `partition_xml` that sets a limit for the size of an individual
  document elements. Defaults to `1500` for everything except `partition_xml`, which has
  a default value of `None`.
* DRY connector refactor

### Features

* `hi_res` model for pdfs and images is selectable via environment variable.

### Fixes

* CSV check now ignores escaped commas.
* Fix for filetype exploration util when file content does not have a comma.
* Adds negative lookahead to bullet pattern to avoid detecting plain text line
  breaks like `-------` as list items.
* Fix pre tag parsing for `partition_html`
* Fix lookup error for annotated Arabic and Hebrew encodings

## 0.7.9

### Enhancements

* Improvements to string check for leafs in `partition_xml`.
* Adds --partition-ocr-languages to unstructured-ingest.

### Features

* Adds `partition_org` for processed Org Mode documents.

### Fixes

## 0.7.8

### Enhancements

### Features

* Adds Google Cloud Service connector

### Fixes

* Updates the `parse_email` for `partition_eml` so that `unstructured-api` passes the smoke tests
* `partition_email` now works if there is no message content
* Updates the `"fast"` strategy for `partition_pdf` so that it's able to recursively
* Adds recursive functionality to all fsspec connectors
* Adds generic --recursive ingest flag

## 0.7.7

### Enhancements

* Adds functionality to replace the `MIME` encodings for `eml` files with one of the common encodings if a `unicode` error occurs
* Adds missed file-like object handling in `detect_file_encoding`
* Adds functionality to extract charset info from `eml` files

### Features

* Added coordinate system class to track coordinate types and convert to different coordinate

### Fixes

* Adds an `html_assemble_articles` kwarg to `partition_html` to enable users to capture
  control whether content outside of `<article>` tags is captured when
  `<article>` tags are present.
* Check for the `xml` attribute on `element` before looking for pagebreaks in `partition_docx`.

## 0.7.6

### Enhancements

* Convert fast startegy to ocr_only for images
* Adds support for page numbers in `.docx` and `.doc` when user or renderer
  created page breaks are present.
* Adds retry logic for the unstructured-ingest Biomed connector

### Features

* Provides users with the ability to extract additional metadata via regex.
* Updates `partition_docx` to include headers and footers in the output.
* Create `partition_tsv` and associated tests. Make additional changes to `detect_filetype`.

### Fixes

* Remove fake api key in test `partition_via_api` since we now require valid/empty api keys
* Page number defaults to `None` instead of `1` when page number is not present in the metadata.
  A page number of `None` indicates that page numbers are not being tracked for the document
  or that page numbers do not apply to the element in question..
* Fixes an issue with some pptx files. Assume pptx shapes are found in top left position of slide
  in case the shape.top and shape.left attributes are `None`.

## 0.7.5

### Enhancements

* Adds functionality to sort elements in `partition_pdf` for `fast` strategy
* Adds ingest tests with `--fast` strategy on PDF documents
* Adds --api-key to unstructured-ingest

### Features

* Adds `partition_rst` for processed ReStructured Text documents.

### Fixes

* Adds handling for emails that do not have a datetime to extract.
* Adds pdf2image package as core requirement of unstructured (with no extras)

## 0.7.4

### Enhancements

* Allows passing kwargs to request data field for `partition_via_api` and `partition_multiple_via_api`
* Enable MIME type detection if libmagic is not available
* Adds handling for empty files in `detect_filetype` and `partition`.

### Features

### Fixes

* Reslove `grpcio` import issue on `weaviate.schema.validate_schema` for python 3.9 and 3.10
* Remove building `detectron2` from source in Dockerfile

## 0.7.3

### Enhancements

* Update IngestDoc abstractions and add data source metadata in ElementMetadata

### Features

### Fixes

* Pass `strategy` parameter down from `partition` for `partition_image`
* Filetype detection if a CSV has a `text/plain` MIME type
* `convert_office_doc` no longers prints file conversion info messages to stdout.
* `partition_via_api` reflects the actual filetype for the file processed in the API.

## 0.7.2

### Enhancements

* Adds an optional encoding kwarg to `elements_to_json` and `elements_from_json`
* Bump version of base image to use new stable version of tesseract

### Features

### Fixes

* Update the `read_txt_file` utility function to keep using `spooled_to_bytes_io_if_needed` for xml
* Add functionality to the `read_txt_file` utility function to handle file-like object from URL
* Remove the unused parameter `encoding` from `partition_pdf`
* Change auto.py to have a `None` default for encoding
* Add functionality to try other common encodings for html and xml files if an error related to the encoding is raised and the user has not specified an encoding.
* Adds benchmark test with test docs in example-docs
* Re-enable test_upload_label_studio_data_with_sdk
* File detection now detects code files as plain text
* Adds `tabulate` explicitly to dependencies
* Fixes an issue in `metadata.page_number` of pptx files
* Adds showing help if no parameters passed

## 0.7.1

### Enhancements

### Features

* Add `stage_for_weaviate` to stage `unstructured` outputs for upload to Weaviate, along with
  a helper function for defining a class to use in Weaviate schemas.
* Builds from Unstructured base image, built off of Rocky Linux 8.7, this resolves almost all CVE's in the image.

### Fixes

## 0.7.0

### Enhancements

* Installing `detectron2` from source is no longer required when using the `local-inference` extra.
* Updates `.pptx` parsing to include text in tables.

### Features

### Fixes

* Fixes an issue in `_add_element_metadata` that caused all elements to have `page_number=1`
  in the element metadata.
* Adds `.log` as a file extension for TXT files.
* Adds functionality to try other common encodings for email (`.eml`) files if an error related to the encoding is raised and the user has not specified an encoding.
* Allow passed encoding to be used in the `replace_mime_encodings`
* Fixes page metadata for `partition_html` when `include_metadata=False`
* A `ValueError` now raises if `file_filename` is not specified when you use `partition_via_api`
  with a file-like object.

## 0.6.11

### Enhancements

* Supports epub tests since pandoc is updated in base image

### Features


### Fixes


## 0.6.10

### Enhancements

* XLS support from auto partition

### Features

### Fixes

## 0.6.9

### Enhancements

* fast strategy for pdf now keeps element bounding box data
* setup.py refactor

### Features

### Fixes

* Adds functionality to try other common encodings if an error related to the encoding is raised and the user has not specified an encoding.
* Adds additional MIME types for CSV

## 0.6.8

### Enhancements

### Features

* Add `partition_csv` for CSV files.

### Fixes

## 0.6.7

### Enhancements

* Deprecate `--s3-url` in favor of `--remote-url` in CLI
* Refactor out non-connector-specific config variables
* Add `file_directory` to metadata
* Add `page_name` to metadata. Currently used for the sheet name in XLSX documents.
* Added a `--partition-strategy` parameter to unstructured-ingest so that users can specify
  partition strategy in CLI. For example, `--partition-strategy fast`.
* Added metadata for filetype.
* Add Discord connector to pull messages from a list of channels
* Refactor `unstructured/file-utils/filetype.py` to better utilise hashmap to return mime type.
* Add local declaration of DOCX_MIME_TYPES and XLSX_MIME_TYPES for `test_filetype.py`.

### Features

* Add `partition_xml` for XML files.
* Add `partition_xlsx` for Microsoft Excel documents.

### Fixes

* Supports `hml` filetype for partition as a variation of html filetype.
* Makes `pytesseract` a function level import in `partition_pdf` so you can use the `"fast"`
  or `"hi_res"` strategies if `pytesseract` is not installed. Also adds the
  `required_dependencies` decorator for the `"hi_res"` and `"ocr_only"` strategies.
* Fix to ensure `filename` is tracked in metadata for `docx` tables.

## 0.6.6

### Enhancements

* Adds an `"auto"` strategy that chooses the partitioning strategy based on document
  characteristics and function kwargs. This is the new default strategy for `partition_pdf`
  and `partition_image`. Users can maintain existing behavior by explicitly setting
  `strategy="hi_res"`.
* Added an additional trace logger for NLP debugging.
* Add `get_date` method to `ElementMetadata` for converting the datestring to a `datetime` object.
* Cleanup the `filename` attribute on `ElementMetadata` to remove the full filepath.

### Features

* Added table reading as html with URL parsing to `partition_docx` in docx
* Added metadata field for text_as_html for docx files

### Fixes

* `fileutils/file_type` check json and eml decode ignore error
* `partition_email` was updated to more flexibly handle deviations from the RFC-2822 standard.
  The time in the metadata returns `None` if the time does not match RFC-2822 at all.
* Include all metadata fields when converting to dataframe or CSV

## 0.6.5

### Enhancements

* Added support for SpooledTemporaryFile file argument.

### Features

### Fixes


## 0.6.4

### Enhancements

* Added an "ocr_only" strategy for `partition_pdf`. Refactored the strategy decision
  logic into its own module.

### Features

### Fixes

## 0.6.3

### Enhancements

* Add an "ocr_only" strategy for `partition_image`.

### Features

* Added `partition_multiple_via_api` for partitioning multiple documents in a single REST
  API call.
* Added `stage_for_baseplate` function to prepare outputs for ingestion into Baseplate.
* Added `partition_odt` for processing Open Office documents.

### Fixes

* Updates the grouping logic in the `partition_pdf` fast strategy to group together text
  in the same bounding box.

## 0.6.2

### Enhancements

* Added logic to `partition_pdf` for detecting copy protected PDFs and falling back
  to the hi res strategy when necessary.


### Features

* Add `partition_via_api` for partitioning documents through the hosted API.

### Fixes

* Fix how `exceeds_cap_ratio` handles empty (returns `True` instead of `False`)
* Updates `detect_filetype` to properly detect JSONs when the MIME type is `text/plain`.

## 0.6.1

### Enhancements

* Updated the table extraction parameter name to be more descriptive

### Features

### Fixes

## 0.6.0

### Enhancements

* Adds an `ssl_verify` kwarg to `partition` and `partition_html` to enable turning off
  SSL verification for HTTP requests. SSL verification is on by default.
* Allows users to pass in ocr language to `partition_pdf` and `partition_image` through
  the `ocr_language` kwarg. `ocr_language` corresponds to the code for the language pack
  in Tesseract. You will need to install the relevant Tesseract language pack to use a
  given language.

### Features

* Table extraction is now possible for pdfs from `partition` and `partition_pdf`.
* Adds support for extracting attachments from `.msg` files

### Fixes

* Adds an `ssl_verify` kwarg to `partition` and `partition_html` to enable turning off
  SSL verification for HTTP requests. SSL verification is on by default.

## 0.5.13

### Enhancements

* Allow headers to be passed into `partition` when `url` is used.

### Features

* `bytes_string_to_string` cleaning brick for bytes string output.

### Fixes

* Fixed typo in call to `exactly_one` in `partition_json`
* unstructured-documents encode xml string if document_tree is `None` in `_read_xml`.
* Update to `_read_xml` so that Markdown files with embedded HTML process correctly.
* Fallback to "fast" strategy only emits a warning if the user specifies the "hi_res" strategy.
* unstructured-partition-text_type exceeds_cap_ratio fix returns and how capitalization ratios are calculated
* `partition_pdf` and `partition_text` group broken paragraphs to avoid fragmented `NarrativeText` elements.
* .json files resolved as "application/json" on centos7 (or other installs with older libmagic libs)

## 0.5.12

### Enhancements

* Add OS mimetypes DB to docker image, mainly for unstructured-api compat.
* Use the image registry as a cache when building Docker images.
* Adds the ability for `partition_text` to group together broken paragraphs.
* Added method to utils to allow date time format validation

### Features
* Add Slack connector to pull messages for a specific channel

* Add --partition-by-api parameter to unstructured-ingest
* Added `partition_rtf` for processing rich text files.
* `partition` now accepts a `url` kwarg in addition to `file` and `filename`.

### Fixes

* Allow encoding to be passed into `replace_mime_encodings`.
* unstructured-ingest connector-specific dependencies are imported on demand.
* unstructured-ingest --flatten-metadata supported for local connector.
* unstructured-ingest fix runtime error when using --metadata-include.

## 0.5.11

### Enhancements

### Features

### Fixes

* Guard against null style attribute in docx document elements
* Update HTML encoding to better support foreign language characters

## 0.5.10

### Enhancements

* Updated inference package
* Add sender, recipient, date, and subject to element metadata for emails

### Features

* Added `--download-only` parameter to `unstructured-ingest`

### Fixes

* FileNotFound error when filename is provided but file is not on disk

## 0.5.9

### Enhancements

### Features

### Fixes

* Convert file to str in helper `split_by_paragraph` for `partition_text`

## 0.5.8

### Enhancements

* Update `elements_to_json` to return string when filename is not specified
* `elements_from_json` may take a string instead of a filename with the `text` kwarg
* `detect_filetype` now does a final fallback to file extension.
* Empty tags are now skipped during the depth check for HTML processing.

### Features

* Add local file system to `unstructured-ingest`
* Add `--max-docs` parameter to `unstructured-ingest`
* Added `partition_msg` for processing MSFT Outlook .msg files.

### Fixes

* `convert_file_to_text` now passes through the `source_format` and `target_format` kwargs.
  Previously they were hard coded.
* Partitioning functions that accept a `text` kwarg no longer raise an error if an empty
  string is passed (and empty list of elements is returned instead).
* `partition_json` no longer fails if the input is an empty list.
* Fixed bug in `chunk_by_attention_window` that caused the last word in segments to be cut-off
  in some cases.

### BREAKING CHANGES

* `stage_for_transformers` now returns a list of elements, making it consistent with other
  staging bricks

## 0.5.7

### Enhancements

* Refactored codebase using `exactly_one`
* Adds ability to pass headers when passing a url in partition_html()
* Added optional `content_type` and `file_filename` parameters to `partition()` to bypass file detection

### Features

* Add `--flatten-metadata` parameter to `unstructured-ingest`
* Add `--fields-include` parameter to `unstructured-ingest`

### Fixes

## 0.5.6

### Enhancements

* `contains_english_word()`, used heavily in text processing, is 10x faster.

### Features

* Add `--metadata-include` and `--metadata-exclude` parameters to `unstructured-ingest`
* Add `clean_non_ascii_chars` to remove non-ascii characters from unicode string

### Fixes

* Fix problem with PDF partition (duplicated test)

## 0.5.4

### Enhancements

* Added Biomedical literature connector for ingest cli.
* Add `FsspecConnector` to easily integrate any existing `fsspec` filesystem as a connector.
* Rename `s3_connector.py` to `s3.py` for readability and consistency with the
  rest of the connectors.
* Now `S3Connector` relies on `s3fs` instead of on `boto3`, and it inherits
  from `FsspecConnector`.
* Adds an `UNSTRUCTURED_LANGUAGE_CHECKS` environment variable to control whether or not language
  specific checks like vocabulary and POS tagging are applied. Set to `"true"` for higher
  resolution partitioning and `"false"` for faster processing.
* Improves `detect_filetype` warning to include filename when provided.
* Adds a "fast" strategy for partitioning PDFs with PDFMiner. Also falls back to the "fast"
  strategy if detectron2 is not available.
* Start deprecation life cycle for `unstructured-ingest --s3-url` option, to be deprecated in
  favor of `--remote-url`.

### Features

* Add `AzureBlobStorageConnector` based on its `fsspec` implementation inheriting
from `FsspecConnector`
* Add `partition_epub` for partitioning e-books in EPUB3 format.

### Fixes

* Fixes processing for text files with `message/rfc822` MIME type.
* Open xml files in read-only mode when reading contents to construct an XMLDocument.

## 0.5.3

### Enhancements

* `auto.partition()` can now load Unstructured ISD json documents.
* Simplify partitioning functions.
* Improve logging for ingest CLI.

### Features

* Add `--wikipedia-auto-suggest` argument to the ingest CLI to disable automatic redirection
  to pages with similar names.
* Add setup script for Amazon Linux 2
* Add optional `encoding` argument to the `partition_(text/email/html)` functions.
* Added Google Drive connector for ingest cli.
* Added Gitlab connector for ingest cli.

### Fixes

## 0.5.2

### Enhancements

* Fully move from printing to logging.
* `unstructured-ingest` now uses a default `--download_dir` of `$HOME/.cache/unstructured/ingest`
rather than a "tmp-ingest-" dir in the working directory.

### Features

### Fixes

* `setup_ubuntu.sh` no longer fails in some contexts by interpreting
`DEBIAN_FRONTEND=noninteractive` as a command
* `unstructured-ingest` no longer re-downloads files when --preserve-downloads
is used without --download-dir.
* Fixed an issue that was causing text to be skipped in some HTML documents.

## 0.5.1

### Enhancements

### Features

### Fixes

* Fixes an error causing JavaScript to appear in the output of `partition_html` sometimes.
* Fix several issues with the `requires_dependencies` decorator, including the error message
  and how it was used, which had caused an error for `unstructured-ingest --github-url ...`.

## 0.5.0

### Enhancements

* Add `requires_dependencies` Python decorator to check dependencies are installed before
  instantiating a class or running a function

### Features

* Added Wikipedia connector for ingest cli.

### Fixes

* Fix `process_document` file cleaning on failure
* Fixes an error introduced in the metadata tracking commit that caused `NarrativeText`
  and `FigureCaption` elements to be represented as `Text` in HTML documents.

## 0.4.16

### Enhancements

* Fallback to using file extensions for filetype detection if `libmagic` is not present

### Features

* Added setup script for Ubuntu
* Added GitHub connector for ingest cli.
* Added `partition_md` partitioner.
* Added Reddit connector for ingest cli.

### Fixes

* Initializes connector properly in ingest.main::MainProcess
* Restricts version of unstructured-inference to avoid multithreading issue

## 0.4.15

### Enhancements

* Added `elements_to_json` and `elements_from_json` for easier serialization/deserialization
* `convert_to_dict`, `dict_to_elements` and `convert_to_csv` are now aliases for functions
  that use the ISD terminology.

### Fixes

* Update to ensure all elements are preserved during serialization/deserialization

## 0.4.14

* Automatically install `nltk` models in the `tokenize` module.

## 0.4.13

* Fixes unstructured-ingest cli.

## 0.4.12

* Adds console_entrypoint for unstructured-ingest, other structure/doc updates related to ingest.
* Add `parser` parameter to `partition_html`.

## 0.4.11

* Adds `partition_doc` for partitioning Word documents in `.doc` format. Requires `libreoffice`.
* Adds `partition_ppt` for partitioning PowerPoint documents in `.ppt` format. Requires `libreoffice`.

## 0.4.10

* Fixes `ElementMetadata` so that it's JSON serializable when the filename is a `Path` object.

## 0.4.9

* Added ingest modules and s3 connector, sample ingest script
* Default to `url=None` for `partition_pdf` and `partition_image`
* Add ability to skip English specific check by setting the `UNSTRUCTURED_LANGUAGE` env var to `""`.
* Document `Element` objects now track metadata

## 0.4.8

* Modified XML and HTML parsers not to load comments.

## 0.4.7

* Added the ability to pull an HTML document from a url in `partition_html`.
* Added the the ability to get file summary info from lists of filenames and lists
  of file contents.
* Added optional page break to `partition` for `.pptx`, `.pdf`, images, and `.html` files.
* Added `to_dict` method to document elements.
* Include more unicode quotes in `replace_unicode_quotes`.

## 0.4.6

* Loosen the default cap threshold to `0.5`.
* Add a `UNSTRUCTURED_NARRATIVE_TEXT_CAP_THRESHOLD` environment variable for controlling
  the cap ratio threshold.
* Unknown text elements are identified as `Text` for HTML and plain text documents.
* `Body Text` styles no longer default to `NarrativeText` for Word documents. The style information
  is insufficient to determine that the text is narrative.
* Upper cased text is lower cased before checking for verbs. This helps avoid some missed verbs.
* Adds an `Address` element for capturing elements that only contain an address.
* Suppress the `UserWarning` when detectron is called.
* Checks that titles and narrative test have at least one English word.
* Checks that titles and narrative text are at least 50% alpha characters.
* Restricts titles to a maximum word length. Adds a `UNSTRUCTURED_TITLE_MAX_WORD_LENGTH`
  environment variable for controlling the max number of words in a title.
* Updated `partition_pptx` to order the elements on the page

## 0.4.4

* Updated `partition_pdf` and `partition_image` to return `unstructured` `Element` objects
* Fixed the healthcheck url path when partitioning images and PDFs via API
* Adds an optional `coordinates` attribute to document objects
* Adds `FigureCaption` and `CheckBox` document elements
* Added ability to split lists detected in `LayoutElement` objects
* Adds `partition_pptx` for partitioning PowerPoint documents
* LayoutParser models now download from HugginfaceHub instead of DropBox
* Fixed file type detection for XML and HTML files on Amazone Linux

## 0.4.3

* Adds `requests` as a base dependency
* Fix in `exceeds_cap_ratio` so the function doesn't break with empty text
* Fix bug in `_parse_received_data`.
* Update `detect_filetype` to properly handle `.doc`, `.xls`, and `.ppt`.

## 0.4.2

* Added `partition_image` to process documents in an image format.
* Fixed utf-8 encoding error in `partition_email` with attachments for `text/html`

## 0.4.1

* Added support for text files in the `partition` function
* Pinned `opencv-python` for easier installation on Linux

## 0.4.0

* Added generic `partition` brick that detects the file type and routes a file to the appropriate
  partitioning brick.
* Added a file type detection module.
* Updated `partition_html` and `partition_eml` to support file-like objects in 'rb' mode.
* Cleaning brick for removing ordered bullets `clean_ordered_bullets`.
* Extract brick method for ordered bullets `extract_ordered_bullets`.
* Test for `clean_ordered_bullets`.
* Test for `extract_ordered_bullets`.
* Added `partition_docx` for pre-processing Word Documents.
* Added new REGEX patterns to extract email header information
* Added new functions to extract header information `parse_received_data` and `partition_header`
* Added new function to parse plain text files `partition_text`
* Added new cleaners functions `extract_ip_address`, `extract_ip_address_name`, `extract_mapi_id`, `extract_datetimetz`
* Add new `Image` element and function to find embedded images `find_embedded_images`
* Added `get_directory_file_info` for summarizing information about source documents

## 0.3.5

* Add support for local inference
* Add new pattern to recognize plain text dash bullets
* Add test for bullet patterns
* Fix for `partition_html` that allows for processing `div` tags that have both text and child
  elements
* Add ability to extract document metadata from `.docx`, `.xlsx`, and `.jpg` files.
* Helper functions for identifying and extracting phone numbers
* Add new function `extract_attachment_info` that extracts and decodes the attachment
of an email.
* Staging brick to convert a list of `Element`s to a `pandas` dataframe.
* Add plain text functionality to `partition_email`

## 0.3.4

* Python-3.7 compat

## 0.3.3

* Removes BasicConfig from logger configuration
* Adds the `partition_email` partitioning brick
* Adds the `replace_mime_encodings` cleaning bricks
* Small fix to HTML parsing related to processing list items with sub-tags
* Add `EmailElement` data structure to store email documents

## 0.3.2

* Added `translate_text` brick for translating text between languages
* Add an `apply` method to make it easier to apply cleaners to elements

## 0.3.1

* Added \_\_init.py\_\_ to `partition`

## 0.3.0

* Implement staging brick for Argilla. Converts lists of `Text` elements to `argilla` dataset classes.
* Removing the local PDF parsing code and any dependencies and tests.
* Reorganizes the staging bricks in the unstructured.partition module
* Allow entities to be passed into the Datasaur staging brick
* Added HTML escapes to the `replace_unicode_quotes` brick
* Fix bad responses in partition_pdf to raise ValueError
* Adds `partition_html` for partitioning HTML documents.

## 0.2.6

* Small change to how \_read is placed within the inheritance structure since it doesn't really apply to pdf
* Add partitioning brick for calling the document image analysis API

## 0.2.5

* Update python requirement to >=3.7

## 0.2.4

* Add alternative way of importing `Final` to support google colab

## 0.2.3

* Add cleaning bricks for removing prefixes and postfixes
* Add cleaning bricks for extracting text before and after a pattern

## 0.2.2

* Add staging brick for Datasaur

## 0.2.1

* Added brick to convert an ISD dictionary to a list of elements
* Update `PDFDocument` to use the `from_file` method
* Added staging brick for CSV format for ISD (Initial Structured Data) format.
* Added staging brick for separating text into attention window size chunks for `transformers`.
* Added staging brick for LabelBox.
* Added ability to upload LabelStudio predictions
* Added utility function for JSONL reading and writing
* Added staging brick for CSV format for Prodigy
* Added staging brick for Prodigy
* Added ability to upload LabelStudio annotations
* Added text_field and id_field to stage_for_label_studio signature

## 0.2.0

* Initial release of unstructured<|MERGE_RESOLUTION|>--- conflicted
+++ resolved
@@ -1,24 +1,15 @@
-<<<<<<< HEAD
-## 0.13.1-dev0
-=======
-## 0.13.1-dev1
->>>>>>> e49c3593
-
-### Enhancements
-
-### Features
-
-<<<<<<< HEAD
+## 0.13.1-dev2
+
+### Enhancements
+
+### Features
+
 * **Add a set of new `ElementType`s to extend future element types**
 
 ### Fixes
 
-=======
-### Fixes
-
 * **Fix `partition_html()` swallowing some paragraphs**. The `partition_html()` only considers elements with limited depth to avoid becoming the text representation of a giant div. This fix increases the limit value.
 
->>>>>>> e49c3593
 ## 0.13.0
 
 ### Enhancements
