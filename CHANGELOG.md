<<<<<<< HEAD
## 0.9.1-dev1

### Enhancements

* Adds post processing function `filter_element_types`
=======
## 0.9.1-dev4

### Enhancements

* Set the default strategy for partitioning images to `hi_res`
>>>>>>> 70365ea4
* Add page break parameter section in API documentation to sync with change in Prod API

### Features

### Fixes
* Pass file_filename metadata when partitioning file object
* Skip ingest test on missing Slack token
* Add Dropbox variables to CI environments

## 0.9.0

### Enhancements

* Dependencies are now split by document type, creating a slimmer base installation.

## 0.8.8

### Enhancements

### Features

### Fixes

* Rename "date" field to "last_modified"
* Adds Box connector

### Fixes

## 0.8.7

### Enhancements

* Put back useful function `split_by_paragraph`

### Features

### Fixes

* Fix argument order in NLTK download step

## 0.8.6

### Enhancements

### Features

### Fixes

* Remove debug print lines and non-functional code

## 0.8.5

### Enhancements

* Add parameter `skip_infer_table_types` to enable (skip) table extraction for other doc types
* Adds optional Unstructured API unit tests in CI
* Tracks last modified date for all document types.
* refactor the ingest cli to better support expanding supported connectors

## 0.8.3

### Enhancements

### Features

### Fixes

* NLTK now only gets downloaded if necessary.
* Handling for empty tables in Word Documents and PowerPoints.

## 0.8.4

### Enhancements

* Additional tests and refactor of JSON detection.
* Update functionality to retrieve image metadata from a page for `document_to_element_list`
* Links are now tracked in `partition_html` output.
* Set the file's current position to the beginning after reading the file in `convert_to_bytes`
* Add `min_partition` kwarg to that combines elements below a specified threshold and modifies splitting of strings longer than max partition so words are not split.
* set the file's current position to the beginning after reading the file in `convert_to_bytes`
* Add slide notes to pptx
* Add `--encoding` directive to ingest
* Improve json detection by `detect_filetype`

### Features

* Adds Outlook connector
* Add support for dpi parameter in inference library
* Adds Onedrive connector.
* Add Confluence connector for ingest cli to pull the body text from all documents from all spaces in a confluence domain.

### Fixes

* Fixes issue with email partitioning where From field was being assigned the To field value.
* Use the `image_metadata` property of the `PageLayout` instance to get the page image info in the `document_to_element_list`
* Add functionality to write images to computer storage temporarily instead of keeping them in memory for `ocr_only` strategy
* Add functionality to convert a PDF in small chunks of pages at a time for `ocr_only` strategy
* Adds `.txt`, `.text`, and `.tab` to list of extensions to check if file
  has a `text/plain` MIME type.
* Enables filters to be passed to `partition_doc` so it doesn't error with LibreOffice7.
* Removed old error message that's superseded by `requires_dependencies`.
* Removes using `hi_res` as the default strategy value for `partition_via_api` and `partition_multiple_via_api`

## 0.8.1

### Enhancements

* Add support for Python 3.11

### Features

### Fixes

* Fixed `auto` strategy detected scanned document as having extractable text and using `fast` strategy, resulting in no output.
* Fix list detection in MS Word documents.
* Don't instantiate an element with a coordinate system when there isn't a way to get its location data.

## 0.8.0

### Enhancements

* Allow model used for hi res pdf partition strategy to be chosen when called.
* Updated inference package

### Features

* Add `metadata_filename` parameter across all partition functions

### Fixes

* Update to ensure `convert_to_datafame` grabs all of the metadata fields.
* Adjust encoding recognition threshold value in `detect_file_encoding`
* Fix KeyError when `isd_to_elements` doesn't find a type
* Fix `_output_filename` for local connector, allowing single files to be written correctly to the disk

* Fix for cases where an invalid encoding is extracted from an email header.

### BREAKING CHANGES

* Information about an element's location is no longer returned as top-level attributes of an element. Instead, it is returned in the `coordinates` attribute of the element's metadata.

## 0.7.12

### Enhancements

* Adds `include_metadata` kwarg to `partition_doc`, `partition_docx`, `partition_email`, `partition_epub`, `partition_json`, `partition_msg`, `partition_odt`, `partition_org`, `partition_pdf`, `partition_ppt`, `partition_pptx`, `partition_rst`, and `partition_rtf`
### Features

* Add Elasticsearch connector for ingest cli to pull specific fields from all documents in an index.
* Adds Dropbox connector

### Fixes

* Fix tests that call unstructured-api by passing through an api-key
* Fixed page breaks being given (incorrect) page numbers
* Fix skipping download on ingest when a source document exists locally

## 0.7.11

### Enhancements

* More deterministic element ordering when using `hi_res` PDF parsing strategy (from unstructured-inference bump to 0.5.4)
* Make large model available (from unstructured-inference bump to 0.5.3)
* Combine inferred elements with extracted elements (from unstructured-inference bump to 0.5.2)
* `partition_email` and `partition_msg` will now process attachments if `process_attachments=True`
  and a attachment partitioning functions is passed through with `attachment_partitioner=partition`.

### Features

### Fixes

* Fix tests that call unstructured-api by passing through an api-key
* Fixed page breaks being given (incorrect) page numbers
* Fix skipping download on ingest when a source document exists locally

## 0.7.10

### Enhancements

* Adds a `max_partition` parameter to `partition_text`, `partition_pdf`, `partition_email`,
  `partition_msg` and `partition_xml` that sets a limit for the size of an individual
  document elements. Defaults to `1500` for everything except `partition_xml`, which has
  a default value of `None`.
* DRY connector refactor

### Features

* `hi_res` model for pdfs and images is selectable via environment variable.

### Fixes

* CSV check now ignores escaped commas.
* Fix for filetype exploration util when file content does not have a comma.
* Adds negative lookahead to bullet pattern to avoid detecting plain text line
  breaks like `-------` as list items.
* Fix pre tag parsing for `partition_html`
* Fix lookup error for annotated Arabic and Hebrew encodings

## 0.7.9

### Enhancements

* Improvements to string check for leafs in `partition_xml`.
* Adds --partition-ocr-languages to unstructured-ingest.

### Features

* Adds `partition_org` for processed Org Mode documents.

### Fixes

## 0.7.8

### Enhancements

### Features

* Adds Google Cloud Service connector

### Fixes

* Updates the `parse_email` for `partition_eml` so that `unstructured-api` passes the smoke tests
* `partition_email` now works if there is no message content
* Updates the `"fast"` strategy for `partition_pdf` so that it's able to recursively
* Adds recursive functionality to all fsspec connectors
* Adds generic --recursive ingest flag

## 0.7.7

### Enhancements

* Adds functionality to replace the `MIME` encodings for `eml` files with one of the common encodings if a `unicode` error occurs
* Adds missed file-like object handling in `detect_file_encoding`
* Adds functionality to extract charset info from `eml` files

### Features

* Added coordinate system class to track coordinate types and convert to different coordinate

### Fixes

* Adds an `html_assemble_articles` kwarg to `partition_html` to enable users to capture
  control whether content outside of `<article>` tags is captured when
  `<article>` tags are present.
* Check for the `xml` attribute on `element` before looking for pagebreaks in `partition_docx`.

## 0.7.6

### Enhancements

* Convert fast startegy to ocr_only for images
* Adds support for page numbers in `.docx` and `.doc` when user or renderer
  created page breaks are present.
* Adds retry logic for the unstructured-ingest Biomed connector

### Features

* Provides users with the ability to extract additional metadata via regex.
* Updates `partition_docx` to include headers and footers in the output.
* Create `partition_tsv` and associated tests. Make additional changes to `detect_filetype`.

### Fixes

* Remove fake api key in test `partition_via_api` since we now require valid/empty api keys
* Page number defaults to `None` instead of `1` when page number is not present in the metadata.
  A page number of `None` indicates that page numbers are not being tracked for the document
  or that page numbers do not apply to the element in question..
* Fixes an issue with some pptx files. Assume pptx shapes are found in top left position of slide
  in case the shape.top and shape.left attributes are `None`.

## 0.7.5

### Enhancements

* Adds functionality to sort elements in `partition_pdf` for `fast` strategy
* Adds ingest tests with `--fast` strategy on PDF documents
* Adds --api-key to unstructured-ingest

### Features

* Adds `partition_rst` for processed ReStructured Text documents.

### Fixes

* Adds handling for emails that do not have a datetime to extract.
* Adds pdf2image package as core requirement of unstructured (with no extras)

## 0.7.4

### Enhancements

* Allows passing kwargs to request data field for `partition_via_api` and `partition_multiple_via_api`
* Enable MIME type detection if libmagic is not available
* Adds handling for empty files in `detect_filetype` and `partition`.

### Features

### Fixes

* Reslove `grpcio` import issue on `weaviate.schema.validate_schema` for python 3.9 and 3.10
* Remove building `detectron2` from source in Dockerfile

## 0.7.3

### Enhancements

* Update IngestDoc abstractions and add data source metadata in ElementMetadata

### Features

### Fixes

* Pass `strategy` parameter down from `partition` for `partition_image`
* Filetype detection if a CSV has a `text/plain` MIME type
* `convert_office_doc` no longers prints file conversion info messages to stdout.
* `partition_via_api` reflects the actual filetype for the file processed in the API.

## 0.7.2

### Enhancements

* Adds an optional encoding kwarg to `elements_to_json` and `elements_from_json`
* Bump version of base image to use new stable version of tesseract

### Features

### Fixes

* Update the `read_txt_file` utility function to keep using `spooled_to_bytes_io_if_needed` for xml
* Add functionality to the `read_txt_file` utility function to handle file-like object from URL
* Remove the unused parameter `encoding` from `partition_pdf`
* Change auto.py to have a `None` default for encoding
* Add functionality to try other common encodings for html and xml files if an error related to the encoding is raised and the user has not specified an encoding.
* Adds benchmark test with test docs in example-docs
* Re-enable test_upload_label_studio_data_with_sdk
* File detection now detects code files as plain text
* Adds `tabulate` explicitly to dependencies
* Fixes an issue in `metadata.page_number` of pptx files
* Adds showing help if no parameters passed

## 0.7.1

### Enhancements

### Features

* Add `stage_for_weaviate` to stage `unstructured` outputs for upload to Weaviate, along with
  a helper function for defining a class to use in Weaviate schemas.
* Builds from Unstructured base image, built off of Rocky Linux 8.7, this resolves almost all CVE's in the image.

### Fixes

## 0.7.0

### Enhancements

* Installing `detectron2` from source is no longer required when using the `local-inference` extra.
* Updates `.pptx` parsing to include text in tables.

### Features

### Fixes

* Fixes an issue in `_add_element_metadata` that caused all elements to have `page_number=1`
  in the element metadata.
* Adds `.log` as a file extension for TXT files.
* Adds functionality to try other common encodings for email (`.eml`) files if an error related to the encoding is raised and the user has not specified an encoding.
* Allow passed encoding to be used in the `replace_mime_encodings`
* Fixes page metadata for `partition_html` when `include_metadata=False`
* A `ValueError` now raises if `file_filename` is not specified when you use `partition_via_api`
  with a file-like object.

## 0.6.11

### Enhancements

* Supports epub tests since pandoc is updated in base image

### Features


### Fixes


## 0.6.10

### Enhancements

* XLS support from auto partition

### Features

### Fixes

## 0.6.9

### Enhancements

* fast strategy for pdf now keeps element bounding box data
* setup.py refactor

### Features

### Fixes

* Adds functionality to try other common encodings if an error related to the encoding is raised and the user has not specified an encoding.
* Adds additional MIME types for CSV

## 0.6.8

### Enhancements

### Features

* Add `partition_csv` for CSV files.

### Fixes

## 0.6.7

### Enhancements

* Deprecate `--s3-url` in favor of `--remote-url` in CLI
* Refactor out non-connector-specific config variables
* Add `file_directory` to metadata
* Add `page_name` to metadata. Currently used for the sheet name in XLSX documents.
* Added a `--partition-strategy` parameter to unstructured-ingest so that users can specify
  partition strategy in CLI. For example, `--partition-strategy fast`.
* Added metadata for filetype.
* Add Discord connector to pull messages from a list of channels
* Refactor `unstructured/file-utils/filetype.py` to better utilise hashmap to return mime type.
* Add local declaration of DOCX_MIME_TYPES and XLSX_MIME_TYPES for `test_filetype.py`.

### Features

* Add `partition_xml` for XML files.
* Add `partition_xlsx` for Microsoft Excel documents.

### Fixes

* Supports `hml` filetype for partition as a variation of html filetype.
* Makes `pytesseract` a function level import in `partition_pdf` so you can use the `"fast"`
  or `"hi_res"` strategies if `pytesseract` is not installed. Also adds the
  `required_dependencies` decorator for the `"hi_res"` and `"ocr_only"` strategies.
* Fix to ensure `filename` is tracked in metadata for `docx` tables.

## 0.6.6

### Enhancements

* Adds an `"auto"` strategy that chooses the partitioning strategy based on document
  characteristics and function kwargs. This is the new default strategy for `partition_pdf`
  and `partition_image`. Users can maintain existing behavior by explicitly setting
  `strategy="hi_res"`.
* Added an additional trace logger for NLP debugging.
* Add `get_date` method to `ElementMetadata` for converting the datestring to a `datetime` object.
* Cleanup the `filename` attribute on `ElementMetadata` to remove the full filepath.

### Features

* Added table reading as html with URL parsing to `partition_docx` in docx
* Added metadata field for text_as_html for docx files

### Fixes

* `fileutils/file_type` check json and eml decode ignore error
* `partition_email` was updated to more flexibly handle deviations from the RFC-2822 standard.
  The time in the metadata returns `None` if the time does not match RFC-2822 at all.
* Include all metadata fields when converting to dataframe or CSV

## 0.6.5

### Enhancements

* Added support for SpooledTemporaryFile file argument.

### Features

### Fixes


## 0.6.4

### Enhancements

* Added an "ocr_only" strategy for `partition_pdf`. Refactored the strategy decision
  logic into its own module.

### Features

### Fixes

## 0.6.3

### Enhancements

* Add an "ocr_only" strategy for `partition_image`.

### Features

* Added `partition_multiple_via_api` for partitioning multiple documents in a single REST
  API call.
* Added `stage_for_baseplate` function to prepare outputs for ingestion into Baseplate.
* Added `partition_odt` for processing Open Office documents.

### Fixes

* Updates the grouping logic in the `partition_pdf` fast strategy to group together text
  in the same bounding box.

## 0.6.2

### Enhancements

* Added logic to `partition_pdf` for detecting copy protected PDFs and falling back
  to the hi res strategy when necessary.


### Features

* Add `partition_via_api` for partitioning documents through the hosted API.

### Fixes

* Fix how `exceeds_cap_ratio` handles empty (returns `True` instead of `False`)
* Updates `detect_filetype` to properly detect JSONs when the MIME type is `text/plain`.

## 0.6.1

### Enhancements

* Updated the table extraction parameter name to be more descriptive

### Features

### Fixes

## 0.6.0

### Enhancements

* Adds an `ssl_verify` kwarg to `partition` and `partition_html` to enable turning off
  SSL verification for HTTP requests. SSL verification is on by default.
* Allows users to pass in ocr language to `partition_pdf` and `partition_image` through
  the `ocr_language` kwarg. `ocr_language` corresponds to the code for the language pack
  in Tesseract. You will need to install the relevant Tesseract language pack to use a
  given language.

### Features

* Table extraction is now possible for pdfs from `partition` and `partition_pdf`.
* Adds support for extracting attachments from `.msg` files

### Fixes

* Adds an `ssl_verify` kwarg to `partition` and `partition_html` to enable turning off
  SSL verification for HTTP requests. SSL verification is on by default.

## 0.5.13

### Enhancements

* Allow headers to be passed into `partition` when `url` is used.

### Features

* `bytes_string_to_string` cleaning brick for bytes string output.

### Fixes

* Fixed typo in call to `exactly_one` in `partition_json`
* unstructured-documents encode xml string if document_tree is `None` in `_read_xml`.
* Update to `_read_xml` so that Markdown files with embedded HTML process correctly.
* Fallback to "fast" strategy only emits a warning if the user specifies the "hi_res" strategy.
* unstructured-partition-text_type exceeds_cap_ratio fix returns and how capitalization ratios are calculated
* `partition_pdf` and `partition_text` group broken paragraphs to avoid fragmented `NarrativeText` elements.
* .json files resolved as "application/json" on centos7 (or other installs with older libmagic libs)

## 0.5.12

### Enhancements

* Add OS mimetypes DB to docker image, mainly for unstructured-api compat.
* Use the image registry as a cache when building Docker images.
* Adds the ability for `partition_text` to group together broken paragraphs.
* Added method to utils to allow date time format validation

### Features
* Add Slack connector to pull messages for a specific channel

* Add --partition-by-api parameter to unstructured-ingest
* Added `partition_rtf` for processing rich text files.
* `partition` now accepts a `url` kwarg in addition to `file` and `filename`.

### Fixes

* Allow encoding to be passed into `replace_mime_encodings`.
* unstructured-ingest connector-specific dependencies are imported on demand.
* unstructured-ingest --flatten-metadata supported for local connector.
* unstructured-ingest fix runtime error when using --metadata-include.

## 0.5.11

### Enhancements

### Features

### Fixes

* Guard against null style attribute in docx document elements
* Update HTML encoding to better support foreign language characters

## 0.5.10

### Enhancements

* Updated inference package
* Add sender, recipient, date, and subject to element metadata for emails

### Features

* Added `--download-only` parameter to `unstructured-ingest`

### Fixes

* FileNotFound error when filename is provided but file is not on disk

## 0.5.9

### Enhancements

### Features

### Fixes

* Convert file to str in helper `split_by_paragraph` for `partition_text`

## 0.5.8

### Enhancements

* Update `elements_to_json` to return string when filename is not specified
* `elements_from_json` may take a string instead of a filename with the `text` kwarg
* `detect_filetype` now does a final fallback to file extension.
* Empty tags are now skipped during the depth check for HTML processing.

### Features

* Add local file system to `unstructured-ingest`
* Add `--max-docs` parameter to `unstructured-ingest`
* Added `partition_msg` for processing MSFT Outlook .msg files.

### Fixes

* `convert_file_to_text` now passes through the `source_format` and `target_format` kwargs.
  Previously they were hard coded.
* Partitioning functions that accept a `text` kwarg no longer raise an error if an empty
  string is passed (and empty list of elements is returned instead).
* `partition_json` no longer fails if the input is an empty list.
* Fixed bug in `chunk_by_attention_window` that caused the last word in segments to be cut-off
  in some cases.

### BREAKING CHANGES

* `stage_for_transformers` now returns a list of elements, making it consistent with other
  staging bricks

## 0.5.7

### Enhancements

* Refactored codebase using `exactly_one`
* Adds ability to pass headers when passing a url in partition_html()
* Added optional `content_type` and `file_filename` parameters to `partition()` to bypass file detection

### Features

* Add `--flatten-metadata` parameter to `unstructured-ingest`
* Add `--fields-include` parameter to `unstructured-ingest`

### Fixes

## 0.5.6

### Enhancements

* `contains_english_word()`, used heavily in text processing, is 10x faster.

### Features

* Add `--metadata-include` and `--metadata-exclude` parameters to `unstructured-ingest`
* Add `clean_non_ascii_chars` to remove non-ascii characters from unicode string

### Fixes

* Fix problem with PDF partition (duplicated test)

## 0.5.4

### Enhancements

* Added Biomedical literature connector for ingest cli.
* Add `FsspecConnector` to easily integrate any existing `fsspec` filesystem as a connector.
* Rename `s3_connector.py` to `s3.py` for readability and consistency with the
  rest of the connectors.
* Now `S3Connector` relies on `s3fs` instead of on `boto3`, and it inherits
  from `FsspecConnector`.
* Adds an `UNSTRUCTURED_LANGUAGE_CHECKS` environment variable to control whether or not language
  specific checks like vocabulary and POS tagging are applied. Set to `"true"` for higher
  resolution partitioning and `"false"` for faster processing.
* Improves `detect_filetype` warning to include filename when provided.
* Adds a "fast" strategy for partitioning PDFs with PDFMiner. Also falls back to the "fast"
  strategy if detectron2 is not available.
* Start deprecation life cycle for `unstructured-ingest --s3-url` option, to be deprecated in
  favor of `--remote-url`.

### Features

* Add `AzureBlobStorageConnector` based on its `fsspec` implementation inheriting
from `FsspecConnector`
* Add `partition_epub` for partitioning e-books in EPUB3 format.

### Fixes

* Fixes processing for text files with `message/rfc822` MIME type.
* Open xml files in read-only mode when reading contents to construct an XMLDocument.

## 0.5.3

### Enhancements

* `auto.partition()` can now load Unstructured ISD json documents.
* Simplify partitioning functions.
* Improve logging for ingest CLI.

### Features

* Add `--wikipedia-auto-suggest` argument to the ingest CLI to disable automatic redirection
  to pages with similar names.
* Add setup script for Amazon Linux 2
* Add optional `encoding` argument to the `partition_(text/email/html)` functions.
* Added Google Drive connector for ingest cli.
* Added Gitlab connector for ingest cli.

### Fixes

## 0.5.2

### Enhancements

* Fully move from printing to logging.
* `unstructured-ingest` now uses a default `--download_dir` of `$HOME/.cache/unstructured/ingest`
rather than a "tmp-ingest-" dir in the working directory.

### Features

### Fixes

* `setup_ubuntu.sh` no longer fails in some contexts by interpreting
`DEBIAN_FRONTEND=noninteractive` as a command
* `unstructured-ingest` no longer re-downloads files when --preserve-downloads
is used without --download-dir.
* Fixed an issue that was causing text to be skipped in some HTML documents.

## 0.5.1

### Enhancements

### Features

### Fixes

* Fixes an error causing JavaScript to appear in the output of `partition_html` sometimes.
* Fix several issues with the `requires_dependencies` decorator, including the error message
  and how it was used, which had caused an error for `unstructured-ingest --github-url ...`.

## 0.5.0

### Enhancements

* Add `requires_dependencies` Python decorator to check dependencies are installed before
  instantiating a class or running a function

### Features

* Added Wikipedia connector for ingest cli.

### Fixes

* Fix `process_document` file cleaning on failure
* Fixes an error introduced in the metadata tracking commit that caused `NarrativeText`
  and `FigureCaption` elements to be represented as `Text` in HTML documents.

## 0.4.16

### Enhancements

* Fallback to using file extensions for filetype detection if `libmagic` is not present

### Features

* Added setup script for Ubuntu
* Added GitHub connector for ingest cli.
* Added `partition_md` partitioner.
* Added Reddit connector for ingest cli.

### Fixes

* Initializes connector properly in ingest.main::MainProcess
* Restricts version of unstructured-inference to avoid multithreading issue

## 0.4.15

### Enhancements

* Added `elements_to_json` and `elements_from_json` for easier serialization/deserialization
* `convert_to_dict`, `dict_to_elements` and `convert_to_csv` are now aliases for functions
  that use the ISD terminology.

### Fixes

* Update to ensure all elements are preserved during serialization/deserialization

## 0.4.14

* Automatically install `nltk` models in the `tokenize` module.

## 0.4.13

* Fixes unstructured-ingest cli.

## 0.4.12

* Adds console_entrypoint for unstructured-ingest, other structure/doc updates related to ingest.
* Add `parser` parameter to `partition_html`.

## 0.4.11

* Adds `partition_doc` for partitioning Word documents in `.doc` format. Requires `libreoffice`.
* Adds `partition_ppt` for partitioning PowerPoint documents in `.ppt` format. Requires `libreoffice`.

## 0.4.10

* Fixes `ElementMetadata` so that it's JSON serializable when the filename is a `Path` object.

## 0.4.9

* Added ingest modules and s3 connector, sample ingest script
* Default to `url=None` for `partition_pdf` and `partition_image`
* Add ability to skip English specific check by setting the `UNSTRUCTURED_LANGUAGE` env var to `""`.
* Document `Element` objects now track metadata

## 0.4.8

* Modified XML and HTML parsers not to load comments.

## 0.4.7

* Added the ability to pull an HTML document from a url in `partition_html`.
* Added the the ability to get file summary info from lists of filenames and lists
  of file contents.
* Added optional page break to `partition` for `.pptx`, `.pdf`, images, and `.html` files.
* Added `to_dict` method to document elements.
* Include more unicode quotes in `replace_unicode_quotes`.

## 0.4.6

* Loosen the default cap threshold to `0.5`.
* Add a `UNSTRUCTURED_NARRATIVE_TEXT_CAP_THRESHOLD` environment variable for controlling
  the cap ratio threshold.
* Unknown text elements are identified as `Text` for HTML and plain text documents.
* `Body Text` styles no longer default to `NarrativeText` for Word documents. The style information
  is insufficient to determine that the text is narrative.
* Upper cased text is lower cased before checking for verbs. This helps avoid some missed verbs.
* Adds an `Address` element for capturing elements that only contain an address.
* Suppress the `UserWarning` when detectron is called.
* Checks that titles and narrative test have at least one English word.
* Checks that titles and narrative text are at least 50% alpha characters.
* Restricts titles to a maximum word length. Adds a `UNSTRUCTURED_TITLE_MAX_WORD_LENGTH`
  environment variable for controlling the max number of words in a title.
* Updated `partition_pptx` to order the elements on the page

## 0.4.4

* Updated `partition_pdf` and `partition_image` to return `unstructured` `Element` objects
* Fixed the healthcheck url path when partitioning images and PDFs via API
* Adds an optional `coordinates` attribute to document objects
* Adds `FigureCaption` and `CheckBox` document elements
* Added ability to split lists detected in `LayoutElement` objects
* Adds `partition_pptx` for partitioning PowerPoint documents
* LayoutParser models now download from HugginfaceHub instead of DropBox
* Fixed file type detection for XML and HTML files on Amazone Linux

## 0.4.3

* Adds `requests` as a base dependency
* Fix in `exceeds_cap_ratio` so the function doesn't break with empty text
* Fix bug in `_parse_received_data`.
* Update `detect_filetype` to properly handle `.doc`, `.xls`, and `.ppt`.

## 0.4.2

* Added `partition_image` to process documents in an image format.
* Fixed utf-8 encoding error in `partition_email` with attachments for `text/html`

## 0.4.1

* Added support for text files in the `partition` function
* Pinned `opencv-python` for easier installation on Linux

## 0.4.0

* Added generic `partition` brick that detects the file type and routes a file to the appropriate
  partitioning brick.
* Added a file type detection module.
* Updated `partition_html` and `partition_eml` to support file-like objects in 'rb' mode.
* Cleaning brick for removing ordered bullets `clean_ordered_bullets`.
* Extract brick method for ordered bullets `extract_ordered_bullets`.
* Test for `clean_ordered_bullets`.
* Test for `extract_ordered_bullets`.
* Added `partition_docx` for pre-processing Word Documents.
* Added new REGEX patterns to extract email header information
* Added new functions to extract header information `parse_received_data` and `partition_header`
* Added new function to parse plain text files `partition_text`
* Added new cleaners functions `extract_ip_address`, `extract_ip_address_name`, `extract_mapi_id`, `extract_datetimetz`
* Add new `Image` element and function to find embedded images `find_embedded_images`
* Added `get_directory_file_info` for summarizing information about source documents

## 0.3.5

* Add support for local inference
* Add new pattern to recognize plain text dash bullets
* Add test for bullet patterns
* Fix for `partition_html` that allows for processing `div` tags that have both text and child
  elements
* Add ability to extract document metadata from `.docx`, `.xlsx`, and `.jpg` files.
* Helper functions for identifying and extracting phone numbers
* Add new function `extract_attachment_info` that extracts and decodes the attachment
of an email.
* Staging brick to convert a list of `Element`s to a `pandas` dataframe.
* Add plain text functionality to `partition_email`

## 0.3.4

* Python-3.7 compat

## 0.3.3

* Removes BasicConfig from logger configuration
* Adds the `partition_email` partitioning brick
* Adds the `replace_mime_encodings` cleaning bricks
* Small fix to HTML parsing related to processing list items with sub-tags
* Add `EmailElement` data structure to store email documents

## 0.3.2

* Added `translate_text` brick for translating text between languages
* Add an `apply` method to make it easier to apply cleaners to elements

## 0.3.1

* Added \_\_init.py\_\_ to `partition`

## 0.3.0

* Implement staging brick for Argilla. Converts lists of `Text` elements to `argilla` dataset classes.
* Removing the local PDF parsing code and any dependencies and tests.
* Reorganizes the staging bricks in the unstructured.partition module
* Allow entities to be passed into the Datasaur staging brick
* Added HTML escapes to the `replace_unicode_quotes` brick
* Fix bad responses in partition_pdf to raise ValueError
* Adds `partition_html` for partitioning HTML documents.

## 0.2.6

* Small change to how \_read is placed within the inheritance structure since it doesn't really apply to pdf
* Add partitioning brick for calling the document image analysis API

## 0.2.5

* Update python requirement to >=3.7

## 0.2.4

* Add alternative way of importing `Final` to support google colab

## 0.2.3

* Add cleaning bricks for removing prefixes and postfixes
* Add cleaning bricks for extracting text before and after a pattern

## 0.2.2

* Add staging brick for Datasaur

## 0.2.1

* Added brick to convert an ISD dictionary to a list of elements
* Update `PDFDocument` to use the `from_file` method
* Added staging brick for CSV format for ISD (Initial Structured Data) format.
* Added staging brick for separating text into attention window size chunks for `transformers`.
* Added staging brick for LabelBox.
* Added ability to upload LabelStudio predictions
* Added utility function for JSONL reading and writing
* Added staging brick for CSV format for Prodigy
* Added staging brick for Prodigy
* Added ability to upload LabelStudio annotations
* Added text_field and id_field to stage_for_label_studio signature

## 0.2.0

* Initial release of unstructured<|MERGE_RESOLUTION|>--- conflicted
+++ resolved
@@ -1,16 +1,7 @@
-<<<<<<< HEAD
-## 0.9.1-dev1
-
-### Enhancements
+## 0.9.1-dev5
 
 * Adds post processing function `filter_element_types`
-=======
-## 0.9.1-dev4
-
-### Enhancements
-
 * Set the default strategy for partitioning images to `hi_res`
->>>>>>> 70365ea4
 * Add page break parameter section in API documentation to sync with change in Prod API
 
 ### Features
