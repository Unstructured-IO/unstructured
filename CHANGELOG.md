<<<<<<< HEAD
## 0.5.0-dev0
=======
## 0.5.1-dev1

### Enhancements

### Features

### Fixes

* Fix several issues with the `requires_dependencies` decorator, including the error message
  and how it was used.

## 0.5.0
>>>>>>> 1ccbc05b

### Enhancements

* Add `requires_dependencies` Python decorator to check dependencies are installed before
  instantiating a class or running a function

### Features

* Added Wikipedia connector for ingest cli.

### Fixes

* Fix `process_document` file cleaning on failure
* Fixes an error introduced in the metadata tracking commit that caused `NarrativeText`
  and `FigureCaption` elements to be represented as `Text` in HTML documents.

## 0.4.16

### Enhancements

* Fallback to using file extensions for filetype detection if `libmagic` is not present

### Features

* Added setup script for Ubuntu
* Added GitHub connector for ingest cli.
* Added `partition_md` partitioner.
* Added Reddit connector for ingest cli.

### Fixes

* Initializes connector properly in ingest.main::MainProcess
* Restricts version of unstructured-inference to avoid multithreading issue

## 0.4.15

### Enhancements

* Added `elements_to_json` and `elements_from_json` for easier serialization/deserialization
* `convert_to_dict`, `dict_to_elements` and `convert_to_csv` are now aliases for functions
  that use the ISD terminology.

### Fixes

* Update to ensure all elements are preserved during serialization/deserialization

## 0.4.14

* Automatically install `nltk` models in the `tokenize` module.

## 0.4.13

* Fixes unstructured-ingest cli.

## 0.4.12

* Adds console_entrypoint for unstructured-ingest, other structure/doc updates related to ingest.
* Add `parser` parameter to `partition_html`.

## 0.4.11

* Adds `partition_doc` for partitioning Word documents in `.doc` format. Requires `libreoffice`.
* Adds `partition_ppt` for partitioning PowerPoint documents in `.ppt` format. Requires `libreoffice`.

## 0.4.10

* Fixes `ElementMetadata` so that it's JSON serializable when the filename is a `Path` object.

## 0.4.9

* Added ingest modules and s3 connector, sample ingest script
* Default to `url=None` for `partition_pdf` and `partition_image`
* Add ability to skip English specific check by setting the `UNSTRUCTURED_LANGUAGE` env var to `""`.
* Document `Element` objects now track metadata

## 0.4.8

* Modified XML and HTML parsers not to load comments.

## 0.4.7

* Added the ability to pull an HTML document from a url in `partition_html`.
* Added the the ability to get file summary info from lists of filenames and lists
  of file contents.
* Added optional page break to `partition` for `.pptx`, `.pdf`, images, and `.html` files.
* Added `to_dict` method to document elements.
* Include more unicode quotes in `replace_unicode_quotes`.

## 0.4.6

* Loosen the default cap threshold to `0.5`.
* Add a `UNSTRUCTURED_NARRATIVE_TEXT_CAP_THRESHOLD` environment variable for controlling
  the cap ratio threshold.
* Unknown text elements are identified as `Text` for HTML and plain text documents.
* `Body Text` styles no longer default to `NarrativeText` for Word documents. The style information
  is insufficient to determine that the text is narrative.
* Upper cased text is lower cased before checking for verbs. This helps avoid some missed verbs.
* Adds an `Address` element for capturing elements that only contain an address.
* Suppress the `UserWarning` when detectron is called.
* Checks that titles and narrative test have at least one English word.
* Checks that titles and narrative text are at least 50% alpha characters.
* Restricts titles to a maximum word length. Adds a `UNSTRUCTURED_TITLE_MAX_WORD_LENGTH`
  environment variable for controlling the max number of words in a title.
* Updated `partition_pptx` to order the elements on the page

## 0.4.4

* Updated `partition_pdf` and `partition_image` to return `unstructured` `Element` objects
* Fixed the healthcheck url path when partitioning images and PDFs via API
* Adds an optional `coordinates` attribute to document objects
* Adds `FigureCaption` and `CheckBox` document elements
* Added ability to split lists detected in `LayoutElement` objects
* Adds `partition_pptx` for partitioning PowerPoint documents
* LayoutParser models now download from HugginfaceHub instead of DropBox
* Fixed file type detection for XML and HTML files on Amazone Linux

## 0.4.3

* Adds `requests` as a base dependency
* Fix in `exceeds_cap_ratio` so the function doesn't break with empty text
* Fix bug in `_parse_received_data`.
* Update `detect_filetype` to properly handle `.doc`, `.xls`, and `.ppt`.

## 0.4.2

* Added `partition_image` to process documents in an image format.
* Fixed utf-8 encoding error in `partition_email` with attachments for `text/html`

## 0.4.1

* Added support for text files in the `partition` function
* Pinned `opencv-python` for easier installation on Linux

## 0.4.0

* Added generic `partition` brick that detects the file type and routes a file to the appropriate
  partitioning brick.
* Added a file type detection module.
* Updated `partition_html` and `partition_eml` to support file-like objects in 'rb' mode.
* Cleaning brick for removing ordered bullets `clean_ordered_bullets`.
* Extract brick method for ordered bullets `extract_ordered_bullets`.
* Test for `clean_ordered_bullets`.
* Test for `extract_ordered_bullets`.
* Added `partition_docx` for pre-processing Word Documents.
* Added new REGEX patterns to extract email header information
* Added new functions to extract header information `parse_received_data` and `partition_header`
* Added new function to parse plain text files `partition_text`
* Added new cleaners functions `extract_ip_address`, `extract_ip_address_name`, `extract_mapi_id`, `extract_datetimetz`
* Add new `Image` element and function to find embedded images `find_embedded_images`
* Added `get_directory_file_info` for summarizing information about source documents

## 0.3.5

* Add support for local inference
* Add new pattern to recognize plain text dash bullets
* Add test for bullet patterns
* Fix for `partition_html` that allows for processing `div` tags that have both text and child
  elements
* Add ability to extract document metadata from `.docx`, `.xlsx`, and `.jpg` files.
* Helper functions for identifying and extracting phone numbers
* Add new function `extract_attachment_info` that extracts and decodes the attachment
of an email.
* Staging brick to convert a list of `Element`s to a `pandas` dataframe.
* Add plain text functionality to `partition_email`

## 0.3.4

* Python-3.7 compat

## 0.3.3

* Removes BasicConfig from logger configuration
* Adds the `partition_email` partitioning brick
* Adds the `replace_mime_encodings` cleaning bricks
* Small fix to HTML parsing related to processing list items with sub-tags
* Add `EmailElement` data structure to store email documents

## 0.3.2

* Added `translate_text` brick for translating text between languages
* Add an `apply` method to make it easier to apply cleaners to elements

## 0.3.1

* Added \_\_init.py\_\_ to `partition`

## 0.3.0

* Implement staging brick for Argilla. Converts lists of `Text` elements to `argilla` dataset classes.
* Removing the local PDF parsing code and any dependencies and tests.
* Reorganizes the staging bricks in the unstructured.partition module
* Allow entities to be passed into the Datasaur staging brick
* Added HTML escapes to the `replace_unicode_quotes` brick
* Fix bad responses in partition_pdf to raise ValueError
* Adds `partition_html` for partitioning HTML documents.

## 0.2.6

* Small change to how \_read is placed within the inheritance structure since it doesn't really apply to pdf
* Add partitioning brick for calling the document image analysis API

## 0.2.5

* Update python requirement to >=3.7

## 0.2.4

* Add alternative way of importing `Final` to support google colab

## 0.2.3

* Add cleaning bricks for removing prefixes and postfixes
* Add cleaning bricks for extracting text before and after a pattern

## 0.2.2

* Add staging brick for Datasaur

## 0.2.1

* Added brick to convert an ISD dictionary to a list of elements
* Update `PDFDocument` to use the `from_file` method
* Added staging brick for CSV format for ISD (Initial Structured Data) format.
* Added staging brick for separating text into attention window size chunks for `transformers`.
* Added staging brick for LabelBox.
* Added ability to upload LabelStudio predictions
* Added utility function for JSONL reading and writing
* Added staging brick for CSV format for Prodigy
* Added staging brick for Prodigy
* Added ability to upload LabelStudio annotations
* Added text_field and id_field to stage_for_label_studio signature

## 0.2.0

* Initial release of unstructured
<|MERGE_RESOLUTION|>--- conflicted
+++ resolved
@@ -1,7 +1,4 @@
-<<<<<<< HEAD
-## 0.5.0-dev0
-=======
-## 0.5.1-dev1
+## 0.5.1-dev2
 
 ### Enhancements
 
@@ -13,7 +10,6 @@
   and how it was used.
 
 ## 0.5.0
->>>>>>> 1ccbc05b
 
 ### Enhancements
 
