--- conflicted
+++ resolved
@@ -1,19 +1,17 @@
-<<<<<<< HEAD
-## 0.15.11-dev0
-
-### Enhancements
-
-### Features
-
-### Fixes
-=======
+## 0.15.12-dev0
+
+### Enhancements
+
+### Features
+
+### Fixes
+
 ## 0.15.11
 
 ### Enhancements
 
 * **Add deprecation warning to embed code**
 * **Remove ingest console script**
->>>>>>> ebf16055
 
 ## 0.15.10
 
