--- conflicted
+++ resolved
@@ -1,8 +1,4 @@
-<<<<<<< HEAD
-## 0.10.12-dev2
-=======
 ## 0.10.13-dev2
->>>>>>> 09cc4bfa
 
 ### Enhancements
 
@@ -10,11 +6,8 @@
 
 ### Features
 
-<<<<<<< HEAD
-- Adds a naive hierarchy for elements via a `parent_id` on the element's metadata
-=======
 * Add Jira Connector to be able to pull issues from a Jira organization
->>>>>>> 09cc4bfa
+* Adds a naive hierarchy for elements via a `parent_id` on the element's metadata
 
 ### Fixes
 
