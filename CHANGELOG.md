--- conflicted
+++ resolved
@@ -1,21 +1,23 @@
-<<<<<<< HEAD
-## 0.13.2-dev1
-=======
+## 0.13.3-dev1
+
+### Enhancements
+
+### Features
+
+### Fixes
+
+* **Add support for extracting text from `<b>` tags in HTML** Now `partition_html()` can extract text from `<b>` tags inside container tags (like `<div>`, `<pre>`).
+
+
 ## 0.13.2
->>>>>>> 1621a707
-
-### Enhancements
-
-### Features
-
-### Fixes
-
-<<<<<<< HEAD
-* **Add support for extracting text from `<b>` tags in HTML** Now `partition_html()` can extract text from `<b>` tags inside container tags (like `<div>`, `<pre>`).
-
-=======
+
+### Enhancements
+
+### Features
+
+### Fixes
+
 * **Brings back missing word list files** that caused `partition` failures in 0.13.1.
->>>>>>> 1621a707
 
 ## 0.13.1
 
