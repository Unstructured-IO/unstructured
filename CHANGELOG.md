## 0.12.7-dev0

### Enhancements

### Features
<<<<<<< HEAD
* **Added Clarifai destination connector** Adds support for writing partitioned and chunked documents into Clarifai.

### Fixes

=======

### Fixes

* **Clarify IAM Role Requirement for GCS Platform Connectors**. The GCS Source Connector requires Storage Object Viewer and GCS Destination Connector requires Storage Object Creator IAM roles.

>>>>>>> 9cbede37
## 0.12.6

### Enhancements

* **Improve ability to capture embedded links in `partition_pdf()` for `fast` strategy** Previously, a threshold value that affects the capture of embedded links was set to a fixed value by default. This allows users to specify the threshold value for better capturing.
* **Refactor `add_chunking_strategy` decorator to dispatch by name.** Add `chunk()` function to be used by the `add_chunking_strategy` decorator to dispatch chunking call based on a chunking-strategy name (that can be dynamic at runtime). This decouples chunking dispatch from only those chunkers known at "compile" time and enables runtime registration of custom chunkers.
* **Redefine `table_level_acc` metric for table evaluation.** `table_level_acc` now is an average of individual predicted table's accuracy. A predicted table's accuracy is defined as the sequence matching ratio between itself and its corresponding ground truth table.

### Features
* **Added Unstructured Platform Documentation** The Unstructured Platform is currently in beta. The documentation provides how-to guides for setting up workflow automation, job scheduling, and configuring source and destination connectors.

### Fixes

* **Partitioning raises on file-like object with `.name` not a local file path.** When partitioning a file using the `file=` argument, and `file` is a file-like object (e.g. io.BytesIO) having a `.name` attribute, and the value of `file.name` is not a valid path to a file present on the local filesystem, `FileNotFoundError` is raised. This prevents use of the `file.name` attribute for downstream purposes to, for example, describe the source of a document retrieved from a network location via HTTP.
* **Fix SharePoint dates with inconsistent formatting** Adds logic to conditionally support dates returned by office365 that may vary in date formatting or may be a datetime rather than a string.
* **Include warnings** about the potential risk of installing a version of `pandoc` which does not support RTF files + instructions that will help resolve that issue.
* **Incorporate the `install-pandoc` Makefile recipe** into relevant stages of CI workflow, ensuring it is a version that supports RTF input files.
* **Fix Google Drive source key** Allow passing string for source connector key.
* **Fix table structure evaluations calculations** Replaced special value `-1.0` with `np.nan` and corrected rows filtering of files metrics basing on that.
* **Fix Sharepoint-with-permissions test** Ignore permissions metadata, update test.
* **Fix table structure evaluations for edge case** Fixes the issue when the prediction does not contain any table - no longer errors in such case.

## 0.12.5

### Enhancements

### Features

* **Header and footer detection for fast strategy** `partition_pdf` with `fast` strategy now
  detects elements that are in the top or bottom 5 percent of the page as headers and footers.
* **Add parent_element to overlapping case output** Adds parent_element to the output for `identify_overlapping_or_nesting_case` and `catch_overlapping_and_nested_bboxes` functions.
* **Add table structure evaluation** Adds a new function to evaluate the structure of a table and return a metric that represents the quality of the table structure. This function is used to evaluate the quality of the table structure and the table contents.
* **Add AstraDB destination connector** Adds support for writing embedded documents into an AstraDB vector database.
* **Add OctoAI embedder** Adds support for embeddings via OctoAI.

### Fixes

* **Fix passing list type parameters when calling unstructured API via `partition_via_api()`** Update `partition_via_api()` to convert all list type parameters to JSON formatted strings before calling the unstructured client SDK. This will support image block extraction via `partition_via_api()`.
* **Fix `check_connection` in opensearch, databricks, postgres, azure connectors**
* **Fix don't treat plain text files with double quotes as JSON** If a file can be deserialized as JSON but it deserializes as a string, treat it as plain text even though it's valid JSON.
* **Fix `check_connection` in opensearch, databricks, postgres, azure connectors**
* **Fix cluster of bugs in `partition_xlsx()` that dropped content.** Algorithm for detecting "subtables" within a worksheet dropped table elements for certain patterns of populated cells such as when a trailing single-cell row appeared in a contiguous block of populated cells.
* **Improved documentation**. Fixed broken links and improved readability on `Key Concepts` page.
* **Rename `OpenAiEmbeddingConfig` to `OpenAIEmbeddingConfig`.**
* **Fix partition_json() doesn't chunk.** The `@add_chunking_strategy` decorator was missing from `partition_json()` such that pre-partitioned documents serialized to JSON did not chunk when a chunking-strategy was specified.

## 0.12.4

### Enhancements

* **Apply New Version of `black` formatting** The `black` library recently introduced a new major version that introduces new formatting conventions. This change brings code in the `unstructured` repo into compliance with the new conventions.
* **Move ingest imports to local scopes** Moved ingest dependencies into local scopes to be able to import ingest connector classes without the need of installing imported external dependencies. This allows lightweight use of the classes (not the instances. to use the instances as intended you'll still need the dependencies).
* **Add support for `.p7s` files** `partition_email` can now process `.p7s` files. The signature for the signed message is extracted and added to metadata.
* **Fallback to valid content types for emails** If the user selected content type does not exist on the email message, `partition_email` now falls back to anoter valid content type if it's available.

### Features

* **Add .heic file partitioning** .heic image files were previously unsupported and are now supported though partition_image()
* **Add the ability to specify an alternate OCR** implementation by implementing an `OCRAgent` interface and specify it using `OCR_AGENT` environment variable.
* **Add Vectara destination connector** Adds support for writing partitioned documents into a Vectara index.
* **Add ability to detect text in .docx inline shapes** extensions of docx partition, extracts text from inline shapes and includes them in paragraph's text

### Fixes

* **Fix `partition_pdf()` not working when using chipper model with `file`**
* **Handle common incorrect arguments for `languages` and `ocr_languages`** Users are regularly receiving errors on the API because they are defining `ocr_languages` or `languages` with additional quotationmarks, brackets, and similar mistakes. This update handles common incorrect arguments and raises an appropriate warning.
* **Default `hi_res_model_name` now relies on `unstructured-inference`** When no explicit `hi_res_model_name` is passed into `partition` or `partition_pdf_or_image` the default model is picked by `unstructured-inference`'s settings or os env variable `UNSTRUCTURED_HI_RES_MODEL_NAME`; it now returns the same model name regardless of `infer_table_structure`'s value; this function will be deprecated in the future and the default model name will simply rely on `unstructured-inference` and will not consider os env in a future release.
* **Fix remove Vectara requirements from setup.py - there are no dependencies**
* **Add missing dependency files to package manifest**. Updates the file path for the ingest
  dependencies and adds missing extra dependencies.
* **Fix remove Vectara requirements from setup.py - there are no dependencies **
* **Add title to Vectara upload - was not separated out from initial connector **
* **Fix change OpenSearch port to fix potential conflict with Elasticsearch in ingest test **


## 0.12.3

### Enhancements

* **Driver for MongoDB connector.** Adds a driver with `unstructured` version information to the
  MongoDB connector.

### Features

* **Add Databricks Volumes destination connector** Databricks Volumes connector added to ingest CLI.  Users may now use `unstructured-ingest` to write partitioned data to a Databricks Volumes storage service.

### Fixes

* **Fix support for different Chipper versions and prevent running PDFMiner with Chipper**
* **Treat YAML files as text.** Adds YAML MIME types to the file detection code and treats those
  files as text.
* **Fix FSSpec destination connectors check_connection.** FSSpec destination connectors did not use `check_connection`. There was an error when trying to `ls` destination directory - it may not exist at the moment of connector creation. Now `check_connection` calls `ls` on bucket root and this method is called on `initialize` of destination connector.
* **Fix databricks-volumes extra location.** `setup.py` is currently pointing to the wrong location for the databricks-volumes extra requirements. This results in errors when trying to build the wheel for unstructured. This change updates to point to the correct path.
* **Fix uploading None values to Chroma and Pinecone.** Removes keys with None values with Pinecone and Chroma destinations. Pins Pinecone dependency
* **Update documentation.** (i) best practice for table extration by using 'skip_infer_table_types' param, instead of 'pdf_infer_table_structure', and (ii) fixed CSS, RST issues and typo in the documentation.
* **Fix postgres storage of link_texts.** Formatting of link_texts was breaking metadata storage.

## 0.12.2

### Enhancements

### Features

### Fixes

* **Fix index error in table processing.** Bumps the `unstructured-inference` version to address and
  index error that occurs on some tables in the table transformer object.

## 0.12.1

### Enhancements

* **Allow setting image block crop padding parameter** In certain circumstances, adjusting the image block crop padding can improve image block extraction by preventing extracted image blocks from being clipped.
* **Add suport for bitmap images in `partition_image`** Adds support for `.bmp` files in
  `partition`, `partition_image`, and `detect_filetype`.
* **Keep all image elements when using "hi_res" strategy** Previously, `Image` elements with small chunks of text were ignored unless the image block extraction parameters (`extract_images_in_pdf` or `extract_image_block_types`) were specified. Now, all image elements are kept regardless of whether the image block extraction parameters are specified.
* **Add filetype detection for `.wav` files.** Add filetpye detection for `.wav` files.
* **Add "basic" chunking strategy.** Add baseline chunking strategy that includes all shared chunking behaviors without breaking chunks on section or page boundaries.
* **Add overlap option for chunking.** Add option to overlap chunks. Intra-chunk and inter-chunk overlap are requested separately. Intra-chunk overlap is applied only to the second and later chunks formed by text-splitting an oversized chunk. Inter-chunk overlap may also be specified; this applies overlap between "normal" (not-oversized) chunks.
* **Salesforce connector accepts private key path or value.** Salesforce parameter `private-key-file` has been renamed to `private-key`. Private key can be provided as path to file or file contents.
* **Update documentation**: (i) added verbiage about the free API cap limit, (ii) added deprecation warning on ``Staging`` bricks in favor of ``Destination Connectors``, (iii) added warning and code examples to use the SaaS API Endpoints using CLI-vs-SDKs, (iv) fixed example pages formatting, (v) added deprecation on ``model_name`` in favor of ``hi_res_model_name``, (vi) added ``extract_images_in_pdf`` usage in ``partition_pdf`` section, (vii) reorganize and improve the documentation introduction section, and (viii) added PDF table extraction best practices.
* **Add "basic" chunking to ingest CLI.** Add options to ingest CLI allowing access to the new "basic" chunking strategy and overlap options.
* **Make Elasticsearch Destination connector arguments optional.** Elasticsearch Destination connector write settings are made optional and will rely on default values when not specified.
* **Normalize Salesforce artifact names.** Introduced file naming pattern present in other connectors to Salesforce connector.
* **Install Kapa AI chatbot.** Added Kapa.ai website widget on the documentation.

### Features
* **MongoDB Source Connector.** New source connector added to all CLI ingest commands to support downloading/partitioning files from MongoDB.
* **Add OpenSearch source and destination connectors.** OpenSearch, a fork of Elasticsearch, is a popular storage solution for various functionality such as search, or providing intermediary caches within data pipelines. Feature: Added OpenSearch source connector to support downloading/partitioning files. Added OpenSearch destination connector to be able to ingest documents from any supported source, embed them and write the embeddings / documents into OpenSearch.

### Fixes

* **Fix GCS connector converting JSON to string with single quotes.** FSSpec serialization caused conversion of JSON token to string with single quotes. GCS requires token in form of dict so this format is now assured.
* **Pin version of unstructured-client** Set minimum version of unstructured-client to avoid raising a TypeError when passing `api_key_auth` to `UnstructuredClient`
* **Fix the serialization of the Pinecone destination connector.** Presence of the PineconeIndex object breaks serialization due to TypeError: cannot pickle '_thread.lock' object. This removes that object before serialization.
* **Fix the serialization of the Elasticsearch destination connector.** Presence of the _client object breaks serialization due to TypeError: cannot pickle '_thread.lock' object. This removes that object before serialization.
* **Fix the serialization of the Postgres destination connector.** Presence of the _client object breaks serialization due to TypeError: cannot pickle '_thread.lock' object. This removes that object before serialization.
* **Fix documentation and sample code for Chroma.** Was pointing to wrong examples..
* **Fix flatten_dict to be able to flatten tuples inside dicts** Update flatten_dict function to support flattening tuples inside dicts. This is necessary for objects like Coordinates, when the object is not written to the disk, therefore not being converted to a list before getting flattened (still being a tuple).
* **Fix the serialization of the Chroma destination connector.** Presence of the ChromaCollection object breaks serialization due to TypeError: cannot pickle 'module' object. This removes that object before serialization.
* **Fix fsspec connectors returning version as integer.** Connector data source versions should always be string values, however we were using the integer checksum value for the version for fsspec connectors. This casts that value to a string.

## 0.12.0

### Enhancements

* **Drop support for python3.8** All dependencies are now built off of the minimum version of python being `3.10`

## 0.11.9

### Enhancements

* **Rename kwargs related to extracting image blocks** Rename the kwargs related to extracting image blocks for consistency and API usage.

### Features

* **Add PostgreSQL/SQLite destination connector** PostgreSQL and SQLite connector added to ingest CLI.  Users may now use `unstructured-ingest` to write partitioned data to a PostgreSQL or SQLite database. And write embeddings to PostgreSQL pgvector database.

### Fixes

* **Handle users providing fully spelled out languages** Occasionally some users are defining the `languages` param as a fully spelled out language instead of a language code. This adds a dictionary for common languages so those small mistakes are caught and silently fixed.
* **Fix unequal row-length in HTMLTable.text_as_html.** Fixes to other aspects of partition_html() in v0.11 allowed unequal cell-counts in table rows. Make the cells in each row correspond 1:1 with cells in the original table row. This fix also removes "noise" cells resulting from HTML-formatting whitespace and eliminates the "column-shifting" of cells that previously resulted from noise-cells.
* **Fix MongoDB connector URI password redaction.** MongoDB documentation states that characters `$ : / ? # [ ] @` must be percent encoded. URIs with password containing such special character were not redacted.

## 0.11.8

### Enhancements

* **Add SaaS API User Guide.** This documentation serves as a guide for Unstructured SaaS API users to register, receive an API key and URL, and manage your account and billing information.
* **Add inter-chunk overlap capability.** Implement overlap between chunks. This applies to all chunks prior to any text-splitting of oversized chunks so is a distinct behavior; overlap at text-splits of oversized chunks is independent of inter-chunk overlap (distinct chunk boundaries) and can be requested separately. Note this capability is not yet available from the API but will shortly be made accessible using a new `overlap_all` kwarg on partition functions.

### Features

### Fixes

## 0.11.7

### Enhancements

* **Add intra-chunk overlap capability.** Implement overlap for split-chunks where text-splitting is used to divide an oversized chunk into two or more chunks that fit in the chunking window. Note this capability is not yet available from the API but will shortly be made accessible using a new `overlap` kwarg on partition functions.
* **Update encoders to leverage dataclasses** All encoders now follow a class approach which get annotated with the dataclass decorator. Similar to the connectors, it uses a nested dataclass for the configs required to configure a client as well as a field/property approach to cache the client. This makes sure any variable associated with the class exists as a dataclass field.

### Features

* **Add Qdrant destination connector.** Adds support for writing documents and embeddings into a Qdrant collection.
* **Store base64 encoded image data in metadata fields.** Rather than saving to file, stores base64 encoded data of the image bytes and the mimetype for the image in metadata fields: `image_base64` and `image_mime_type` (if that is what the user specifies by some other param like `pdf_extract_to_payload`). This would allow the API to have parity with the library.

### Fixes

* **Fix table structure metric script** Update the call to table agent to now provide OCR tokens as required
* **Fix element extraction not working when using "auto" strategy for pdf and image** If element extraction is specified, the "auto" strategy falls back to the "hi_res" strategy.
* **Fix a bug passing a custom url to `partition_via_api`** Users that self host the api were not able to pass their custom url to `partition_via_api`.

## 0.11.6

### Enhancements

* **Update the layout analysis script.** The previous script only supported annotating `final` elements. The updated script also supports annotating `inferred` and `extracted` elements.
* **AWS Marketplace API documentation**: Added the user guide, including setting up VPC and CloudFormation, to deploy Unstructured API on AWS platform.
* **Azure Marketplace API documentation**: Improved the user guide to deploy Azure Marketplace API by adding references to Azure documentation.
* **Integration documentation**: Updated URLs for the `staging_for` bricks

### Features

* **Partition emails with base64-encoded text.** Automatically handles and decodes base64 encoded text in emails with content type `text/plain` and `text/html`.
* **Add Chroma destination connector** Chroma database connector added to ingest CLI.  Users may now use `unstructured-ingest` to write partitioned/embedded data to a Chroma vector database.
* **Add Elasticsearch destination connector.** Problem: After ingesting data from a source, users might want to move their data into a destination. Elasticsearch is a popular storage solution for various functionality such as search, or providing intermediary caches within data pipelines. Feature: Added Elasticsearch destination connector to be able to ingest documents from any supported source, embed them and write the embeddings / documents into Elasticsearch.

### Fixes

* **Enable --fields argument omission for elasticsearch connector** Solves two bugs where removing the optional parameter --fields broke the connector due to an integer processing error and using an elasticsearch config for a destination connector resulted in a serialization issue when optional parameter --fields was not provided.
* **Add hi_res_model_name** Adds kwarg to relevant functions and add comments that model_name is to be deprecated.

## 0.11.5

### Enhancements

### Features

### Fixes

* **Fix `partition_pdf()` and `partition_image()` importation issue.** Reorganize `pdf.py` and `image.py` modules to be consistent with other types of document import code.

## 0.11.4

### Enhancements

* **Refactor image extraction code.** The image extraction code is moved from `unstructured-inference` to `unstructured`.
* **Refactor pdfminer code.** The pdfminer code is moved from `unstructured-inference` to `unstructured`.
* **Improve handling of auth data for fsspec connectors.** Leverage an extension of the dataclass paradigm to support a `sensitive` annotation for fields related to auth (i.e. passwords, tokens). Refactor all fsspec connectors to use explicit access configs rather than a generic dictionary.
* **Add glob support for fsspec connectors** Similar to the glob support in the ingest local source connector, similar filters are now enabled on all fsspec based source connectors to limit files being partitioned.
* Define a constant for the splitter "+" used in tesseract ocr languages.

### Features

* **Save tables in PDF's separately as images.** The "table" elements are saved as `table-<pageN>-<tableN>.jpg`. This filename is presented in the `image_path` metadata field for the Table element. The default would be to not do this.
* **Add Weaviate destination connector** Weaviate connector added to ingest CLI.  Users may now use `unstructured-ingest` to write partitioned data from over 20 data sources (so far) to a Weaviate object collection.
* **Sftp Source Connector.** New source connector added to support downloading/partitioning files from Sftp.

### Fixes

* **Fix pdf `hi_res` partitioning failure when pdfminer fails.** Implemented logic to fall back to the "inferred_layout + OCR" if pdfminer fails in the `hi_res` strategy.
* **Fix a bug where image can be scaled too large for tesseract** Adds a limit to prevent auto-scaling an image beyond the maximum size `tesseract` can handle for ocr layout detection
* **Update partition_csv to handle different delimiters** CSV files containing both non-comma delimiters and commas in the data were throwing an error in Pandas. `partition_csv` now identifies the correct delimiter before the file is processed.
* **partition returning cid code in `hi_res`** occasionally pdfminer can fail to decode the text in an pdf file and return cid code as text. Now when this happens the text from OCR is used.

## 0.11.2

### Enhancements

* **Updated Documentation**: (i) Added examples, and (ii) API Documentation, including Usage, SDKs, Azure Marketplace, and parameters and validation errors.

### Features

* * **Add Pinecone destination connector.** Problem: After ingesting data from a source, users might want to produce embeddings for their data and write these into a vector DB. Pinecone is an option among these vector databases. Feature: Added Pinecone destination connector to be able to ingest documents from any supported source, embed them and write the embeddings / documents into Pinecone.

### Fixes

* **Process chunking parameter names in ingest correctly** Solves a bug where chunking parameters weren't being processed and used by ingest cli by renaming faulty parameter names and prepends; adds relevant parameters to ingest pinecone test to verify that the parameters are functional.

## 0.11.1

### Enhancements

* **Use `pikepdf` to repair invalid PDF structure** for PDFminer when we see error `PSSyntaxError` when PDFminer opens the document and creates the PDFminer pages object or processes a single PDF page.
* **Batch Source Connector support** For instances where it is more optimal to read content from a source connector in batches, a new batch ingest doc is added which created multiple ingest docs after reading them in in batches per process.

### Features

* **Staging Brick for Coco Format** Staging brick which converts a list of Elements into Coco Format.
* **Adds HubSpot connector** Adds connector to retrieve call, communications, emails, notes, products and tickets from HubSpot

### Fixes

* **Do not extract text of `<style>` tags in HTML.** `<style>` tags containing CSS in invalid positions previously contributed to element text. Do not consider text node of a `<style>` element as textual content.
* **Fix DOCX merged table cell repeats cell text.** Only include text for a merged cell, not for each underlying cell spanned by the merge.
* **Fix tables not extracted from DOCX header/footers.** Headers and footers in DOCX documents skip tables defined in the header and commonly used for layout/alignment purposes. Extract text from tables as a string and include in the `Header` and `Footer` document elements.
* **Fix output filepath for fsspec-based source connectors.** Previously the base directory was being included in the output filepath unnecessarily.

## 0.11.0

### Enhancements

* **Add a class for the strategy constants.** Add a class `PartitionStrategy` for the strategy constants and use the constants to replace strategy strings.
* **Temporary Support for paddle language parameter.** User can specify default langage code for paddle with ENV `DEFAULT_PADDLE_LANG` before we have the language mapping for paddle.
* **Improve DOCX page-break fidelity.** Improve page-break fidelity such that a paragraph containing a page-break is split into two elements, one containing the text before the page-break and the other the text after. Emit the PageBreak element between these two and assign the correct page-number (n and n+1 respectively) to the two textual elements.

### Features

* **Add ad-hoc fields to `ElementMetadata` instance.** End-users can now add their own metadata fields simply by assigning to an element-metadata attribute-name of their choice, like `element.metadata.coefficient = 0.58`. These fields will round-trip through JSON and can be accessed with dotted notation.
* **MongoDB Destination Connector.** New destination connector added to all CLI ingest commands to support writing partitioned json output to mongodb.

### Fixes

* **Fix `TYPE_TO_TEXT_ELEMENT_MAP`.** Updated `Figure` mapping from `FigureCaption` to `Image`.
* **Handle errors when extracting PDF text** Certain pdfs throw unexpected errors when being opened by `pdfminer`, causing `partition_pdf()` to fail. We expect to be able to partition smoothly using an alternative strategy if text extraction doesn't work.  Added exception handling to handle unexpected errors when extracting pdf text and to help determine pdf strategy.
* **Fix `fast` strategy fall back to `ocr_only`** The `fast` strategy should not fall back to a more expensive strategy.
* **Remove default user ./ssh folder** The default notebook user during image build would create the known_hosts file with incorrect ownership, this is legacy and no longer needed so it was removed.
* **Include `languages` in metadata when partitioning `strategy=hi_res` or `fast`** User defined `languages` was previously used for text detection, but not included in the resulting element metadata for some strategies. `languages` will now be included in the metadata regardless of partition strategy for pdfs and images.
* **Handle a case where Paddle returns a list item in ocr_data as None** In partition, while parsing PaddleOCR data, it was assumed that PaddleOCR does not return None for any list item in ocr_data. Removed the assumption by skipping the text region whenever this happens.
* **Fix some pdfs returning `KeyError: 'N'`** Certain pdfs were throwing this error when being opened by pdfminer. Added a wrapper function for pdfminer that allows these documents to be partitioned.
* **Fix mis-splits on `Table` chunks.** Remedies repeated appearance of full `.text_as_html` on metadata of each `TableChunk` split from a `Table` element too large to fit in the chunking window.
* **Import tables_agent from inference** so that we don't have to initialize a global table agent in unstructured OCR again
* **Fix empty table is identified as bulleted-table.** A table with no text content was mistakenly identified as a bulleted-table and processed by the wrong branch of the initial HTML partitioner.
* **Fix partition_html() emits empty (no text) tables.** A table with cells nested below a `<thead>` or `<tfoot>` element was emitted as a table element having no text and unparseable HTML in `element.metadata.text_as_html`. Do not emit empty tables to the element stream.
* **Fix HTML `element.metadata.text_as_html` contains spurious <br> elements in invalid locations.** The HTML generated for the `text_as_html` metadata for HTML tables contained `<br>` elements invalid locations like between `<table>` and `<tr>`. Change the HTML generator such that these do not appear.
* **Fix HTML table cells enclosed in <thead> and <tfoot> elements are dropped.** HTML table cells nested in a `<thead>` or `<tfoot>` element were not detected and the text in those cells was omitted from the table element text and `.text_as_html`. Detect table rows regardless of the semantic tag they may be nested in.
* **Remove whitespace padding from `.text_as_html`.** `tabulate` inserts padding spaces to achieve visual alignment of columns in HTML tables it generates. Add our own HTML generator to do this simple job and omit that padding as well as newlines ("\n") used for human readability.
* **Fix local connector with absolute input path** When passed an absolute filepath for the input document path, the local connector incorrectly writes the output file to the input file directory. This fixes such that the output in this case is written to `output-dir/input-filename.json`

## 0.10.30

### Enhancements

* **Support nested DOCX tables.** In DOCX, like HTML, a table cell can itself contain a table. In this case, create nested HTML tables to reflect that structure and create a plain-text table with captures all the text in nested tables, formatting it as a reasonable facsimile of a table.
* **Add connection check to ingest connectors** Each source and destination connector now support a `check_connection()` method which makes sure a valid connection can be established with the source/destination given any authentication credentials in a lightweight request.

### Features

* **Add functionality to do a second OCR on cropped table images.** Changes to the values for scaling ENVs affect entire page OCR output(OCR regression) so we now do a second OCR for tables.
* **Adds ability to pass timeout for a request when partitioning via a `url`.** `partition` now accepts a new optional parameter `request_timeout` which if set will prevent any `requests.get` from hanging indefinitely and instead will raise a timeout error. This is useful when partitioning a url that may be slow to respond or may not respond at all.

### Fixes

* **Fix logic that determines pdf auto strategy.** Previously, `_determine_pdf_auto_strategy` returned `hi_res` strategy only if `infer_table_structure` was true. It now returns the `hi_res` strategy if either `infer_table_structure` or `extract_images_in_pdf` is true.
* **Fix invalid coordinates when parsing tesseract ocr data.** Previously, when parsing tesseract ocr data, the ocr data had invalid bboxes if zoom was set to `0`. A logical check is now added to avoid such error.
* **Fix ingest partition parameters not being passed to the api.** When using the --partition-by-api flag via unstructured-ingest, none of the partition arguments are forwarded, meaning that these options are disregarded. With this change, we now pass through all of the relevant partition arguments to the api. This allows a user to specify all of the same partition arguments they would locally and have them respected when specifying --partition-by-api.
* **Support tables in section-less DOCX.** Generalize solution for MS Chat Transcripts exported as DOCX by including tables in the partitioned output when present.
* **Support tables that contain only numbers when partitioning via `ocr_only`** Tables that contain only numbers are returned as floats in a pandas.DataFrame when the image is converted from `.image_to_data()`. An AttributeError was raised downstream when trying to `.strip()` the floats.
* **Improve DOCX page-break detection.** DOCX page breaks are reliably indicated by `w:lastRenderedPageBreak` elements present in the document XML. Page breaks are NOT reliably indicated by "hard" page-breaks inserted by the author and when present are redundant to a `w:lastRenderedPageBreak` element so cause over-counting if used. Use rendered page-breaks only.

## 0.10.29

### Enhancements

* **Adds include_header argument for partition_csv and partition_tsv** Now supports retaining header rows in CSV and TSV documents element partitioning.
* **Add retry logic for all source connectors** All http calls being made by the ingest source connectors have been isolated and wrapped by the `SourceConnectionNetworkError` custom error, which triggers the retry logic, if enabled, in the ingest pipeline.
* **Google Drive source connector supports credentials from memory** Originally, the connector expected a filepath to pull the credentials from when creating the client. This was expanded to support passing that information from memory as a dict if access to the file system might not be available.
* **Add support for generic partition configs in ingest cli** Along with the explicit partition options supported by the cli, an `additional_partition_args` arg was added to allow users to pass in any other arguments that should be added when calling partition(). This helps keep any changes to the input parameters of the partition() exposed in the CLI.
* **Map full output schema for table-based destination connectors** A full schema was introduced to map the type of all output content from the json partition output and mapped to a flattened table structure to leverage table-based destination connectors. The delta table destination connector was updated at the moment to take advantage of this.
* **Incorporate multiple embedding model options into ingest, add diff test embeddings** Problem: Ingest pipeline already supported embedding functionality, however users might want to use different types of embedding providers. Enhancement: Extend ingest pipeline so that users can specify and embed via a particular embedding provider from a range of options. Also adds a diff test to compare output from an embedding module with the expected output

### Features

* **Allow setting table crop parameter** In certain circumstances, adjusting the table crop padding may improve table.

### Fixes

* **Fixes `partition_text` to prevent empty elements** Adds a check to filter out empty bullets.
* **Handle empty string for `ocr_languages` with values for `languages`** Some API users ran into an issue with sending `languages` params because the API defaulted to also using an empty string for `ocr_languages`. This update handles situations where `languages` is defined and `ocr_languages` is an empty string.
* **Fix PDF tried to loop through None** Previously the PDF annotation extraction tried to loop through `annots` that resolved out as None. A logical check added to avoid such error.
* **Ingest session handler not being shared correctly** All ingest docs that leverage the session handler should only need to set it once per process. It was recreating it each time because the right values weren't being set nor available given how dataclasses work in python.
* **Ingest download-only fix.** Previously the download only flag was being checked after the doc factory pipeline step, which occurs before the files are actually downloaded by the source node. This check was moved after the source node to allow for the files to be downloaded first before exiting the pipeline.
* **Fix flaky chunk-metadata.** Prior implementation was sensitive to element order in the section resulting in metadata values sometimes being dropped. Also, not all metadata items can be consolidated across multiple elements (e.g. coordinates) and so are now dropped from consolidated metadata.
* **Fix tesseract error `Estimating resolution as X`** leaded by invalid language parameters input. Proceed with defalut language `eng` when `lang.py` fails to find valid language code for tesseract, so that we don't pass an empty string to tesseract CLI and raise an exception in downstream.

## 0.10.28

### Enhancements

* **Add table structure evaluation helpers** Adds functions to evaluate the similarity between predicted table structure and actual table structure.
* **Use `yolox` by default for table extraction when partitioning pdf/image** `yolox` model provides higher recall of the table regions than the quantized version and it is now the default element detection model when `infer_table_structure=True` for partitioning pdf/image files
* **Remove pdfminer elements from inside tables** Previously, when using `hi_res` some elements where extracted using pdfminer too, so we removed pdfminer from the tables pipeline to avoid duplicated elements.
* **Fsspec downstream connectors** New destination connector added to ingest CLI, users may now use `unstructured-ingest` to write to any of the following:
  * Azure
  * Box
  * Dropbox
  * Google Cloud Service

### Features

* **Update `ocr_only` strategy in `partition_pdf()`** Adds the functionality to get accurate coordinate data when partitioning PDFs and Images with the `ocr_only` strategy.

### Fixes
* **Fixed SharePoint permissions for the fetching to be opt-in** Problem: Sharepoint permissions were trying to be fetched even when no reletad cli params were provided, and this gave an error due to values for those keys not existing. Fix: Updated getting keys to be with .get() method and changed the "skip-check" to check individual cli params rather than checking the existance of a config object.

* **Fixes issue where tables from markdown documents were being treated as text** Problem: Tables from markdown documents were being treated as text, and not being extracted as tables. Solution: Enable the `tables` extension when instantiating the `python-markdown` object. Importance: This will allow users to extract structured data from tables in markdown documents.
* **Fix wrong logger for paddle info** Replace the logger from unstructured-inference with the logger from unstructured for paddle_ocr.py module.
* **Fix ingest pipeline to be able to use chunking and embedding together** Problem: When ingest pipeline was using chunking and embedding together, embedding outputs were empty and the outputs of chunking couldn't be re-read into memory and be forwarded to embeddings. Fix: Added CompositeElement type to TYPE_TO_TEXT_ELEMENT_MAP to be able to process CompositeElements with unstructured.staging.base.isd_to_elements
* **Fix unnecessary mid-text chunk-splitting.** The "pre-chunker" did not consider separator blank-line ("\n\n") length when grouping elements for a single chunk. As a result, sections were frequently over-populated producing a over-sized chunk that required mid-text splitting.
* **Fix frequent dissociation of title from chunk.** The sectioning algorithm included the title of the next section with the prior section whenever it would fit, frequently producing association of a section title with the prior section and dissociating it from its actual section. Fix this by performing combination of whole sections only.
* **Fix PDF attempt to get dict value from string.** Fixes a rare edge case that prevented some PDF's from being partitioned. The `get_uris_from_annots` function tried to access the dictionary value of a string instance variable. Assign `None` to the annotation variable if the instance type is not dictionary to avoid the erroneous attempt.

## 0.10.27

### Enhancements

* **Leverage dict to share content across ingest pipeline** To share the ingest doc content across steps in the ingest pipeline, this was updated to use a multiprocessing-safe dictionary so changes get persisted and each step has the option to modify the ingest docs in place.

### Features

### Fixes

* **Removed `ebooklib` as a dependency** `ebooklib` is licensed under AGPL3, which is incompatible with the Apache 2.0 license. Thus it is being removed.
* **Caching fixes in ingest pipeline** Previously, steps like the source node were not leveraging parameters such as `re_download` to dictate if files should be forced to redownload rather than use what might already exist locally.

## 0.10.26

### Enhancements

* **Add text CCT CI evaluation workflow** Adds cct text extraction evaluation metrics to the current ingest workflow to measure the performance of each file extracted as well as aggregated-level performance.

### Features

* **Functionality to catch and classify overlapping/nested elements** Method to identify overlapping-bboxes cases within detected elements in a document. It returns two values: a boolean defining if there are overlapping elements present, and a list reporting them with relevant metadata. The output includes information about the `overlapping_elements`, `overlapping_case`, `overlapping_percentage`, `largest_ngram_percentage`, `overlap_percentage_total`, `max_area`, `min_area`, and `total_area`.
* **Add Local connector source metadata** python's os module used to pull stats from local file when processing via the local connector and populates fields such as last modified time, created time.

### Fixes

* **Fixes elements partitioned from an image file missing certain metadata** Metadata for image files, like file type, was being handled differently from other file types. This caused a bug where other metadata, like the file name, was being missed. This change brought metadata handling for image files to be more in line with the handling for other file types so that file name and other metadata fields are being captured.
* **Adds `typing-extensions` as an explicit dependency** This package is an implicit dependency, but the module is being imported directly in `unstructured.documents.elements` so the dependency should be explicit in case changes in other dependencies lead to `typing-extensions` being dropped as a dependency.
* **Stop passing `extract_tables` to `unstructured-inference` since it is now supported in `unstructured` instead** Table extraction previously occurred in `unstructured-inference`, but that logic, except for the table model itself, is now a part of the `unstructured` library. Thus the parameter triggering table extraction is no longer passed to the `unstructured-inference` package. Also noted the table output regression for PDF files.
* **Fix a bug in Table partitioning** Previously the `skip_infer_table_types` variable used in `partition` was not being passed down to specific file partitioners. Now you can utilize the `skip_infer_table_types` list variable when calling `partition` to specify the filetypes for which you want to skip table extraction, or the `infer_table_structure` boolean variable on the file specific partitioning function.
* **Fix partition docx without sections** Some docx files, like those from teams output, do not contain sections and it would produce no results because the code assumes all components are in sections. Now if no sections is detected from a document we iterate through the paragraphs and return contents found in the paragraphs.
* **Fix out-of-order sequencing of split chunks.** Fixes behavior where "split" chunks were inserted at the beginning of the chunk sequence. This would produce a chunk sequence like [5a, 5b, 3a, 3b, 1, 2, 4] when sections 3 and 5 exceeded `max_characters`.
* **Deserialization of ingest docs fixed** When ingest docs are being deserialized as part of the ingest pipeline process (cli), there were certain fields that weren't getting persisted (metadata and date processed). The from_dict method was updated to take these into account and a unit test added to check.
* **Map source cli command configs when destination set** Due to how the source connector is dynamically called when the destination connector is set via the CLI, the configs were being set incorrectoy, causing the source connector to break. The configs were fixed and updated to take into account Fsspec-specific connectors.

## 0.10.25

### Enhancements

* **Duplicate CLI param check** Given that many of the options associated with the `Click` based cli ingest commands are added dynamically from a number of configs, a check was incorporated to make sure there were no duplicate entries to prevent new configs from overwriting already added options.
* **Ingest CLI refactor for better code reuse** Much of the ingest cli code can be templated and was a copy-paste across files, adding potential risk. Code was refactored to use a base class which had much of the shared code templated.

### Features

* **Table OCR refactor** support Table OCR with pre-computed OCR data to ensure we only do one OCR for entrie document. User can specify
ocr agent tesseract/paddle in environment variable `OCR_AGENT` for OCRing the entire document.
* **Adds accuracy function** The accuracy scoring was originally an option under `calculate_edit_distance`. For easy function call, it is now a wrapper around the original function that calls edit_distance and return as "score".
* **Adds HuggingFaceEmbeddingEncoder** The HuggingFace Embedding Encoder uses a local embedding model as opposed to using an API.
* **Add AWS bedrock embedding connector** `unstructured.embed.bedrock` now provides a connector to use AWS bedrock's `titan-embed-text` model to generate embeddings for elements. This features requires valid AWS bedrock setup and an internet connectionto run.

### Fixes

* **Import PDFResourceManager more directly** We were importing `PDFResourceManager` from `pdfminer.converter` which was causing an error for some users. We changed to import from the actual location of `PDFResourceManager`, which is `pdfminer.pdfinterp`.
* **Fix language detection of elements with empty strings** This resolves a warning message that was raised by `langdetect` if the language was attempted to be detected on an empty string. Language detection is now skipped for empty strings.
* **Fix chunks breaking on regex-metadata matches.** Fixes "over-chunking" when `regex_metadata` was used, where every element that contained a regex-match would start a new chunk.
* **Fix regex-metadata match offsets not adjusted within chunk.** Fixes incorrect regex-metadata match start/stop offset in chunks where multiple elements are combined.
* **Map source cli command configs when destination set** Due to how the source connector is dynamically called when the destination connector is set via the CLI, the configs were being set incorrectoy, causing the source connector to break. The configs were fixed and updated to take into account Fsspec-specific connectors.
* **Fix metrics folder not discoverable** Fixes issue where unstructured/metrics folder is not discoverable on PyPI by adding an `__init__.py` file under the folder.
* **Fix a bug when `parition_pdf` get `model_name=None`** In API usage the `model_name` value is `None` and the `cast` function in `partition_pdf` would return `None` and lead to attribution error. Now we use `str` function to explicit convert the content to string so it is garanteed to have `starts_with` and other string functions as attributes
* **Fix html partition fail on tables without `tbody` tag** HTML tables may sometimes just contain headers without body (`tbody` tag)

## 0.10.24

### Enhancements

* **Improve natural reading order** Some `OCR` elements with only spaces in the text have full-page width in the bounding box, which causes the `xycut` sorting to not work as expected. Now the logic to parse OCR results removes any elements with only spaces (more than one space).
* **Ingest compression utilities and fsspec connector support** Generic utility code added to handle files that get pulled from a source connector that are either tar or zip compressed and uncompress them locally. This is then processed using a local source connector. Currently this functionality has been incorporated into the fsspec connector and all those inheriting from it (currently: Azure Blob Storage, Google Cloud Storage, S3, Box, and Dropbox).
* **Ingest destination connectors support for writing raw list of elements** Along with the default write method used in the ingest pipeline to write the json content associated with the ingest docs, each destination connector can now also write a raw list of elements to the desired downstream location without having an ingest doc associated with it.

### Features

* **Adds element type percent match function** In order to evaluate the element type extracted, we add a function that calculates the matched percentage between two frequency dictionary.

### Fixes

* **Fix paddle model file not discoverable** Fixes issue where ocr_models/paddle_ocr.py file is not discoverable on PyPI by adding
an `__init__.py` file under the folder.
* **Chipper v2 Fixes** Includes fix for a memory leak and rare last-element bbox fix. (unstructured-inference==0.7.7)
* **Fix image resizing issue** Includes fix related to resizing images in the tables pipeline. (unstructured-inference==0.7.6)

## 0.10.23

### Enhancements

* **Add functionality to limit precision when serializing to json** Precision for `points` is limited to 1 decimal point if coordinates["system"] == "PixelSpace" (otherwise 2 decimal points?). Precision for `detection_class_prob` is limited to 5 decimal points.
* **Fix csv file detection logic when mime-type is text/plain** Previously the logic to detect csv file type was considering only first row's comma count comparing with the header_row comma count and both the rows being same line the result was always true, Now the logic is changed to consider the comma's count for all the lines except first line and compare with header_row comma count.
* **Improved inference speed for Chipper V2** API requests with 'hi_res_model_name=chipper' now have ~2-3x faster responses.

### Features

### Fixes

* **Cleans up temporary files after conversion** Previously a file conversion utility was leaving temporary files behind on the filesystem without removing them when no longer needed. This fix helps prevent an accumulation of temporary files taking up excessive disk space.
* **Fixes `under_non_alpha_ratio` dividing by zero** Although this function guarded against a specific cause of division by zero, there were edge cases slipping through like strings with only whitespace. This update more generally prevents the function from performing a division by zero.
* **Fix languages default** Previously the default language was being set to English when elements didn't have text or if langdetect could not detect the language. It now defaults to None so there is not misleading information about the language detected.
* **Fixes recursion limit error that was being raised when partitioning Excel documents of a certain size** Previously we used a recursive method to find subtables within an excel sheet. However this would run afoul of Python's recursion depth limit when there was a contiguous block of more than 1000 cells within a sheet. This function has been updated to use the NetworkX library which avoids Python recursion issues.

## 0.10.22

### Enhancements

* **bump `unstructured-inference` to `0.7.3`** The updated version of `unstructured-inference` supports a new version of the Chipper model, as well as a cleaner schema for its output classes. Support is included for new inference features such as hierarchy and ordering.
* **Expose skip_infer_table_types in ingest CLI.** For each connector a new `--skip-infer-table-types` parameter was added to map to the `skip_infer_table_types` partition argument. This gives more granular control to unstructured-ingest users, allowing them to specify the file types for which we should attempt table extraction.
* **Add flag to ingest CLI to raise error if any single doc fails in pipeline** Currently if a single doc fails in the pipeline, the whole thing halts due to the error. This flag defaults to log an error but continue with the docs it can.
* **Emit hyperlink metadata for DOCX file-type.** DOCX partitioner now adds `metadata.links`, `metadata.link_texts` and `metadata.link_urls` for elements that contain a hyperlink that points to an external resource. So-called "jump" links pointing to document internal locations (such as those found in a table-of-contents "jumping" to a chapter or section) are excluded.

### Features

* **Add `elements_to_text` as a staging helper function** In order to get a single clean text output from unstructured for metric calculations, automate the process of extracting text from elements using this function.
* **Adds permissions(RBAC) data ingestion functionality for the Sharepoint connector.** Problem: Role based access control is an important component in many data storage systems. Users may need to pass permissions (RBAC) data to downstream systems when ingesting data. Feature: Added permissions data ingestion functionality to the Sharepoint connector.

### Fixes

* **Fixes PDF list parsing creating duplicate list items** Previously a bug in PDF list item parsing caused removal of other elements and duplication of the list item
* **Fixes duplicated elements** Fixes issue where elements are duplicated when embeddings are generated. This will allow users to generate embeddings for their list of Elements without duplicating/breaking the orginal content.
* **Fixes failure when flagging for embeddings through unstructured-ingest** Currently adding the embedding parameter to any connector results in a failure on the copy stage. This is resolves the issue by adding the IngestDoc to the context map in the embedding node's `run` method. This allows users to specify that connectors fetch embeddings without failure.
* **Fix ingest pipeline reformat nodes not discoverable** Fixes issue where  reformat nodes raise ModuleNotFoundError on import. This was due to the directory was missing `__init__.py` in order to make it discoverable.
* **Fix default language in ingest CLI** Previously the default was being set to english which injected potentially incorrect information to downstream language detection libraries. By setting the default to None allows those libraries to better detect what language the text is in the doc being processed.

## 0.10.21

* **Adds Scarf analytics**.

## 0.10.20

### Enhancements

* **Add document level language detection functionality.** Adds the "auto" default for the languages param to all partitioners. The primary language present in the document is detected using the `langdetect` package. Additional param `detect_language_per_element` is also added for partitioners that return multiple elements. Defaults to `False`.
* **Refactor OCR code** The OCR code for entire page is moved from unstructured-inference to unstructured. On top of continuing support for OCR language parameter, we also support two OCR processing modes, "entire_page" or "individual_blocks".
* **Align to top left when shrinking bounding boxes for `xy-cut` sorting:** Update `shrink_bbox()` to keep top left rather than center.
* **Add visualization script to annotate elements** This script is often used to analyze/visualize elements with coordinates (e.g. partition_pdf()).
* **Adds data source properties to the Jira, Github and Gitlab connectors** These properties (date_created, date_modified, version, source_url, record_locator) are written to element metadata during ingest, mapping elements to information about the document source from which they derive. This functionality enables downstream applications to reveal source document applications, e.g. a link to a GDrive doc, Salesforce record, etc.
* **Improve title detection in pptx documents** The default title textboxes on a pptx slide are now categorized as titles.
* **Improve hierarchy detection in pptx documents** List items, and other slide text are properly nested under the slide title. This will enable better chunking of pptx documents.
* **Refactor of the ingest cli workflow** The refactored approach uses a dynamically set pipeline with a snapshot along each step to save progress and accommodate continuation from a snapshot if an error occurs. This also allows the pipeline to dynamically assign any number of steps to modify the partitioned content before it gets written to a destination.
* **Applies `max_characters=<n>` argument to all element types in `add_chunking_strategy` decorator** Previously this argument was only utilized in chunking Table elements and now applies to all partitioned elements if `add_chunking_strategy` decorator is utilized, further preparing the elements for downstream processing.
* **Add common retry strategy utilities for unstructured-ingest** Dynamic retry strategy with exponential backoff added to Notion source connector.
*
### Features

* **Adds `bag_of_words` and `percent_missing_text` functions** In order to count the word frequencies in two input texts and calculate the percentage of text missing relative to the source document.
* **Adds `edit_distance` calculation metrics** In order to benchmark the cleaned, extracted text with unstructured, `edit_distance` (`Levenshtein distance`) is included.
* **Adds detection_origin field to metadata** Problem: Currently isn't an easy way to find out how an element was created. With this change that information is added. Importance: With this information the developers and users are now able to know how an element was created to make decisions on how to use it. In order tu use this feature
setting UNSTRUCTURED_INCLUDE_DEBUG_METADATA=true is needed.
* **Adds a function that calculates frequency of the element type and its depth** To capture the accuracy of element type extraction, this function counts the occurrences of each unique element type with its depth for use in element metrics.

### Fixes

* **Fix zero division error in annotation bbox size** This fixes the bug where we find annotation bboxes realted to an element that need to divide the intersection size between annotation bbox and element bbox by the size of the annotation bbox
* **Fix prevent metadata module from importing dependencies from unnecessary modules** Problem: The `metadata` module had several top level imports that were only used in and applicable to code related to specific document types, while there were many general-purpose functions. As a result, general-purpose functions couldn't be used without unnecessary dependencies being installed. Fix: moved 3rd party dependency top level imports to inside the functions in which they are used and applied a decorator to check that the dependency is installed and emit a helpful error message if not.
* **Fixes category_depth None value for Title elements** Problem: `Title` elements from `chipper` get `category_depth`= None even when `Headline` and/or `Subheadline` elements are present in the same page. Fix: all `Title` elements with `category_depth` = None should be set to have a depth of 0 instead iff there are `Headline` and/or `Subheadline` element-types present. Importance: `Title` elements should be equivalent html `H1` when nested headings are present; otherwise, `category_depth` metadata can result ambiguous within elements in a page.
* **Tweak `xy-cut` ordering output to be more column friendly** This results in the order of elements more closely reflecting natural reading order which benefits downstream applications. While element ordering from `xy-cut` is usually mostly correct when ordering multi-column documents, sometimes elements from a RHS column will appear before elements in a LHS column. Fix: add swapped `xy-cut` ordering by sorting by X coordinate first and then Y coordinate.
* **Fixes badly initialized Formula** Problem: YoloX contain new types of elements, when loading a document that contain formulas a new element of that class
should be generated, however the Formula class inherits from Element instead of Text. After this change the element is correctly created with the correct class
allowing the document to be loaded. Fix: Change parent class for Formula to Text. Importance: Crucial to be able to load documents that contain formulas.
* **Fixes pdf uri error** An error was encountered when URI type of `GoToR` which refers to pdf resources outside of its own was detected since no condition catches such case. The code is fixing the issue by initialize URI before any condition check.


## 0.10.19

### Enhancements

* **Adds XLSX document level language detection** Enhancing on top of language detection functionality in previous release, we now support language detection within `.xlsx` file type at Element level.
* **bump `unstructured-inference` to `0.6.6`** The updated version of `unstructured-inference` makes table extraction in `hi_res` mode configurable to fine tune table extraction performance; it also improves element detection by adding a deduplication post processing step in the `hi_res` partitioning of pdfs and images.
* **Detect text in HTML Heading Tags as Titles** This will increase the accuracy of hierarchies in HTML documents and provide more accurate element categorization. If text is in an HTML heading tag and is not a list item, address, or narrative text, categorize it as a title.
* **Update python-based docs** Refactor docs to use the actual unstructured code rather than using the subprocess library to run the cli command itself.
* **Adds Table support for the `add_chunking_strategy` decorator to partition functions.** In addition to combining elements under Title elements, user's can now specify the `max_characters=<n>` argument to chunk Table elements into TableChunk elements with `text` and `text_as_html` of length <n> characters. This means partitioned Table results are ready for use in downstream applications without any post processing.
* **Expose endpoint url for s3 connectors** By allowing for the endpoint url to be explicitly overwritten, this allows for any non-AWS data providers supporting the s3 protocol to be supported (i.e. minio).

### Features

* **change default `hi_res` model for pdf/image partition to `yolox`** Now partitioning pdf/image using `hi_res` strategy utilizes `yolox_quantized` model isntead of `detectron2_onnx` model. This new default model has better recall for tables and produces more detailed categories for elements.
* **XLSX can now reads subtables within one sheet** Problem: Many .xlsx files are not created to be read as one full table per sheet. There are subtables, text and header along with more informations to extract from each sheet. Feature: This `partition_xlsx` now can reads subtable(s) within one .xlsx sheet, along with extracting other title and narrative texts. Importance: This enhance the power of .xlsx reading to not only one table per sheet, allowing user to capture more data tables from the file, if exists.
* **Update Documentation on Element Types and Metadata**: We have updated the documentation according to the latest element types and metadata. It includes the common and additional metadata provided by the Partitions and Connectors.

### Fixes

* **Fixes partition_pdf is_alnum reference bug** Problem: The `partition_pdf` when attempt to get bounding box from element experienced a reference before assignment error when the first object is not text extractable.  Fix: Switched to a flag when the condition is met. Importance: Crucial to be able to partition with pdf.
* **Fix various cases of HTML text missing after partition**
  Problem: Under certain circumstances, text immediately after some HTML tags will be misssing from partition result.
  Fix: Updated code to deal with these cases.
  Importance: This will ensure the correctness when partitioning HTML and Markdown documents.
* **Fixes chunking when `detection_class_prob` appears in Element metadata** Problem: when `detection_class_prob` appears in Element metadata, Elements will only be combined by chunk_by_title if they have the same `detection_class_prob` value (which is rare). This is unlikely a case we ever need to support and most often results in no chunking. Fix: `detection_class_prob` is included in the chunking list of metadata keys excluded for similarity comparison. Importance: This change allows `chunk_by_title` to operate as intended for documents which include `detection_class_prob` metadata in their Elements.

## 0.10.18

### Enhancements

* **Better detection of natural reading order in images and PDF's** The elements returned by partition better reflect natural reading order in some cases, particularly in complicated multi-column layouts, leading to better chunking and retrieval for downstream applications. Achieved by improving the `xy-cut` sorting to preprocess bboxes, shrinking all bounding boxes by 90% along x and y axes (still centered around the same center point), which allows projection lines to be drawn where not possible before if layout bboxes overlapped.
* **Improves `partition_xml` to be faster and more memory efficient when partitioning large XML files** The new behavior is to partition iteratively to prevent loading the entire XML tree into memory at once in most use cases.
* **Adds data source properties to SharePoint, Outlook, Onedrive, Reddit, Slack, DeltaTable connectors** These properties (date_created, date_modified, version, source_url, record_locator) are written to element metadata during ingest, mapping elements to information about the document source from which they derive. This functionality enables downstream applications to reveal source document applications, e.g. a link to a GDrive doc, Salesforce record, etc.
* **Add functionality to save embedded images in PDF's separately as images** This allows users to save embedded images in PDF's separately as images, given some directory path. The saved image path is written to the metadata for the Image element. Downstream applications may benefit by providing users with image links from relevant "hits."
* **Azure Cognite Search destination connector** New Azure Cognitive Search destination connector added to ingest CLI.  Users may now use `unstructured-ingest` to write partitioned data from over 20 data sources (so far) to an Azure Cognitive Search index.
* **Improves salesforce partitioning** Partitions Salesforce data as xlm instead of text for improved detail and flexibility. Partitions htmlbody instead of textbody for Salesforce emails. Importance: Allows all Salesforce fields to be ingested and gives Salesforce emails more detailed partitioning.
* **Add document level language detection functionality.** Introduces the "auto" default for the languages param, which then detects the languages present in the document using the `langdetect` package. Adds the document languages as ISO 639-3 codes to the element metadata. Implemented only for the partition_text function to start.
* **PPTX partitioner refactored in preparation for enhancement.** Behavior should be unchanged except that shapes enclosed in a group-shape are now included, as many levels deep as required (a group-shape can itself contain a group-shape).
* **Embeddings support for the SharePoint SourceConnector via unstructured-ingest CLI** The SharePoint connector can now optionally create embeddings from the elements it pulls out during partition and upload those embeddings to Azure Cognitive Search index.
* **Improves hierarchy from docx files by leveraging natural hierarchies built into docx documents**  Hierarchy can now be detected from an indentation level for list bullets/numbers and by style name (e.g. Heading 1, List Bullet 2, List Number).
* **Chunking support for the SharePoint SourceConnector via unstructured-ingest CLI** The SharePoint connector can now optionally chunk the elements pulled out during partition via the chunking unstructured brick. This can be used as a stage before creating embeddings.

### Features

* **Adds `links` metadata in `partition_pdf` for `fast` strategy.** Problem: PDF files contain rich information and hyperlink that Unstructured did not captured earlier. Feature: `partition_pdf` now can capture embedded links within the file along with its associated text and page number. Importance: Providing depth in extracted elements give user a better understanding and richer context of documents. This also enables user to map to other elements within the document if the hyperlink is refered internally.
* **Adds the embedding module to be able to embed Elements** Problem: Many NLP applications require the ability to represent parts of documents in a semantic way. Until now, Unstructured did not have text embedding ability within the core library. Feature: This embedding module is able to track embeddings related data with a class, embed a list of elements, and return an updated list of Elements with the *embeddings* property. The module is also able to embed query strings. Importance: Ability to embed documents or parts of documents will enable users to make use of these semantic representations in different NLP applications, such as search, retrieval, and retrieval augmented generation.

### Fixes

* **Fixes a metadata source serialization bug** Problem: In unstructured elements, when loading an elements json file from the disk, the data_source attribute is assumed to be an instance of DataSourceMetadata and the code acts based on that. However the loader did not satisfy the assumption, and loaded it as a dict instead, causing an error. Fix: Added necessary code block to initialize a DataSourceMetadata object, also refactored DataSourceMetadata.from_dict() method to remove redundant code. Importance: Crucial to be able to load elements (which have data_source fields) from json files.
* **Fixes issue where unstructured-inference was not getting updated** Problem: unstructured-inference was not getting upgraded to the version to match unstructured release when doing a pip install.  Solution: using `pip install unstructured[all-docs]` it will now upgrade both unstructured and unstructured-inference. Importance: This will ensure that the inference library is always in sync with the unstructured library, otherwise users will be using outdated libraries which will likely lead to unintended behavior.
* **Fixes SharePoint connector failures if any document has an unsupported filetype** Problem: Currently the entire connector ingest run fails if a single IngestDoc has an unsupported filetype. This is because a ValueError is raised in the IngestDoc's `__post_init__`. Fix: Adds a try/catch when the IngestConnector runs get_ingest_docs such that the error is logged but all processable documents->IngestDocs are still instantiated and returned. Importance: Allows users to ingest SharePoint content even when some files with unsupported filetypes exist there.
* **Fixes Sharepoint connector server_path issue** Problem: Server path for the Sharepoint Ingest Doc was incorrectly formatted, causing issues while fetching pages from the remote source. Fix: changes formatting of remote file path before instantiating SharepointIngestDocs and appends a '/' while fetching pages from the remote source. Importance: Allows users to fetch pages from Sharepoint Sites.
* **Fixes Sphinx errors.** Fixes errors when running Sphinx `make html` and installs library to suppress warnings.
* **Fixes a metadata backwards compatibility error** Problem: When calling `partition_via_api`, the hosted api may return an element schema that's newer than the current `unstructured`. In this case, metadata fields were added which did not exist in the local `ElementMetadata` dataclass, and `__init__()` threw an error. Fix: remove nonexistent fields before instantiating in `ElementMetadata.from_json()`. Importance: Crucial to avoid breaking changes when adding fields.
* **Fixes issue with Discord connector when a channel returns `None`** Problem: Getting the `jump_url` from a nonexistent Discord `channel` fails. Fix: property `jump_url` is now retrieved within the same context as the messages from the channel. Importance: Avoids cascading issues when the connector fails to fetch information about a Discord channel.
* **Fixes occasionally SIGABTR when writing table with `deltalake` on Linux** Problem: occasionally on Linux ingest can throw a `SIGABTR` when writing `deltalake` table even though the table was written correctly. Fix: put the writing function into a `Process` to ensure its execution to the fullest extent before returning to the main process. Importance: Improves stability of connectors using `deltalake`
* **Fixes badly initialized Formula** Problem: YoloX contain new types of elements, when loading a document that contain formulas a new element of that class should be generated, however the Formula class inherits from Element instead of Text. After this change the element is correctly created with the correct class allowing the document to be loaded. Fix: Change parent class for Formula to Text. Importance: Crucial to be able to load documents that contain formulas.

## 0.10.16

### Enhancements

* **Adds data source properties to Airtable, Confluence, Discord, Elasticsearch, Google Drive, and Wikipedia connectors** These properties (date_created, date_modified, version, source_url, record_locator) are written to element metadata during ingest, mapping elements to information about the document source from which they derive. This functionality enables downstream applications to reveal source document applications, e.g. a link to a GDrive doc, Salesforce record, etc.
* **DOCX partitioner refactored in preparation for enhancement.** Behavior should be unchanged except in multi-section documents containing different headers/footers for different sections. These will now emit all distinct headers and footers encountered instead of just those for the last section.
* **Add a function to map between Tesseract and standard language codes.** This allows users to input language information to the `languages` param in any Tesseract-supported langcode or any ISO 639 standard language code.
* **Add document level language detection functionality.** Introduces the "auto" default for the languages param, which then detects the languages present in the document using the `langdetect` package. Implemented only for the partition_text function to start.

### Features

### Fixes

* ***Fixes an issue that caused a partition error for some PDF's.** Fixes GH Issue 1460 by bypassing a coordinate check if an element has invalid coordinates.

## 0.10.15


### Enhancements

* **Support for better element categories from the next-generation image-to-text model ("chipper").** Previously, not all of the classifications from Chipper were being mapped to proper `unstructured` element categories so the consumer of the library would see many `UncategorizedText` elements. This fixes the issue, improving the granularity of the element categories outputs for better downstream processing and chunking. The mapping update is:
  * "Threading": `NarrativeText`
  * "Form": `NarrativeText`
  * "Field-Name": `Title`
  * "Value": `NarrativeText`
  * "Link": `NarrativeText`
  * "Headline": `Title` (with `category_depth=1`)
  * "Subheadline": `Title` (with `category_depth=2`)
  * "Abstract": `NarrativeText`
* **Better ListItem grouping for PDF's (fast strategy).** The `partition_pdf` with `fast` strategy previously broke down some numbered list item lines as separate elements. This enhancement leverages the x,y coordinates and bbox sizes to help decide whether the following chunk of text is a continuation of the immediate previous detected ListItem element or not, and not detect it as its own non-ListItem element.
* **Fall back to text-based classification for uncategorized Layout elements for Images and PDF's**. Improves element classification by running existing text-based rules on previously `UncategorizedText` elements.
* **Adds table partitioning for Partitioning for many doc types including: .html, .epub., .md, .rst, .odt, and .msg.** At the core of this change is the .html partition functionality, which is leveraged by the other effected doc types. This impacts many scenarios where `Table` Elements are now propery extracted.
* **Create and add `add_chunking_strategy` decorator to partition functions.** Previously, users were responsible for their own chunking after partitioning elements, often required for downstream applications. Now, individual elements may be combined into right-sized chunks where min and max character size may be specified if `chunking_strategy=by_title`. Relevant elements are grouped together for better downstream results. This enables users immediately use partitioned results effectively in downstream applications (e.g. RAG architecture apps) without any additional post-processing.
* **Adds `languages` as an input parameter and marks `ocr_languages` kwarg for deprecation in pdf, image, and auto partitioning functions.** Previously, language information was only being used for Tesseract OCR for image-based documents and was in a Tesseract specific string format, but by refactoring into a list of standard language codes independent of Tesseract, the `unstructured` library will better support `languages` for other non-image pipelines and/or support for other OCR engines.
* **Removes `UNSTRUCTURED_LANGUAGE` env var usage and replaces `language` with `languages` as an input parameter to unstructured-partition-text_type functions.** The previous parameter/input setup was not user-friendly or scalable to the variety of elements being processed. By refactoring the inputted language information into a list of standard language codes, we can support future applications of the element language such as detection, metadata, and multi-language elements. Now, to skip English specific checks, set the `languages` parameter to any non-English language(s).
* **Adds `xlsx` and `xls` filetype extensions to the `skip_infer_table_types` default list in `partition`.** By adding these file types to the input parameter these files should not go through table extraction. Users can still specify if they would like to extract tables from these filetypes, but will have to set the `skip_infer_table_types` to exclude the desired filetype extension. This avoids mis-representing complex spreadsheets where there may be multiple sub-tables and other content.
* **Better debug output related to sentence counting internals**. Clarify message when sentence is not counted toward sentence count because there aren't enough words, relevant for developers focused on `unstructured`s NLP internals.
* **Faster ocr_only speed for partitioning PDF and images.** Use `unstructured_pytesseract.run_and_get_multiple_output` function to reduce the number of calls to `tesseract` by half when partitioning pdf or image with `tesseract`
* **Adds data source properties to fsspec connectors** These properties (date_created, date_modified, version, source_url, record_locator) are written to element metadata during ingest, mapping elements to information about the document source from which they derive. This functionality enables downstream applications to reveal source document applications, e.g. a link to a GDrive doc, Salesforce record, etc.
* **Add delta table destination connector** New delta table destination connector added to ingest CLI.  Users may now use `unstructured-ingest` to write partitioned data from over 20 data sources (so far) to a Delta Table.
* **Rename to Source and Destination Connectors in the Documentation.** Maintain naming consistency between Connectors codebase and documentation with the first addition to a destination connector.
* **Non-HTML text files now return unstructured-elements as opposed to HTML-elements.** Previously the text based files that went through `partition_html` would return HTML-elements but now we preserve the format from the input using `source_format` argument in the partition call.
* **Adds `PaddleOCR` as an optional alternative to `Tesseract`** for OCR in processing of PDF or Image files, it is installable via the `makefile` command `install-paddleocr`. For experimental purposes only.
* **Bump unstructured-inference** to 0.5.28. This version bump markedly improves the output of table data, rendered as `metadata.text_as_html` in an element. These changes include:
  * add env variable `ENTIRE_PAGE_OCR` to specify using paddle or tesseract on entire page OCR
  * table structure detection now pads the input image by 25 pixels in all 4 directions to improve its recall (0.5.27)
  * support paddle with both cpu and gpu and assume it is pre-installed (0.5.26)
  * fix a bug where `cells_to_html` doesn't handle cells spanning multiple rows properly (0.5.25)
  * remove `cv2` preprocessing step before OCR step in table transformer (0.5.24)

### Features

* **Adds element metadata via `category_depth` with default value None**.
  * This additional metadata is useful for vectordb/LLM, chunking strategies, and retrieval applications.
* **Adds a naive hierarchy for elements via a `parent_id` on the element's metadata**
  * Users will now have more metadata for implementing vectordb/LLM chunking strategies. For example, text elements could be queried by their preceding title element.
  * Title elements created from HTML headings will properly nest

### Fixes

* **`add_pytesseract_bboxes_to_elements` no longer returns `nan` values**. The function logic is now broken into new methods
  `_get_element_box` and `convert_multiple_coordinates_to_new_system`
* **Selecting a different model wasn't being respected when calling `partition_image`.** Problem: `partition_pdf` allows for passing a `model_name` parameter. Given the similarity between the image and PDF pipelines, the expected behavior is that `partition_image` should support the same parameter, but `partition_image` was unintentionally not passing along its `kwargs`. This was corrected by adding the kwargs to the downstream call.
* **Fixes a chunking issue via dropping the field "coordinates".** Problem: chunk_by_title function was chunking each element to its own individual chunk while it needed to group elements into a fewer number of chunks. We've discovered that this happens due to a metadata matching logic in chunk_by_title function, and discovered that elements with different metadata can't be put into the same chunk. At the same time, any element with "coordinates" essentially had different metadata than other elements, due each element locating in different places and having different coordinates. Fix: That is why we have included the key "coordinates" inside a list of excluded metadata keys, while doing this "metadata_matches" comparision. Importance: This change is crucial to be able to chunk by title for documents which include "coordinates" metadata in their elements.

## 0.10.14

### Enhancements

* Update all connectors to use new downstream architecture
  * New click type added to parse comma-delimited string inputs
  * Some CLI options renamed

### Features

### Fixes

## 0.10.13

### Enhancements

* Updated documentation: Added back support doc types for partitioning, more Python codes in the API page,  RAG definition, and use case.
* Updated Hi-Res Metadata: PDFs and Images using Hi-Res strategy now have layout model class probabilities added ot metadata.
* Updated the `_detect_filetype_from_octet_stream()` function to use libmagic to infer the content type of file when it is not a zip file.
* Tesseract minor version bump to 5.3.2

### Features

* Add Jira Connector to be able to pull issues from a Jira organization
* Add `clean_ligatures` function to expand ligatures in text


### Fixes

* `partition_html` breaks on `<br>` elements.
* Ingest error handling to properly raise errors when wrapped
* GH issue 1361: fixes a sortig error that prevented some PDF's from being parsed
* Bump unstructured-inference
  * Brings back embedded images in PDF's (0.5.23)

## 0.10.12

### Enhancements

* Removed PIL pin as issue has been resolved upstream
* Bump unstructured-inference
  * Support for yolox_quantized layout detection model (0.5.20)
* YoloX element types added


### Features

* Add Salesforce Connector to be able to pull Account, Case, Campaign, EmailMessage, Lead

### Fixes


* Bump unstructured-inference
  * Avoid divide-by-zero errors swith `safe_division` (0.5.21)

## 0.10.11

### Enhancements

* Bump unstructured-inference
  * Combine entire-page OCR output with layout-detected elements, to ensure full coverage of the page (0.5.19)

### Features

* Add in ingest cli s3 writer

### Fixes

* Fix a bug where `xy-cut` sorting attemps to sort elements without valid coordinates; now xy cut sorting only works when **all** elements have valid coordinates

## 0.10.10

### Enhancements

* Adds `text` as an input parameter to `partition_xml`.
* `partition_xml` no longer runs through `partition_text`, avoiding incorrect splitting
  on carriage returns in the XML. Since `partition_xml` no longer calls `partition_text`,
  `min_partition` and `max_partition` are no longer supported in `partition_xml`.
* Bump `unstructured-inference==0.5.18`, change non-default detectron2 classification threshold
* Upgrade base image from rockylinux 8 to rockylinux 9
* Serialize IngestDocs to JSON when passing to subprocesses

### Features

### Fixes

- Fix a bug where mismatched `elements` and `bboxes` are passed into `add_pytesseract_bbox_to_elements`

## 0.10.9

### Enhancements

* Fix `test_json` to handle only non-extra dependencies file types (plain-text)

### Features

* Adds `chunk_by_title` to break a document into sections based on the presence of `Title`
  elements.
* add new extraction function `extract_image_urls_from_html` to extract all img related URL from html text.

### Fixes

* Make cv2 dependency optional
* Edit `add_pytesseract_bbox_to_elements`'s (`ocr_only` strategy) `metadata.coordinates.points` return type to `Tuple` for consistency.
* Re-enable test-ingest-confluence-diff for ingest tests
* Fix syntax for ingest test check number of files
* Fix csv and tsv partitioners loosing the first line of the files when creating elements

## 0.10.8

### Enhancements

* Release docker image that installs Python 3.10 rather than 3.8

### Features

### Fixes

## 0.10.7

### Enhancements

### Features

### Fixes

* Remove overly aggressive ListItem chunking for images and PDF's which typically resulted in inchorent elements.

## 0.10.6

### Enhancements

* Enable `partition_email` and `partition_msg` to detect if an email is PGP encryped. If
  and email is PGP encryped, the functions will return an empy list of elements and
  emit a warning about the encrypted content.
* Add threaded Slack conversations into Slack connector output
* Add functionality to sort elements using `xy-cut` sorting approach in `partition_pdf` for `hi_res` and `fast` strategies
* Bump unstructured-inference
  * Set OMP_THREAD_LIMIT to 1 if not set for better tesseract perf (0.5.17)

### Features

* Extract coordinates from PDFs and images when using OCR only strategy and add to metadata

### Fixes

* Update `partition_html` to respect the order of `<pre>` tags.
* Fix bug in `partition_pdf_or_image` where two partitions were called if `strategy == "ocr_only"`.
* Bump unstructured-inference
  * Fix issue where temporary files were being left behind (0.5.16)
* Adds deprecation warning for the `file_filename` kwarg to `partition`, `partition_via_api`,
  and `partition_multiple_via_api`.
* Fix documentation build workflow by pinning dependencies

## 0.10.5

### Enhancements

* Create new CI Pipelines
  - Checking text, xml, email, and html doc tests against the library installed without extras
  - Checking each library extra against their respective tests
* `partition` raises an error and tells the user to install the appropriate extra if a filetype
  is detected that is missing dependencies.
* Add custom errors to ingest
* Bump `unstructured-ingest==0.5.15`
  - Handle an uncaught TesseractError (0.5.15)
  - Add TIFF test file and TIFF filetype to `test_from_image_file` in `test_layout` (0.5.14)
* Use `entire_page` ocr mode for pdfs and images
* Add notes on extra installs to docs
* Adds ability to reuse connections per process in unstructured-ingest

### Features
* Add delta table connector

### Fixes

## 0.10.4
* Pass ocr_mode in partition_pdf and set the default back to individual pages for now
* Add diagrams and descriptions for ingest design in the ingest README

### Features
* Supports multipage TIFF image partitioning

### Fixes

## 0.10.2

### Enhancements
* Bump unstructured-inference==0.5.13:
  - Fix extracted image elements being included in layout merge, addresses the issue
    where an entire-page image in a PDF was not passed to the layout model when using hi_res.

### Features

### Fixes

## 0.10.1

### Enhancements
* Bump unstructured-inference==0.5.12:
  - fix to avoid trace for certain PDF's (0.5.12)
  - better defaults for DPI for hi_res and  Chipper (0.5.11)
  - implement full-page OCR (0.5.10)

### Features

### Fixes

* Fix dead links in repository README (Quick Start > Install for local development, and Learn more > Batch Processing)
* Update document dependencies to include tesseract-lang for additional language support (required for tests to pass)

## 0.10.0

### Enhancements

* Add `include_header` kwarg to `partition_xlsx` and change default behavior to `True`
* Update the `links` and `emphasized_texts` metadata fields

### Features

### Fixes

## 0.9.3

### Enhancements

* Pinned dependency cleanup.
* Update `partition_csv` to always use `soupparser_fromstring` to parse `html text`
* Update `partition_tsv` to always use `soupparser_fromstring` to parse `html text`
* Add `metadata.section` to capture epub table of contents data
* Add `unique_element_ids` kwarg to partition functions. If `True`, will use a UUID
  for element IDs instead of a SHA-256 hash.
* Update `partition_xlsx` to always use `soupparser_fromstring` to parse `html text`
* Add functionality to switch `html` text parser based on whether the `html` text contains emoji
* Add functionality to check if a string contains any emoji characters
* Add CI tests around Notion

### Features

* Add Airtable Connector to be able to pull views/tables/bases from an Airtable organization

### Fixes

* fix pdf partition of list items being detected as titles in OCR only mode
* make notion module discoverable
* fix emails with `Content-Distribution: inline` and `Content-Distribution: attachment` with no filename
* Fix email attachment filenames which had `=` in the filename itself

## 0.9.2


### Enhancements

* Update table extraction section in API documentation to sync with change in Prod API
* Update Notion connector to extract to html
* Added UUID option for `element_id`
* Bump unstructured-inference==0.5.9:
  - better caching of models
  - another version of detectron2 available, though the default layout model is unchanged
* Added UUID option for element_id
* Added UUID option for element_id
* CI improvements to run ingest tests in parallel

### Features

* Adds Sharepoint connector.

### Fixes

* Bump unstructured-inference==0.5.9:
  - ignores Tesseract errors where no text is extracted for tiles that indeed, have no text

## 0.9.1

### Enhancements

* Adds --partition-pdf-infer-table-structure to unstructured-ingest.
* Enable `partition_html` to skip headers and footers with the `skip_headers_and_footers` flag.
* Update `partition_doc` and `partition_docx` to track emphasized texts in the output
* Adds post processing function `filter_element_types`
* Set the default strategy for partitioning images to `hi_res`
* Add page break parameter section in API documentation to sync with change in Prod API
* Update `partition_html` to track emphasized texts in the output
* Update `XMLDocument._read_xml` to create `<p>` tag element for the text enclosed in the `<pre>` tag
* Add parameter `include_tail_text` to `_construct_text` to enable (skip) tail text inclusion
* Add Notion connector

### Features

### Fixes

* Remove unused `_partition_via_api` function
* Fixed emoji bug in `partition_xlsx`.
* Pass `file_filename` metadata when partitioning file object
* Skip ingest test on missing Slack token
* Add Dropbox variables to CI environments
* Remove default encoding for ingest
* Adds new element type `EmailAddress` for recognising email address in the  text
* Simplifies `min_partition` logic; makes partitions falling below the `min_partition`
  less likely.
* Fix bug where ingest test check for number of files fails in smoke test
* Fix unstructured-ingest entrypoint failure

## 0.9.0

### Enhancements

* Dependencies are now split by document type, creating a slimmer base installation.

## 0.8.8

### Enhancements

### Features

### Fixes

* Rename "date" field to "last_modified"
* Adds Box connector

### Fixes

## 0.8.7

### Enhancements

* Put back useful function `split_by_paragraph`

### Features

### Fixes

* Fix argument order in NLTK download step

## 0.8.6

### Enhancements

### Features

### Fixes

* Remove debug print lines and non-functional code

## 0.8.5

### Enhancements

* Add parameter `skip_infer_table_types` to enable (skip) table extraction for other doc types
* Adds optional Unstructured API unit tests in CI
* Tracks last modified date for all document types.
* Add auto_paragraph_grouper to detect new-line and blank-line new paragraph for .txt files.
* refactor the ingest cli to better support expanding supported connectors

## 0.8.3

### Enhancements

### Features

### Fixes

* NLTK now only gets downloaded if necessary.
* Handling for empty tables in Word Documents and PowerPoints.

## 0.8.4

### Enhancements

* Additional tests and refactor of JSON detection.
* Update functionality to retrieve image metadata from a page for `document_to_element_list`
* Links are now tracked in `partition_html` output.
* Set the file's current position to the beginning after reading the file in `convert_to_bytes`
* Add `min_partition` kwarg to that combines elements below a specified threshold and modifies splitting of strings longer than max partition so words are not split.
* set the file's current position to the beginning after reading the file in `convert_to_bytes`
* Add slide notes to pptx
* Add `--encoding` directive to ingest
* Improve json detection by `detect_filetype`

### Features

* Adds Outlook connector
* Add support for dpi parameter in inference library
* Adds Onedrive connector.
* Add Confluence connector for ingest cli to pull the body text from all documents from all spaces in a confluence domain.

### Fixes

* Fixes issue with email partitioning where From field was being assigned the To field value.
* Use the `image_metadata` property of the `PageLayout` instance to get the page image info in the `document_to_element_list`
* Add functionality to write images to computer storage temporarily instead of keeping them in memory for `ocr_only` strategy
* Add functionality to convert a PDF in small chunks of pages at a time for `ocr_only` strategy
* Adds `.txt`, `.text`, and `.tab` to list of extensions to check if file
  has a `text/plain` MIME type.
* Enables filters to be passed to `partition_doc` so it doesn't error with LibreOffice7.
* Removed old error message that's superseded by `requires_dependencies`.
* Removes using `hi_res` as the default strategy value for `partition_via_api` and `partition_multiple_via_api`

## 0.8.1

### Enhancements

* Add support for Python 3.11

### Features

### Fixes

* Fixed `auto` strategy detected scanned document as having extractable text and using `fast` strategy, resulting in no output.
* Fix list detection in MS Word documents.
* Don't instantiate an element with a coordinate system when there isn't a way to get its location data.

## 0.8.0

### Enhancements

* Allow model used for hi res pdf partition strategy to be chosen when called.
* Updated inference package

### Features

* Add `metadata_filename` parameter across all partition functions

### Fixes

* Update to ensure `convert_to_datafame` grabs all of the metadata fields.
* Adjust encoding recognition threshold value in `detect_file_encoding`
* Fix KeyError when `isd_to_elements` doesn't find a type
* Fix `_output_filename` for local connector, allowing single files to be written correctly to the disk

* Fix for cases where an invalid encoding is extracted from an email header.

### BREAKING CHANGES

* Information about an element's location is no longer returned as top-level attributes of an element. Instead, it is returned in the `coordinates` attribute of the element's metadata.

## 0.7.12

### Enhancements

* Adds `include_metadata` kwarg to `partition_doc`, `partition_docx`, `partition_email`, `partition_epub`, `partition_json`, `partition_msg`, `partition_odt`, `partition_org`, `partition_pdf`, `partition_ppt`, `partition_pptx`, `partition_rst`, and `partition_rtf`
### Features

* Add Elasticsearch connector for ingest cli to pull specific fields from all documents in an index.
* Adds Dropbox connector

### Fixes

* Fix tests that call unstructured-api by passing through an api-key
* Fixed page breaks being given (incorrect) page numbers
* Fix skipping download on ingest when a source document exists locally

## 0.7.11

### Enhancements

* More deterministic element ordering when using `hi_res` PDF parsing strategy (from unstructured-inference bump to 0.5.4)
* Make large model available (from unstructured-inference bump to 0.5.3)
* Combine inferred elements with extracted elements (from unstructured-inference bump to 0.5.2)
* `partition_email` and `partition_msg` will now process attachments if `process_attachments=True`
  and a attachment partitioning functions is passed through with `attachment_partitioner=partition`.

### Features

### Fixes

* Fix tests that call unstructured-api by passing through an api-key
* Fixed page breaks being given (incorrect) page numbers
* Fix skipping download on ingest when a source document exists locally

## 0.7.10

### Enhancements

* Adds a `max_partition` parameter to `partition_text`, `partition_pdf`, `partition_email`,
  `partition_msg` and `partition_xml` that sets a limit for the size of an individual
  document elements. Defaults to `1500` for everything except `partition_xml`, which has
  a default value of `None`.
* DRY connector refactor

### Features

* `hi_res` model for pdfs and images is selectable via environment variable.

### Fixes

* CSV check now ignores escaped commas.
* Fix for filetype exploration util when file content does not have a comma.
* Adds negative lookahead to bullet pattern to avoid detecting plain text line
  breaks like `-------` as list items.
* Fix pre tag parsing for `partition_html`
* Fix lookup error for annotated Arabic and Hebrew encodings

## 0.7.9

### Enhancements

* Improvements to string check for leafs in `partition_xml`.
* Adds --partition-ocr-languages to unstructured-ingest.

### Features

* Adds `partition_org` for processed Org Mode documents.

### Fixes

## 0.7.8

### Enhancements

### Features

* Adds Google Cloud Service connector

### Fixes

* Updates the `parse_email` for `partition_eml` so that `unstructured-api` passes the smoke tests
* `partition_email` now works if there is no message content
* Updates the `"fast"` strategy for `partition_pdf` so that it's able to recursively
* Adds recursive functionality to all fsspec connectors
* Adds generic --recursive ingest flag

## 0.7.7

### Enhancements

* Adds functionality to replace the `MIME` encodings for `eml` files with one of the common encodings if a `unicode` error occurs
* Adds missed file-like object handling in `detect_file_encoding`
* Adds functionality to extract charset info from `eml` files

### Features

* Added coordinate system class to track coordinate types and convert to different coordinate

### Fixes

* Adds an `html_assemble_articles` kwarg to `partition_html` to enable users to capture
  control whether content outside of `<article>` tags is captured when
  `<article>` tags are present.
* Check for the `xml` attribute on `element` before looking for pagebreaks in `partition_docx`.

## 0.7.6

### Enhancements

* Convert fast startegy to ocr_only for images
* Adds support for page numbers in `.docx` and `.doc` when user or renderer
  created page breaks are present.
* Adds retry logic for the unstructured-ingest Biomed connector

### Features

* Provides users with the ability to extract additional metadata via regex.
* Updates `partition_docx` to include headers and footers in the output.
* Create `partition_tsv` and associated tests. Make additional changes to `detect_filetype`.

### Fixes

* Remove fake api key in test `partition_via_api` since we now require valid/empty api keys
* Page number defaults to `None` instead of `1` when page number is not present in the metadata.
  A page number of `None` indicates that page numbers are not being tracked for the document
  or that page numbers do not apply to the element in question..
* Fixes an issue with some pptx files. Assume pptx shapes are found in top left position of slide
  in case the shape.top and shape.left attributes are `None`.

## 0.7.5

### Enhancements

* Adds functionality to sort elements in `partition_pdf` for `fast` strategy
* Adds ingest tests with `--fast` strategy on PDF documents
* Adds --api-key to unstructured-ingest

### Features

* Adds `partition_rst` for processed ReStructured Text documents.

### Fixes

* Adds handling for emails that do not have a datetime to extract.
* Adds pdf2image package as core requirement of unstructured (with no extras)

## 0.7.4

### Enhancements

* Allows passing kwargs to request data field for `partition_via_api` and `partition_multiple_via_api`
* Enable MIME type detection if libmagic is not available
* Adds handling for empty files in `detect_filetype` and `partition`.

### Features

### Fixes

* Reslove `grpcio` import issue on `weaviate.schema.validate_schema` for python 3.9 and 3.10
* Remove building `detectron2` from source in Dockerfile

## 0.7.3

### Enhancements

* Update IngestDoc abstractions and add data source metadata in ElementMetadata

### Features

### Fixes

* Pass `strategy` parameter down from `partition` for `partition_image`
* Filetype detection if a CSV has a `text/plain` MIME type
* `convert_office_doc` no longers prints file conversion info messages to stdout.
* `partition_via_api` reflects the actual filetype for the file processed in the API.

## 0.7.2

### Enhancements

* Adds an optional encoding kwarg to `elements_to_json` and `elements_from_json`
* Bump version of base image to use new stable version of tesseract

### Features

### Fixes

* Update the `read_txt_file` utility function to keep using `spooled_to_bytes_io_if_needed` for xml
* Add functionality to the `read_txt_file` utility function to handle file-like object from URL
* Remove the unused parameter `encoding` from `partition_pdf`
* Change auto.py to have a `None` default for encoding
* Add functionality to try other common encodings for html and xml files if an error related to the encoding is raised and the user has not specified an encoding.
* Adds benchmark test with test docs in example-docs
* Re-enable test_upload_label_studio_data_with_sdk
* File detection now detects code files as plain text
* Adds `tabulate` explicitly to dependencies
* Fixes an issue in `metadata.page_number` of pptx files
* Adds showing help if no parameters passed

## 0.7.1

### Enhancements

### Features

* Add `stage_for_weaviate` to stage `unstructured` outputs for upload to Weaviate, along with
  a helper function for defining a class to use in Weaviate schemas.
* Builds from Unstructured base image, built off of Rocky Linux 8.7, this resolves almost all CVE's in the image.

### Fixes

## 0.7.0

### Enhancements

* Installing `detectron2` from source is no longer required when using the `local-inference` extra.
* Updates `.pptx` parsing to include text in tables.

### Features

### Fixes

* Fixes an issue in `_add_element_metadata` that caused all elements to have `page_number=1`
  in the element metadata.
* Adds `.log` as a file extension for TXT files.
* Adds functionality to try other common encodings for email (`.eml`) files if an error related to the encoding is raised and the user has not specified an encoding.
* Allow passed encoding to be used in the `replace_mime_encodings`
* Fixes page metadata for `partition_html` when `include_metadata=False`
* A `ValueError` now raises if `file_filename` is not specified when you use `partition_via_api`
  with a file-like object.

## 0.6.11

### Enhancements

* Supports epub tests since pandoc is updated in base image

### Features


### Fixes


## 0.6.10

### Enhancements

* XLS support from auto partition

### Features

### Fixes

## 0.6.9

### Enhancements

* fast strategy for pdf now keeps element bounding box data
* setup.py refactor

### Features

### Fixes

* Adds functionality to try other common encodings if an error related to the encoding is raised and the user has not specified an encoding.
* Adds additional MIME types for CSV

## 0.6.8

### Enhancements

### Features

* Add `partition_csv` for CSV files.

### Fixes

## 0.6.7

### Enhancements

* Deprecate `--s3-url` in favor of `--remote-url` in CLI
* Refactor out non-connector-specific config variables
* Add `file_directory` to metadata
* Add `page_name` to metadata. Currently used for the sheet name in XLSX documents.
* Added a `--partition-strategy` parameter to unstructured-ingest so that users can specify
  partition strategy in CLI. For example, `--partition-strategy fast`.
* Added metadata for filetype.
* Add Discord connector to pull messages from a list of channels
* Refactor `unstructured/file-utils/filetype.py` to better utilise hashmap to return mime type.
* Add local declaration of DOCX_MIME_TYPES and XLSX_MIME_TYPES for `test_filetype.py`.

### Features

* Add `partition_xml` for XML files.
* Add `partition_xlsx` for Microsoft Excel documents.

### Fixes

* Supports `hml` filetype for partition as a variation of html filetype.
* Makes `pytesseract` a function level import in `partition_pdf` so you can use the `"fast"`
  or `"hi_res"` strategies if `pytesseract` is not installed. Also adds the
  `required_dependencies` decorator for the `"hi_res"` and `"ocr_only"` strategies.
* Fix to ensure `filename` is tracked in metadata for `docx` tables.

## 0.6.6

### Enhancements

* Adds an `"auto"` strategy that chooses the partitioning strategy based on document
  characteristics and function kwargs. This is the new default strategy for `partition_pdf`
  and `partition_image`. Users can maintain existing behavior by explicitly setting
  `strategy="hi_res"`.
* Added an additional trace logger for NLP debugging.
* Add `get_date` method to `ElementMetadata` for converting the datestring to a `datetime` object.
* Cleanup the `filename` attribute on `ElementMetadata` to remove the full filepath.

### Features

* Added table reading as html with URL parsing to `partition_docx` in docx
* Added metadata field for text_as_html for docx files

### Fixes

* `fileutils/file_type` check json and eml decode ignore error
* `partition_email` was updated to more flexibly handle deviations from the RFC-2822 standard.
  The time in the metadata returns `None` if the time does not match RFC-2822 at all.
* Include all metadata fields when converting to dataframe or CSV

## 0.6.5

### Enhancements

* Added support for SpooledTemporaryFile file argument.

### Features

### Fixes


## 0.6.4

### Enhancements

* Added an "ocr_only" strategy for `partition_pdf`. Refactored the strategy decision
  logic into its own module.

### Features

### Fixes

## 0.6.3

### Enhancements

* Add an "ocr_only" strategy for `partition_image`.

### Features

* Added `partition_multiple_via_api` for partitioning multiple documents in a single REST
  API call.
* Added `stage_for_baseplate` function to prepare outputs for ingestion into Baseplate.
* Added `partition_odt` for processing Open Office documents.

### Fixes

* Updates the grouping logic in the `partition_pdf` fast strategy to group together text
  in the same bounding box.

## 0.6.2

### Enhancements

* Added logic to `partition_pdf` for detecting copy protected PDFs and falling back
  to the hi res strategy when necessary.


### Features

* Add `partition_via_api` for partitioning documents through the hosted API.

### Fixes

* Fix how `exceeds_cap_ratio` handles empty (returns `True` instead of `False`)
* Updates `detect_filetype` to properly detect JSONs when the MIME type is `text/plain`.

## 0.6.1

### Enhancements

* Updated the table extraction parameter name to be more descriptive

### Features

### Fixes

## 0.6.0

### Enhancements

* Adds an `ssl_verify` kwarg to `partition` and `partition_html` to enable turning off
  SSL verification for HTTP requests. SSL verification is on by default.
* Allows users to pass in ocr language to `partition_pdf` and `partition_image` through
  the `ocr_language` kwarg. `ocr_language` corresponds to the code for the language pack
  in Tesseract. You will need to install the relevant Tesseract language pack to use a
  given language.

### Features

* Table extraction is now possible for pdfs from `partition` and `partition_pdf`.
* Adds support for extracting attachments from `.msg` files

### Fixes

* Adds an `ssl_verify` kwarg to `partition` and `partition_html` to enable turning off
  SSL verification for HTTP requests. SSL verification is on by default.

## 0.5.13

### Enhancements

* Allow headers to be passed into `partition` when `url` is used.

### Features

* `bytes_string_to_string` cleaning brick for bytes string output.

### Fixes

* Fixed typo in call to `exactly_one` in `partition_json`
* unstructured-documents encode xml string if document_tree is `None` in `_read_xml`.
* Update to `_read_xml` so that Markdown files with embedded HTML process correctly.
* Fallback to "fast" strategy only emits a warning if the user specifies the "hi_res" strategy.
* unstructured-partition-text_type exceeds_cap_ratio fix returns and how capitalization ratios are calculated
* `partition_pdf` and `partition_text` group broken paragraphs to avoid fragmented `NarrativeText` elements.
* .json files resolved as "application/json" on centos7 (or other installs with older libmagic libs)

## 0.5.12

### Enhancements

* Add OS mimetypes DB to docker image, mainly for unstructured-api compat.
* Use the image registry as a cache when building Docker images.
* Adds the ability for `partition_text` to group together broken paragraphs.
* Added method to utils to allow date time format validation

### Features
* Add Slack connector to pull messages for a specific channel

* Add --partition-by-api parameter to unstructured-ingest
* Added `partition_rtf` for processing rich text files.
* `partition` now accepts a `url` kwarg in addition to `file` and `filename`.

### Fixes

* Allow encoding to be passed into `replace_mime_encodings`.
* unstructured-ingest connector-specific dependencies are imported on demand.
* unstructured-ingest --flatten-metadata supported for local connector.
* unstructured-ingest fix runtime error when using --metadata-include.

## 0.5.11

### Enhancements

### Features

### Fixes

* Guard against null style attribute in docx document elements
* Update HTML encoding to better support foreign language characters

## 0.5.10

### Enhancements

* Updated inference package
* Add sender, recipient, date, and subject to element metadata for emails

### Features

* Added `--download-only` parameter to `unstructured-ingest`

### Fixes

* FileNotFound error when filename is provided but file is not on disk

## 0.5.9

### Enhancements

### Features

### Fixes

* Convert file to str in helper `split_by_paragraph` for `partition_text`

## 0.5.8

### Enhancements

* Update `elements_to_json` to return string when filename is not specified
* `elements_from_json` may take a string instead of a filename with the `text` kwarg
* `detect_filetype` now does a final fallback to file extension.
* Empty tags are now skipped during the depth check for HTML processing.

### Features

* Add local file system to `unstructured-ingest`
* Add `--max-docs` parameter to `unstructured-ingest`
* Added `partition_msg` for processing MSFT Outlook .msg files.

### Fixes

* `convert_file_to_text` now passes through the `source_format` and `target_format` kwargs.
  Previously they were hard coded.
* Partitioning functions that accept a `text` kwarg no longer raise an error if an empty
  string is passed (and empty list of elements is returned instead).
* `partition_json` no longer fails if the input is an empty list.
* Fixed bug in `chunk_by_attention_window` that caused the last word in segments to be cut-off
  in some cases.

### BREAKING CHANGES

* `stage_for_transformers` now returns a list of elements, making it consistent with other
  staging bricks

## 0.5.7

### Enhancements

* Refactored codebase using `exactly_one`
* Adds ability to pass headers when passing a url in partition_html()
* Added optional `content_type` and `file_filename` parameters to `partition()` to bypass file detection

### Features

* Add `--flatten-metadata` parameter to `unstructured-ingest`
* Add `--fields-include` parameter to `unstructured-ingest`

### Fixes

## 0.5.6

### Enhancements

* `contains_english_word()`, used heavily in text processing, is 10x faster.

### Features

* Add `--metadata-include` and `--metadata-exclude` parameters to `unstructured-ingest`
* Add `clean_non_ascii_chars` to remove non-ascii characters from unicode string

### Fixes

* Fix problem with PDF partition (duplicated test)

## 0.5.4

### Enhancements

* Added Biomedical literature connector for ingest cli.
* Add `FsspecConnector` to easily integrate any existing `fsspec` filesystem as a connector.
* Rename `s3_connector.py` to `s3.py` for readability and consistency with the
  rest of the connectors.
* Now `S3Connector` relies on `s3fs` instead of on `boto3`, and it inherits
  from `FsspecConnector`.
* Adds an `UNSTRUCTURED_LANGUAGE_CHECKS` environment variable to control whether or not language
  specific checks like vocabulary and POS tagging are applied. Set to `"true"` for higher
  resolution partitioning and `"false"` for faster processing.
* Improves `detect_filetype` warning to include filename when provided.
* Adds a "fast" strategy for partitioning PDFs with PDFMiner. Also falls back to the "fast"
  strategy if detectron2 is not available.
* Start deprecation life cycle for `unstructured-ingest --s3-url` option, to be deprecated in
  favor of `--remote-url`.

### Features

* Add `AzureBlobStorageConnector` based on its `fsspec` implementation inheriting
from `FsspecConnector`
* Add `partition_epub` for partitioning e-books in EPUB3 format.

### Fixes

* Fixes processing for text files with `message/rfc822` MIME type.
* Open xml files in read-only mode when reading contents to construct an XMLDocument.

## 0.5.3

### Enhancements

* `auto.partition()` can now load Unstructured ISD json documents.
* Simplify partitioning functions.
* Improve logging for ingest CLI.

### Features

* Add `--wikipedia-auto-suggest` argument to the ingest CLI to disable automatic redirection
  to pages with similar names.
* Add setup script for Amazon Linux 2
* Add optional `encoding` argument to the `partition_(text/email/html)` functions.
* Added Google Drive connector for ingest cli.
* Added Gitlab connector for ingest cli.

### Fixes

## 0.5.2

### Enhancements

* Fully move from printing to logging.
* `unstructured-ingest` now uses a default `--download_dir` of `$HOME/.cache/unstructured/ingest`
rather than a "tmp-ingest-" dir in the working directory.

### Features

### Fixes

* `setup_ubuntu.sh` no longer fails in some contexts by interpreting
`DEBIAN_FRONTEND=noninteractive` as a command
* `unstructured-ingest` no longer re-downloads files when --preserve-downloads
is used without --download-dir.
* Fixed an issue that was causing text to be skipped in some HTML documents.

## 0.5.1

### Enhancements

### Features

### Fixes

* Fixes an error causing JavaScript to appear in the output of `partition_html` sometimes.
* Fix several issues with the `requires_dependencies` decorator, including the error message
  and how it was used, which had caused an error for `unstructured-ingest --github-url ...`.

## 0.5.0

### Enhancements

* Add `requires_dependencies` Python decorator to check dependencies are installed before
  instantiating a class or running a function

### Features

* Added Wikipedia connector for ingest cli.

### Fixes

* Fix `process_document` file cleaning on failure
* Fixes an error introduced in the metadata tracking commit that caused `NarrativeText`
  and `FigureCaption` elements to be represented as `Text` in HTML documents.

## 0.4.16

### Enhancements

* Fallback to using file extensions for filetype detection if `libmagic` is not present

### Features

* Added setup script for Ubuntu
* Added GitHub connector for ingest cli.
* Added `partition_md` partitioner.
* Added Reddit connector for ingest cli.

### Fixes

* Initializes connector properly in ingest.main::MainProcess
* Restricts version of unstructured-inference to avoid multithreading issue

## 0.4.15

### Enhancements

* Added `elements_to_json` and `elements_from_json` for easier serialization/deserialization
* `convert_to_dict`, `dict_to_elements` and `convert_to_csv` are now aliases for functions
  that use the ISD terminology.

### Fixes

* Update to ensure all elements are preserved during serialization/deserialization

## 0.4.14

* Automatically install `nltk` models in the `tokenize` module.

## 0.4.13

* Fixes unstructured-ingest cli.

## 0.4.12

* Adds console_entrypoint for unstructured-ingest, other structure/doc updates related to ingest.
* Add `parser` parameter to `partition_html`.

## 0.4.11

* Adds `partition_doc` for partitioning Word documents in `.doc` format. Requires `libreoffice`.
* Adds `partition_ppt` for partitioning PowerPoint documents in `.ppt` format. Requires `libreoffice`.

## 0.4.10

* Fixes `ElementMetadata` so that it's JSON serializable when the filename is a `Path` object.

## 0.4.9

* Added ingest modules and s3 connector, sample ingest script
* Default to `url=None` for `partition_pdf` and `partition_image`
* Add ability to skip English specific check by setting the `UNSTRUCTURED_LANGUAGE` env var to `""`.
* Document `Element` objects now track metadata

## 0.4.8

* Modified XML and HTML parsers not to load comments.

## 0.4.7

* Added the ability to pull an HTML document from a url in `partition_html`.
* Added the the ability to get file summary info from lists of filenames and lists
  of file contents.
* Added optional page break to `partition` for `.pptx`, `.pdf`, images, and `.html` files.
* Added `to_dict` method to document elements.
* Include more unicode quotes in `replace_unicode_quotes`.

## 0.4.6

* Loosen the default cap threshold to `0.5`.
* Add a `UNSTRUCTURED_NARRATIVE_TEXT_CAP_THRESHOLD` environment variable for controlling
  the cap ratio threshold.
* Unknown text elements are identified as `Text` for HTML and plain text documents.
* `Body Text` styles no longer default to `NarrativeText` for Word documents. The style information
  is insufficient to determine that the text is narrative.
* Upper cased text is lower cased before checking for verbs. This helps avoid some missed verbs.
* Adds an `Address` element for capturing elements that only contain an address.
* Suppress the `UserWarning` when detectron is called.
* Checks that titles and narrative test have at least one English word.
* Checks that titles and narrative text are at least 50% alpha characters.
* Restricts titles to a maximum word length. Adds a `UNSTRUCTURED_TITLE_MAX_WORD_LENGTH`
  environment variable for controlling the max number of words in a title.
* Updated `partition_pptx` to order the elements on the page

## 0.4.4

* Updated `partition_pdf` and `partition_image` to return `unstructured` `Element` objects
* Fixed the healthcheck url path when partitioning images and PDFs via API
* Adds an optional `coordinates` attribute to document objects
* Adds `FigureCaption` and `CheckBox` document elements
* Added ability to split lists detected in `LayoutElement` objects
* Adds `partition_pptx` for partitioning PowerPoint documents
* LayoutParser models now download from HugginfaceHub instead of DropBox
* Fixed file type detection for XML and HTML files on Amazone Linux

## 0.4.3

* Adds `requests` as a base dependency
* Fix in `exceeds_cap_ratio` so the function doesn't break with empty text
* Fix bug in `_parse_received_data`.
* Update `detect_filetype` to properly handle `.doc`, `.xls`, and `.ppt`.

## 0.4.2

* Added `partition_image` to process documents in an image format.
* Fixed utf-8 encoding error in `partition_email` with attachments for `text/html`

## 0.4.1

* Added support for text files in the `partition` function
* Pinned `opencv-python` for easier installation on Linux

## 0.4.0

* Added generic `partition` brick that detects the file type and routes a file to the appropriate
  partitioning brick.
* Added a file type detection module.
* Updated `partition_html` and `partition_eml` to support file-like objects in 'rb' mode.
* Cleaning brick for removing ordered bullets `clean_ordered_bullets`.
* Extract brick method for ordered bullets `extract_ordered_bullets`.
* Test for `clean_ordered_bullets`.
* Test for `extract_ordered_bullets`.
* Added `partition_docx` for pre-processing Word Documents.
* Added new REGEX patterns to extract email header information
* Added new functions to extract header information `parse_received_data` and `partition_header`
* Added new function to parse plain text files `partition_text`
* Added new cleaners functions `extract_ip_address`, `extract_ip_address_name`, `extract_mapi_id`, `extract_datetimetz`
* Add new `Image` element and function to find embedded images `find_embedded_images`
* Added `get_directory_file_info` for summarizing information about source documents

## 0.3.5

* Add support for local inference
* Add new pattern to recognize plain text dash bullets
* Add test for bullet patterns
* Fix for `partition_html` that allows for processing `div` tags that have both text and child
  elements
* Add ability to extract document metadata from `.docx`, `.xlsx`, and `.jpg` files.
* Helper functions for identifying and extracting phone numbers
* Add new function `extract_attachment_info` that extracts and decodes the attachment
of an email.
* Staging brick to convert a list of `Element`s to a `pandas` dataframe.
* Add plain text functionality to `partition_email`

## 0.3.4

* Python-3.7 compat

## 0.3.3

* Removes BasicConfig from logger configuration
* Adds the `partition_email` partitioning brick
* Adds the `replace_mime_encodings` cleaning bricks
* Small fix to HTML parsing related to processing list items with sub-tags
* Add `EmailElement` data structure to store email documents

## 0.3.2

* Added `translate_text` brick for translating text between languages
* Add an `apply` method to make it easier to apply cleaners to elements

## 0.3.1

* Added \_\_init.py\_\_ to `partition`

## 0.3.0

* Implement staging brick for Argilla. Converts lists of `Text` elements to `argilla` dataset classes.
* Removing the local PDF parsing code and any dependencies and tests.
* Reorganizes the staging bricks in the unstructured.partition module
* Allow entities to be passed into the Datasaur staging brick
* Added HTML escapes to the `replace_unicode_quotes` brick
* Fix bad responses in partition_pdf to raise ValueError
* Adds `partition_html` for partitioning HTML documents.

## 0.2.6

* Small change to how \_read is placed within the inheritance structure since it doesn't really apply to pdf
* Add partitioning brick for calling the document image analysis API

## 0.2.5

* Update python requirement to >=3.7

## 0.2.4

* Add alternative way of importing `Final` to support google colab

## 0.2.3

* Add cleaning bricks for removing prefixes and postfixes
* Add cleaning bricks for extracting text before and after a pattern

## 0.2.2

* Add staging brick for Datasaur

## 0.2.1

* Added brick to convert an ISD dictionary to a list of elements
* Update `PDFDocument` to use the `from_file` method
* Added staging brick for CSV format for ISD (Initial Structured Data) format.
* Added staging brick for separating text into attention window size chunks for `transformers`.
* Added staging brick for LabelBox.
* Added ability to upload LabelStudio predictions
* Added utility function for JSONL reading and writing
* Added staging brick for CSV format for Prodigy
* Added staging brick for Prodigy
* Added ability to upload LabelStudio annotations
* Added text_field and id_field to stage_for_label_studio signature

## 0.2.0

* Initial release of unstructured<|MERGE_RESOLUTION|>--- conflicted
+++ resolved
@@ -1,20 +1,15 @@
-## 0.12.7-dev0
-
-### Enhancements
-
-### Features
-<<<<<<< HEAD
+## 0.12.7-dev1
+
+### Enhancements
+
+### Features
+
 * **Added Clarifai destination connector** Adds support for writing partitioned and chunked documents into Clarifai.
 
 ### Fixes
 
-=======
-
-### Fixes
-
 * **Clarify IAM Role Requirement for GCS Platform Connectors**. The GCS Source Connector requires Storage Object Viewer and GCS Destination Connector requires Storage Object Creator IAM roles.
 
->>>>>>> 9cbede37
 ## 0.12.6
 
 ### Enhancements
@@ -24,6 +19,7 @@
 * **Redefine `table_level_acc` metric for table evaluation.** `table_level_acc` now is an average of individual predicted table's accuracy. A predicted table's accuracy is defined as the sequence matching ratio between itself and its corresponding ground truth table.
 
 ### Features
+
 * **Added Unstructured Platform Documentation** The Unstructured Platform is currently in beta. The documentation provides how-to guides for setting up workflow automation, job scheduling, and configuring source and destination connectors.
 
 ### Fixes
