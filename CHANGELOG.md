--- conflicted
+++ resolved
@@ -1,19 +1,12 @@
-<<<<<<< HEAD
 ## 0.3.5-dev4
-=======
-## 0.3.5-dev3
->>>>>>> 45673573
 
 * Add new pattern to recognize plain text dash bullets
 * Add test for bullet patterns
 * Fix for `partition_html` that allows for processing `div` tags that have both text and child
   elements
-<<<<<<< HEAD
+* Add ability to extract document metadata from `.docx`, `.xlsx`, and `.jpg` files.
 * Add new function `extract_attachment_info` that extracts and decode the attachment
 of an email.
-=======
-* Add ability to extract document metadata from `.docx`, `.xlsx`, and `.jpg` files.
->>>>>>> 45673573
 
 ## 0.3.4
 
