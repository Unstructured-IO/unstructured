--- conflicted
+++ resolved
@@ -1,12 +1,9 @@
-## 0.11.1-dev3
-
-### Enhancements
-
-<<<<<<< HEAD
+## 0.11.1-dev4
+
+### Enhancements
+
 * **Refactor pdfminer code.** The pdfminer code is moved from unstructured-inference to unstructured.
-=======
 * **Batch Source Connector support** For instances where it is more optimal to read content from a source connector in batches, a new batch ingest doc is added which created multiple ingest docs after reading them in in batches per process.
->>>>>>> 30cbc420
 
 ### Features
 
