<<<<<<< HEAD
## 0.10.17-dev9
=======
## 0.10.17-dev8
>>>>>>> 32bfebcc

### Enhancements

* **Adds data source properties to SharePoint, Outlook, Onedrive, Reddit, and Slack connectors** These properties (date_created, date_modified, version, source_url, record_locator) are written to element metadata during ingest, mapping elements to information about the document source from which they derive. This functionality enables downstream applications to reveal source document applications, e.g. a link to a GDrive doc, Salesforce record, etc.
* **Add functionality to save embedded images in PDF's separately as images** This allows users to save embedded images in PDF's separately as images, given some directory path. The saved image path is written to the metadata for the Image element. Downstream applications may benefit by providing users with image links from relevant "hits."
* **Azure Cognite Search destination connector** New Azure Cognitive Search destination connector added to ingest CLI.  Users may now use `unstructured-ingest` to write partitioned data from over 20 data sources (so far) to an Azure Cognitive Search index.
* **Improves salesforce partitioning** Partitions Salesforce data as xlm instead of text for improved detail and flexibility. Partitions htmlbody instead of textbody for Salesforce emails. Importance: Allows all Salesforce fields to be ingested and gives Salesforce emails more detailed partitioning.
* **Add document level language detection functionality.** Introduces the "auto" default for the languages param, which then detects the languages present in the document using the `langdetect` package. Adds the document languages as ISO 639-3 codes to the element metadata. Implemented only for the partition_text function to start.

### Features

* **Adds the embedding module to be able to embed Elements** Problem: Many NLP applications require the ability to represent parts of documents in a semantic way. Until now, Unstructured did not have text embedding ability within the core library. Feature: This embedding module is able to track embeddings related data with a class, embed a list of elements, and return an updated list of Elements with the *embeddings* property. The module is also able to embed query strings. Importance: Ability to embed documents or parts of documents will enable users to make use of these semantic representations in different NLP applications, such as search, retrieval, and retrieval augmented generation.

### Fixes

* **Fixes a metadata source serialization bug** Problem: In unstructured elements, when loading an elements json file from the disk, the data_source attribute is assumed to be an instance of DataSourceMetadata and the code acts based on that. However the loader did not satisfy the assumption, and loaded it as a dict instead, causing an error. Fix: Added necessary code block to initialize a DataSourceMetadata object, also refactored DataSourceMetadata.from_dict() method to remove redundant code. Importance: Crucial to be able to load elements (which have data_source fields) from json files.
* **Fixes issue where unstructured-inference was not getting updated** Problem: unstructured-inference was not getting upgraded to the version to match unstructured release when doing a pip install.  Solution: using `pip install unstructured[all-docs]` it will now upgrade both unstructured and unstructured-inference. Importance: This will ensure that the inference library is always in sync with the unstructured library, otherwise users will be using outdated libraries which will likely lead to unintended behavior.
* **Fixes SharePoint connector failures if any document has an unsupported filetype** Problem: Currently the entire connector ingest run fails if a single IngestDoc has an unsupported filetype. This is because a ValueError is raised in the IngestDoc's `__post_init__`. Fix: Adds a try/catch when the IngestConnector runs get_ingest_docs such that the error is logged but all processable documents->IngestDocs are still instantiated and returned. Importance: Allows users to ingest SharePoint content even when some files with unsupported filetypes exist there.
* **Fixes Sharepoint connector server_path issue** Problem: Server path for the Sharepoint Ingest Doc was incorrectly formatted, causing issues while fetching pages from the remote source. Fix: changes formatting of remote file path before instantiating SharepointIngestDocs and appends a '/' while fetching pages from the remote source. Importance: Allows users to fetch pages from Sharepoint Sites.

* **Fix badly initialized Formula** Problem: YoloX contain new types of elements, when loading a document that contain formulas a new element of that class
should be generated, however the Formula class inherits from Element instead of Text. After this change the element is correctly created with the correct class 
allowing the document to be loaded. Fix: Change parent class for Formula to Text. Importance: Crucial to be able to load documents that contain formulas.
* **Fixes Sphinx errors.** Fixes errors when running Sphinx `make html` and installs library to suppress warnings.


## 0.10.16

### Enhancements

* **Adds data source properties to Airtable, Confluence, Discord, Elasticsearch, Google Drive, and Wikipedia connectors** These properties (date_created, date_modified, version, source_url, record_locator) are written to element metadata during ingest, mapping elements to information about the document source from which they derive. This functionality enables downstream applications to reveal source document applications, e.g. a link to a GDrive doc, Salesforce record, etc.
* **DOCX partitioner refactored in preparation for enhancement.** Behavior should be unchanged except in multi-section documents containing different headers/footers for different sections. These will now emit all distinct headers and footers encountered instead of just those for the last section.
* **Add a function to map between Tesseract and standard language codes.** This allows users to input language information to the `languages` param in any Tesseract-supported langcode or any ISO 639 standard language code.
* **Add document level language detection functionality.** Introduces the "auto" default for the languages param, which then detects the languages present in the document using the `langdetect` package. Implemented only for the partition_text function to start.

### Features

### Fixes

* ***Fixes an issue that caused a partition error for some PDF's.** Fixes GH Issue 1460 by bypassing a coordinate check if an element has invalid coordinates.

## 0.10.15


### Enhancements

* **Support for better element categories from the next-generation image-to-text model ("chipper").** Previously, not all of the classifications from Chipper were being mapped to proper `unstructured` element categories so the consumer of the library would see many `UncategorizedText` elements. This fixes the issue, improving the granularity of the element categories outputs for better downstream processing and chunking. The mapping update is:
  * "Threading": `NarrativeText`
  * "Form": `NarrativeText`
  * "Field-Name": `Title`
  * "Value": `NarrativeText`
  * "Link": `NarrativeText`
  * "Headline": `Title` (with `category_depth=1`)
  * "Subheadline": `Title` (with `category_depth=2`)
  * "Abstract": `NarrativeText`
* **Better ListItem grouping for PDF's (fast strategy).** The `partition_pdf` with `fast` strategy previously broke down some numbered list item lines as separate elements. This enhancement leverages the x,y coordinates and bbox sizes to help decide whether the following chunk of text is a continuation of the immediate previous detected ListItem element or not, and not detect it as its own non-ListItem element.
* **Fall back to text-based classification for uncategorized Layout elements for Images and PDF's**. Improves element classification by running existing text-based rules on previously `UncategorizedText` elements.
* **Adds table partitioning for Partitioning for many doc types including: .html, .epub., .md, .rst, .odt, and .msg.** At the core of this change is the .html partition functionality, which is leveraged by the other effected doc types. This impacts many scenarios where `Table` Elements are now propery extracted.
* **Create and add `add_chunking_strategy` decorator to partition functions.** Previously, users were responsible for their own chunking after partitioning elements, often required for downstream applications. Now, individual elements may be combined into right-sized chunks where min and max character size may be specified if `chunking_strategy=by_title`. Relevant elements are grouped together for better downstream results. This enables users immediately use partitioned results effectively in downstream applications (e.g. RAG architecture apps) without any additional post-processing.
* **Adds `languages` as an input parameter and marks `ocr_languages` kwarg for deprecation in pdf, image, and auto partitioning functions.** Previously, language information was only being used for Tesseract OCR for image-based documents and was in a Tesseract specific string format, but by refactoring into a list of standard language codes independent of Tesseract, the `unstructured` library will better support `languages` for other non-image pipelines and/or support for other OCR engines.
* **Removes `UNSTRUCTURED_LANGUAGE` env var usage and replaces `language` with `languages` as an input parameter to unstructured-partition-text_type functions.** The previous parameter/input setup was not user-friendly or scalable to the variety of elements being processed. By refactoring the inputted language information into a list of standard language codes, we can support future applications of the element language such as detection, metadata, and multi-language elements. Now, to skip English specific checks, set the `languages` parameter to any non-English language(s).
* **Adds `xlsx` and `xls` filetype extensions to the `skip_infer_table_types` default list in `partition`.** By adding these file types to the input parameter these files should not go through table extraction. Users can still specify if they would like to extract tables from these filetypes, but will have to set the `skip_infer_table_types` to exclude the desired filetype extension. This avoids mis-representing complex spreadsheets where there may be multiple sub-tables and other content.
* **Better debug output related to sentence counting internals**. Clarify message when sentence is not counted toward sentence count because there aren't enough words, relevant for developers focused on `unstructured`s NLP internals.
* **Faster ocr_only speed for partitioning PDF and images.** Use `unstructured_pytesseract.run_and_get_multiple_output` function to reduce the number of calls to `tesseract` by half when partitioning pdf or image with `tesseract`
* **Adds data source properties to fsspec connectors** These properties (date_created, date_modified, version, source_url, record_locator) are written to element metadata during ingest, mapping elements to information about the document source from which they derive. This functionality enables downstream applications to reveal source document applications, e.g. a link to a GDrive doc, Salesforce record, etc.
* **Add delta table destination connector** New delta table destination connector added to ingest CLI.  Users may now use `unstructured-ingest` to write partitioned data from over 20 data sources (so far) to a Delta Table.
* **Rename to Source and Destination Connectors in the Documentation.** Maintain naming consistency between Connectors codebase and documentation with the first addition to a destination connector.
* **Non-HTML text files now return unstructured-elements as opposed to HTML-elements.** Previously the text based files that went through `partition_html` would return HTML-elements but now we preserve the format from the input using `source_format` argument in the partition call.
* **Adds `PaddleOCR` as an optional alternative to `Tesseract`** for OCR in processing of PDF or Image files, it is installable via the `makefile` command `install-paddleocr`. For experimental purposes only.
* **Bump unstructured-inference** to 0.5.28. This version bump markedly improves the output of table data, rendered as `metadata.text_as_html` in an element. These changes include:
  * add env variable `ENTIRE_PAGE_OCR` to specify using paddle or tesseract on entire page OCR
  * table structure detection now pads the input image by 25 pixels in all 4 directions to improve its recall (0.5.27)
  * support paddle with both cpu and gpu and assume it is pre-installed (0.5.26)
  * fix a bug where `cells_to_html` doesn't handle cells spanning multiple rows properly (0.5.25)
  * remove `cv2` preprocessing step before OCR step in table transformer (0.5.24)

### Features

* **Adds element metadata via `category_depth` with default value None**.
  * This additional metadata is useful for vectordb/LLM, chunking strategies, and retrieval applications.
* **Adds a naive hierarchy for elements via a `parent_id` on the element's metadata**
  * Users will now have more metadata for implementing vectordb/LLM chunking strategies. For example, text elements could be queried by their preceding title element.
  * Title elements created from HTML headings will properly nest

### Fixes

* **`add_pytesseract_bboxes_to_elements` no longer returns `nan` values**. The function logic is now broken into new methods
  `_get_element_box` and `convert_multiple_coordinates_to_new_system`
* **Selecting a different model wasn't being respected when calling `partition_image`.** Problem: `partition_pdf` allows for passing a `model_name` parameter. Given the similarity between the image and PDF pipelines, the expected behavior is that `partition_image` should support the same parameter, but `partition_image` was unintentionally not passing along its `kwargs`. This was corrected by adding the kwargs to the downstream call.
* **Fixes a chunking issue via dropping the field "coordinates".** Problem: chunk_by_title function was chunking each element to its own individual chunk while it needed to group elements into a fewer number of chunks. We've discovered that this happens due to a metadata matching logic in chunk_by_title function, and discovered that elements with different metadata can't be put into the same chunk. At the same time, any element with "coordinates" essentially had different metadata than other elements, due each element locating in different places and having different coordinates. Fix: That is why we have included the key "coordinates" inside a list of excluded metadata keys, while doing this "metadata_matches" comparision. Importance: This change is crucial to be able to chunk by title for documents which include "coordinates" metadata in their elements.

## 0.10.14

### Enhancements

* Update all connectors to use new downstream architecture
  * New click type added to parse comma-delimited string inputs
  * Some CLI options renamed

### Features

### Fixes

## 0.10.13

### Enhancements

* Updated documentation: Added back support doc types for partitioning, more Python codes in the API page,  RAG definition, and use case.
* Updated Hi-Res Metadata: PDFs and Images using Hi-Res strategy now have layout model class probabilities added ot metadata.
* Updated the `_detect_filetype_from_octet_stream()` function to use libmagic to infer the content type of file when it is not a zip file.
* Tesseract minor version bump to 5.3.2

### Features

* Add Jira Connector to be able to pull issues from a Jira organization
* Add `clean_ligatures` function to expand ligatures in text


### Fixes

* `partition_html` breaks on `<br>` elements.
* Ingest error handling to properly raise errors when wrapped
* GH issue 1361: fixes a sortig error that prevented some PDF's from being parsed
* Bump unstructured-inference
  * Brings back embedded images in PDF's (0.5.23)

## 0.10.12

### Enhancements

* Removed PIL pin as issue has been resolved upstream
* Bump unstructured-inference
  * Support for yolox_quantized layout detection model (0.5.20)
* YoloX element types added


### Features

* Add Salesforce Connector to be able to pull Account, Case, Campaign, EmailMessage, Lead

### Fixes


* Bump unstructured-inference
  * Avoid divide-by-zero errors swith `safe_division` (0.5.21)

## 0.10.11

### Enhancements

* Bump unstructured-inference
  * Combine entire-page OCR output with layout-detected elements, to ensure full coverage of the page (0.5.19)

### Features

* Add in ingest cli s3 writer

### Fixes

* Fix a bug where `xy-cut` sorting attemps to sort elements without valid coordinates; now xy cut sorting only works when **all** elements have valid coordinates

## 0.10.10

### Enhancements

* Adds `text` as an input parameter to `partition_xml`.
* `partition_xml` no longer runs through `partition_text`, avoiding incorrect splitting
  on carriage returns in the XML. Since `partition_xml` no longer calls `partition_text`,
  `min_partition` and `max_partition` are no longer supported in `partition_xml`.
* Bump `unstructured-inference==0.5.18`, change non-default detectron2 classification threshold
* Upgrade base image from rockylinux 8 to rockylinux 9
* Serialize IngestDocs to JSON when passing to subprocesses

### Features

### Fixes

- Fix a bug where mismatched `elements` and `bboxes` are passed into `add_pytesseract_bbox_to_elements`

## 0.10.9

### Enhancements

* Fix `test_json` to handle only non-extra dependencies file types (plain-text)

### Features

* Adds `chunk_by_title` to break a document into sections based on the presence of `Title`
  elements.
* add new extraction function `extract_image_urls_from_html` to extract all img related URL from html text.

### Fixes

* Make cv2 dependency optional
* Edit `add_pytesseract_bbox_to_elements`'s (`ocr_only` strategy) `metadata.coordinates.points` return type to `Tuple` for consistency.
* Re-enable test-ingest-confluence-diff for ingest tests
* Fix syntax for ingest test check number of files

## 0.10.8

### Enhancements

* Release docker image that installs Python 3.10 rather than 3.8

### Features

### Fixes

## 0.10.7

### Enhancements

### Features

### Fixes

* Remove overly aggressive ListItem chunking for images and PDF's which typically resulted in inchorent elements.

## 0.10.6

### Enhancements

* Enable `partition_email` and `partition_msg` to detect if an email is PGP encryped. If
  and email is PGP encryped, the functions will return an empy list of elements and
  emit a warning about the encrypted content.
* Add threaded Slack conversations into Slack connector output
* Add functionality to sort elements using `xy-cut` sorting approach in `partition_pdf` for `hi_res` and `fast` strategies
* Bump unstructured-inference
  * Set OMP_THREAD_LIMIT to 1 if not set for better tesseract perf (0.5.17)

### Features

* Extract coordinates from PDFs and images when using OCR only strategy and add to metadata

### Fixes

* Update `partition_html` to respect the order of `<pre>` tags.
* Fix bug in `partition_pdf_or_image` where two partitions were called if `strategy == "ocr_only"`.
* Bump unstructured-inference
  * Fix issue where temporary files were being left behind (0.5.16)
* Adds deprecation warning for the `file_filename` kwarg to `partition`, `partition_via_api`,
  and `partition_multiple_via_api`.
* Fix documentation build workflow by pinning dependencies

## 0.10.5

### Enhancements

* Create new CI Pipelines
  - Checking text, xml, email, and html doc tests against the library installed without extras
  - Checking each library extra against their respective tests
* `partition` raises an error and tells the user to install the appropriate extra if a filetype
  is detected that is missing dependencies.
* Add custom errors to ingest
* Bump `unstructured-ingest==0.5.15`
  - Handle an uncaught TesseractError (0.5.15)
  - Add TIFF test file and TIFF filetype to `test_from_image_file` in `test_layout` (0.5.14)
* Use `entire_page` ocr mode for pdfs and images
* Add notes on extra installs to docs
* Adds ability to reuse connections per process in unstructured-ingest

### Features
* Add delta table connector

### Fixes

## 0.10.4
* Pass ocr_mode in partition_pdf and set the default back to individual pages for now
* Add diagrams and descriptions for ingest design in the ingest README

### Features
* Supports multipage TIFF image partitioning

### Fixes

## 0.10.2

### Enhancements
* Bump unstructured-inference==0.5.13:
  - Fix extracted image elements being included in layout merge, addresses the issue
    where an entire-page image in a PDF was not passed to the layout model when using hi_res.

### Features

### Fixes

## 0.10.1

### Enhancements
* Bump unstructured-inference==0.5.12:
  - fix to avoid trace for certain PDF's (0.5.12)
  - better defaults for DPI for hi_res and  Chipper (0.5.11)
  - implement full-page OCR (0.5.10)

### Features

### Fixes

* Fix dead links in repository README (Quick Start > Install for local development, and Learn more > Batch Processing)
* Update document dependencies to include tesseract-lang for additional language support (required for tests to pass)

## 0.10.0

### Enhancements

* Add `include_header` kwarg to `partition_xlsx` and change default behavior to `True`
* Update the `links` and `emphasized_texts` metadata fields

### Features

### Fixes

## 0.9.3

### Enhancements

* Pinned dependency cleanup.
* Update `partition_csv` to always use `soupparser_fromstring` to parse `html text`
* Update `partition_tsv` to always use `soupparser_fromstring` to parse `html text`
* Add `metadata.section` to capture epub table of contents data
* Add `unique_element_ids` kwarg to partition functions. If `True`, will use a UUID
  for element IDs instead of a SHA-256 hash.
* Update `partition_xlsx` to always use `soupparser_fromstring` to parse `html text`
* Add functionality to switch `html` text parser based on whether the `html` text contains emoji
* Add functionality to check if a string contains any emoji characters
* Add CI tests around Notion

### Features

* Add Airtable Connector to be able to pull views/tables/bases from an Airtable organization

### Fixes

* fix pdf partition of list items being detected as titles in OCR only mode
* make notion module discoverable
* fix emails with `Content-Distribution: inline` and `Content-Distribution: attachment` with no filename
* Fix email attachment filenames which had `=` in the filename itself

## 0.9.2


### Enhancements

* Update table extraction section in API documentation to sync with change in Prod API
* Update Notion connector to extract to html
* Added UUID option for `element_id`
* Bump unstructured-inference==0.5.9:
  - better caching of models
  - another version of detectron2 available, though the default layout model is unchanged
* Added UUID option for element_id
* Added UUID option for element_id
* CI improvements to run ingest tests in parallel

### Features

* Adds Sharepoint connector.

### Fixes

* Bump unstructured-inference==0.5.9:
  - ignores Tesseract errors where no text is extracted for tiles that indeed, have no text

## 0.9.1

### Enhancements

* Adds --partition-pdf-infer-table-structure to unstructured-ingest.
* Enable `partition_html` to skip headers and footers with the `skip_headers_and_footers` flag.
* Update `partition_doc` and `partition_docx` to track emphasized texts in the output
* Adds post processing function `filter_element_types`
* Set the default strategy for partitioning images to `hi_res`
* Add page break parameter section in API documentation to sync with change in Prod API
* Update `partition_html` to track emphasized texts in the output
* Update `XMLDocument._read_xml` to create `<p>` tag element for the text enclosed in the `<pre>` tag
* Add parameter `include_tail_text` to `_construct_text` to enable (skip) tail text inclusion
* Add Notion connector

### Features

### Fixes

* Remove unused `_partition_via_api` function
* Fixed emoji bug in `partition_xlsx`.
* Pass `file_filename` metadata when partitioning file object
* Skip ingest test on missing Slack token
* Add Dropbox variables to CI environments
* Remove default encoding for ingest
* Adds new element type `EmailAddress` for recognising email address in the  text
* Simplifies `min_partition` logic; makes partitions falling below the `min_partition`
  less likely.
* Fix bug where ingest test check for number of files fails in smoke test
* Fix unstructured-ingest entrypoint failure

## 0.9.0

### Enhancements

* Dependencies are now split by document type, creating a slimmer base installation.

## 0.8.8

### Enhancements

### Features

### Fixes

* Rename "date" field to "last_modified"
* Adds Box connector

### Fixes

## 0.8.7

### Enhancements

* Put back useful function `split_by_paragraph`

### Features

### Fixes

* Fix argument order in NLTK download step

## 0.8.6

### Enhancements

### Features

### Fixes

* Remove debug print lines and non-functional code

## 0.8.5

### Enhancements

* Add parameter `skip_infer_table_types` to enable (skip) table extraction for other doc types
* Adds optional Unstructured API unit tests in CI
* Tracks last modified date for all document types.
* Add auto_paragraph_grouper to detect new-line and blank-line new paragraph for .txt files.
* refactor the ingest cli to better support expanding supported connectors

## 0.8.3

### Enhancements

### Features

### Fixes

* NLTK now only gets downloaded if necessary.
* Handling for empty tables in Word Documents and PowerPoints.

## 0.8.4

### Enhancements

* Additional tests and refactor of JSON detection.
* Update functionality to retrieve image metadata from a page for `document_to_element_list`
* Links are now tracked in `partition_html` output.
* Set the file's current position to the beginning after reading the file in `convert_to_bytes`
* Add `min_partition` kwarg to that combines elements below a specified threshold and modifies splitting of strings longer than max partition so words are not split.
* set the file's current position to the beginning after reading the file in `convert_to_bytes`
* Add slide notes to pptx
* Add `--encoding` directive to ingest
* Improve json detection by `detect_filetype`

### Features

* Adds Outlook connector
* Add support for dpi parameter in inference library
* Adds Onedrive connector.
* Add Confluence connector for ingest cli to pull the body text from all documents from all spaces in a confluence domain.

### Fixes

* Fixes issue with email partitioning where From field was being assigned the To field value.
* Use the `image_metadata` property of the `PageLayout` instance to get the page image info in the `document_to_element_list`
* Add functionality to write images to computer storage temporarily instead of keeping them in memory for `ocr_only` strategy
* Add functionality to convert a PDF in small chunks of pages at a time for `ocr_only` strategy
* Adds `.txt`, `.text`, and `.tab` to list of extensions to check if file
  has a `text/plain` MIME type.
* Enables filters to be passed to `partition_doc` so it doesn't error with LibreOffice7.
* Removed old error message that's superseded by `requires_dependencies`.
* Removes using `hi_res` as the default strategy value for `partition_via_api` and `partition_multiple_via_api`

## 0.8.1

### Enhancements

* Add support for Python 3.11

### Features

### Fixes

* Fixed `auto` strategy detected scanned document as having extractable text and using `fast` strategy, resulting in no output.
* Fix list detection in MS Word documents.
* Don't instantiate an element with a coordinate system when there isn't a way to get its location data.

## 0.8.0

### Enhancements

* Allow model used for hi res pdf partition strategy to be chosen when called.
* Updated inference package

### Features

* Add `metadata_filename` parameter across all partition functions

### Fixes

* Update to ensure `convert_to_datafame` grabs all of the metadata fields.
* Adjust encoding recognition threshold value in `detect_file_encoding`
* Fix KeyError when `isd_to_elements` doesn't find a type
* Fix `_output_filename` for local connector, allowing single files to be written correctly to the disk

* Fix for cases where an invalid encoding is extracted from an email header.

### BREAKING CHANGES

* Information about an element's location is no longer returned as top-level attributes of an element. Instead, it is returned in the `coordinates` attribute of the element's metadata.

## 0.7.12

### Enhancements

* Adds `include_metadata` kwarg to `partition_doc`, `partition_docx`, `partition_email`, `partition_epub`, `partition_json`, `partition_msg`, `partition_odt`, `partition_org`, `partition_pdf`, `partition_ppt`, `partition_pptx`, `partition_rst`, and `partition_rtf`
### Features

* Add Elasticsearch connector for ingest cli to pull specific fields from all documents in an index.
* Adds Dropbox connector

### Fixes

* Fix tests that call unstructured-api by passing through an api-key
* Fixed page breaks being given (incorrect) page numbers
* Fix skipping download on ingest when a source document exists locally

## 0.7.11

### Enhancements

* More deterministic element ordering when using `hi_res` PDF parsing strategy (from unstructured-inference bump to 0.5.4)
* Make large model available (from unstructured-inference bump to 0.5.3)
* Combine inferred elements with extracted elements (from unstructured-inference bump to 0.5.2)
* `partition_email` and `partition_msg` will now process attachments if `process_attachments=True`
  and a attachment partitioning functions is passed through with `attachment_partitioner=partition`.

### Features

### Fixes

* Fix tests that call unstructured-api by passing through an api-key
* Fixed page breaks being given (incorrect) page numbers
* Fix skipping download on ingest when a source document exists locally

## 0.7.10

### Enhancements

* Adds a `max_partition` parameter to `partition_text`, `partition_pdf`, `partition_email`,
  `partition_msg` and `partition_xml` that sets a limit for the size of an individual
  document elements. Defaults to `1500` for everything except `partition_xml`, which has
  a default value of `None`.
* DRY connector refactor

### Features

* `hi_res` model for pdfs and images is selectable via environment variable.

### Fixes

* CSV check now ignores escaped commas.
* Fix for filetype exploration util when file content does not have a comma.
* Adds negative lookahead to bullet pattern to avoid detecting plain text line
  breaks like `-------` as list items.
* Fix pre tag parsing for `partition_html`
* Fix lookup error for annotated Arabic and Hebrew encodings

## 0.7.9

### Enhancements

* Improvements to string check for leafs in `partition_xml`.
* Adds --partition-ocr-languages to unstructured-ingest.

### Features

* Adds `partition_org` for processed Org Mode documents.

### Fixes

## 0.7.8

### Enhancements

### Features

* Adds Google Cloud Service connector

### Fixes

* Updates the `parse_email` for `partition_eml` so that `unstructured-api` passes the smoke tests
* `partition_email` now works if there is no message content
* Updates the `"fast"` strategy for `partition_pdf` so that it's able to recursively
* Adds recursive functionality to all fsspec connectors
* Adds generic --recursive ingest flag

## 0.7.7

### Enhancements

* Adds functionality to replace the `MIME` encodings for `eml` files with one of the common encodings if a `unicode` error occurs
* Adds missed file-like object handling in `detect_file_encoding`
* Adds functionality to extract charset info from `eml` files

### Features

* Added coordinate system class to track coordinate types and convert to different coordinate

### Fixes

* Adds an `html_assemble_articles` kwarg to `partition_html` to enable users to capture
  control whether content outside of `<article>` tags is captured when
  `<article>` tags are present.
* Check for the `xml` attribute on `element` before looking for pagebreaks in `partition_docx`.

## 0.7.6

### Enhancements

* Convert fast startegy to ocr_only for images
* Adds support for page numbers in `.docx` and `.doc` when user or renderer
  created page breaks are present.
* Adds retry logic for the unstructured-ingest Biomed connector

### Features

* Provides users with the ability to extract additional metadata via regex.
* Updates `partition_docx` to include headers and footers in the output.
* Create `partition_tsv` and associated tests. Make additional changes to `detect_filetype`.

### Fixes

* Remove fake api key in test `partition_via_api` since we now require valid/empty api keys
* Page number defaults to `None` instead of `1` when page number is not present in the metadata.
  A page number of `None` indicates that page numbers are not being tracked for the document
  or that page numbers do not apply to the element in question..
* Fixes an issue with some pptx files. Assume pptx shapes are found in top left position of slide
  in case the shape.top and shape.left attributes are `None`.

## 0.7.5

### Enhancements

* Adds functionality to sort elements in `partition_pdf` for `fast` strategy
* Adds ingest tests with `--fast` strategy on PDF documents
* Adds --api-key to unstructured-ingest

### Features

* Adds `partition_rst` for processed ReStructured Text documents.

### Fixes

* Adds handling for emails that do not have a datetime to extract.
* Adds pdf2image package as core requirement of unstructured (with no extras)

## 0.7.4

### Enhancements

* Allows passing kwargs to request data field for `partition_via_api` and `partition_multiple_via_api`
* Enable MIME type detection if libmagic is not available
* Adds handling for empty files in `detect_filetype` and `partition`.

### Features

### Fixes

* Reslove `grpcio` import issue on `weaviate.schema.validate_schema` for python 3.9 and 3.10
* Remove building `detectron2` from source in Dockerfile

## 0.7.3

### Enhancements

* Update IngestDoc abstractions and add data source metadata in ElementMetadata

### Features

### Fixes

* Pass `strategy` parameter down from `partition` for `partition_image`
* Filetype detection if a CSV has a `text/plain` MIME type
* `convert_office_doc` no longers prints file conversion info messages to stdout.
* `partition_via_api` reflects the actual filetype for the file processed in the API.

## 0.7.2

### Enhancements

* Adds an optional encoding kwarg to `elements_to_json` and `elements_from_json`
* Bump version of base image to use new stable version of tesseract

### Features

### Fixes

* Update the `read_txt_file` utility function to keep using `spooled_to_bytes_io_if_needed` for xml
* Add functionality to the `read_txt_file` utility function to handle file-like object from URL
* Remove the unused parameter `encoding` from `partition_pdf`
* Change auto.py to have a `None` default for encoding
* Add functionality to try other common encodings for html and xml files if an error related to the encoding is raised and the user has not specified an encoding.
* Adds benchmark test with test docs in example-docs
* Re-enable test_upload_label_studio_data_with_sdk
* File detection now detects code files as plain text
* Adds `tabulate` explicitly to dependencies
* Fixes an issue in `metadata.page_number` of pptx files
* Adds showing help if no parameters passed

## 0.7.1

### Enhancements

### Features

* Add `stage_for_weaviate` to stage `unstructured` outputs for upload to Weaviate, along with
  a helper function for defining a class to use in Weaviate schemas.
* Builds from Unstructured base image, built off of Rocky Linux 8.7, this resolves almost all CVE's in the image.

### Fixes

## 0.7.0

### Enhancements

* Installing `detectron2` from source is no longer required when using the `local-inference` extra.
* Updates `.pptx` parsing to include text in tables.

### Features

### Fixes

* Fixes an issue in `_add_element_metadata` that caused all elements to have `page_number=1`
  in the element metadata.
* Adds `.log` as a file extension for TXT files.
* Adds functionality to try other common encodings for email (`.eml`) files if an error related to the encoding is raised and the user has not specified an encoding.
* Allow passed encoding to be used in the `replace_mime_encodings`
* Fixes page metadata for `partition_html` when `include_metadata=False`
* A `ValueError` now raises if `file_filename` is not specified when you use `partition_via_api`
  with a file-like object.

## 0.6.11

### Enhancements

* Supports epub tests since pandoc is updated in base image

### Features


### Fixes


## 0.6.10

### Enhancements

* XLS support from auto partition

### Features

### Fixes

## 0.6.9

### Enhancements

* fast strategy for pdf now keeps element bounding box data
* setup.py refactor

### Features

### Fixes

* Adds functionality to try other common encodings if an error related to the encoding is raised and the user has not specified an encoding.
* Adds additional MIME types for CSV

## 0.6.8

### Enhancements

### Features

* Add `partition_csv` for CSV files.

### Fixes

## 0.6.7

### Enhancements

* Deprecate `--s3-url` in favor of `--remote-url` in CLI
* Refactor out non-connector-specific config variables
* Add `file_directory` to metadata
* Add `page_name` to metadata. Currently used for the sheet name in XLSX documents.
* Added a `--partition-strategy` parameter to unstructured-ingest so that users can specify
  partition strategy in CLI. For example, `--partition-strategy fast`.
* Added metadata for filetype.
* Add Discord connector to pull messages from a list of channels
* Refactor `unstructured/file-utils/filetype.py` to better utilise hashmap to return mime type.
* Add local declaration of DOCX_MIME_TYPES and XLSX_MIME_TYPES for `test_filetype.py`.

### Features

* Add `partition_xml` for XML files.
* Add `partition_xlsx` for Microsoft Excel documents.

### Fixes

* Supports `hml` filetype for partition as a variation of html filetype.
* Makes `pytesseract` a function level import in `partition_pdf` so you can use the `"fast"`
  or `"hi_res"` strategies if `pytesseract` is not installed. Also adds the
  `required_dependencies` decorator for the `"hi_res"` and `"ocr_only"` strategies.
* Fix to ensure `filename` is tracked in metadata for `docx` tables.

## 0.6.6

### Enhancements

* Adds an `"auto"` strategy that chooses the partitioning strategy based on document
  characteristics and function kwargs. This is the new default strategy for `partition_pdf`
  and `partition_image`. Users can maintain existing behavior by explicitly setting
  `strategy="hi_res"`.
* Added an additional trace logger for NLP debugging.
* Add `get_date` method to `ElementMetadata` for converting the datestring to a `datetime` object.
* Cleanup the `filename` attribute on `ElementMetadata` to remove the full filepath.

### Features

* Added table reading as html with URL parsing to `partition_docx` in docx
* Added metadata field for text_as_html for docx files

### Fixes

* `fileutils/file_type` check json and eml decode ignore error
* `partition_email` was updated to more flexibly handle deviations from the RFC-2822 standard.
  The time in the metadata returns `None` if the time does not match RFC-2822 at all.
* Include all metadata fields when converting to dataframe or CSV

## 0.6.5

### Enhancements

* Added support for SpooledTemporaryFile file argument.

### Features

### Fixes


## 0.6.4

### Enhancements

* Added an "ocr_only" strategy for `partition_pdf`. Refactored the strategy decision
  logic into its own module.

### Features

### Fixes

## 0.6.3

### Enhancements

* Add an "ocr_only" strategy for `partition_image`.

### Features

* Added `partition_multiple_via_api` for partitioning multiple documents in a single REST
  API call.
* Added `stage_for_baseplate` function to prepare outputs for ingestion into Baseplate.
* Added `partition_odt` for processing Open Office documents.

### Fixes

* Updates the grouping logic in the `partition_pdf` fast strategy to group together text
  in the same bounding box.

## 0.6.2

### Enhancements

* Added logic to `partition_pdf` for detecting copy protected PDFs and falling back
  to the hi res strategy when necessary.


### Features

* Add `partition_via_api` for partitioning documents through the hosted API.

### Fixes

* Fix how `exceeds_cap_ratio` handles empty (returns `True` instead of `False`)
* Updates `detect_filetype` to properly detect JSONs when the MIME type is `text/plain`.

## 0.6.1

### Enhancements

* Updated the table extraction parameter name to be more descriptive

### Features

### Fixes

## 0.6.0

### Enhancements

* Adds an `ssl_verify` kwarg to `partition` and `partition_html` to enable turning off
  SSL verification for HTTP requests. SSL verification is on by default.
* Allows users to pass in ocr language to `partition_pdf` and `partition_image` through
  the `ocr_language` kwarg. `ocr_language` corresponds to the code for the language pack
  in Tesseract. You will need to install the relevant Tesseract language pack to use a
  given language.

### Features

* Table extraction is now possible for pdfs from `partition` and `partition_pdf`.
* Adds support for extracting attachments from `.msg` files

### Fixes

* Adds an `ssl_verify` kwarg to `partition` and `partition_html` to enable turning off
  SSL verification for HTTP requests. SSL verification is on by default.

## 0.5.13

### Enhancements

* Allow headers to be passed into `partition` when `url` is used.

### Features

* `bytes_string_to_string` cleaning brick for bytes string output.

### Fixes

* Fixed typo in call to `exactly_one` in `partition_json`
* unstructured-documents encode xml string if document_tree is `None` in `_read_xml`.
* Update to `_read_xml` so that Markdown files with embedded HTML process correctly.
* Fallback to "fast" strategy only emits a warning if the user specifies the "hi_res" strategy.
* unstructured-partition-text_type exceeds_cap_ratio fix returns and how capitalization ratios are calculated
* `partition_pdf` and `partition_text` group broken paragraphs to avoid fragmented `NarrativeText` elements.
* .json files resolved as "application/json" on centos7 (or other installs with older libmagic libs)

## 0.5.12

### Enhancements

* Add OS mimetypes DB to docker image, mainly for unstructured-api compat.
* Use the image registry as a cache when building Docker images.
* Adds the ability for `partition_text` to group together broken paragraphs.
* Added method to utils to allow date time format validation

### Features
* Add Slack connector to pull messages for a specific channel

* Add --partition-by-api parameter to unstructured-ingest
* Added `partition_rtf` for processing rich text files.
* `partition` now accepts a `url` kwarg in addition to `file` and `filename`.

### Fixes

* Allow encoding to be passed into `replace_mime_encodings`.
* unstructured-ingest connector-specific dependencies are imported on demand.
* unstructured-ingest --flatten-metadata supported for local connector.
* unstructured-ingest fix runtime error when using --metadata-include.

## 0.5.11

### Enhancements

### Features

### Fixes

* Guard against null style attribute in docx document elements
* Update HTML encoding to better support foreign language characters

## 0.5.10

### Enhancements

* Updated inference package
* Add sender, recipient, date, and subject to element metadata for emails

### Features

* Added `--download-only` parameter to `unstructured-ingest`

### Fixes

* FileNotFound error when filename is provided but file is not on disk

## 0.5.9

### Enhancements

### Features

### Fixes

* Convert file to str in helper `split_by_paragraph` for `partition_text`

## 0.5.8

### Enhancements

* Update `elements_to_json` to return string when filename is not specified
* `elements_from_json` may take a string instead of a filename with the `text` kwarg
* `detect_filetype` now does a final fallback to file extension.
* Empty tags are now skipped during the depth check for HTML processing.

### Features

* Add local file system to `unstructured-ingest`
* Add `--max-docs` parameter to `unstructured-ingest`
* Added `partition_msg` for processing MSFT Outlook .msg files.

### Fixes

* `convert_file_to_text` now passes through the `source_format` and `target_format` kwargs.
  Previously they were hard coded.
* Partitioning functions that accept a `text` kwarg no longer raise an error if an empty
  string is passed (and empty list of elements is returned instead).
* `partition_json` no longer fails if the input is an empty list.
* Fixed bug in `chunk_by_attention_window` that caused the last word in segments to be cut-off
  in some cases.

### BREAKING CHANGES

* `stage_for_transformers` now returns a list of elements, making it consistent with other
  staging bricks

## 0.5.7

### Enhancements

* Refactored codebase using `exactly_one`
* Adds ability to pass headers when passing a url in partition_html()
* Added optional `content_type` and `file_filename` parameters to `partition()` to bypass file detection

### Features

* Add `--flatten-metadata` parameter to `unstructured-ingest`
* Add `--fields-include` parameter to `unstructured-ingest`

### Fixes

## 0.5.6

### Enhancements

* `contains_english_word()`, used heavily in text processing, is 10x faster.

### Features

* Add `--metadata-include` and `--metadata-exclude` parameters to `unstructured-ingest`
* Add `clean_non_ascii_chars` to remove non-ascii characters from unicode string

### Fixes

* Fix problem with PDF partition (duplicated test)

## 0.5.4

### Enhancements

* Added Biomedical literature connector for ingest cli.
* Add `FsspecConnector` to easily integrate any existing `fsspec` filesystem as a connector.
* Rename `s3_connector.py` to `s3.py` for readability and consistency with the
  rest of the connectors.
* Now `S3Connector` relies on `s3fs` instead of on `boto3`, and it inherits
  from `FsspecConnector`.
* Adds an `UNSTRUCTURED_LANGUAGE_CHECKS` environment variable to control whether or not language
  specific checks like vocabulary and POS tagging are applied. Set to `"true"` for higher
  resolution partitioning and `"false"` for faster processing.
* Improves `detect_filetype` warning to include filename when provided.
* Adds a "fast" strategy for partitioning PDFs with PDFMiner. Also falls back to the "fast"
  strategy if detectron2 is not available.
* Start deprecation life cycle for `unstructured-ingest --s3-url` option, to be deprecated in
  favor of `--remote-url`.

### Features

* Add `AzureBlobStorageConnector` based on its `fsspec` implementation inheriting
from `FsspecConnector`
* Add `partition_epub` for partitioning e-books in EPUB3 format.

### Fixes

* Fixes processing for text files with `message/rfc822` MIME type.
* Open xml files in read-only mode when reading contents to construct an XMLDocument.

## 0.5.3

### Enhancements

* `auto.partition()` can now load Unstructured ISD json documents.
* Simplify partitioning functions.
* Improve logging for ingest CLI.

### Features

* Add `--wikipedia-auto-suggest` argument to the ingest CLI to disable automatic redirection
  to pages with similar names.
* Add setup script for Amazon Linux 2
* Add optional `encoding` argument to the `partition_(text/email/html)` functions.
* Added Google Drive connector for ingest cli.
* Added Gitlab connector for ingest cli.

### Fixes

## 0.5.2

### Enhancements

* Fully move from printing to logging.
* `unstructured-ingest` now uses a default `--download_dir` of `$HOME/.cache/unstructured/ingest`
rather than a "tmp-ingest-" dir in the working directory.

### Features

### Fixes

* `setup_ubuntu.sh` no longer fails in some contexts by interpreting
`DEBIAN_FRONTEND=noninteractive` as a command
* `unstructured-ingest` no longer re-downloads files when --preserve-downloads
is used without --download-dir.
* Fixed an issue that was causing text to be skipped in some HTML documents.

## 0.5.1

### Enhancements

### Features

### Fixes

* Fixes an error causing JavaScript to appear in the output of `partition_html` sometimes.
* Fix several issues with the `requires_dependencies` decorator, including the error message
  and how it was used, which had caused an error for `unstructured-ingest --github-url ...`.

## 0.5.0

### Enhancements

* Add `requires_dependencies` Python decorator to check dependencies are installed before
  instantiating a class or running a function

### Features

* Added Wikipedia connector for ingest cli.

### Fixes

* Fix `process_document` file cleaning on failure
* Fixes an error introduced in the metadata tracking commit that caused `NarrativeText`
  and `FigureCaption` elements to be represented as `Text` in HTML documents.

## 0.4.16

### Enhancements

* Fallback to using file extensions for filetype detection if `libmagic` is not present

### Features

* Added setup script for Ubuntu
* Added GitHub connector for ingest cli.
* Added `partition_md` partitioner.
* Added Reddit connector for ingest cli.

### Fixes

* Initializes connector properly in ingest.main::MainProcess
* Restricts version of unstructured-inference to avoid multithreading issue

## 0.4.15

### Enhancements

* Added `elements_to_json` and `elements_from_json` for easier serialization/deserialization
* `convert_to_dict`, `dict_to_elements` and `convert_to_csv` are now aliases for functions
  that use the ISD terminology.

### Fixes

* Update to ensure all elements are preserved during serialization/deserialization

## 0.4.14

* Automatically install `nltk` models in the `tokenize` module.

## 0.4.13

* Fixes unstructured-ingest cli.

## 0.4.12

* Adds console_entrypoint for unstructured-ingest, other structure/doc updates related to ingest.
* Add `parser` parameter to `partition_html`.

## 0.4.11

* Adds `partition_doc` for partitioning Word documents in `.doc` format. Requires `libreoffice`.
* Adds `partition_ppt` for partitioning PowerPoint documents in `.ppt` format. Requires `libreoffice`.

## 0.4.10

* Fixes `ElementMetadata` so that it's JSON serializable when the filename is a `Path` object.

## 0.4.9

* Added ingest modules and s3 connector, sample ingest script
* Default to `url=None` for `partition_pdf` and `partition_image`
* Add ability to skip English specific check by setting the `UNSTRUCTURED_LANGUAGE` env var to `""`.
* Document `Element` objects now track metadata

## 0.4.8

* Modified XML and HTML parsers not to load comments.

## 0.4.7

* Added the ability to pull an HTML document from a url in `partition_html`.
* Added the the ability to get file summary info from lists of filenames and lists
  of file contents.
* Added optional page break to `partition` for `.pptx`, `.pdf`, images, and `.html` files.
* Added `to_dict` method to document elements.
* Include more unicode quotes in `replace_unicode_quotes`.

## 0.4.6

* Loosen the default cap threshold to `0.5`.
* Add a `UNSTRUCTURED_NARRATIVE_TEXT_CAP_THRESHOLD` environment variable for controlling
  the cap ratio threshold.
* Unknown text elements are identified as `Text` for HTML and plain text documents.
* `Body Text` styles no longer default to `NarrativeText` for Word documents. The style information
  is insufficient to determine that the text is narrative.
* Upper cased text is lower cased before checking for verbs. This helps avoid some missed verbs.
* Adds an `Address` element for capturing elements that only contain an address.
* Suppress the `UserWarning` when detectron is called.
* Checks that titles and narrative test have at least one English word.
* Checks that titles and narrative text are at least 50% alpha characters.
* Restricts titles to a maximum word length. Adds a `UNSTRUCTURED_TITLE_MAX_WORD_LENGTH`
  environment variable for controlling the max number of words in a title.
* Updated `partition_pptx` to order the elements on the page

## 0.4.4

* Updated `partition_pdf` and `partition_image` to return `unstructured` `Element` objects
* Fixed the healthcheck url path when partitioning images and PDFs via API
* Adds an optional `coordinates` attribute to document objects
* Adds `FigureCaption` and `CheckBox` document elements
* Added ability to split lists detected in `LayoutElement` objects
* Adds `partition_pptx` for partitioning PowerPoint documents
* LayoutParser models now download from HugginfaceHub instead of DropBox
* Fixed file type detection for XML and HTML files on Amazone Linux

## 0.4.3

* Adds `requests` as a base dependency
* Fix in `exceeds_cap_ratio` so the function doesn't break with empty text
* Fix bug in `_parse_received_data`.
* Update `detect_filetype` to properly handle `.doc`, `.xls`, and `.ppt`.

## 0.4.2

* Added `partition_image` to process documents in an image format.
* Fixed utf-8 encoding error in `partition_email` with attachments for `text/html`

## 0.4.1

* Added support for text files in the `partition` function
* Pinned `opencv-python` for easier installation on Linux

## 0.4.0

* Added generic `partition` brick that detects the file type and routes a file to the appropriate
  partitioning brick.
* Added a file type detection module.
* Updated `partition_html` and `partition_eml` to support file-like objects in 'rb' mode.
* Cleaning brick for removing ordered bullets `clean_ordered_bullets`.
* Extract brick method for ordered bullets `extract_ordered_bullets`.
* Test for `clean_ordered_bullets`.
* Test for `extract_ordered_bullets`.
* Added `partition_docx` for pre-processing Word Documents.
* Added new REGEX patterns to extract email header information
* Added new functions to extract header information `parse_received_data` and `partition_header`
* Added new function to parse plain text files `partition_text`
* Added new cleaners functions `extract_ip_address`, `extract_ip_address_name`, `extract_mapi_id`, `extract_datetimetz`
* Add new `Image` element and function to find embedded images `find_embedded_images`
* Added `get_directory_file_info` for summarizing information about source documents

## 0.3.5

* Add support for local inference
* Add new pattern to recognize plain text dash bullets
* Add test for bullet patterns
* Fix for `partition_html` that allows for processing `div` tags that have both text and child
  elements
* Add ability to extract document metadata from `.docx`, `.xlsx`, and `.jpg` files.
* Helper functions for identifying and extracting phone numbers
* Add new function `extract_attachment_info` that extracts and decodes the attachment
of an email.
* Staging brick to convert a list of `Element`s to a `pandas` dataframe.
* Add plain text functionality to `partition_email`

## 0.3.4

* Python-3.7 compat

## 0.3.3

* Removes BasicConfig from logger configuration
* Adds the `partition_email` partitioning brick
* Adds the `replace_mime_encodings` cleaning bricks
* Small fix to HTML parsing related to processing list items with sub-tags
* Add `EmailElement` data structure to store email documents

## 0.3.2

* Added `translate_text` brick for translating text between languages
* Add an `apply` method to make it easier to apply cleaners to elements

## 0.3.1

* Added \_\_init.py\_\_ to `partition`

## 0.3.0

* Implement staging brick for Argilla. Converts lists of `Text` elements to `argilla` dataset classes.
* Removing the local PDF parsing code and any dependencies and tests.
* Reorganizes the staging bricks in the unstructured.partition module
* Allow entities to be passed into the Datasaur staging brick
* Added HTML escapes to the `replace_unicode_quotes` brick
* Fix bad responses in partition_pdf to raise ValueError
* Adds `partition_html` for partitioning HTML documents.

## 0.2.6

* Small change to how \_read is placed within the inheritance structure since it doesn't really apply to pdf
* Add partitioning brick for calling the document image analysis API

## 0.2.5

* Update python requirement to >=3.7

## 0.2.4

* Add alternative way of importing `Final` to support google colab

## 0.2.3

* Add cleaning bricks for removing prefixes and postfixes
* Add cleaning bricks for extracting text before and after a pattern

## 0.2.2

* Add staging brick for Datasaur

## 0.2.1

* Added brick to convert an ISD dictionary to a list of elements
* Update `PDFDocument` to use the `from_file` method
* Added staging brick for CSV format for ISD (Initial Structured Data) format.
* Added staging brick for separating text into attention window size chunks for `transformers`.
* Added staging brick for LabelBox.
* Added ability to upload LabelStudio predictions
* Added utility function for JSONL reading and writing
* Added staging brick for CSV format for Prodigy
* Added staging brick for Prodigy
* Added ability to upload LabelStudio annotations
* Added text_field and id_field to stage_for_label_studio signature

## 0.2.0

* Initial release of unstructured<|MERGE_RESOLUTION|>--- conflicted
+++ resolved
@@ -1,8 +1,4 @@
-<<<<<<< HEAD
 ## 0.10.17-dev9
-=======
-## 0.10.17-dev8
->>>>>>> 32bfebcc
 
 ### Enhancements
 
