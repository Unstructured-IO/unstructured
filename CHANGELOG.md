<<<<<<< HEAD
## 0.12.3-dev0
=======
## 0.12.2-dev0
>>>>>>> 283f796f

### Enhancements

### Features

### Fixes
<<<<<<< HEAD

* **Default `hi_res_model_name` now relies on `unstructured-inference`** When no explicit `hi_res_model_name` is passed into `partition` or `partition_pdf_or_image` the default model is picked by `unstructured-inference`'s settings or os env variable `UNSTRUCTURED_HI_RES_MODEL_NAME`; it now returns the same model name regardless of `infer_table_structure`'s value; this function will be deprecated in the future and the default model name will simply rely on `unstructured-inference` and will not consider os env in a future release.
=======
* **Fix FSSpec destination connectors check_connection.** FSSpec destination connectors did not use `check_connection`. There was an error when trying to `ls` destination directory - it may not exist at the moment of connector creation. Now `check_connection` calls `ls` on bucket root and this method is called on `initialize` of destination connector.
>>>>>>> 283f796f

## 0.12.2

### Enhancements

### Features

### Fixes

* **Fix index error in table processing.** Bumps the `unstructured-inference` version to address and
  index error that occurs on some tables in the table transformer object.

## 0.12.1

### Enhancements

* **Allow setting image block crop padding parameter** In certain circumstances, adjusting the image block crop padding can improve image block extraction by preventing extracted image blocks from being clipped.
* **Add suport for bitmap images in `partition_image`** Adds support for `.bmp` files in
  `partition`, `partition_image`, and `detect_filetype`.
* **Keep all image elements when using "hi_res" strategy** Previously, `Image` elements with small chunks of text were ignored unless the image block extraction parameters (`extract_images_in_pdf` or `extract_image_block_types`) were specified. Now, all image elements are kept regardless of whether the image block extraction parameters are specified.
* **Add filetype detection for `.wav` files.** Add filetpye detection for `.wav` files.
* **Add "basic" chunking strategy.** Add baseline chunking strategy that includes all shared chunking behaviors without breaking chunks on section or page boundaries.
* **Add overlap option for chunking.** Add option to overlap chunks. Intra-chunk and inter-chunk overlap are requested separately. Intra-chunk overlap is applied only to the second and later chunks formed by text-splitting an oversized chunk. Inter-chunk overlap may also be specified; this applies overlap between "normal" (not-oversized) chunks.
* **Salesforce connector accepts private key path or value.** Salesforce parameter `private-key-file` has been renamed to `private-key`. Private key can be provided as path to file or file contents.
* **Update documentation**: (i) added verbiage about the free API cap limit, (ii) added deprecation warning on ``Staging`` bricks in favor of ``Destination Connectors``, (iii) added warning and code examples to use the SaaS API Endpoints using CLI-vs-SDKs, (iv) fixed example pages formatting, (v) added deprecation on ``model_name`` in favor of ``hi_res_model_name``, (vi) added ``extract_images_in_pdf`` usage in ``partition_pdf`` section, (vii) reorganize and improve the documentation introduction section, and (viii) added PDF table extraction best practices.
* **Add "basic" chunking to ingest CLI.** Add options to ingest CLI allowing access to the new "basic" chunking strategy and overlap options.
* **Make Elasticsearch Destination connector arguments optional.** Elasticsearch Destination connector write settings are made optional and will rely on default values when not specified.
* **Normalize Salesforce artifact names.** Introduced file naming pattern present in other connectors to Salesforce connector.
* **Install Kapa AI chatbot.** Added Kapa.ai website widget on the documentation.

### Features
* **MongoDB Source Connector.** New source connector added to all CLI ingest commands to support downloading/partitioning files from MongoDB.
* **Add OpenSearch source and destination connectors.** OpenSearch, a fork of Elasticsearch, is a popular storage solution for various functionality such as search, or providing intermediary caches within data pipelines. Feature: Added OpenSearch source connector to support downloading/partitioning files. Added OpenSearch destination connector to be able to ingest documents from any supported source, embed them and write the embeddings / documents into OpenSearch.

### Fixes

* **Fix GCS connector converting JSON to string with single quotes.** FSSpec serialization caused conversion of JSON token to string with single quotes. GCS requires token in form of dict so this format is now assured.
* **Pin version of unstructured-client** Set minimum version of unstructured-client to avoid raising a TypeError when passing `api_key_auth` to `UnstructuredClient`
* **Fix the serialization of the Pinecone destination connector.** Presence of the PineconeIndex object breaks serialization due to TypeError: cannot pickle '_thread.lock' object. This removes that object before serialization.
* **Fix the serialization of the Elasticsearch destination connector.** Presence of the _client object breaks serialization due to TypeError: cannot pickle '_thread.lock' object. This removes that object before serialization.
* **Fix the serialization of the Postgres destination connector.** Presence of the _client object breaks serialization due to TypeError: cannot pickle '_thread.lock' object. This removes that object before serialization.
* **Fix documentation and sample code for Chroma.** Was pointing to wrong examples..
* **Fix flatten_dict to be able to flatten tuples inside dicts** Update flatten_dict function to support flattening tuples inside dicts. This is necessary for objects like Coordinates, when the object is not written to the disk, therefore not being converted to a list before getting flattened (still being a tuple).
* **Fix the serialization of the Chroma destination connector.** Presence of the ChromaCollection object breaks serialization due to TypeError: cannot pickle 'module' object. This removes that object before serialization.
* **Fix fsspec connectors returning version as integer.** Connector data source versions should always be string values, however we were using the integer checksum value for the version for fsspec connectors. This casts that value to a string.

## 0.12.0

### Enhancements

* **Drop support for python3.8** All dependencies are now built off of the minimum version of python being `3.10`

## 0.11.9

### Enhancements

* **Rename kwargs related to extracting image blocks** Rename the kwargs related to extracting image blocks for consistency and API usage.

### Features

* **Add PostgreSQL/SQLite destination connector** PostgreSQL and SQLite connector added to ingest CLI.  Users may now use `unstructured-ingest` to write partitioned data to a PostgreSQL or SQLite database. And write embeddings to PostgreSQL pgvector database.

### Fixes

* **Handle users providing fully spelled out languages** Occasionally some users are defining the `languages` param as a fully spelled out language instead of a language code. This adds a dictionary for common languages so those small mistakes are caught and silently fixed.
* **Fix unequal row-length in HTMLTable.text_as_html.** Fixes to other aspects of partition_html() in v0.11 allowed unequal cell-counts in table rows. Make the cells in each row correspond 1:1 with cells in the original table row. This fix also removes "noise" cells resulting from HTML-formatting whitespace and eliminates the "column-shifting" of cells that previously resulted from noise-cells.
* **Fix MongoDB connector URI password redaction.** MongoDB documentation states that characters `$ : / ? # [ ] @` must be percent encoded. URIs with password containing such special character were not redacted.

## 0.11.8

### Enhancements

* **Add SaaS API User Guide.** This documentation serves as a guide for Unstructured SaaS API users to register, receive an API key and URL, and manage your account and billing information.
* **Add inter-chunk overlap capability.** Implement overlap between chunks. This applies to all chunks prior to any text-splitting of oversized chunks so is a distinct behavior; overlap at text-splits of oversized chunks is independent of inter-chunk overlap (distinct chunk boundaries) and can be requested separately. Note this capability is not yet available from the API but will shortly be made accessible using a new `overlap_all` kwarg on partition functions.

### Features

### Fixes

## 0.11.7

### Enhancements

* **Add intra-chunk overlap capability.** Implement overlap for split-chunks where text-splitting is used to divide an oversized chunk into two or more chunks that fit in the chunking window. Note this capability is not yet available from the API but will shortly be made accessible using a new `overlap` kwarg on partition functions.
* **Update encoders to leverage dataclasses** All encoders now follow a class approach which get annotated with the dataclass decorator. Similar to the connectors, it uses a nested dataclass for the configs required to configure a client as well as a field/property approach to cache the client. This makes sure any variable associated with the class exists as a dataclass field.

### Features

* **Add Qdrant destination connector.** Adds support for writing documents and embeddings into a Qdrant collection.
* **Store base64 encoded image data in metadata fields.** Rather than saving to file, stores base64 encoded data of the image bytes and the mimetype for the image in metadata fields: `image_base64` and `image_mime_type` (if that is what the user specifies by some other param like `pdf_extract_to_payload`). This would allow the API to have parity with the library.

### Fixes

* **Fix table structure metric script** Update the call to table agent to now provide OCR tokens as required
* **Fix element extraction not working when using "auto" strategy for pdf and image** If element extraction is specified, the "auto" strategy falls back to the "hi_res" strategy.
* **Fix a bug passing a custom url to `partition_via_api`** Users that self host the api were not able to pass their custom url to `partition_via_api`.

## 0.11.6

### Enhancements

* **Update the layout analysis script.** The previous script only supported annotating `final` elements. The updated script also supports annotating `inferred` and `extracted` elements.
* **AWS Marketplace API documentation**: Added the user guide, including setting up VPC and CloudFormation, to deploy Unstructured API on AWS platform.
* **Azure Marketplace API documentation**: Improved the user guide to deploy Azure Marketplace API by adding references to Azure documentation.
* **Integration documentation**: Updated URLs for the `staging_for` bricks

### Features

* **Partition emails with base64-encoded text.** Automatically handles and decodes base64 encoded text in emails with content type `text/plain` and `text/html`.
* **Add Chroma destination connector** Chroma database connector added to ingest CLI.  Users may now use `unstructured-ingest` to write partitioned/embedded data to a Chroma vector database.
* **Add Elasticsearch destination connector.** Problem: After ingesting data from a source, users might want to move their data into a destination. Elasticsearch is a popular storage solution for various functionality such as search, or providing intermediary caches within data pipelines. Feature: Added Elasticsearch destination connector to be able to ingest documents from any supported source, embed them and write the embeddings / documents into Elasticsearch.

### Fixes

* **Enable --fields argument omission for elasticsearch connector** Solves two bugs where removing the optional parameter --fields broke the connector due to an integer processing error and using an elasticsearch config for a destination connector resulted in a serialization issue when optional parameter --fields was not provided.
* **Add hi_res_model_name** Adds kwarg to relevant functions and add comments that model_name is to be deprecated.

## 0.11.5

### Enhancements

### Features

### Fixes

* **Fix `partition_pdf()` and `partition_image()` importation issue.** Reorganize `pdf.py` and `image.py` modules to be consistent with other types of document import code.

## 0.11.4

### Enhancements

* **Refactor image extraction code.** The image extraction code is moved from `unstructured-inference` to `unstructured`.
* **Refactor pdfminer code.** The pdfminer code is moved from `unstructured-inference` to `unstructured`.
* **Improve handling of auth data for fsspec connectors.** Leverage an extension of the dataclass paradigm to support a `sensitive` annotation for fields related to auth (i.e. passwords, tokens). Refactor all fsspec connectors to use explicit access configs rather than a generic dictionary.
* **Add glob support for fsspec connectors** Similar to the glob support in the ingest local source connector, similar filters are now enabled on all fsspec based source connectors to limit files being partitioned.
* Define a constant for the splitter "+" used in tesseract ocr languages.

### Features

* **Save tables in PDF's separately as images.** The "table" elements are saved as `table-<pageN>-<tableN>.jpg`. This filename is presented in the `image_path` metadata field for the Table element. The default would be to not do this.
* **Add Weaviate destination connector** Weaviate connector added to ingest CLI.  Users may now use `unstructured-ingest` to write partitioned data from over 20 data sources (so far) to a Weaviate object collection.
* **Sftp Source Connector.** New source connector added to support downloading/partitioning files from Sftp.

### Fixes

* **Fix pdf `hi_res` partitioning failure when pdfminer fails.** Implemented logic to fall back to the "inferred_layout + OCR" if pdfminer fails in the `hi_res` strategy.
* **Fix a bug where image can be scaled too large for tesseract** Adds a limit to prevent auto-scaling an image beyond the maximum size `tesseract` can handle for ocr layout detection
* **Update partition_csv to handle different delimiters** CSV files containing both non-comma delimiters and commas in the data were throwing an error in Pandas. `partition_csv` now identifies the correct delimiter before the file is processed.
* **partition returning cid code in `hi_res`** occasionally pdfminer can fail to decode the text in an pdf file and return cid code as text. Now when this happens the text from OCR is used.

## 0.11.2

### Enhancements

* **Updated Documentation**: (i) Added examples, and (ii) API Documentation, including Usage, SDKs, Azure Marketplace, and parameters and validation errors.

### Features

* * **Add Pinecone destination connector.** Problem: After ingesting data from a source, users might want to produce embeddings for their data and write these into a vector DB. Pinecone is an option among these vector databases. Feature: Added Pinecone destination connector to be able to ingest documents from any supported source, embed them and write the embeddings / documents into Pinecone.

### Fixes

* **Process chunking parameter names in ingest correctly** Solves a bug where chunking parameters weren't being processed and used by ingest cli by renaming faulty parameter names and prepends; adds relevant parameters to ingest pinecone test to verify that the parameters are functional.

## 0.11.1

### Enhancements

* **Use `pikepdf` to repair invalid PDF structure** for PDFminer when we see error `PSSyntaxError` when PDFminer opens the document and creates the PDFminer pages object or processes a single PDF page.
* **Batch Source Connector support** For instances where it is more optimal to read content from a source connector in batches, a new batch ingest doc is added which created multiple ingest docs after reading them in in batches per process.

### Features

* **Staging Brick for Coco Format** Staging brick which converts a list of Elements into Coco Format.
* **Adds HubSpot connector** Adds connector to retrieve call, communications, emails, notes, products and tickets from HubSpot

### Fixes

* **Do not extract text of `<style>` tags in HTML.** `<style>` tags containing CSS in invalid positions previously contributed to element text. Do not consider text node of a `<style>` element as textual content.
* **Fix DOCX merged table cell repeats cell text.** Only include text for a merged cell, not for each underlying cell spanned by the merge.
* **Fix tables not extracted from DOCX header/footers.** Headers and footers in DOCX documents skip tables defined in the header and commonly used for layout/alignment purposes. Extract text from tables as a string and include in the `Header` and `Footer` document elements.
* **Fix output filepath for fsspec-based source connectors.** Previously the base directory was being included in the output filepath unnecessarily.

## 0.11.0

### Enhancements

* **Add a class for the strategy constants.** Add a class `PartitionStrategy` for the strategy constants and use the constants to replace strategy strings.
* **Temporary Support for paddle language parameter.** User can specify default langage code for paddle with ENV `DEFAULT_PADDLE_LANG` before we have the language mapping for paddle.
* **Improve DOCX page-break fidelity.** Improve page-break fidelity such that a paragraph containing a page-break is split into two elements, one containing the text before the page-break and the other the text after. Emit the PageBreak element between these two and assign the correct page-number (n and n+1 respectively) to the two textual elements.

### Features

* **Add ad-hoc fields to `ElementMetadata` instance.** End-users can now add their own metadata fields simply by assigning to an element-metadata attribute-name of their choice, like `element.metadata.coefficient = 0.58`. These fields will round-trip through JSON and can be accessed with dotted notation.
* **MongoDB Destination Connector.** New destination connector added to all CLI ingest commands to support writing partitioned json output to mongodb.

### Fixes

* **Fix `TYPE_TO_TEXT_ELEMENT_MAP`.** Updated `Figure` mapping from `FigureCaption` to `Image`.
* **Handle errors when extracting PDF text** Certain pdfs throw unexpected errors when being opened by `pdfminer`, causing `partition_pdf()` to fail. We expect to be able to partition smoothly using an alternative strategy if text extraction doesn't work.  Added exception handling to handle unexpected errors when extracting pdf text and to help determine pdf strategy.
* **Fix `fast` strategy fall back to `ocr_only`** The `fast` strategy should not fall back to a more expensive strategy.
* **Remove default user ./ssh folder** The default notebook user during image build would create the known_hosts file with incorrect ownership, this is legacy and no longer needed so it was removed.
* **Include `languages` in metadata when partitioning `strategy=hi_res` or `fast`** User defined `languages` was previously used for text detection, but not included in the resulting element metadata for some strategies. `languages` will now be included in the metadata regardless of partition strategy for pdfs and images.
* **Handle a case where Paddle returns a list item in ocr_data as None** In partition, while parsing PaddleOCR data, it was assumed that PaddleOCR does not return None for any list item in ocr_data. Removed the assumption by skipping the text region whenever this happens.
* **Fix some pdfs returning `KeyError: 'N'`** Certain pdfs were throwing this error when being opened by pdfminer. Added a wrapper function for pdfminer that allows these documents to be partitioned.
* **Fix mis-splits on `Table` chunks.** Remedies repeated appearance of full `.text_as_html` on metadata of each `TableChunk` split from a `Table` element too large to fit in the chunking window.
* **Import tables_agent from inference** so that we don't have to initialize a global table agent in unstructured OCR again
* **Fix empty table is identified as bulleted-table.** A table with no text content was mistakenly identified as a bulleted-table and processed by the wrong branch of the initial HTML partitioner.
* **Fix partition_html() emits empty (no text) tables.** A table with cells nested below a `<thead>` or `<tfoot>` element was emitted as a table element having no text and unparseable HTML in `element.metadata.text_as_html`. Do not emit empty tables to the element stream.
* **Fix HTML `element.metadata.text_as_html` contains spurious <br> elements in invalid locations.** The HTML generated for the `text_as_html` metadata for HTML tables contained `<br>` elements invalid locations like between `<table>` and `<tr>`. Change the HTML generator such that these do not appear.
* **Fix HTML table cells enclosed in <thead> and <tfoot> elements are dropped.** HTML table cells nested in a `<thead>` or `<tfoot>` element were not detected and the text in those cells was omitted from the table element text and `.text_as_html`. Detect table rows regardless of the semantic tag they may be nested in.
* **Remove whitespace padding from `.text_as_html`.** `tabulate` inserts padding spaces to achieve visual alignment of columns in HTML tables it generates. Add our own HTML generator to do this simple job and omit that padding as well as newlines ("\n") used for human readability.
* **Fix local connector with absolute input path** When passed an absolute filepath for the input document path, the local connector incorrectly writes the output file to the input file directory. This fixes such that the output in this case is written to `output-dir/input-filename.json`

## 0.10.30

### Enhancements

* **Support nested DOCX tables.** In DOCX, like HTML, a table cell can itself contain a table. In this case, create nested HTML tables to reflect that structure and create a plain-text table with captures all the text in nested tables, formatting it as a reasonable facsimile of a table.
* **Add connection check to ingest connectors** Each source and destination connector now support a `check_connection()` method which makes sure a valid connection can be established with the source/destination given any authentication credentials in a lightweight request.

### Features

* **Add functionality to do a second OCR on cropped table images.** Changes to the values for scaling ENVs affect entire page OCR output(OCR regression) so we now do a second OCR for tables.
* **Adds ability to pass timeout for a request when partitioning via a `url`.** `partition` now accepts a new optional parameter `request_timeout` which if set will prevent any `requests.get` from hanging indefinitely and instead will raise a timeout error. This is useful when partitioning a url that may be slow to respond or may not respond at all.

### Fixes

* **Fix logic that determines pdf auto strategy.** Previously, `_determine_pdf_auto_strategy` returned `hi_res` strategy only if `infer_table_structure` was true. It now returns the `hi_res` strategy if either `infer_table_structure` or `extract_images_in_pdf` is true.
* **Fix invalid coordinates when parsing tesseract ocr data.** Previously, when parsing tesseract ocr data, the ocr data had invalid bboxes if zoom was set to `0`. A logical check is now added to avoid such error.
* **Fix ingest partition parameters not being passed to the api.** When using the --partition-by-api flag via unstructured-ingest, none of the partition arguments are forwarded, meaning that these options are disregarded. With this change, we now pass through all of the relevant partition arguments to the api. This allows a user to specify all of the same partition arguments they would locally and have them respected when specifying --partition-by-api.
* **Support tables in section-less DOCX.** Generalize solution for MS Chat Transcripts exported as DOCX by including tables in the partitioned output when present.
* **Support tables that contain only numbers when partitioning via `ocr_only`** Tables that contain only numbers are returned as floats in a pandas.DataFrame when the image is converted from `.image_to_data()`. An AttributeError was raised downstream when trying to `.strip()` the floats.
* **Improve DOCX page-break detection.** DOCX page breaks are reliably indicated by `w:lastRenderedPageBreak` elements present in the document XML. Page breaks are NOT reliably indicated by "hard" page-breaks inserted by the author and when present are redundant to a `w:lastRenderedPageBreak` element so cause over-counting if used. Use rendered page-breaks only.

## 0.10.29

### Enhancements

* **Adds include_header argument for partition_csv and partition_tsv** Now supports retaining header rows in CSV and TSV documents element partitioning.
* **Add retry logic for all source connectors** All http calls being made by the ingest source connectors have been isolated and wrapped by the `SourceConnectionNetworkError` custom error, which triggers the retry logic, if enabled, in the ingest pipeline.
* **Google Drive source connector supports credentials from memory** Originally, the connector expected a filepath to pull the credentials from when creating the client. This was expanded to support passing that information from memory as a dict if access to the file system might not be available.
* **Add support for generic partition configs in ingest cli** Along with the explicit partition options supported by the cli, an `additional_partition_args` arg was added to allow users to pass in any other arguments that should be added when calling partition(). This helps keep any changes to the input parameters of the partition() exposed in the CLI.
* **Map full output schema for table-based destination connectors** A full schema was introduced to map the type of all output content from the json partition output and mapped to a flattened table structure to leverage table-based destination connectors. The delta table destination connector was updated at the moment to take advantage of this.
* **Incorporate multiple embedding model options into ingest, add diff test embeddings** Problem: Ingest pipeline already supported embedding functionality, however users might want to use different types of embedding providers. Enhancement: Extend ingest pipeline so that users can specify and embed via a particular embedding provider from a range of options. Also adds a diff test to compare output from an embedding module with the expected output

### Features

* **Allow setting table crop parameter** In certain circumstances, adjusting the table crop padding may improve table.

### Fixes

* **Fixes `partition_text` to prevent empty elements** Adds a check to filter out empty bullets.
* **Handle empty string for `ocr_languages` with values for `languages`** Some API users ran into an issue with sending `languages` params because the API defaulted to also using an empty string for `ocr_languages`. This update handles situations where `languages` is defined and `ocr_languages` is an empty string.
* **Fix PDF tried to loop through None** Previously the PDF annotation extraction tried to loop through `annots` that resolved out as None. A logical check added to avoid such error.
* **Ingest session handler not being shared correctly** All ingest docs that leverage the session handler should only need to set it once per process. It was recreating it each time because the right values weren't being set nor available given how dataclasses work in python.
* **Ingest download-only fix.** Previously the download only flag was being checked after the doc factory pipeline step, which occurs before the files are actually downloaded by the source node. This check was moved after the source node to allow for the files to be downloaded first before exiting the pipeline.
* **Fix flaky chunk-metadata.** Prior implementation was sensitive to element order in the section resulting in metadata values sometimes being dropped. Also, not all metadata items can be consolidated across multiple elements (e.g. coordinates) and so are now dropped from consolidated metadata.
* **Fix tesseract error `Estimating resolution as X`** leaded by invalid language parameters input. Proceed with defalut language `eng` when `lang.py` fails to find valid language code for tesseract, so that we don't pass an empty string to tesseract CLI and raise an exception in downstream.

## 0.10.28

### Enhancements

* **Add table structure evaluation helpers** Adds functions to evaluate the similarity between predicted table structure and actual table structure.
* **Use `yolox` by default for table extraction when partitioning pdf/image** `yolox` model provides higher recall of the table regions than the quantized version and it is now the default element detection model when `infer_table_structure=True` for partitioning pdf/image files
* **Remove pdfminer elements from inside tables** Previously, when using `hi_res` some elements where extracted using pdfminer too, so we removed pdfminer from the tables pipeline to avoid duplicated elements.
* **Fsspec downstream connectors** New destination connector added to ingest CLI, users may now use `unstructured-ingest` to write to any of the following:
  * Azure
  * Box
  * Dropbox
  * Google Cloud Service

### Features

* **Update `ocr_only` strategy in `partition_pdf()`** Adds the functionality to get accurate coordinate data when partitioning PDFs and Images with the `ocr_only` strategy.

### Fixes
* **Fixed SharePoint permissions for the fetching to be opt-in** Problem: Sharepoint permissions were trying to be fetched even when no reletad cli params were provided, and this gave an error due to values for those keys not existing. Fix: Updated getting keys to be with .get() method and changed the "skip-check" to check individual cli params rather than checking the existance of a config object.

* **Fixes issue where tables from markdown documents were being treated as text** Problem: Tables from markdown documents were being treated as text, and not being extracted as tables. Solution: Enable the `tables` extension when instantiating the `python-markdown` object. Importance: This will allow users to extract structured data from tables in markdown documents.
* **Fix wrong logger for paddle info** Replace the logger from unstructured-inference with the logger from unstructured for paddle_ocr.py module.
* **Fix ingest pipeline to be able to use chunking and embedding together** Problem: When ingest pipeline was using chunking and embedding together, embedding outputs were empty and the outputs of chunking couldn't be re-read into memory and be forwarded to embeddings. Fix: Added CompositeElement type to TYPE_TO_TEXT_ELEMENT_MAP to be able to process CompositeElements with unstructured.staging.base.isd_to_elements
* **Fix unnecessary mid-text chunk-splitting.** The "pre-chunker" did not consider separator blank-line ("\n\n") length when grouping elements for a single chunk. As a result, sections were frequently over-populated producing a over-sized chunk that required mid-text splitting.
* **Fix frequent dissociation of title from chunk.** The sectioning algorithm included the title of the next section with the prior section whenever it would fit, frequently producing association of a section title with the prior section and dissociating it from its actual section. Fix this by performing combination of whole sections only.
* **Fix PDF attempt to get dict value from string.** Fixes a rare edge case that prevented some PDF's from being partitioned. The `get_uris_from_annots` function tried to access the dictionary value of a string instance variable. Assign `None` to the annotation variable if the instance type is not dictionary to avoid the erroneous attempt.

## 0.10.27

### Enhancements

* **Leverage dict to share content across ingest pipeline** To share the ingest doc content across steps in the ingest pipeline, this was updated to use a multiprocessing-safe dictionary so changes get persisted and each step has the option to modify the ingest docs in place.

### Features

### Fixes

* **Removed `ebooklib` as a dependency** `ebooklib` is licensed under AGPL3, which is incompatible with the Apache 2.0 license. Thus it is being removed.
* **Caching fixes in ingest pipeline** Previously, steps like the source node were not leveraging parameters such as `re_download` to dictate if files should be forced to redownload rather than use what might already exist locally.

## 0.10.26

### Enhancements

* **Add text CCT CI evaluation workflow** Adds cct text extraction evaluation metrics to the current ingest workflow to measure the performance of each file extracted as well as aggregated-level performance.

### Features

* **Functionality to catch and classify overlapping/nested elements** Method to identify overlapping-bboxes cases within detected elements in a document. It returns two values: a boolean defining if there are overlapping elements present, and a list reporting them with relevant metadata. The output includes information about the `overlapping_elements`, `overlapping_case`, `overlapping_percentage`, `largest_ngram_percentage`, `overlap_percentage_total`, `max_area`, `min_area`, and `total_area`.
* **Add Local connector source metadata** python's os module used to pull stats from local file when processing via the local connector and populates fields such as last modified time, created time.

### Fixes

* **Fixes elements partitioned from an image file missing certain metadata** Metadata for image files, like file type, was being handled differently from other file types. This caused a bug where other metadata, like the file name, was being missed. This change brought metadata handling for image files to be more in line with the handling for other file types so that file name and other metadata fields are being captured.
* **Adds `typing-extensions` as an explicit dependency** This package is an implicit dependency, but the module is being imported directly in `unstructured.documents.elements` so the dependency should be explicit in case changes in other dependencies lead to `typing-extensions` being dropped as a dependency.
* **Stop passing `extract_tables` to `unstructured-inference` since it is now supported in `unstructured` instead** Table extraction previously occurred in `unstructured-inference`, but that logic, except for the table model itself, is now a part of the `unstructured` library. Thus the parameter triggering table extraction is no longer passed to the `unstructured-inference` package. Also noted the table output regression for PDF files.
* **Fix a bug in Table partitioning** Previously the `skip_infer_table_types` variable used in `partition` was not being passed down to specific file partitioners. Now you can utilize the `skip_infer_table_types` list variable when calling `partition` to specify the filetypes for which you want to skip table extraction, or the `infer_table_structure` boolean variable on the file specific partitioning function.
* **Fix partition docx without sections** Some docx files, like those from teams output, do not contain sections and it would produce no results because the code assumes all components are in sections. Now if no sections is detected from a document we iterate through the paragraphs and return contents found in the paragraphs.
* **Fix out-of-order sequencing of split chunks.** Fixes behavior where "split" chunks were inserted at the beginning of the chunk sequence. This would produce a chunk sequence like [5a, 5b, 3a, 3b, 1, 2, 4] when sections 3 and 5 exceeded `max_characters`.
* **Deserialization of ingest docs fixed** When ingest docs are being deserialized as part of the ingest pipeline process (cli), there were certain fields that weren't getting persisted (metadata and date processed). The from_dict method was updated to take these into account and a unit test added to check.
* **Map source cli command configs when destination set** Due to how the source connector is dynamically called when the destination connector is set via the CLI, the configs were being set incorrectoy, causing the source connector to break. The configs were fixed and updated to take into account Fsspec-specific connectors.

## 0.10.25

### Enhancements

* **Duplicate CLI param check** Given that many of the options associated with the `Click` based cli ingest commands are added dynamically from a number of configs, a check was incorporated to make sure there were no duplicate entries to prevent new configs from overwriting already added options.
* **Ingest CLI refactor for better code reuse** Much of the ingest cli code can be templated and was a copy-paste across files, adding potential risk. Code was refactored to use a base class which had much of the shared code templated.

### Features

* **Table OCR refactor** support Table OCR with pre-computed OCR data to ensure we only do one OCR for entrie document. User can specify
ocr agent tesseract/paddle in environment variable `OCR_AGENT` for OCRing the entire document.
* **Adds accuracy function** The accuracy scoring was originally an option under `calculate_edit_distance`. For easy function call, it is now a wrapper around the original function that calls edit_distance and return as "score".
* **Adds HuggingFaceEmbeddingEncoder** The HuggingFace Embedding Encoder uses a local embedding model as opposed to using an API.
* **Add AWS bedrock embedding connector** `unstructured.embed.bedrock` now provides a connector to use AWS bedrock's `titan-embed-text` model to generate embeddings for elements. This features requires valid AWS bedrock setup and an internet connectionto run.

### Fixes

* **Import PDFResourceManager more directly** We were importing `PDFResourceManager` from `pdfminer.converter` which was causing an error for some users. We changed to import from the actual location of `PDFResourceManager`, which is `pdfminer.pdfinterp`.
* **Fix language detection of elements with empty strings** This resolves a warning message that was raised by `langdetect` if the language was attempted to be detected on an empty string. Language detection is now skipped for empty strings.
* **Fix chunks breaking on regex-metadata matches.** Fixes "over-chunking" when `regex_metadata` was used, where every element that contained a regex-match would start a new chunk.
* **Fix regex-metadata match offsets not adjusted within chunk.** Fixes incorrect regex-metadata match start/stop offset in chunks where multiple elements are combined.
* **Map source cli command configs when destination set** Due to how the source connector is dynamically called when the destination connector is set via the CLI, the configs were being set incorrectoy, causing the source connector to break. The configs were fixed and updated to take into account Fsspec-specific connectors.
* **Fix metrics folder not discoverable** Fixes issue where unstructured/metrics folder is not discoverable on PyPI by adding an `__init__.py` file under the folder.
* **Fix a bug when `parition_pdf` get `model_name=None`** In API usage the `model_name` value is `None` and the `cast` function in `partition_pdf` would return `None` and lead to attribution error. Now we use `str` function to explicit convert the content to string so it is garanteed to have `starts_with` and other string functions as attributes
* **Fix html partition fail on tables without `tbody` tag** HTML tables may sometimes just contain headers without body (`tbody` tag)

## 0.10.24

### Enhancements

* **Improve natural reading order** Some `OCR` elements with only spaces in the text have full-page width in the bounding box, which causes the `xycut` sorting to not work as expected. Now the logic to parse OCR results removes any elements with only spaces (more than one space).
* **Ingest compression utilities and fsspec connector support** Generic utility code added to handle files that get pulled from a source connector that are either tar or zip compressed and uncompress them locally. This is then processed using a local source connector. Currently this functionality has been incorporated into the fsspec connector and all those inheriting from it (currently: Azure Blob Storage, Google Cloud Storage, S3, Box, and Dropbox).
* **Ingest destination connectors support for writing raw list of elements** Along with the default write method used in the ingest pipeline to write the json content associated with the ingest docs, each destination connector can now also write a raw list of elements to the desired downstream location without having an ingest doc associated with it.

### Features

* **Adds element type percent match function** In order to evaluate the element type extracted, we add a function that calculates the matched percentage between two frequency dictionary.

### Fixes

* **Fix paddle model file not discoverable** Fixes issue where ocr_models/paddle_ocr.py file is not discoverable on PyPI by adding
an `__init__.py` file under the folder.
* **Chipper v2 Fixes** Includes fix for a memory leak and rare last-element bbox fix. (unstructured-inference==0.7.7)
* **Fix image resizing issue** Includes fix related to resizing images in the tables pipeline. (unstructured-inference==0.7.6)

## 0.10.23

### Enhancements

* **Add functionality to limit precision when serializing to json** Precision for `points` is limited to 1 decimal point if coordinates["system"] == "PixelSpace" (otherwise 2 decimal points?). Precision for `detection_class_prob` is limited to 5 decimal points.
* **Fix csv file detection logic when mime-type is text/plain** Previously the logic to detect csv file type was considering only first row's comma count comparing with the header_row comma count and both the rows being same line the result was always true, Now the logic is changed to consider the comma's count for all the lines except first line and compare with header_row comma count.
* **Improved inference speed for Chipper V2** API requests with 'hi_res_model_name=chipper' now have ~2-3x faster responses.

### Features

### Fixes

* **Cleans up temporary files after conversion** Previously a file conversion utility was leaving temporary files behind on the filesystem without removing them when no longer needed. This fix helps prevent an accumulation of temporary files taking up excessive disk space.
* **Fixes `under_non_alpha_ratio` dividing by zero** Although this function guarded against a specific cause of division by zero, there were edge cases slipping through like strings with only whitespace. This update more generally prevents the function from performing a division by zero.
* **Fix languages default** Previously the default language was being set to English when elements didn't have text or if langdetect could not detect the language. It now defaults to None so there is not misleading information about the language detected.
* **Fixes recursion limit error that was being raised when partitioning Excel documents of a certain size** Previously we used a recursive method to find subtables within an excel sheet. However this would run afoul of Python's recursion depth limit when there was a contiguous block of more than 1000 cells within a sheet. This function has been updated to use the NetworkX library which avoids Python recursion issues.

## 0.10.22

### Enhancements

* **bump `unstructured-inference` to `0.7.3`** The updated version of `unstructured-inference` supports a new version of the Chipper model, as well as a cleaner schema for its output classes. Support is included for new inference features such as hierarchy and ordering.
* **Expose skip_infer_table_types in ingest CLI.** For each connector a new `--skip-infer-table-types` parameter was added to map to the `skip_infer_table_types` partition argument. This gives more granular control to unstructured-ingest users, allowing them to specify the file types for which we should attempt table extraction.
* **Add flag to ingest CLI to raise error if any single doc fails in pipeline** Currently if a single doc fails in the pipeline, the whole thing halts due to the error. This flag defaults to log an error but continue with the docs it can.
* **Emit hyperlink metadata for DOCX file-type.** DOCX partitioner now adds `metadata.links`, `metadata.link_texts` and `metadata.link_urls` for elements that contain a hyperlink that points to an external resource. So-called "jump" links pointing to document internal locations (such as those found in a table-of-contents "jumping" to a chapter or section) are excluded.

### Features

* **Add `elements_to_text` as a staging helper function** In order to get a single clean text output from unstructured for metric calculations, automate the process of extracting text from elements using this function.
* **Adds permissions(RBAC) data ingestion functionality for the Sharepoint connector.** Problem: Role based access control is an important component in many data storage systems. Users may need to pass permissions (RBAC) data to downstream systems when ingesting data. Feature: Added permissions data ingestion functionality to the Sharepoint connector.

### Fixes

* **Fixes PDF list parsing creating duplicate list items** Previously a bug in PDF list item parsing caused removal of other elements and duplication of the list item
* **Fixes duplicated elements** Fixes issue where elements are duplicated when embeddings are generated. This will allow users to generate embeddings for their list of Elements without duplicating/breaking the orginal content.
* **Fixes failure when flagging for embeddings through unstructured-ingest** Currently adding the embedding parameter to any connector results in a failure on the copy stage. This is resolves the issue by adding the IngestDoc to the context map in the embedding node's `run` method. This allows users to specify that connectors fetch embeddings without failure.
* **Fix ingest pipeline reformat nodes not discoverable** Fixes issue where  reformat nodes raise ModuleNotFoundError on import. This was due to the directory was missing `__init__.py` in order to make it discoverable.
* **Fix default language in ingest CLI** Previously the default was being set to english which injected potentially incorrect information to downstream language detection libraries. By setting the default to None allows those libraries to better detect what language the text is in the doc being processed.

## 0.10.21

* **Adds Scarf analytics**.

## 0.10.20

### Enhancements

* **Add document level language detection functionality.** Adds the "auto" default for the languages param to all partitioners. The primary language present in the document is detected using the `langdetect` package. Additional param `detect_language_per_element` is also added for partitioners that return multiple elements. Defaults to `False`.
* **Refactor OCR code** The OCR code for entire page is moved from unstructured-inference to unstructured. On top of continuing support for OCR language parameter, we also support two OCR processing modes, "entire_page" or "individual_blocks".
* **Align to top left when shrinking bounding boxes for `xy-cut` sorting:** Update `shrink_bbox()` to keep top left rather than center.
* **Add visualization script to annotate elements** This script is often used to analyze/visualize elements with coordinates (e.g. partition_pdf()).
* **Adds data source properties to the Jira, Github and Gitlab connectors** These properties (date_created, date_modified, version, source_url, record_locator) are written to element metadata during ingest, mapping elements to information about the document source from which they derive. This functionality enables downstream applications to reveal source document applications, e.g. a link to a GDrive doc, Salesforce record, etc.
* **Improve title detection in pptx documents** The default title textboxes on a pptx slide are now categorized as titles.
* **Improve hierarchy detection in pptx documents** List items, and other slide text are properly nested under the slide title. This will enable better chunking of pptx documents.
* **Refactor of the ingest cli workflow** The refactored approach uses a dynamically set pipeline with a snapshot along each step to save progress and accommodate continuation from a snapshot if an error occurs. This also allows the pipeline to dynamically assign any number of steps to modify the partitioned content before it gets written to a destination.
* **Applies `max_characters=<n>` argument to all element types in `add_chunking_strategy` decorator** Previously this argument was only utilized in chunking Table elements and now applies to all partitioned elements if `add_chunking_strategy` decorator is utilized, further preparing the elements for downstream processing.
* **Add common retry strategy utilities for unstructured-ingest** Dynamic retry strategy with exponential backoff added to Notion source connector.
*
### Features

* **Adds `bag_of_words` and `percent_missing_text` functions** In order to count the word frequencies in two input texts and calculate the percentage of text missing relative to the source document.
* **Adds `edit_distance` calculation metrics** In order to benchmark the cleaned, extracted text with unstructured, `edit_distance` (`Levenshtein distance`) is included.
* **Adds detection_origin field to metadata** Problem: Currently isn't an easy way to find out how an element was created. With this change that information is added. Importance: With this information the developers and users are now able to know how an element was created to make decisions on how to use it. In order tu use this feature
setting UNSTRUCTURED_INCLUDE_DEBUG_METADATA=true is needed.
* **Adds a function that calculates frequency of the element type and its depth** To capture the accuracy of element type extraction, this function counts the occurrences of each unique element type with its depth for use in element metrics.

### Fixes

* **Fix zero division error in annotation bbox size** This fixes the bug where we find annotation bboxes realted to an element that need to divide the intersection size between annotation bbox and element bbox by the size of the annotation bbox
* **Fix prevent metadata module from importing dependencies from unnecessary modules** Problem: The `metadata` module had several top level imports that were only used in and applicable to code related to specific document types, while there were many general-purpose functions. As a result, general-purpose functions couldn't be used without unnecessary dependencies being installed. Fix: moved 3rd party dependency top level imports to inside the functions in which they are used and applied a decorator to check that the dependency is installed and emit a helpful error message if not.
* **Fixes category_depth None value for Title elements** Problem: `Title` elements from `chipper` get `category_depth`= None even when `Headline` and/or `Subheadline` elements are present in the same page. Fix: all `Title` elements with `category_depth` = None should be set to have a depth of 0 instead iff there are `Headline` and/or `Subheadline` element-types present. Importance: `Title` elements should be equivalent html `H1` when nested headings are present; otherwise, `category_depth` metadata can result ambiguous within elements in a page.
* **Tweak `xy-cut` ordering output to be more column friendly** This results in the order of elements more closely reflecting natural reading order which benefits downstream applications. While element ordering from `xy-cut` is usually mostly correct when ordering multi-column documents, sometimes elements from a RHS column will appear before elements in a LHS column. Fix: add swapped `xy-cut` ordering by sorting by X coordinate first and then Y coordinate.
* **Fixes badly initialized Formula** Problem: YoloX contain new types of elements, when loading a document that contain formulas a new element of that class
should be generated, however the Formula class inherits from Element instead of Text. After this change the element is correctly created with the correct class
allowing the document to be loaded. Fix: Change parent class for Formula to Text. Importance: Crucial to be able to load documents that contain formulas.
* **Fixes pdf uri error** An error was encountered when URI type of `GoToR` which refers to pdf resources outside of its own was detected since no condition catches such case. The code is fixing the issue by initialize URI before any condition check.


## 0.10.19

### Enhancements

* **Adds XLSX document level language detection** Enhancing on top of language detection functionality in previous release, we now support language detection within `.xlsx` file type at Element level.
* **bump `unstructured-inference` to `0.6.6`** The updated version of `unstructured-inference` makes table extraction in `hi_res` mode configurable to fine tune table extraction performance; it also improves element detection by adding a deduplication post processing step in the `hi_res` partitioning of pdfs and images.
* **Detect text in HTML Heading Tags as Titles** This will increase the accuracy of hierarchies in HTML documents and provide more accurate element categorization. If text is in an HTML heading tag and is not a list item, address, or narrative text, categorize it as a title.
* **Update python-based docs** Refactor docs to use the actual unstructured code rather than using the subprocess library to run the cli command itself.
* **Adds Table support for the `add_chunking_strategy` decorator to partition functions.** In addition to combining elements under Title elements, user's can now specify the `max_characters=<n>` argument to chunk Table elements into TableChunk elements with `text` and `text_as_html` of length <n> characters. This means partitioned Table results are ready for use in downstream applications without any post processing.
* **Expose endpoint url for s3 connectors** By allowing for the endpoint url to be explicitly overwritten, this allows for any non-AWS data providers supporting the s3 protocol to be supported (i.e. minio).

### Features

* **change default `hi_res` model for pdf/image partition to `yolox`** Now partitioning pdf/image using `hi_res` strategy utilizes `yolox_quantized` model isntead of `detectron2_onnx` model. This new default model has better recall for tables and produces more detailed categories for elements.
* **XLSX can now reads subtables within one sheet** Problem: Many .xlsx files are not created to be read as one full table per sheet. There are subtables, text and header along with more informations to extract from each sheet. Feature: This `partition_xlsx` now can reads subtable(s) within one .xlsx sheet, along with extracting other title and narrative texts. Importance: This enhance the power of .xlsx reading to not only one table per sheet, allowing user to capture more data tables from the file, if exists.
* **Update Documentation on Element Types and Metadata**: We have updated the documentation according to the latest element types and metadata. It includes the common and additional metadata provided by the Partitions and Connectors.

### Fixes

* **Fixes partition_pdf is_alnum reference bug** Problem: The `partition_pdf` when attempt to get bounding box from element experienced a reference before assignment error when the first object is not text extractable.  Fix: Switched to a flag when the condition is met. Importance: Crucial to be able to partition with pdf.
* **Fix various cases of HTML text missing after partition**
  Problem: Under certain circumstances, text immediately after some HTML tags will be misssing from partition result.
  Fix: Updated code to deal with these cases.
  Importance: This will ensure the correctness when partitioning HTML and Markdown documents.
* **Fixes chunking when `detection_class_prob` appears in Element metadata** Problem: when `detection_class_prob` appears in Element metadata, Elements will only be combined by chunk_by_title if they have the same `detection_class_prob` value (which is rare). This is unlikely a case we ever need to support and most often results in no chunking. Fix: `detection_class_prob` is included in the chunking list of metadata keys excluded for similarity comparison. Importance: This change allows `chunk_by_title` to operate as intended for documents which include `detection_class_prob` metadata in their Elements.

## 0.10.18

### Enhancements

* **Better detection of natural reading order in images and PDF's** The elements returned by partition better reflect natural reading order in some cases, particularly in complicated multi-column layouts, leading to better chunking and retrieval for downstream applications. Achieved by improving the `xy-cut` sorting to preprocess bboxes, shrinking all bounding boxes by 90% along x and y axes (still centered around the same center point), which allows projection lines to be drawn where not possible before if layout bboxes overlapped.
* **Improves `partition_xml` to be faster and more memory efficient when partitioning large XML files** The new behavior is to partition iteratively to prevent loading the entire XML tree into memory at once in most use cases.
* **Adds data source properties to SharePoint, Outlook, Onedrive, Reddit, Slack, DeltaTable connectors** These properties (date_created, date_modified, version, source_url, record_locator) are written to element metadata during ingest, mapping elements to information about the document source from which they derive. This functionality enables downstream applications to reveal source document applications, e.g. a link to a GDrive doc, Salesforce record, etc.
* **Add functionality to save embedded images in PDF's separately as images** This allows users to save embedded images in PDF's separately as images, given some directory path. The saved image path is written to the metadata for the Image element. Downstream applications may benefit by providing users with image links from relevant "hits."
* **Azure Cognite Search destination connector** New Azure Cognitive Search destination connector added to ingest CLI.  Users may now use `unstructured-ingest` to write partitioned data from over 20 data sources (so far) to an Azure Cognitive Search index.
* **Improves salesforce partitioning** Partitions Salesforce data as xlm instead of text for improved detail and flexibility. Partitions htmlbody instead of textbody for Salesforce emails. Importance: Allows all Salesforce fields to be ingested and gives Salesforce emails more detailed partitioning.
* **Add document level language detection functionality.** Introduces the "auto" default for the languages param, which then detects the languages present in the document using the `langdetect` package. Adds the document languages as ISO 639-3 codes to the element metadata. Implemented only for the partition_text function to start.
* **PPTX partitioner refactored in preparation for enhancement.** Behavior should be unchanged except that shapes enclosed in a group-shape are now included, as many levels deep as required (a group-shape can itself contain a group-shape).
* **Embeddings support for the SharePoint SourceConnector via unstructured-ingest CLI** The SharePoint connector can now optionally create embeddings from the elements it pulls out during partition and upload those embeddings to Azure Cognitive Search index.
* **Improves hierarchy from docx files by leveraging natural hierarchies built into docx documents**  Hierarchy can now be detected from an indentation level for list bullets/numbers and by style name (e.g. Heading 1, List Bullet 2, List Number).
* **Chunking support for the SharePoint SourceConnector via unstructured-ingest CLI** The SharePoint connector can now optionally chunk the elements pulled out during partition via the chunking unstructured brick. This can be used as a stage before creating embeddings.

### Features

* **Adds `links` metadata in `partition_pdf` for `fast` strategy.** Problem: PDF files contain rich information and hyperlink that Unstructured did not captured earlier. Feature: `partition_pdf` now can capture embedded links within the file along with its associated text and page number. Importance: Providing depth in extracted elements give user a better understanding and richer context of documents. This also enables user to map to other elements within the document if the hyperlink is refered internally.
* **Adds the embedding module to be able to embed Elements** Problem: Many NLP applications require the ability to represent parts of documents in a semantic way. Until now, Unstructured did not have text embedding ability within the core library. Feature: This embedding module is able to track embeddings related data with a class, embed a list of elements, and return an updated list of Elements with the *embeddings* property. The module is also able to embed query strings. Importance: Ability to embed documents or parts of documents will enable users to make use of these semantic representations in different NLP applications, such as search, retrieval, and retrieval augmented generation.

### Fixes

* **Fixes a metadata source serialization bug** Problem: In unstructured elements, when loading an elements json file from the disk, the data_source attribute is assumed to be an instance of DataSourceMetadata and the code acts based on that. However the loader did not satisfy the assumption, and loaded it as a dict instead, causing an error. Fix: Added necessary code block to initialize a DataSourceMetadata object, also refactored DataSourceMetadata.from_dict() method to remove redundant code. Importance: Crucial to be able to load elements (which have data_source fields) from json files.
* **Fixes issue where unstructured-inference was not getting updated** Problem: unstructured-inference was not getting upgraded to the version to match unstructured release when doing a pip install.  Solution: using `pip install unstructured[all-docs]` it will now upgrade both unstructured and unstructured-inference. Importance: This will ensure that the inference library is always in sync with the unstructured library, otherwise users will be using outdated libraries which will likely lead to unintended behavior.
* **Fixes SharePoint connector failures if any document has an unsupported filetype** Problem: Currently the entire connector ingest run fails if a single IngestDoc has an unsupported filetype. This is because a ValueError is raised in the IngestDoc's `__post_init__`. Fix: Adds a try/catch when the IngestConnector runs get_ingest_docs such that the error is logged but all processable documents->IngestDocs are still instantiated and returned. Importance: Allows users to ingest SharePoint content even when some files with unsupported filetypes exist there.
* **Fixes Sharepoint connector server_path issue** Problem: Server path for the Sharepoint Ingest Doc was incorrectly formatted, causing issues while fetching pages from the remote source. Fix: changes formatting of remote file path before instantiating SharepointIngestDocs and appends a '/' while fetching pages from the remote source. Importance: Allows users to fetch pages from Sharepoint Sites.
* **Fixes Sphinx errors.** Fixes errors when running Sphinx `make html` and installs library to suppress warnings.
* **Fixes a metadata backwards compatibility error** Problem: When calling `partition_via_api`, the hosted api may return an element schema that's newer than the current `unstructured`. In this case, metadata fields were added which did not exist in the local `ElementMetadata` dataclass, and `__init__()` threw an error. Fix: remove nonexistent fields before instantiating in `ElementMetadata.from_json()`. Importance: Crucial to avoid breaking changes when adding fields.
* **Fixes issue with Discord connector when a channel returns `None`** Problem: Getting the `jump_url` from a nonexistent Discord `channel` fails. Fix: property `jump_url` is now retrieved within the same context as the messages from the channel. Importance: Avoids cascading issues when the connector fails to fetch information about a Discord channel.
* **Fixes occasionally SIGABTR when writing table with `deltalake` on Linux** Problem: occasionally on Linux ingest can throw a `SIGABTR` when writing `deltalake` table even though the table was written correctly. Fix: put the writing function into a `Process` to ensure its execution to the fullest extent before returning to the main process. Importance: Improves stability of connectors using `deltalake`
* **Fixes badly initialized Formula** Problem: YoloX contain new types of elements, when loading a document that contain formulas a new element of that class should be generated, however the Formula class inherits from Element instead of Text. After this change the element is correctly created with the correct class allowing the document to be loaded. Fix: Change parent class for Formula to Text. Importance: Crucial to be able to load documents that contain formulas.

## 0.10.16

### Enhancements

* **Adds data source properties to Airtable, Confluence, Discord, Elasticsearch, Google Drive, and Wikipedia connectors** These properties (date_created, date_modified, version, source_url, record_locator) are written to element metadata during ingest, mapping elements to information about the document source from which they derive. This functionality enables downstream applications to reveal source document applications, e.g. a link to a GDrive doc, Salesforce record, etc.
* **DOCX partitioner refactored in preparation for enhancement.** Behavior should be unchanged except in multi-section documents containing different headers/footers for different sections. These will now emit all distinct headers and footers encountered instead of just those for the last section.
* **Add a function to map between Tesseract and standard language codes.** This allows users to input language information to the `languages` param in any Tesseract-supported langcode or any ISO 639 standard language code.
* **Add document level language detection functionality.** Introduces the "auto" default for the languages param, which then detects the languages present in the document using the `langdetect` package. Implemented only for the partition_text function to start.

### Features

### Fixes

* ***Fixes an issue that caused a partition error for some PDF's.** Fixes GH Issue 1460 by bypassing a coordinate check if an element has invalid coordinates.

## 0.10.15


### Enhancements

* **Support for better element categories from the next-generation image-to-text model ("chipper").** Previously, not all of the classifications from Chipper were being mapped to proper `unstructured` element categories so the consumer of the library would see many `UncategorizedText` elements. This fixes the issue, improving the granularity of the element categories outputs for better downstream processing and chunking. The mapping update is:
  * "Threading": `NarrativeText`
  * "Form": `NarrativeText`
  * "Field-Name": `Title`
  * "Value": `NarrativeText`
  * "Link": `NarrativeText`
  * "Headline": `Title` (with `category_depth=1`)
  * "Subheadline": `Title` (with `category_depth=2`)
  * "Abstract": `NarrativeText`
* **Better ListItem grouping for PDF's (fast strategy).** The `partition_pdf` with `fast` strategy previously broke down some numbered list item lines as separate elements. This enhancement leverages the x,y coordinates and bbox sizes to help decide whether the following chunk of text is a continuation of the immediate previous detected ListItem element or not, and not detect it as its own non-ListItem element.
* **Fall back to text-based classification for uncategorized Layout elements for Images and PDF's**. Improves element classification by running existing text-based rules on previously `UncategorizedText` elements.
* **Adds table partitioning for Partitioning for many doc types including: .html, .epub., .md, .rst, .odt, and .msg.** At the core of this change is the .html partition functionality, which is leveraged by the other effected doc types. This impacts many scenarios where `Table` Elements are now propery extracted.
* **Create and add `add_chunking_strategy` decorator to partition functions.** Previously, users were responsible for their own chunking after partitioning elements, often required for downstream applications. Now, individual elements may be combined into right-sized chunks where min and max character size may be specified if `chunking_strategy=by_title`. Relevant elements are grouped together for better downstream results. This enables users immediately use partitioned results effectively in downstream applications (e.g. RAG architecture apps) without any additional post-processing.
* **Adds `languages` as an input parameter and marks `ocr_languages` kwarg for deprecation in pdf, image, and auto partitioning functions.** Previously, language information was only being used for Tesseract OCR for image-based documents and was in a Tesseract specific string format, but by refactoring into a list of standard language codes independent of Tesseract, the `unstructured` library will better support `languages` for other non-image pipelines and/or support for other OCR engines.
* **Removes `UNSTRUCTURED_LANGUAGE` env var usage and replaces `language` with `languages` as an input parameter to unstructured-partition-text_type functions.** The previous parameter/input setup was not user-friendly or scalable to the variety of elements being processed. By refactoring the inputted language information into a list of standard language codes, we can support future applications of the element language such as detection, metadata, and multi-language elements. Now, to skip English specific checks, set the `languages` parameter to any non-English language(s).
* **Adds `xlsx` and `xls` filetype extensions to the `skip_infer_table_types` default list in `partition`.** By adding these file types to the input parameter these files should not go through table extraction. Users can still specify if they would like to extract tables from these filetypes, but will have to set the `skip_infer_table_types` to exclude the desired filetype extension. This avoids mis-representing complex spreadsheets where there may be multiple sub-tables and other content.
* **Better debug output related to sentence counting internals**. Clarify message when sentence is not counted toward sentence count because there aren't enough words, relevant for developers focused on `unstructured`s NLP internals.
* **Faster ocr_only speed for partitioning PDF and images.** Use `unstructured_pytesseract.run_and_get_multiple_output` function to reduce the number of calls to `tesseract` by half when partitioning pdf or image with `tesseract`
* **Adds data source properties to fsspec connectors** These properties (date_created, date_modified, version, source_url, record_locator) are written to element metadata during ingest, mapping elements to information about the document source from which they derive. This functionality enables downstream applications to reveal source document applications, e.g. a link to a GDrive doc, Salesforce record, etc.
* **Add delta table destination connector** New delta table destination connector added to ingest CLI.  Users may now use `unstructured-ingest` to write partitioned data from over 20 data sources (so far) to a Delta Table.
* **Rename to Source and Destination Connectors in the Documentation.** Maintain naming consistency between Connectors codebase and documentation with the first addition to a destination connector.
* **Non-HTML text files now return unstructured-elements as opposed to HTML-elements.** Previously the text based files that went through `partition_html` would return HTML-elements but now we preserve the format from the input using `source_format` argument in the partition call.
* **Adds `PaddleOCR` as an optional alternative to `Tesseract`** for OCR in processing of PDF or Image files, it is installable via the `makefile` command `install-paddleocr`. For experimental purposes only.
* **Bump unstructured-inference** to 0.5.28. This version bump markedly improves the output of table data, rendered as `metadata.text_as_html` in an element. These changes include:
  * add env variable `ENTIRE_PAGE_OCR` to specify using paddle or tesseract on entire page OCR
  * table structure detection now pads the input image by 25 pixels in all 4 directions to improve its recall (0.5.27)
  * support paddle with both cpu and gpu and assume it is pre-installed (0.5.26)
  * fix a bug where `cells_to_html` doesn't handle cells spanning multiple rows properly (0.5.25)
  * remove `cv2` preprocessing step before OCR step in table transformer (0.5.24)

### Features

* **Adds element metadata via `category_depth` with default value None**.
  * This additional metadata is useful for vectordb/LLM, chunking strategies, and retrieval applications.
* **Adds a naive hierarchy for elements via a `parent_id` on the element's metadata**
  * Users will now have more metadata for implementing vectordb/LLM chunking strategies. For example, text elements could be queried by their preceding title element.
  * Title elements created from HTML headings will properly nest

### Fixes

* **`add_pytesseract_bboxes_to_elements` no longer returns `nan` values**. The function logic is now broken into new methods
  `_get_element_box` and `convert_multiple_coordinates_to_new_system`
* **Selecting a different model wasn't being respected when calling `partition_image`.** Problem: `partition_pdf` allows for passing a `model_name` parameter. Given the similarity between the image and PDF pipelines, the expected behavior is that `partition_image` should support the same parameter, but `partition_image` was unintentionally not passing along its `kwargs`. This was corrected by adding the kwargs to the downstream call.
* **Fixes a chunking issue via dropping the field "coordinates".** Problem: chunk_by_title function was chunking each element to its own individual chunk while it needed to group elements into a fewer number of chunks. We've discovered that this happens due to a metadata matching logic in chunk_by_title function, and discovered that elements with different metadata can't be put into the same chunk. At the same time, any element with "coordinates" essentially had different metadata than other elements, due each element locating in different places and having different coordinates. Fix: That is why we have included the key "coordinates" inside a list of excluded metadata keys, while doing this "metadata_matches" comparision. Importance: This change is crucial to be able to chunk by title for documents which include "coordinates" metadata in their elements.

## 0.10.14

### Enhancements

* Update all connectors to use new downstream architecture
  * New click type added to parse comma-delimited string inputs
  * Some CLI options renamed

### Features

### Fixes

## 0.10.13

### Enhancements

* Updated documentation: Added back support doc types for partitioning, more Python codes in the API page,  RAG definition, and use case.
* Updated Hi-Res Metadata: PDFs and Images using Hi-Res strategy now have layout model class probabilities added ot metadata.
* Updated the `_detect_filetype_from_octet_stream()` function to use libmagic to infer the content type of file when it is not a zip file.
* Tesseract minor version bump to 5.3.2

### Features

* Add Jira Connector to be able to pull issues from a Jira organization
* Add `clean_ligatures` function to expand ligatures in text


### Fixes

* `partition_html` breaks on `<br>` elements.
* Ingest error handling to properly raise errors when wrapped
* GH issue 1361: fixes a sortig error that prevented some PDF's from being parsed
* Bump unstructured-inference
  * Brings back embedded images in PDF's (0.5.23)

## 0.10.12

### Enhancements

* Removed PIL pin as issue has been resolved upstream
* Bump unstructured-inference
  * Support for yolox_quantized layout detection model (0.5.20)
* YoloX element types added


### Features

* Add Salesforce Connector to be able to pull Account, Case, Campaign, EmailMessage, Lead

### Fixes


* Bump unstructured-inference
  * Avoid divide-by-zero errors swith `safe_division` (0.5.21)

## 0.10.11

### Enhancements

* Bump unstructured-inference
  * Combine entire-page OCR output with layout-detected elements, to ensure full coverage of the page (0.5.19)

### Features

* Add in ingest cli s3 writer

### Fixes

* Fix a bug where `xy-cut` sorting attemps to sort elements without valid coordinates; now xy cut sorting only works when **all** elements have valid coordinates

## 0.10.10

### Enhancements

* Adds `text` as an input parameter to `partition_xml`.
* `partition_xml` no longer runs through `partition_text`, avoiding incorrect splitting
  on carriage returns in the XML. Since `partition_xml` no longer calls `partition_text`,
  `min_partition` and `max_partition` are no longer supported in `partition_xml`.
* Bump `unstructured-inference==0.5.18`, change non-default detectron2 classification threshold
* Upgrade base image from rockylinux 8 to rockylinux 9
* Serialize IngestDocs to JSON when passing to subprocesses

### Features

### Fixes

- Fix a bug where mismatched `elements` and `bboxes` are passed into `add_pytesseract_bbox_to_elements`

## 0.10.9

### Enhancements

* Fix `test_json` to handle only non-extra dependencies file types (plain-text)

### Features

* Adds `chunk_by_title` to break a document into sections based on the presence of `Title`
  elements.
* add new extraction function `extract_image_urls_from_html` to extract all img related URL from html text.

### Fixes

* Make cv2 dependency optional
* Edit `add_pytesseract_bbox_to_elements`'s (`ocr_only` strategy) `metadata.coordinates.points` return type to `Tuple` for consistency.
* Re-enable test-ingest-confluence-diff for ingest tests
* Fix syntax for ingest test check number of files
* Fix csv and tsv partitioners loosing the first line of the files when creating elements

## 0.10.8

### Enhancements

* Release docker image that installs Python 3.10 rather than 3.8

### Features

### Fixes

## 0.10.7

### Enhancements

### Features

### Fixes

* Remove overly aggressive ListItem chunking for images and PDF's which typically resulted in inchorent elements.

## 0.10.6

### Enhancements

* Enable `partition_email` and `partition_msg` to detect if an email is PGP encryped. If
  and email is PGP encryped, the functions will return an empy list of elements and
  emit a warning about the encrypted content.
* Add threaded Slack conversations into Slack connector output
* Add functionality to sort elements using `xy-cut` sorting approach in `partition_pdf` for `hi_res` and `fast` strategies
* Bump unstructured-inference
  * Set OMP_THREAD_LIMIT to 1 if not set for better tesseract perf (0.5.17)

### Features

* Extract coordinates from PDFs and images when using OCR only strategy and add to metadata

### Fixes

* Update `partition_html` to respect the order of `<pre>` tags.
* Fix bug in `partition_pdf_or_image` where two partitions were called if `strategy == "ocr_only"`.
* Bump unstructured-inference
  * Fix issue where temporary files were being left behind (0.5.16)
* Adds deprecation warning for the `file_filename` kwarg to `partition`, `partition_via_api`,
  and `partition_multiple_via_api`.
* Fix documentation build workflow by pinning dependencies

## 0.10.5

### Enhancements

* Create new CI Pipelines
  - Checking text, xml, email, and html doc tests against the library installed without extras
  - Checking each library extra against their respective tests
* `partition` raises an error and tells the user to install the appropriate extra if a filetype
  is detected that is missing dependencies.
* Add custom errors to ingest
* Bump `unstructured-ingest==0.5.15`
  - Handle an uncaught TesseractError (0.5.15)
  - Add TIFF test file and TIFF filetype to `test_from_image_file` in `test_layout` (0.5.14)
* Use `entire_page` ocr mode for pdfs and images
* Add notes on extra installs to docs
* Adds ability to reuse connections per process in unstructured-ingest

### Features
* Add delta table connector

### Fixes

## 0.10.4
* Pass ocr_mode in partition_pdf and set the default back to individual pages for now
* Add diagrams and descriptions for ingest design in the ingest README

### Features
* Supports multipage TIFF image partitioning

### Fixes

## 0.10.2

### Enhancements
* Bump unstructured-inference==0.5.13:
  - Fix extracted image elements being included in layout merge, addresses the issue
    where an entire-page image in a PDF was not passed to the layout model when using hi_res.

### Features

### Fixes

## 0.10.1

### Enhancements
* Bump unstructured-inference==0.5.12:
  - fix to avoid trace for certain PDF's (0.5.12)
  - better defaults for DPI for hi_res and  Chipper (0.5.11)
  - implement full-page OCR (0.5.10)

### Features

### Fixes

* Fix dead links in repository README (Quick Start > Install for local development, and Learn more > Batch Processing)
* Update document dependencies to include tesseract-lang for additional language support (required for tests to pass)

## 0.10.0

### Enhancements

* Add `include_header` kwarg to `partition_xlsx` and change default behavior to `True`
* Update the `links` and `emphasized_texts` metadata fields

### Features

### Fixes

## 0.9.3

### Enhancements

* Pinned dependency cleanup.
* Update `partition_csv` to always use `soupparser_fromstring` to parse `html text`
* Update `partition_tsv` to always use `soupparser_fromstring` to parse `html text`
* Add `metadata.section` to capture epub table of contents data
* Add `unique_element_ids` kwarg to partition functions. If `True`, will use a UUID
  for element IDs instead of a SHA-256 hash.
* Update `partition_xlsx` to always use `soupparser_fromstring` to parse `html text`
* Add functionality to switch `html` text parser based on whether the `html` text contains emoji
* Add functionality to check if a string contains any emoji characters
* Add CI tests around Notion

### Features

* Add Airtable Connector to be able to pull views/tables/bases from an Airtable organization

### Fixes

* fix pdf partition of list items being detected as titles in OCR only mode
* make notion module discoverable
* fix emails with `Content-Distribution: inline` and `Content-Distribution: attachment` with no filename
* Fix email attachment filenames which had `=` in the filename itself

## 0.9.2


### Enhancements

* Update table extraction section in API documentation to sync with change in Prod API
* Update Notion connector to extract to html
* Added UUID option for `element_id`
* Bump unstructured-inference==0.5.9:
  - better caching of models
  - another version of detectron2 available, though the default layout model is unchanged
* Added UUID option for element_id
* Added UUID option for element_id
* CI improvements to run ingest tests in parallel

### Features

* Adds Sharepoint connector.

### Fixes

* Bump unstructured-inference==0.5.9:
  - ignores Tesseract errors where no text is extracted for tiles that indeed, have no text

## 0.9.1

### Enhancements

* Adds --partition-pdf-infer-table-structure to unstructured-ingest.
* Enable `partition_html` to skip headers and footers with the `skip_headers_and_footers` flag.
* Update `partition_doc` and `partition_docx` to track emphasized texts in the output
* Adds post processing function `filter_element_types`
* Set the default strategy for partitioning images to `hi_res`
* Add page break parameter section in API documentation to sync with change in Prod API
* Update `partition_html` to track emphasized texts in the output
* Update `XMLDocument._read_xml` to create `<p>` tag element for the text enclosed in the `<pre>` tag
* Add parameter `include_tail_text` to `_construct_text` to enable (skip) tail text inclusion
* Add Notion connector

### Features

### Fixes

* Remove unused `_partition_via_api` function
* Fixed emoji bug in `partition_xlsx`.
* Pass `file_filename` metadata when partitioning file object
* Skip ingest test on missing Slack token
* Add Dropbox variables to CI environments
* Remove default encoding for ingest
* Adds new element type `EmailAddress` for recognising email address in the  text
* Simplifies `min_partition` logic; makes partitions falling below the `min_partition`
  less likely.
* Fix bug where ingest test check for number of files fails in smoke test
* Fix unstructured-ingest entrypoint failure

## 0.9.0

### Enhancements

* Dependencies are now split by document type, creating a slimmer base installation.

## 0.8.8

### Enhancements

### Features

### Fixes

* Rename "date" field to "last_modified"
* Adds Box connector

### Fixes

## 0.8.7

### Enhancements

* Put back useful function `split_by_paragraph`

### Features

### Fixes

* Fix argument order in NLTK download step

## 0.8.6

### Enhancements

### Features

### Fixes

* Remove debug print lines and non-functional code

## 0.8.5

### Enhancements

* Add parameter `skip_infer_table_types` to enable (skip) table extraction for other doc types
* Adds optional Unstructured API unit tests in CI
* Tracks last modified date for all document types.
* Add auto_paragraph_grouper to detect new-line and blank-line new paragraph for .txt files.
* refactor the ingest cli to better support expanding supported connectors

## 0.8.3

### Enhancements

### Features

### Fixes

* NLTK now only gets downloaded if necessary.
* Handling for empty tables in Word Documents and PowerPoints.

## 0.8.4

### Enhancements

* Additional tests and refactor of JSON detection.
* Update functionality to retrieve image metadata from a page for `document_to_element_list`
* Links are now tracked in `partition_html` output.
* Set the file's current position to the beginning after reading the file in `convert_to_bytes`
* Add `min_partition` kwarg to that combines elements below a specified threshold and modifies splitting of strings longer than max partition so words are not split.
* set the file's current position to the beginning after reading the file in `convert_to_bytes`
* Add slide notes to pptx
* Add `--encoding` directive to ingest
* Improve json detection by `detect_filetype`

### Features

* Adds Outlook connector
* Add support for dpi parameter in inference library
* Adds Onedrive connector.
* Add Confluence connector for ingest cli to pull the body text from all documents from all spaces in a confluence domain.

### Fixes

* Fixes issue with email partitioning where From field was being assigned the To field value.
* Use the `image_metadata` property of the `PageLayout` instance to get the page image info in the `document_to_element_list`
* Add functionality to write images to computer storage temporarily instead of keeping them in memory for `ocr_only` strategy
* Add functionality to convert a PDF in small chunks of pages at a time for `ocr_only` strategy
* Adds `.txt`, `.text`, and `.tab` to list of extensions to check if file
  has a `text/plain` MIME type.
* Enables filters to be passed to `partition_doc` so it doesn't error with LibreOffice7.
* Removed old error message that's superseded by `requires_dependencies`.
* Removes using `hi_res` as the default strategy value for `partition_via_api` and `partition_multiple_via_api`

## 0.8.1

### Enhancements

* Add support for Python 3.11

### Features

### Fixes

* Fixed `auto` strategy detected scanned document as having extractable text and using `fast` strategy, resulting in no output.
* Fix list detection in MS Word documents.
* Don't instantiate an element with a coordinate system when there isn't a way to get its location data.

## 0.8.0

### Enhancements

* Allow model used for hi res pdf partition strategy to be chosen when called.
* Updated inference package

### Features

* Add `metadata_filename` parameter across all partition functions

### Fixes

* Update to ensure `convert_to_datafame` grabs all of the metadata fields.
* Adjust encoding recognition threshold value in `detect_file_encoding`
* Fix KeyError when `isd_to_elements` doesn't find a type
* Fix `_output_filename` for local connector, allowing single files to be written correctly to the disk

* Fix for cases where an invalid encoding is extracted from an email header.

### BREAKING CHANGES

* Information about an element's location is no longer returned as top-level attributes of an element. Instead, it is returned in the `coordinates` attribute of the element's metadata.

## 0.7.12

### Enhancements

* Adds `include_metadata` kwarg to `partition_doc`, `partition_docx`, `partition_email`, `partition_epub`, `partition_json`, `partition_msg`, `partition_odt`, `partition_org`, `partition_pdf`, `partition_ppt`, `partition_pptx`, `partition_rst`, and `partition_rtf`
### Features

* Add Elasticsearch connector for ingest cli to pull specific fields from all documents in an index.
* Adds Dropbox connector

### Fixes

* Fix tests that call unstructured-api by passing through an api-key
* Fixed page breaks being given (incorrect) page numbers
* Fix skipping download on ingest when a source document exists locally

## 0.7.11

### Enhancements

* More deterministic element ordering when using `hi_res` PDF parsing strategy (from unstructured-inference bump to 0.5.4)
* Make large model available (from unstructured-inference bump to 0.5.3)
* Combine inferred elements with extracted elements (from unstructured-inference bump to 0.5.2)
* `partition_email` and `partition_msg` will now process attachments if `process_attachments=True`
  and a attachment partitioning functions is passed through with `attachment_partitioner=partition`.

### Features

### Fixes

* Fix tests that call unstructured-api by passing through an api-key
* Fixed page breaks being given (incorrect) page numbers
* Fix skipping download on ingest when a source document exists locally

## 0.7.10

### Enhancements

* Adds a `max_partition` parameter to `partition_text`, `partition_pdf`, `partition_email`,
  `partition_msg` and `partition_xml` that sets a limit for the size of an individual
  document elements. Defaults to `1500` for everything except `partition_xml`, which has
  a default value of `None`.
* DRY connector refactor

### Features

* `hi_res` model for pdfs and images is selectable via environment variable.

### Fixes

* CSV check now ignores escaped commas.
* Fix for filetype exploration util when file content does not have a comma.
* Adds negative lookahead to bullet pattern to avoid detecting plain text line
  breaks like `-------` as list items.
* Fix pre tag parsing for `partition_html`
* Fix lookup error for annotated Arabic and Hebrew encodings

## 0.7.9

### Enhancements

* Improvements to string check for leafs in `partition_xml`.
* Adds --partition-ocr-languages to unstructured-ingest.

### Features

* Adds `partition_org` for processed Org Mode documents.

### Fixes

## 0.7.8

### Enhancements

### Features

* Adds Google Cloud Service connector

### Fixes

* Updates the `parse_email` for `partition_eml` so that `unstructured-api` passes the smoke tests
* `partition_email` now works if there is no message content
* Updates the `"fast"` strategy for `partition_pdf` so that it's able to recursively
* Adds recursive functionality to all fsspec connectors
* Adds generic --recursive ingest flag

## 0.7.7

### Enhancements

* Adds functionality to replace the `MIME` encodings for `eml` files with one of the common encodings if a `unicode` error occurs
* Adds missed file-like object handling in `detect_file_encoding`
* Adds functionality to extract charset info from `eml` files

### Features

* Added coordinate system class to track coordinate types and convert to different coordinate

### Fixes

* Adds an `html_assemble_articles` kwarg to `partition_html` to enable users to capture
  control whether content outside of `<article>` tags is captured when
  `<article>` tags are present.
* Check for the `xml` attribute on `element` before looking for pagebreaks in `partition_docx`.

## 0.7.6

### Enhancements

* Convert fast startegy to ocr_only for images
* Adds support for page numbers in `.docx` and `.doc` when user or renderer
  created page breaks are present.
* Adds retry logic for the unstructured-ingest Biomed connector

### Features

* Provides users with the ability to extract additional metadata via regex.
* Updates `partition_docx` to include headers and footers in the output.
* Create `partition_tsv` and associated tests. Make additional changes to `detect_filetype`.

### Fixes

* Remove fake api key in test `partition_via_api` since we now require valid/empty api keys
* Page number defaults to `None` instead of `1` when page number is not present in the metadata.
  A page number of `None` indicates that page numbers are not being tracked for the document
  or that page numbers do not apply to the element in question..
* Fixes an issue with some pptx files. Assume pptx shapes are found in top left position of slide
  in case the shape.top and shape.left attributes are `None`.

## 0.7.5

### Enhancements

* Adds functionality to sort elements in `partition_pdf` for `fast` strategy
* Adds ingest tests with `--fast` strategy on PDF documents
* Adds --api-key to unstructured-ingest

### Features

* Adds `partition_rst` for processed ReStructured Text documents.

### Fixes

* Adds handling for emails that do not have a datetime to extract.
* Adds pdf2image package as core requirement of unstructured (with no extras)

## 0.7.4

### Enhancements

* Allows passing kwargs to request data field for `partition_via_api` and `partition_multiple_via_api`
* Enable MIME type detection if libmagic is not available
* Adds handling for empty files in `detect_filetype` and `partition`.

### Features

### Fixes

* Reslove `grpcio` import issue on `weaviate.schema.validate_schema` for python 3.9 and 3.10
* Remove building `detectron2` from source in Dockerfile

## 0.7.3

### Enhancements

* Update IngestDoc abstractions and add data source metadata in ElementMetadata

### Features

### Fixes

* Pass `strategy` parameter down from `partition` for `partition_image`
* Filetype detection if a CSV has a `text/plain` MIME type
* `convert_office_doc` no longers prints file conversion info messages to stdout.
* `partition_via_api` reflects the actual filetype for the file processed in the API.

## 0.7.2

### Enhancements

* Adds an optional encoding kwarg to `elements_to_json` and `elements_from_json`
* Bump version of base image to use new stable version of tesseract

### Features

### Fixes

* Update the `read_txt_file` utility function to keep using `spooled_to_bytes_io_if_needed` for xml
* Add functionality to the `read_txt_file` utility function to handle file-like object from URL
* Remove the unused parameter `encoding` from `partition_pdf`
* Change auto.py to have a `None` default for encoding
* Add functionality to try other common encodings for html and xml files if an error related to the encoding is raised and the user has not specified an encoding.
* Adds benchmark test with test docs in example-docs
* Re-enable test_upload_label_studio_data_with_sdk
* File detection now detects code files as plain text
* Adds `tabulate` explicitly to dependencies
* Fixes an issue in `metadata.page_number` of pptx files
* Adds showing help if no parameters passed

## 0.7.1

### Enhancements

### Features

* Add `stage_for_weaviate` to stage `unstructured` outputs for upload to Weaviate, along with
  a helper function for defining a class to use in Weaviate schemas.
* Builds from Unstructured base image, built off of Rocky Linux 8.7, this resolves almost all CVE's in the image.

### Fixes

## 0.7.0

### Enhancements

* Installing `detectron2` from source is no longer required when using the `local-inference` extra.
* Updates `.pptx` parsing to include text in tables.

### Features

### Fixes

* Fixes an issue in `_add_element_metadata` that caused all elements to have `page_number=1`
  in the element metadata.
* Adds `.log` as a file extension for TXT files.
* Adds functionality to try other common encodings for email (`.eml`) files if an error related to the encoding is raised and the user has not specified an encoding.
* Allow passed encoding to be used in the `replace_mime_encodings`
* Fixes page metadata for `partition_html` when `include_metadata=False`
* A `ValueError` now raises if `file_filename` is not specified when you use `partition_via_api`
  with a file-like object.

## 0.6.11

### Enhancements

* Supports epub tests since pandoc is updated in base image

### Features


### Fixes


## 0.6.10

### Enhancements

* XLS support from auto partition

### Features

### Fixes

## 0.6.9

### Enhancements

* fast strategy for pdf now keeps element bounding box data
* setup.py refactor

### Features

### Fixes

* Adds functionality to try other common encodings if an error related to the encoding is raised and the user has not specified an encoding.
* Adds additional MIME types for CSV

## 0.6.8

### Enhancements

### Features

* Add `partition_csv` for CSV files.

### Fixes

## 0.6.7

### Enhancements

* Deprecate `--s3-url` in favor of `--remote-url` in CLI
* Refactor out non-connector-specific config variables
* Add `file_directory` to metadata
* Add `page_name` to metadata. Currently used for the sheet name in XLSX documents.
* Added a `--partition-strategy` parameter to unstructured-ingest so that users can specify
  partition strategy in CLI. For example, `--partition-strategy fast`.
* Added metadata for filetype.
* Add Discord connector to pull messages from a list of channels
* Refactor `unstructured/file-utils/filetype.py` to better utilise hashmap to return mime type.
* Add local declaration of DOCX_MIME_TYPES and XLSX_MIME_TYPES for `test_filetype.py`.

### Features

* Add `partition_xml` for XML files.
* Add `partition_xlsx` for Microsoft Excel documents.

### Fixes

* Supports `hml` filetype for partition as a variation of html filetype.
* Makes `pytesseract` a function level import in `partition_pdf` so you can use the `"fast"`
  or `"hi_res"` strategies if `pytesseract` is not installed. Also adds the
  `required_dependencies` decorator for the `"hi_res"` and `"ocr_only"` strategies.
* Fix to ensure `filename` is tracked in metadata for `docx` tables.

## 0.6.6

### Enhancements

* Adds an `"auto"` strategy that chooses the partitioning strategy based on document
  characteristics and function kwargs. This is the new default strategy for `partition_pdf`
  and `partition_image`. Users can maintain existing behavior by explicitly setting
  `strategy="hi_res"`.
* Added an additional trace logger for NLP debugging.
* Add `get_date` method to `ElementMetadata` for converting the datestring to a `datetime` object.
* Cleanup the `filename` attribute on `ElementMetadata` to remove the full filepath.

### Features

* Added table reading as html with URL parsing to `partition_docx` in docx
* Added metadata field for text_as_html for docx files

### Fixes

* `fileutils/file_type` check json and eml decode ignore error
* `partition_email` was updated to more flexibly handle deviations from the RFC-2822 standard.
  The time in the metadata returns `None` if the time does not match RFC-2822 at all.
* Include all metadata fields when converting to dataframe or CSV

## 0.6.5

### Enhancements

* Added support for SpooledTemporaryFile file argument.

### Features

### Fixes


## 0.6.4

### Enhancements

* Added an "ocr_only" strategy for `partition_pdf`. Refactored the strategy decision
  logic into its own module.

### Features

### Fixes

## 0.6.3

### Enhancements

* Add an "ocr_only" strategy for `partition_image`.

### Features

* Added `partition_multiple_via_api` for partitioning multiple documents in a single REST
  API call.
* Added `stage_for_baseplate` function to prepare outputs for ingestion into Baseplate.
* Added `partition_odt` for processing Open Office documents.

### Fixes

* Updates the grouping logic in the `partition_pdf` fast strategy to group together text
  in the same bounding box.

## 0.6.2

### Enhancements

* Added logic to `partition_pdf` for detecting copy protected PDFs and falling back
  to the hi res strategy when necessary.


### Features

* Add `partition_via_api` for partitioning documents through the hosted API.

### Fixes

* Fix how `exceeds_cap_ratio` handles empty (returns `True` instead of `False`)
* Updates `detect_filetype` to properly detect JSONs when the MIME type is `text/plain`.

## 0.6.1

### Enhancements

* Updated the table extraction parameter name to be more descriptive

### Features

### Fixes

## 0.6.0

### Enhancements

* Adds an `ssl_verify` kwarg to `partition` and `partition_html` to enable turning off
  SSL verification for HTTP requests. SSL verification is on by default.
* Allows users to pass in ocr language to `partition_pdf` and `partition_image` through
  the `ocr_language` kwarg. `ocr_language` corresponds to the code for the language pack
  in Tesseract. You will need to install the relevant Tesseract language pack to use a
  given language.

### Features

* Table extraction is now possible for pdfs from `partition` and `partition_pdf`.
* Adds support for extracting attachments from `.msg` files

### Fixes

* Adds an `ssl_verify` kwarg to `partition` and `partition_html` to enable turning off
  SSL verification for HTTP requests. SSL verification is on by default.

## 0.5.13

### Enhancements

* Allow headers to be passed into `partition` when `url` is used.

### Features

* `bytes_string_to_string` cleaning brick for bytes string output.

### Fixes

* Fixed typo in call to `exactly_one` in `partition_json`
* unstructured-documents encode xml string if document_tree is `None` in `_read_xml`.
* Update to `_read_xml` so that Markdown files with embedded HTML process correctly.
* Fallback to "fast" strategy only emits a warning if the user specifies the "hi_res" strategy.
* unstructured-partition-text_type exceeds_cap_ratio fix returns and how capitalization ratios are calculated
* `partition_pdf` and `partition_text` group broken paragraphs to avoid fragmented `NarrativeText` elements.
* .json files resolved as "application/json" on centos7 (or other installs with older libmagic libs)

## 0.5.12

### Enhancements

* Add OS mimetypes DB to docker image, mainly for unstructured-api compat.
* Use the image registry as a cache when building Docker images.
* Adds the ability for `partition_text` to group together broken paragraphs.
* Added method to utils to allow date time format validation

### Features
* Add Slack connector to pull messages for a specific channel

* Add --partition-by-api parameter to unstructured-ingest
* Added `partition_rtf` for processing rich text files.
* `partition` now accepts a `url` kwarg in addition to `file` and `filename`.

### Fixes

* Allow encoding to be passed into `replace_mime_encodings`.
* unstructured-ingest connector-specific dependencies are imported on demand.
* unstructured-ingest --flatten-metadata supported for local connector.
* unstructured-ingest fix runtime error when using --metadata-include.

## 0.5.11

### Enhancements

### Features

### Fixes

* Guard against null style attribute in docx document elements
* Update HTML encoding to better support foreign language characters

## 0.5.10

### Enhancements

* Updated inference package
* Add sender, recipient, date, and subject to element metadata for emails

### Features

* Added `--download-only` parameter to `unstructured-ingest`

### Fixes

* FileNotFound error when filename is provided but file is not on disk

## 0.5.9

### Enhancements

### Features

### Fixes

* Convert file to str in helper `split_by_paragraph` for `partition_text`

## 0.5.8

### Enhancements

* Update `elements_to_json` to return string when filename is not specified
* `elements_from_json` may take a string instead of a filename with the `text` kwarg
* `detect_filetype` now does a final fallback to file extension.
* Empty tags are now skipped during the depth check for HTML processing.

### Features

* Add local file system to `unstructured-ingest`
* Add `--max-docs` parameter to `unstructured-ingest`
* Added `partition_msg` for processing MSFT Outlook .msg files.

### Fixes

* `convert_file_to_text` now passes through the `source_format` and `target_format` kwargs.
  Previously they were hard coded.
* Partitioning functions that accept a `text` kwarg no longer raise an error if an empty
  string is passed (and empty list of elements is returned instead).
* `partition_json` no longer fails if the input is an empty list.
* Fixed bug in `chunk_by_attention_window` that caused the last word in segments to be cut-off
  in some cases.

### BREAKING CHANGES

* `stage_for_transformers` now returns a list of elements, making it consistent with other
  staging bricks

## 0.5.7

### Enhancements

* Refactored codebase using `exactly_one`
* Adds ability to pass headers when passing a url in partition_html()
* Added optional `content_type` and `file_filename` parameters to `partition()` to bypass file detection

### Features

* Add `--flatten-metadata` parameter to `unstructured-ingest`
* Add `--fields-include` parameter to `unstructured-ingest`

### Fixes

## 0.5.6

### Enhancements

* `contains_english_word()`, used heavily in text processing, is 10x faster.

### Features

* Add `--metadata-include` and `--metadata-exclude` parameters to `unstructured-ingest`
* Add `clean_non_ascii_chars` to remove non-ascii characters from unicode string

### Fixes

* Fix problem with PDF partition (duplicated test)

## 0.5.4

### Enhancements

* Added Biomedical literature connector for ingest cli.
* Add `FsspecConnector` to easily integrate any existing `fsspec` filesystem as a connector.
* Rename `s3_connector.py` to `s3.py` for readability and consistency with the
  rest of the connectors.
* Now `S3Connector` relies on `s3fs` instead of on `boto3`, and it inherits
  from `FsspecConnector`.
* Adds an `UNSTRUCTURED_LANGUAGE_CHECKS` environment variable to control whether or not language
  specific checks like vocabulary and POS tagging are applied. Set to `"true"` for higher
  resolution partitioning and `"false"` for faster processing.
* Improves `detect_filetype` warning to include filename when provided.
* Adds a "fast" strategy for partitioning PDFs with PDFMiner. Also falls back to the "fast"
  strategy if detectron2 is not available.
* Start deprecation life cycle for `unstructured-ingest --s3-url` option, to be deprecated in
  favor of `--remote-url`.

### Features

* Add `AzureBlobStorageConnector` based on its `fsspec` implementation inheriting
from `FsspecConnector`
* Add `partition_epub` for partitioning e-books in EPUB3 format.

### Fixes

* Fixes processing for text files with `message/rfc822` MIME type.
* Open xml files in read-only mode when reading contents to construct an XMLDocument.

## 0.5.3

### Enhancements

* `auto.partition()` can now load Unstructured ISD json documents.
* Simplify partitioning functions.
* Improve logging for ingest CLI.

### Features

* Add `--wikipedia-auto-suggest` argument to the ingest CLI to disable automatic redirection
  to pages with similar names.
* Add setup script for Amazon Linux 2
* Add optional `encoding` argument to the `partition_(text/email/html)` functions.
* Added Google Drive connector for ingest cli.
* Added Gitlab connector for ingest cli.

### Fixes

## 0.5.2

### Enhancements

* Fully move from printing to logging.
* `unstructured-ingest` now uses a default `--download_dir` of `$HOME/.cache/unstructured/ingest`
rather than a "tmp-ingest-" dir in the working directory.

### Features

### Fixes

* `setup_ubuntu.sh` no longer fails in some contexts by interpreting
`DEBIAN_FRONTEND=noninteractive` as a command
* `unstructured-ingest` no longer re-downloads files when --preserve-downloads
is used without --download-dir.
* Fixed an issue that was causing text to be skipped in some HTML documents.

## 0.5.1

### Enhancements

### Features

### Fixes

* Fixes an error causing JavaScript to appear in the output of `partition_html` sometimes.
* Fix several issues with the `requires_dependencies` decorator, including the error message
  and how it was used, which had caused an error for `unstructured-ingest --github-url ...`.

## 0.5.0

### Enhancements

* Add `requires_dependencies` Python decorator to check dependencies are installed before
  instantiating a class or running a function

### Features

* Added Wikipedia connector for ingest cli.

### Fixes

* Fix `process_document` file cleaning on failure
* Fixes an error introduced in the metadata tracking commit that caused `NarrativeText`
  and `FigureCaption` elements to be represented as `Text` in HTML documents.

## 0.4.16

### Enhancements

* Fallback to using file extensions for filetype detection if `libmagic` is not present

### Features

* Added setup script for Ubuntu
* Added GitHub connector for ingest cli.
* Added `partition_md` partitioner.
* Added Reddit connector for ingest cli.

### Fixes

* Initializes connector properly in ingest.main::MainProcess
* Restricts version of unstructured-inference to avoid multithreading issue

## 0.4.15

### Enhancements

* Added `elements_to_json` and `elements_from_json` for easier serialization/deserialization
* `convert_to_dict`, `dict_to_elements` and `convert_to_csv` are now aliases for functions
  that use the ISD terminology.

### Fixes

* Update to ensure all elements are preserved during serialization/deserialization

## 0.4.14

* Automatically install `nltk` models in the `tokenize` module.

## 0.4.13

* Fixes unstructured-ingest cli.

## 0.4.12

* Adds console_entrypoint for unstructured-ingest, other structure/doc updates related to ingest.
* Add `parser` parameter to `partition_html`.

## 0.4.11

* Adds `partition_doc` for partitioning Word documents in `.doc` format. Requires `libreoffice`.
* Adds `partition_ppt` for partitioning PowerPoint documents in `.ppt` format. Requires `libreoffice`.

## 0.4.10

* Fixes `ElementMetadata` so that it's JSON serializable when the filename is a `Path` object.

## 0.4.9

* Added ingest modules and s3 connector, sample ingest script
* Default to `url=None` for `partition_pdf` and `partition_image`
* Add ability to skip English specific check by setting the `UNSTRUCTURED_LANGUAGE` env var to `""`.
* Document `Element` objects now track metadata

## 0.4.8

* Modified XML and HTML parsers not to load comments.

## 0.4.7

* Added the ability to pull an HTML document from a url in `partition_html`.
* Added the the ability to get file summary info from lists of filenames and lists
  of file contents.
* Added optional page break to `partition` for `.pptx`, `.pdf`, images, and `.html` files.
* Added `to_dict` method to document elements.
* Include more unicode quotes in `replace_unicode_quotes`.

## 0.4.6

* Loosen the default cap threshold to `0.5`.
* Add a `UNSTRUCTURED_NARRATIVE_TEXT_CAP_THRESHOLD` environment variable for controlling
  the cap ratio threshold.
* Unknown text elements are identified as `Text` for HTML and plain text documents.
* `Body Text` styles no longer default to `NarrativeText` for Word documents. The style information
  is insufficient to determine that the text is narrative.
* Upper cased text is lower cased before checking for verbs. This helps avoid some missed verbs.
* Adds an `Address` element for capturing elements that only contain an address.
* Suppress the `UserWarning` when detectron is called.
* Checks that titles and narrative test have at least one English word.
* Checks that titles and narrative text are at least 50% alpha characters.
* Restricts titles to a maximum word length. Adds a `UNSTRUCTURED_TITLE_MAX_WORD_LENGTH`
  environment variable for controlling the max number of words in a title.
* Updated `partition_pptx` to order the elements on the page

## 0.4.4

* Updated `partition_pdf` and `partition_image` to return `unstructured` `Element` objects
* Fixed the healthcheck url path when partitioning images and PDFs via API
* Adds an optional `coordinates` attribute to document objects
* Adds `FigureCaption` and `CheckBox` document elements
* Added ability to split lists detected in `LayoutElement` objects
* Adds `partition_pptx` for partitioning PowerPoint documents
* LayoutParser models now download from HugginfaceHub instead of DropBox
* Fixed file type detection for XML and HTML files on Amazone Linux

## 0.4.3

* Adds `requests` as a base dependency
* Fix in `exceeds_cap_ratio` so the function doesn't break with empty text
* Fix bug in `_parse_received_data`.
* Update `detect_filetype` to properly handle `.doc`, `.xls`, and `.ppt`.

## 0.4.2

* Added `partition_image` to process documents in an image format.
* Fixed utf-8 encoding error in `partition_email` with attachments for `text/html`

## 0.4.1

* Added support for text files in the `partition` function
* Pinned `opencv-python` for easier installation on Linux

## 0.4.0

* Added generic `partition` brick that detects the file type and routes a file to the appropriate
  partitioning brick.
* Added a file type detection module.
* Updated `partition_html` and `partition_eml` to support file-like objects in 'rb' mode.
* Cleaning brick for removing ordered bullets `clean_ordered_bullets`.
* Extract brick method for ordered bullets `extract_ordered_bullets`.
* Test for `clean_ordered_bullets`.
* Test for `extract_ordered_bullets`.
* Added `partition_docx` for pre-processing Word Documents.
* Added new REGEX patterns to extract email header information
* Added new functions to extract header information `parse_received_data` and `partition_header`
* Added new function to parse plain text files `partition_text`
* Added new cleaners functions `extract_ip_address`, `extract_ip_address_name`, `extract_mapi_id`, `extract_datetimetz`
* Add new `Image` element and function to find embedded images `find_embedded_images`
* Added `get_directory_file_info` for summarizing information about source documents

## 0.3.5

* Add support for local inference
* Add new pattern to recognize plain text dash bullets
* Add test for bullet patterns
* Fix for `partition_html` that allows for processing `div` tags that have both text and child
  elements
* Add ability to extract document metadata from `.docx`, `.xlsx`, and `.jpg` files.
* Helper functions for identifying and extracting phone numbers
* Add new function `extract_attachment_info` that extracts and decodes the attachment
of an email.
* Staging brick to convert a list of `Element`s to a `pandas` dataframe.
* Add plain text functionality to `partition_email`

## 0.3.4

* Python-3.7 compat

## 0.3.3

* Removes BasicConfig from logger configuration
* Adds the `partition_email` partitioning brick
* Adds the `replace_mime_encodings` cleaning bricks
* Small fix to HTML parsing related to processing list items with sub-tags
* Add `EmailElement` data structure to store email documents

## 0.3.2

* Added `translate_text` brick for translating text between languages
* Add an `apply` method to make it easier to apply cleaners to elements

## 0.3.1

* Added \_\_init.py\_\_ to `partition`

## 0.3.0

* Implement staging brick for Argilla. Converts lists of `Text` elements to `argilla` dataset classes.
* Removing the local PDF parsing code and any dependencies and tests.
* Reorganizes the staging bricks in the unstructured.partition module
* Allow entities to be passed into the Datasaur staging brick
* Added HTML escapes to the `replace_unicode_quotes` brick
* Fix bad responses in partition_pdf to raise ValueError
* Adds `partition_html` for partitioning HTML documents.

## 0.2.6

* Small change to how \_read is placed within the inheritance structure since it doesn't really apply to pdf
* Add partitioning brick for calling the document image analysis API

## 0.2.5

* Update python requirement to >=3.7

## 0.2.4

* Add alternative way of importing `Final` to support google colab

## 0.2.3

* Add cleaning bricks for removing prefixes and postfixes
* Add cleaning bricks for extracting text before and after a pattern

## 0.2.2

* Add staging brick for Datasaur

## 0.2.1

* Added brick to convert an ISD dictionary to a list of elements
* Update `PDFDocument` to use the `from_file` method
* Added staging brick for CSV format for ISD (Initial Structured Data) format.
* Added staging brick for separating text into attention window size chunks for `transformers`.
* Added staging brick for LabelBox.
* Added ability to upload LabelStudio predictions
* Added utility function for JSONL reading and writing
* Added staging brick for CSV format for Prodigy
* Added staging brick for Prodigy
* Added ability to upload LabelStudio annotations
* Added text_field and id_field to stage_for_label_studio signature

## 0.2.0

* Initial release of unstructured<|MERGE_RESOLUTION|>--- conflicted
+++ resolved
@@ -1,20 +1,13 @@
-<<<<<<< HEAD
-## 0.12.3-dev0
-=======
-## 0.12.2-dev0
->>>>>>> 283f796f
-
-### Enhancements
-
-### Features
-
-### Fixes
-<<<<<<< HEAD
+## 0.12.3-dev1
+
+### Enhancements
+
+### Features
+
+### Fixes
 
 * **Default `hi_res_model_name` now relies on `unstructured-inference`** When no explicit `hi_res_model_name` is passed into `partition` or `partition_pdf_or_image` the default model is picked by `unstructured-inference`'s settings or os env variable `UNSTRUCTURED_HI_RES_MODEL_NAME`; it now returns the same model name regardless of `infer_table_structure`'s value; this function will be deprecated in the future and the default model name will simply rely on `unstructured-inference` and will not consider os env in a future release.
-=======
 * **Fix FSSpec destination connectors check_connection.** FSSpec destination connectors did not use `check_connection`. There was an error when trying to `ls` destination directory - it may not exist at the moment of connector creation. Now `check_connection` calls `ls` on bucket root and this method is called on `initialize` of destination connector.
->>>>>>> 283f796f
 
 ## 0.12.2
 
