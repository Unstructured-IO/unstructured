--- conflicted
+++ resolved
@@ -21,11 +21,9 @@
 * Checks that titles and narrative text are at least 50% alpha characters.
 * Restricts titles to a maximum word length. Adds a `UNSTRUCTURED_TITLE_MAX_WORD_LENGTH`
   environment variable for controlling the max number of words in a title.
-<<<<<<< HEAD
 * Added regex to eliminate script tags as well as strings in between.
-=======
 * Updated `partition_pptx` to order the elements on the page
->>>>>>> d0c6d509
+
 
 ## 0.4.4
 
