<<<<<<< HEAD
## 0.14.4-dev7
=======
## 0.14.10-dev3

### Enhancements

* **`.doc` files are now supported in the `arm64` image.**. `libreoffice24` is added to the `arm64` image, meaning `.doc` files are now supported. We have follow on work planned to investigate adding `.ppt` support for `arm64` as well.


### Features

### Fixes

* **Fix Slack CI test** Change channel that Slack test is pointing to because previous test bot expired

## 0.14.9

### Enhancements

* **Added visualization and OD model result dump for PDF** In PDF `hi_res` strategy the `analysis` parameter can be used to visualize the result of the OD model and dump the result to a file. Additionally, the visualization of bounding boxes of each layout source is rendered and saved for each page.
* **`partition_docx()` distinguishes "file not found" from "not a ZIP archive" error.** `partition_docx()` now provides different error messages for "file not found" and "file is not a ZIP archive (and therefore not a DOCX file)". This aids diagnosis since these two conditions generally point in different directions as to the cause and fix.

### Features

### Fixes

* **Fix a bug where multiple `soffice` processes could be attempted** Add a wait mechanism in `convert_office_doc` so that the function first checks if another `soffice` is running already: if yes wait till the other process finishes or till the wait timeout before spawning a subprocess to run `soffice`
* **`partition()` now forwards `strategy` arg to `partition_docx()`, `partition_pptx()`, and their brokering partitioners for DOC, ODT, and PPT formats.** A `strategy` argument passed to `partition()` (or the default value "auto" assigned by `partition()`) is now forwarded to `partition_docx()`, `partition_pptx()`, and their brokering partitioners when those filetypes are detected.

## 0.14.8

### Enhancements

* **Move arm64 image to wolfi-base** The `arm64` image now runs on `wolfi-base`. The `arm64` build for `wolfi-base` does not yet include `libreoffce`, and so `arm64` does not currently support processing `.doc`, `.ppt`, or `.xls` file. If you need to process those files on `arm64`, use the legacy `rockylinux` image.

### Features

### Fixes

* **Bump unstructured-inference==0.7.36** Fix `ValueError` when converting cells to html.
* **`partition()` now forwards `strategy` arg to `partition_docx()`, `partition_ppt()`, and `partition_pptx()`.** A `strategy` argument passed to `partition()` (or the default value "auto" assigned by `partition()`) is now forwarded to `partition_docx()`, `partition_ppt()`, and `partition_pptx()` when those filetypes are detected.
* **Fix missing sensitive field markers** for embedders

## 0.14.7

### Enhancements

* **Pull from `wolfi-base` image.** The amd64 image now pulls from the `unstructured` `wolfi-base` image to avoid duplication of dependency setup steps.
* **Fix windows temp file.** Make the creation of a temp file in unstructured/partition/pdf_image/ocr.py windows compatible.

### Features

* **Expose conversion functions for tables** Adds public functions to convert tables from HTML to the Deckerd format and back

* **Adds Kafka Source and Destination** New source and destination connector added to all CLI ingest commands to support reading from and writing to Kafka streams. Also supports Confluent Kafka.

### Fixes

* **Fix an error publishing docker images.** Update user in docker-smoke-test to reflect changes made by the amd64 image pull from the "unstructured" "wolfi-base" image.
* **Fix a IndexError when partitioning a pdf with values for both `extract_image_block_types` and `starting_page_number`.

## 0.14.6

### Enhancements

* **Bump unstructured-inference==0.7.35** Fix syntax for generated HTML tables.

### Features

* **tqdm ingest support** add optional flag to ingest flow to print out progress bar of each step in the process.

### Fixes

* **Remove deprecated `overwrite_schema` kwarg from Delta Table connector.** The `overwrite_schema` kwarg is deprecated in `deltalake>=0.18.0`. `schema_mode=` should be used now instead. `schema_mode="overwrite"` is equivalent to `overwrite_schema=True` and `schema_mode="merge"` is equivalent to `overwrite_schema="False"`. `schema_mode` defaults to `None`. You can also now specify `engine`, which defaults to `"pyarrow"`. You need to specify `enginer="rust"` to use `"schema_mode"`.
* **Fix passing parameters to python-client** - Remove parsing list arguments to strings in passing arguments to python-client in Ingest workflow and `partition_via_api`
* **table metric bug fix** get_element_level_alignment()now will find all the matched indices in predicted table data instead of only returning the first match in the case of multiple matches for the same gt string.
* **fsspec connector path/permissions bug** V2 fsspec connectors were failing when defined relative filepaths had leading slash. This strips that slash to guarantee the relative path never has it.
* **Dropbox connector internal file path bugs** Dropbox source connector currently raises exceptions when indexing files due to two issues: a path formatting idiosyncrasy of the Dropbox library and a divergence in the definition of the Dropbox libraries fs.info method, expecting a 'url' parameter rather than 'path'.
* **update table metric evaluation to handle corrected HTML syntax for tables** This change is connected to the update in [unstructured-inference change](https://github.com/Unstructured-IO/unstructured-inference/pull/355) - fixes transforming HTML table to deckerd and internal cells format.

## 0.14.5

### Enhancements

* **Filtering for tar extraction** Adds tar filtering to the compression module for connectors to avoid decompression malicious content in `.tar.gz` files. This was added to the Python `tarfile` lib in Python 3.12. The change only applies when using Python 3.12 and above.
* **Use `python-oxmsg` for `partition_msg()`.** Outlook MSG emails are now partitioned using the `python-oxmsg` package which resolves some shortcomings of the prior MSG parser.

### Features

### Fixes

* **8-bit string Outlook MSG files are parsed.** `partition_msg()` is now able to parse non-unicode Outlook MSG emails.
* **Attachments to Outlook MSG files are extracted intact.** `partition_msg()` is now able to extract attachments without corruption.

## 0.14.4
>>>>>>> 72f28d7a

### Enhancements

* **Move logger error to debug level when PDFminer fails to extract text** which includes error message for Invalid dictionary construct.
* **Add support for Pinecone serverless** Adds Pinecone serverless to the connector tests. Pinecone
    serverless will work version versions >=0.14.2, but hadn't been tested until now.

### Features

- **Allow configuration of the Google Vision API endpoint** Add an environment variable to select the Google Vision API in the US or the EU.

### Fixes

* **Address the issue of unrecognized tables in `UnstructuredTableTransformerModel`** When a table is not recognized, the `element.metadata.text_as_html` attribute is set to an empty string.
* **Remove root handlers in ingest logger**. Removes root handlers in ingest loggers to ensure secrets aren't accidentally exposed in Colab notebooks.
* **Fix V2 S3 Destination Connector authentication** Fixes bugs with S3 Destination Connector where the connection config was neither registered nor properly deserialized.
* **Clarified dependence on particular version of `python-docx`** Pinned `python-docx` version to ensure a particular method `unstructured` uses is included.
* **Ingest preserves original file extension** Ingest V2 introduced a change that dropped the original extension for upgraded connectors. This reverts that change.
* * **Fix document type deduction during evaluation** There was a bug that caused the document type for file with more than 2 extensions (or dot symbols) to be inferred incorrectly.

## 0.14.3

### Enhancements

* **Move `category` field from Text class to Element class.**
* **`partition_docx()` now supports pluggable picture sub-partitioners.** A subpartitioner that accepts a DOCX `Paragraph` and generates elements is now supported. This allows adding a custom sub-partitioner that extracts images and applies OCR or summarization for the image.
* **Add VoyageAI embedder** Adds VoyageAI embeddings to support embedding via Voyage AI.

### Features

### Fixes

* **Fix `partition_pdf()` to keep spaces in the text**. The control character `\t` is now replaced with a space instead of being removed when merging inferred elements with embedded elements.
* **Turn off XML resolve entities** Sets `resolve_entities=False` for XML parsing with `lxml`
  to avoid text being dynamically injected into the XML document.
* **Add backward compatibility for the deprecated pdf_infer_table_structure parameter**.
* **Add the missing `form_extraction_skip_tables` argument to the `partition_pdf_or_image` call**.
  to avoid text being dynamically injected into the XML document.
* **Chromadb change from Add to Upsert using element_id to make idempotent**
* **Diable `table_as_cells` output by default** to reduce overhead in partition; now `table_as_cells` is only produced when the env `EXTACT_TABLE_AS_CELLS` is `true`
* **Reduce excessive logging** Change per page ocr info level logging into detail level trace logging
* **Replace try block in `document_to_element_list` for handling HTMLDocument** Use `getattr(element, "type", "")` to get the `type` attribute of an element when it exists. This is more explicit way to handle the special case for HTML documents and prevents other types of attribute error from being silenced by the try block

## 0.14.2

### Enhancements

* **Bump unstructured-inference==0.7.33**.

### Features

* **Add attribution to the `pinecone` connector**.

### Fixes

## 0.14.1

### Enhancements

* **Refactor code related to embedded text extraction**. The embedded text extraction code is moved from `unstructured-inference` to `unstructured`.

### Features

* **Large improvements to the ingest process:**
  * Support for multiprocessing and async, with limits for both.
  * Streamlined to process when mapping CLI invocations to the underlying code
  * More granular steps introduced to give better control over process (i.e. dedicated step to uncompress files already in the local filesystem, new optional staging step before upload)
  * Use the python client when calling the unstructured api for partitioning or chunking
  * Saving the final content is now a dedicated destination connector (local) set as the default if none are provided. Avoids adding new files locally if uploading elsewhere.
  * Leverage last modified date when deciding if new files should be downloaded and reprocessed.
  * Add attribution to the `pinecone` connector
  * **Add support for Python 3.12**. `unstructured` now works with Python 3.12!

### Fixes

## 0.14.0

### BREAKING CHANGES

* **Turn table extraction for PDFs and images off by default**. Reverting the default behavior for table extraction to "off" for PDFs and images. A number of users didn't realize we made the change and were impacted by slower processing times due to the extra model call for table extraction.

### Enhancements

* **Skip unnecessary element sorting in `partition_pdf()`**. Skip element sorting when determining whether embedded text can be extracted.
* **Faster evaluation** Support for concurrent processing of documents during evaluation
* **Add strategy parameter to `partition_docx()`.** Behavior of future enhancements may be sensitive the partitioning strategy. Add this parameter so `partition_docx()` is aware of the requested strategy.
* **Add GLOBAL_WORKING_DIR and GLOBAL_WORKING_PROCESS_DIR** configuration parameteres to control temporary storage.

### Features
* **Add form extraction basics (document elements and placeholder code in partition)**. This is to lay the ground work for the future. Form extraction models are not currently available in the library. An attempt to use this functionality will end in a `NotImplementedError`.

### Fixes

* **Add missing starting_page_num param to partition_image**
* **Make the filename and file params for partition_image and partition_pdf match the other partitioners**
* **Fix include_slide_notes and include_page_breaks params in partition_ppt**
* **Re-apply: skip accuracy calculation feature** Overwritten by mistake
* **Fix type hint for paragraph_grouper param** `paragraph_grouper` can be set to `False`, but the type hint did not not reflect this previously.
* **Remove links param from partition_pdf** `links` is extracted during partitioning and is not needed as a paramter in partition_pdf.
* **Improve CSV delimeter detection.** `partition_csv()` would raise on CSV files with very long lines.
* **Fix disk-space leak in `partition_doc()`.** Remove temporary file created but not removed when `file` argument is passed to `partition_doc()`.
* **Fix possible `SyntaxError` or `SyntaxWarning` on regex patterns.** Change regex patterns to raw strings to avoid these warnings/errors in Python 3.11+.
* **Fix disk-space leak in `partition_odt()`.** Remove temporary file created but not removed when `file` argument is passed to `partition_odt()`.
* **AstraDB: option to prevent indexing metadata**
* **Fix Missing py.typed**

## 0.13.7

### Enhancements

* **Remove `page_number` metadata fields** for HTML partition until we have a better strategy to decide page counting.
* **Extract OCRAgent.get_agent().** Generalize access to the configured OCRAgent instance beyond its use for PDFs.
* **Add calculation of table related metrics which take into account colspans and rowspans**
* **Evaluation: skip accuracy calculation** for files for which output and ground truth sizes differ greatly

### Features

* **add ability to get ratio of `cid` characters in embedded text extracted by `pdfminer`**.

### Fixes

* **`partition_docx()` handles short table rows.** The DOCX format allows a table row to start late and/or end early, meaning cells at the beginning or end of a row can be omitted. While there are legitimate uses for this capability, using it in practice is relatively rare. However, it can happen unintentionally when adjusting cell borders with the mouse. Accommodate this case and generate accurate `.text` and `.metadata.text_as_html` for these tables.
* **Remedy macOS test failure not triggered by CI.** Generalize temp-file detection beyond hard-coded Linux-specific prefix.
* **Remove unnecessary warning log for using default layout model.**
* **Add chunking to partition_tsv** Even though partition_tsv() produces a single Table element, chunking is made available because the Table element is often larger than the desired chunk size and must be divided into smaller chunks.

## 0.13.6

### Enhancements

### Features

### Fixes

- **ValueError: Invalid file (FileType.UNK) when parsing Content-Type header with charset directive** URL response Content-Type headers are now parsed according to RFC 9110.

## 0.13.5

### Enhancements

### Features

### Fixes

* **KeyError raised when updating parent_id** In the past, combining `ListItem` elements could result in reusing the same memory location which then led to unexpected side effects when updating element IDs.
* **Bump unstructured-inference==0.7.29**: table transformer predictions are now removed if confidence is below threshold

## 0.13.4

### Enhancements

* **Unique and deterministic hash IDs for elements** Element IDs produced by any partitioning
  function are now deterministic and unique at the document level by default. Before, hashes were
  based only on text; however, they now also take into account the element's sequence number on a
  page, the page's number in the document, and the document's file name.
* **Enable remote chunking via unstructured-ingest** Chunking using unstructured-ingest was
  previously limited to local chunking using the strategies `basic` and `by_title`. Remote chunking
  options via the API are now accessible.
* **Save table in cells format**. `UnstructuredTableTransformerModel` is able to return predicted table in cells format

### Features

* **Add a `PDF_ANNOTATION_THRESHOLD` environment variable to control the capture of embedded links in `partition_pdf()` for `fast` strategy**.
* **Add integration with the Google Cloud Vision API**. Adds a third OCR provider, alongside Tesseract and Paddle: the Google Cloud Vision API.

### Fixes

* **Remove ElementMetadata.section field.**. This field was unused, not populated by any partitioners.

## 0.13.3

### Enhancements

* **Remove duplicate image elements**. Remove image elements identified by PDFMiner that have similar bounding boxes and the same text.
* **Add support for `start_index` in `html` links extraction**
* **Add `strategy` arg value to `_PptxPartitionerOptions`.** This makes this paritioning option available for sub-partitioners to come that may optionally use inference or other expensive operations to improve the partitioning.
* **Support pluggable sub-partitioner for PPTX Picture shapes.** Use a distinct sub-partitioner for partitioning PPTX Picture (image) shapes and allow the default picture sub-partitioner to be replaced at run-time by one of the user's choosing.
* **Introduce `starting_page_number` parameter to partitioning functions** It applies to those partitioners which support `page_number` in element's metadata: PDF, TIFF, XLSX, DOC, DOCX, PPT, PPTX.
* **Redesign the internal mechanism of assigning element IDs** This allows for further enhancements related to element IDs such as deterministic and document-unique hashes. The way partitioning functions operate hasn't changed, which means `unique_element_ids` continues to be `False` by default, utilizing text hashes.

### Features

### Fixes

* **Add support for extracting text from tag tails in HTML**. This fix adds ability to generate separate elements using tag tails.
* **Add support for extracting text from `<b>` tags in HTML** Now `partition_html()` can extract text from `<b>` tags inside container tags (like `<div>`, `<pre>`).
* **Fix pip-compile make target** Missing base.in dependency missing from requirments make file added

## 0.13.2

### Enhancements

### Features

### Fixes

* **Brings back missing word list files** that caused `partition` failures in 0.13.1.

## 0.13.1

### Enhancements

* **Drop constraint on pydantic, supporting later versions** All dependencies has pydantic pinned at an old version. This explicit pin was removed, allowing the latest version to be pulled in when requirements are compiled.

### Features

* **Add a set of new `ElementType`s to extend future element types**

### Fixes

* **Fix `partition_html()` swallowing some paragraphs**. The `partition_html()` only considers elements with limited depth to avoid becoming the text representation of a giant div. This fix increases the limit value.
* **Fix SFTP** Adds flag options to SFTP connector on whether to use ssh keys / agent, with flag values defaulting to False. This is to prevent looking for ssh files when using username and password. Currently, username and password are required, making that always the case.

## 0.13.0

### Enhancements

* **Add `.metadata.is_continuation` to text-split chunks.** `.metadata.is_continuation=True` is added to second-and-later chunks formed by text-splitting an oversized `Table` element but not to their counterpart `Text` element splits. Add this indicator for `CompositeElement` to allow text-split continuation chunks to be identified for downstream processes that may wish to skip intentionally redundant metadata values in continuation chunks.
* **Add `compound_structure_acc` metric to table eval.** Add a new property to `unstructured.metrics.table_eval.TableEvaluation`: `composite_structure_acc`, which is computed from the element level row and column index and content accuracy scores
* **Add `.metadata.orig_elements` to chunks.** `.metadata.orig_elements: list[Element]` is added to chunks during the chunking process (when requested) to allow access to information from the elements each chunk was formed from. This is useful for example to recover metadata fields that cannot be consolidated to a single value for a chunk, like `page_number`, `coordinates`, and `image_base64`.
* **Add `--include_orig_elements` option to Ingest CLI.** By default, when chunking, the original elements used to form each chunk are added to `chunk.metadata.orig_elements` for each chunk. * The `include_orig_elements` parameter allows the user to turn off this behavior to produce a smaller payload when they don't need this metadata.
* **Add Google VertexAI embedder** Adds VertexAI embeddings to support embedding via Google Vertex AI.

### Features

* **Chunking populates `.metadata.orig_elements` for each chunk.** This behavior allows the text and metadata of the elements combined to make each chunk to be accessed. This can be important for example to recover metadata such as `.coordinates` that cannot be consolidated across elements and so is dropped from chunks. This option is controlled by the `include_orig_elements` parameter to `partition_*()` or to the chunking functions. This option defaults to `True` so original-elements are preserved by default. This behavior is not yet supported via the REST APIs or SDKs but will be in a closely subsequent PR to other `unstructured` repositories. The original elements will also not serialize or deserialize yet; this will also be added in a closely subsequent PR.
* **Add Clarifai destination connector** Adds support for writing partitioned and chunked documents into Clarifai.

### Fixes

* **Fix `clean_pdfminer_inner_elements()` to remove only pdfminer (embedded) elements merged with inferred elements**. Previously, some embedded elements were removed even if they were not merged with inferred elements. Now, only embedded elements that are already merged with inferred elements are removed.
* **Clarify IAM Role Requirement for GCS Platform Connectors**. The GCS Source Connector requires Storage Object Viewer and GCS Destination Connector requires Storage Object Creator IAM roles.
* **Change table extraction defaults** Change table extraction defaults in favor of using `skip_infer_table_types` parameter and reflect these changes in documentation.
* **Fix OneDrive dates with inconsistent formatting** Adds logic to conditionally support dates returned by office365 that may vary in date formatting or may be a datetime rather than a string. See previous fix for SharePoint
* **Adds tracking for AstraDB** Adds tracking info so AstraDB can see what source called their api.
* **Support AWS Bedrock Embeddings in ingest CLI** The configs required to instantiate the bedrock embedding class are now exposed in the api and the version of boto being used meets the minimum requirement to introduce the bedrock runtime required to hit the service.
* **Change MongoDB redacting** Original redact secrets solution is causing issues in platform. This fix uses our standard logging redact solution.

## 0.12.6

### Enhancements

* **Improve ability to capture embedded links in `partition_pdf()` for `fast` strategy** Previously, a threshold value that affects the capture of embedded links was set to a fixed value by default. This allows users to specify the threshold value for better capturing.
* **Refactor `add_chunking_strategy` decorator to dispatch by name.** Add `chunk()` function to be used by the `add_chunking_strategy` decorator to dispatch chunking call based on a chunking-strategy name (that can be dynamic at runtime). This decouples chunking dispatch from only those chunkers known at "compile" time and enables runtime registration of custom chunkers.
* **Redefine `table_level_acc` metric for table evaluation.** `table_level_acc` now is an average of individual predicted table's accuracy. A predicted table's accuracy is defined as the sequence matching ratio between itself and its corresponding ground truth table.

### Features

* **Added Unstructured Platform Documentation** The Unstructured Platform is currently in beta. The documentation provides how-to guides for setting up workflow automation, job scheduling, and configuring source and destination connectors.

### Fixes

* **Partitioning raises on file-like object with `.name` not a local file path.** When partitioning a file using the `file=` argument, and `file` is a file-like object (e.g. io.BytesIO) having a `.name` attribute, and the value of `file.name` is not a valid path to a file present on the local filesystem, `FileNotFoundError` is raised. This prevents use of the `file.name` attribute for downstream purposes to, for example, describe the source of a document retrieved from a network location via HTTP.
* **Fix SharePoint dates with inconsistent formatting** Adds logic to conditionally support dates returned by office365 that may vary in date formatting or may be a datetime rather than a string.
* **Include warnings** about the potential risk of installing a version of `pandoc` which does not support RTF files + instructions that will help resolve that issue.
* **Incorporate the `install-pandoc` Makefile recipe** into relevant stages of CI workflow, ensuring it is a version that supports RTF input files.
* **Fix Google Drive source key** Allow passing string for source connector key.
* **Fix table structure evaluations calculations** Replaced special value `-1.0` with `np.nan` and corrected rows filtering of files metrics basing on that.
* **Fix Sharepoint-with-permissions test** Ignore permissions metadata, update test.
* **Fix table structure evaluations for edge case** Fixes the issue when the prediction does not contain any table - no longer errors in such case.

## 0.12.5

### Enhancements

### Features
* Add `date_from_file_object` parameter to partition. If True and if file is provided via `file` parameter it will cause partition to infer last modified date from `file`'s content. If False, last modified metadata will be `None`.

* **Header and footer detection for fast strategy** `partition_pdf` with `fast` strategy now
  detects elements that are in the top or bottom 5 percent of the page as headers and footers.
* **Add parent_element to overlapping case output** Adds parent_element to the output for `identify_overlapping_or_nesting_case` and `catch_overlapping_and_nested_bboxes` functions.
* **Add table structure evaluation** Adds a new function to evaluate the structure of a table and return a metric that represents the quality of the table structure. This function is used to evaluate the quality of the table structure and the table contents.
* **Add AstraDB destination connector** Adds support for writing embedded documents into an AstraDB vector database.
* **Add OctoAI embedder** Adds support for embeddings via OctoAI.

### Fixes

* **Fix passing list type parameters when calling unstructured API via `partition_via_api()`** Update `partition_via_api()` to convert all list type parameters to JSON formatted strings before calling the unstructured client SDK. This will support image block extraction via `partition_via_api()`.
* **Fix `check_connection` in opensearch, databricks, postgres, azure connectors**
* **Fix don't treat plain text files with double quotes as JSON** If a file can be deserialized as JSON but it deserializes as a string, treat it as plain text even though it's valid JSON.
* **Fix `check_connection` in opensearch, databricks, postgres, azure connectors**
* **Fix cluster of bugs in `partition_xlsx()` that dropped content.** Algorithm for detecting "subtables" within a worksheet dropped table elements for certain patterns of populated cells such as when a trailing single-cell row appeared in a contiguous block of populated cells.
* **Improved documentation**. Fixed broken links and improved readability on `Key Concepts` page.
* **Rename `OpenAiEmbeddingConfig` to `OpenAIEmbeddingConfig`.**
* **Fix partition_json() doesn't chunk.** The `@add_chunking_strategy` decorator was missing from `partition_json()` such that pre-partitioned documents serialized to JSON did not chunk when a chunking-strategy was specified.


## 0.12.4

### Enhancements

* **Apply New Version of `black` formatting** The `black` library recently introduced a new major version that introduces new formatting conventions. This change brings code in the `unstructured` repo into compliance with the new conventions.
* **Move ingest imports to local scopes** Moved ingest dependencies into local scopes to be able to import ingest connector classes without the need of installing imported external dependencies. This allows lightweight use of the classes (not the instances. to use the instances as intended you'll still need the dependencies).
* **Add support for `.p7s` files** `partition_email` can now process `.p7s` files. The signature for the signed message is extracted and added to metadata.
* **Fallback to valid content types for emails** If the user selected content type does not exist on the email message, `partition_email` now falls back to anoter valid content type if it's available.

### Features

* **Add .heic file partitioning** .heic image files were previously unsupported and are now supported though partition_image()
* **Add the ability to specify an alternate OCR** implementation by implementing an `OCRAgent` interface and specify it using `OCR_AGENT` environment variable.
* **Add Vectara destination connector** Adds support for writing partitioned documents into a Vectara index.
* **Add ability to detect text in .docx inline shapes** extensions of docx partition, extracts text from inline shapes and includes them in paragraph's text

### Fixes

* **Fix `partition_pdf()` not working when using chipper model with `file`**
* **Handle common incorrect arguments for `languages` and `ocr_languages`** Users are regularly receiving errors on the API because they are defining `ocr_languages` or `languages` with additional quotationmarks, brackets, and similar mistakes. This update handles common incorrect arguments and raises an appropriate warning.
* **Default `hi_res_model_name` now relies on `unstructured-inference`** When no explicit `hi_res_model_name` is passed into `partition` or `partition_pdf_or_image` the default model is picked by `unstructured-inference`'s settings or os env variable `UNSTRUCTURED_HI_RES_MODEL_NAME`; it now returns the same model name regardless of `infer_table_structure`'s value; this function will be deprecated in the future and the default model name will simply rely on `unstructured-inference` and will not consider os env in a future release.
* **Fix remove Vectara requirements from setup.py - there are no dependencies**
* **Add missing dependency files to package manifest**. Updates the file path for the ingest
  dependencies and adds missing extra dependencies.
* **Fix remove Vectara requirements from setup.py - there are no dependencies **
* **Add title to Vectara upload - was not separated out from initial connector **
* **Fix change OpenSearch port to fix potential conflict with Elasticsearch in ingest test **


## 0.12.3

### Enhancements

* **Driver for MongoDB connector.** Adds a driver with `unstructured` version information to the
  MongoDB connector.

### Features

* **Add Databricks Volumes destination connector** Databricks Volumes connector added to ingest CLI.  Users may now use `unstructured-ingest` to write partitioned data to a Databricks Volumes storage service.

### Fixes

* **Fix support for different Chipper versions and prevent running PDFMiner with Chipper**
* **Treat YAML files as text.** Adds YAML MIME types to the file detection code and treats those
  files as text.
* **Fix FSSpec destination connectors check_connection.** FSSpec destination connectors did not use `check_connection`. There was an error when trying to `ls` destination directory - it may not exist at the moment of connector creation. Now `check_connection` calls `ls` on bucket root and this method is called on `initialize` of destination connector.
* **Fix databricks-volumes extra location.** `setup.py` is currently pointing to the wrong location for the databricks-volumes extra requirements. This results in errors when trying to build the wheel for unstructured. This change updates to point to the correct path.
* **Fix uploading None values to Chroma and Pinecone.** Removes keys with None values with Pinecone and Chroma destinations. Pins Pinecone dependency
* **Update documentation.** (i) best practice for table extration by using 'skip_infer_table_types' param, instead of 'pdf_infer_table_structure', and (ii) fixed CSS, RST issues and typo in the documentation.
* **Fix postgres storage of link_texts.** Formatting of link_texts was breaking metadata storage.

## 0.12.2

### Enhancements

### Features

### Fixes

* **Fix index error in table processing.** Bumps the `unstructured-inference` version to address and
  index error that occurs on some tables in the table transformer object.

## 0.12.1

### Enhancements

* **Allow setting image block crop padding parameter** In certain circumstances, adjusting the image block crop padding can improve image block extraction by preventing extracted image blocks from being clipped.
* **Add suport for bitmap images in `partition_image`** Adds support for `.bmp` files in
  `partition`, `partition_image`, and `detect_filetype`.
* **Keep all image elements when using "hi_res" strategy** Previously, `Image` elements with small chunks of text were ignored unless the image block extraction parameters (`extract_images_in_pdf` or `extract_image_block_types`) were specified. Now, all image elements are kept regardless of whether the image block extraction parameters are specified.
* **Add filetype detection for `.wav` files.** Add filetpye detection for `.wav` files.
* **Add "basic" chunking strategy.** Add baseline chunking strategy that includes all shared chunking behaviors without breaking chunks on section or page boundaries.
* **Add overlap option for chunking.** Add option to overlap chunks. Intra-chunk and inter-chunk overlap are requested separately. Intra-chunk overlap is applied only to the second and later chunks formed by text-splitting an oversized chunk. Inter-chunk overlap may also be specified; this applies overlap between "normal" (not-oversized) chunks.
* **Salesforce connector accepts private key path or value.** Salesforce parameter `private-key-file` has been renamed to `private-key`. Private key can be provided as path to file or file contents.
* **Update documentation**: (i) added verbiage about the free API cap limit, (ii) added deprecation warning on ``Staging`` bricks in favor of ``Destination Connectors``, (iii) added warning and code examples to use the SaaS API Endpoints using CLI-vs-SDKs, (iv) fixed example pages formatting, (v) added deprecation on ``model_name`` in favor of ``hi_res_model_name``, (vi) added ``extract_images_in_pdf`` usage in ``partition_pdf`` section, (vii) reorganize and improve the documentation introduction section, and (viii) added PDF table extraction best practices.
* **Add "basic" chunking to ingest CLI.** Add options to ingest CLI allowing access to the new "basic" chunking strategy and overlap options.
* **Make Elasticsearch Destination connector arguments optional.** Elasticsearch Destination connector write settings are made optional and will rely on default values when not specified.
* **Normalize Salesforce artifact names.** Introduced file naming pattern present in other connectors to Salesforce connector.
* **Install Kapa AI chatbot.** Added Kapa.ai website widget on the documentation.

### Features
* **MongoDB Source Connector.** New source connector added to all CLI ingest commands to support downloading/partitioning files from MongoDB.
* **Add OpenSearch source and destination connectors.** OpenSearch, a fork of Elasticsearch, is a popular storage solution for various functionality such as search, or providing intermediary caches within data pipelines. Feature: Added OpenSearch source connector to support downloading/partitioning files. Added OpenSearch destination connector to be able to ingest documents from any supported source, embed them and write the embeddings / documents into OpenSearch.

### Fixes

* **Fix GCS connector converting JSON to string with single quotes.** FSSpec serialization caused conversion of JSON token to string with single quotes. GCS requires token in form of dict so this format is now assured.
* **Pin version of unstructured-client** Set minimum version of unstructured-client to avoid raising a TypeError when passing `api_key_auth` to `UnstructuredClient`
* **Fix the serialization of the Pinecone destination connector.** Presence of the PineconeIndex object breaks serialization due to TypeError: cannot pickle '_thread.lock' object. This removes that object before serialization.
* **Fix the serialization of the Elasticsearch destination connector.** Presence of the _client object breaks serialization due to TypeError: cannot pickle '_thread.lock' object. This removes that object before serialization.
* **Fix the serialization of the Postgres destination connector.** Presence of the _client object breaks serialization due to TypeError: cannot pickle '_thread.lock' object. This removes that object before serialization.
* **Fix documentation and sample code for Chroma.** Was pointing to wrong examples..
* **Fix flatten_dict to be able to flatten tuples inside dicts** Update flatten_dict function to support flattening tuples inside dicts. This is necessary for objects like Coordinates, when the object is not written to the disk, therefore not being converted to a list before getting flattened (still being a tuple).
* **Fix the serialization of the Chroma destination connector.** Presence of the ChromaCollection object breaks serialization due to TypeError: cannot pickle 'module' object. This removes that object before serialization.
* **Fix fsspec connectors returning version as integer.** Connector data source versions should always be string values, however we were using the integer checksum value for the version for fsspec connectors. This casts that value to a string.

## 0.12.0

### Enhancements

* **Drop support for python3.8** All dependencies are now built off of the minimum version of python being `3.10`

## 0.11.9

### Enhancements

* **Rename kwargs related to extracting image blocks** Rename the kwargs related to extracting image blocks for consistency and API usage.

### Features

* **Add PostgreSQL/SQLite destination connector** PostgreSQL and SQLite connector added to ingest CLI.  Users may now use `unstructured-ingest` to write partitioned data to a PostgreSQL or SQLite database. And write embeddings to PostgreSQL pgvector database.

### Fixes

* **Handle users providing fully spelled out languages** Occasionally some users are defining the `languages` param as a fully spelled out language instead of a language code. This adds a dictionary for common languages so those small mistakes are caught and silently fixed.
* **Fix unequal row-length in HTMLTable.text_as_html.** Fixes to other aspects of partition_html() in v0.11 allowed unequal cell-counts in table rows. Make the cells in each row correspond 1:1 with cells in the original table row. This fix also removes "noise" cells resulting from HTML-formatting whitespace and eliminates the "column-shifting" of cells that previously resulted from noise-cells.
* **Fix MongoDB connector URI password redaction.** MongoDB documentation states that characters `$ : / ? # [ ] @` must be percent encoded. URIs with password containing such special character were not redacted.

## 0.11.8

### Enhancements

* **Add SaaS API User Guide.** This documentation serves as a guide for Unstructured SaaS API users to register, receive an API key and URL, and manage your account and billing information.
* **Add inter-chunk overlap capability.** Implement overlap between chunks. This applies to all chunks prior to any text-splitting of oversized chunks so is a distinct behavior; overlap at text-splits of oversized chunks is independent of inter-chunk overlap (distinct chunk boundaries) and can be requested separately. Note this capability is not yet available from the API but will shortly be made accessible using a new `overlap_all` kwarg on partition functions.

### Features

### Fixes

## 0.11.7

### Enhancements

* **Add intra-chunk overlap capability.** Implement overlap for split-chunks where text-splitting is used to divide an oversized chunk into two or more chunks that fit in the chunking window. Note this capability is not yet available from the API but will shortly be made accessible using a new `overlap` kwarg on partition functions.
* **Update encoders to leverage dataclasses** All encoders now follow a class approach which get annotated with the dataclass decorator. Similar to the connectors, it uses a nested dataclass for the configs required to configure a client as well as a field/property approach to cache the client. This makes sure any variable associated with the class exists as a dataclass field.

### Features

* **Add Qdrant destination connector.** Adds support for writing documents and embeddings into a Qdrant collection.
* **Store base64 encoded image data in metadata fields.** Rather than saving to file, stores base64 encoded data of the image bytes and the mimetype for the image in metadata fields: `image_base64` and `image_mime_type` (if that is what the user specifies by some other param like `pdf_extract_to_payload`). This would allow the API to have parity with the library.

### Fixes

* **Fix table structure metric script** Update the call to table agent to now provide OCR tokens as required
* **Fix element extraction not working when using "auto" strategy for pdf and image** If element extraction is specified, the "auto" strategy falls back to the "hi_res" strategy.
* **Fix a bug passing a custom url to `partition_via_api`** Users that self host the api were not able to pass their custom url to `partition_via_api`.

## 0.11.6

### Enhancements

* **Update the layout analysis script.** The previous script only supported annotating `final` elements. The updated script also supports annotating `inferred` and `extracted` elements.
* **AWS Marketplace API documentation**: Added the user guide, including setting up VPC and CloudFormation, to deploy Unstructured API on AWS platform.
* **Azure Marketplace API documentation**: Improved the user guide to deploy Azure Marketplace API by adding references to Azure documentation.
* **Integration documentation**: Updated URLs for the `staging_for` bricks

### Features

* **Partition emails with base64-encoded text.** Automatically handles and decodes base64 encoded text in emails with content type `text/plain` and `text/html`.
* **Add Chroma destination connector** Chroma database connector added to ingest CLI.  Users may now use `unstructured-ingest` to write partitioned/embedded data to a Chroma vector database.
* **Add Elasticsearch destination connector.** Problem: After ingesting data from a source, users might want to move their data into a destination. Elasticsearch is a popular storage solution for various functionality such as search, or providing intermediary caches within data pipelines. Feature: Added Elasticsearch destination connector to be able to ingest documents from any supported source, embed them and write the embeddings / documents into Elasticsearch.

### Fixes

* **Enable --fields argument omission for elasticsearch connector** Solves two bugs where removing the optional parameter --fields broke the connector due to an integer processing error and using an elasticsearch config for a destination connector resulted in a serialization issue when optional parameter --fields was not provided.
* **Add hi_res_model_name** Adds kwarg to relevant functions and add comments that model_name is to be deprecated.

## 0.11.5

### Enhancements

### Features

### Fixes

* **Fix `partition_pdf()` and `partition_image()` importation issue.** Reorganize `pdf.py` and `image.py` modules to be consistent with other types of document import code.

## 0.11.4

### Enhancements

* **Refactor image extraction code.** The image extraction code is moved from `unstructured-inference` to `unstructured`.
* **Refactor pdfminer code.** The pdfminer code is moved from `unstructured-inference` to `unstructured`.
* **Improve handling of auth data for fsspec connectors.** Leverage an extension of the dataclass paradigm to support a `sensitive` annotation for fields related to auth (i.e. passwords, tokens). Refactor all fsspec connectors to use explicit access configs rather than a generic dictionary.
* **Add glob support for fsspec connectors** Similar to the glob support in the ingest local source connector, similar filters are now enabled on all fsspec based source connectors to limit files being partitioned.
* Define a constant for the splitter "+" used in tesseract ocr languages.

### Features

* **Save tables in PDF's separately as images.** The "table" elements are saved as `table-<pageN>-<tableN>.jpg`. This filename is presented in the `image_path` metadata field for the Table element. The default would be to not do this.
* **Add Weaviate destination connector** Weaviate connector added to ingest CLI.  Users may now use `unstructured-ingest` to write partitioned data from over 20 data sources (so far) to a Weaviate object collection.
* **Sftp Source Connector.** New source connector added to support downloading/partitioning files from Sftp.

### Fixes

* **Fix pdf `hi_res` partitioning failure when pdfminer fails.** Implemented logic to fall back to the "inferred_layout + OCR" if pdfminer fails in the `hi_res` strategy.
* **Fix a bug where image can be scaled too large for tesseract** Adds a limit to prevent auto-scaling an image beyond the maximum size `tesseract` can handle for ocr layout detection
* **Update partition_csv to handle different delimiters** CSV files containing both non-comma delimiters and commas in the data were throwing an error in Pandas. `partition_csv` now identifies the correct delimiter before the file is processed.
* **partition returning cid code in `hi_res`** occasionally pdfminer can fail to decode the text in an pdf file and return cid code as text. Now when this happens the text from OCR is used.

## 0.11.2

### Enhancements

* **Updated Documentation**: (i) Added examples, and (ii) API Documentation, including Usage, SDKs, Azure Marketplace, and parameters and validation errors.

### Features

* * **Add Pinecone destination connector.** Problem: After ingesting data from a source, users might want to produce embeddings for their data and write these into a vector DB. Pinecone is an option among these vector databases. Feature: Added Pinecone destination connector to be able to ingest documents from any supported source, embed them and write the embeddings / documents into Pinecone.

### Fixes

* **Process chunking parameter names in ingest correctly** Solves a bug where chunking parameters weren't being processed and used by ingest cli by renaming faulty parameter names and prepends; adds relevant parameters to ingest pinecone test to verify that the parameters are functional.

## 0.11.1

### Enhancements

* **Use `pikepdf` to repair invalid PDF structure** for PDFminer when we see error `PSSyntaxError` when PDFminer opens the document and creates the PDFminer pages object or processes a single PDF page.
* **Batch Source Connector support** For instances where it is more optimal to read content from a source connector in batches, a new batch ingest doc is added which created multiple ingest docs after reading them in in batches per process.

### Features

* **Staging Brick for Coco Format** Staging brick which converts a list of Elements into Coco Format.
* **Adds HubSpot connector** Adds connector to retrieve call, communications, emails, notes, products and tickets from HubSpot

### Fixes

* **Do not extract text of `<style>` tags in HTML.** `<style>` tags containing CSS in invalid positions previously contributed to element text. Do not consider text node of a `<style>` element as textual content.
* **Fix DOCX merged table cell repeats cell text.** Only include text for a merged cell, not for each underlying cell spanned by the merge.
* **Fix tables not extracted from DOCX header/footers.** Headers and footers in DOCX documents skip tables defined in the header and commonly used for layout/alignment purposes. Extract text from tables as a string and include in the `Header` and `Footer` document elements.
* **Fix output filepath for fsspec-based source connectors.** Previously the base directory was being included in the output filepath unnecessarily.

## 0.11.0

### Enhancements

* **Add a class for the strategy constants.** Add a class `PartitionStrategy` for the strategy constants and use the constants to replace strategy strings.
* **Temporary Support for paddle language parameter.** User can specify default langage code for paddle with ENV `DEFAULT_PADDLE_LANG` before we have the language mapping for paddle.
* **Improve DOCX page-break fidelity.** Improve page-break fidelity such that a paragraph containing a page-break is split into two elements, one containing the text before the page-break and the other the text after. Emit the PageBreak element between these two and assign the correct page-number (n and n+1 respectively) to the two textual elements.

### Features

* **Add ad-hoc fields to `ElementMetadata` instance.** End-users can now add their own metadata fields simply by assigning to an element-metadata attribute-name of their choice, like `element.metadata.coefficient = 0.58`. These fields will round-trip through JSON and can be accessed with dotted notation.
* **MongoDB Destination Connector.** New destination connector added to all CLI ingest commands to support writing partitioned json output to mongodb.

### Fixes

* **Fix `TYPE_TO_TEXT_ELEMENT_MAP`.** Updated `Figure` mapping from `FigureCaption` to `Image`.
* **Handle errors when extracting PDF text** Certain pdfs throw unexpected errors when being opened by `pdfminer`, causing `partition_pdf()` to fail. We expect to be able to partition smoothly using an alternative strategy if text extraction doesn't work.  Added exception handling to handle unexpected errors when extracting pdf text and to help determine pdf strategy.
* **Fix `fast` strategy fall back to `ocr_only`** The `fast` strategy should not fall back to a more expensive strategy.
* **Remove default user ./ssh folder** The default notebook user during image build would create the known_hosts file with incorrect ownership, this is legacy and no longer needed so it was removed.
* **Include `languages` in metadata when partitioning `strategy=hi_res` or `fast`** User defined `languages` was previously used for text detection, but not included in the resulting element metadata for some strategies. `languages` will now be included in the metadata regardless of partition strategy for pdfs and images.
* **Handle a case where Paddle returns a list item in ocr_data as None** In partition, while parsing PaddleOCR data, it was assumed that PaddleOCR does not return None for any list item in ocr_data. Removed the assumption by skipping the text region whenever this happens.
* **Fix some pdfs returning `KeyError: 'N'`** Certain pdfs were throwing this error when being opened by pdfminer. Added a wrapper function for pdfminer that allows these documents to be partitioned.
* **Fix mis-splits on `Table` chunks.** Remedies repeated appearance of full `.text_as_html` on metadata of each `TableChunk` split from a `Table` element too large to fit in the chunking window.
* **Import tables_agent from inference** so that we don't have to initialize a global table agent in unstructured OCR again
* **Fix empty table is identified as bulleted-table.** A table with no text content was mistakenly identified as a bulleted-table and processed by the wrong branch of the initial HTML partitioner.
* **Fix partition_html() emits empty (no text) tables.** A table with cells nested below a `<thead>` or `<tfoot>` element was emitted as a table element having no text and unparseable HTML in `element.metadata.text_as_html`. Do not emit empty tables to the element stream.
* **Fix HTML `element.metadata.text_as_html` contains spurious <br> elements in invalid locations.** The HTML generated for the `text_as_html` metadata for HTML tables contained `<br>` elements invalid locations like between `<table>` and `<tr>`. Change the HTML generator such that these do not appear.
* **Fix HTML table cells enclosed in <thead> and <tfoot> elements are dropped.** HTML table cells nested in a `<thead>` or `<tfoot>` element were not detected and the text in those cells was omitted from the table element text and `.text_as_html`. Detect table rows regardless of the semantic tag they may be nested in.
* **Remove whitespace padding from `.text_as_html`.** `tabulate` inserts padding spaces to achieve visual alignment of columns in HTML tables it generates. Add our own HTML generator to do this simple job and omit that padding as well as newlines ("\n") used for human readability.
* **Fix local connector with absolute input path** When passed an absolute filepath for the input document path, the local connector incorrectly writes the output file to the input file directory. This fixes such that the output in this case is written to `output-dir/input-filename.json`

## 0.10.30

### Enhancements

* **Support nested DOCX tables.** In DOCX, like HTML, a table cell can itself contain a table. In this case, create nested HTML tables to reflect that structure and create a plain-text table with captures all the text in nested tables, formatting it as a reasonable facsimile of a table.
* **Add connection check to ingest connectors** Each source and destination connector now support a `check_connection()` method which makes sure a valid connection can be established with the source/destination given any authentication credentials in a lightweight request.

### Features

* **Add functionality to do a second OCR on cropped table images.** Changes to the values for scaling ENVs affect entire page OCR output(OCR regression) so we now do a second OCR for tables.
* **Adds ability to pass timeout for a request when partitioning via a `url`.** `partition` now accepts a new optional parameter `request_timeout` which if set will prevent any `requests.get` from hanging indefinitely and instead will raise a timeout error. This is useful when partitioning a url that may be slow to respond or may not respond at all.

### Fixes

* **Fix logic that determines pdf auto strategy.** Previously, `_determine_pdf_auto_strategy` returned `hi_res` strategy only if `infer_table_structure` was true. It now returns the `hi_res` strategy if either `infer_table_structure` or `extract_images_in_pdf` is true.
* **Fix invalid coordinates when parsing tesseract ocr data.** Previously, when parsing tesseract ocr data, the ocr data had invalid bboxes if zoom was set to `0`. A logical check is now added to avoid such error.
* **Fix ingest partition parameters not being passed to the api.** When using the --partition-by-api flag via unstructured-ingest, none of the partition arguments are forwarded, meaning that these options are disregarded. With this change, we now pass through all of the relevant partition arguments to the api. This allows a user to specify all of the same partition arguments they would locally and have them respected when specifying --partition-by-api.
* **Support tables in section-less DOCX.** Generalize solution for MS Chat Transcripts exported as DOCX by including tables in the partitioned output when present.
* **Support tables that contain only numbers when partitioning via `ocr_only`** Tables that contain only numbers are returned as floats in a pandas.DataFrame when the image is converted from `.image_to_data()`. An AttributeError was raised downstream when trying to `.strip()` the floats.
* **Improve DOCX page-break detection.** DOCX page breaks are reliably indicated by `w:lastRenderedPageBreak` elements present in the document XML. Page breaks are NOT reliably indicated by "hard" page-breaks inserted by the author and when present are redundant to a `w:lastRenderedPageBreak` element so cause over-counting if used. Use rendered page-breaks only.

## 0.10.29

### Enhancements

* **Adds include_header argument for partition_csv and partition_tsv** Now supports retaining header rows in CSV and TSV documents element partitioning.
* **Add retry logic for all source connectors** All http calls being made by the ingest source connectors have been isolated and wrapped by the `SourceConnectionNetworkError` custom error, which triggers the retry logic, if enabled, in the ingest pipeline.
* **Google Drive source connector supports credentials from memory** Originally, the connector expected a filepath to pull the credentials from when creating the client. This was expanded to support passing that information from memory as a dict if access to the file system might not be available.
* **Add support for generic partition configs in ingest cli** Along with the explicit partition options supported by the cli, an `additional_partition_args` arg was added to allow users to pass in any other arguments that should be added when calling partition(). This helps keep any changes to the input parameters of the partition() exposed in the CLI.
* **Map full output schema for table-based destination connectors** A full schema was introduced to map the type of all output content from the json partition output and mapped to a flattened table structure to leverage table-based destination connectors. The delta table destination connector was updated at the moment to take advantage of this.
* **Incorporate multiple embedding model options into ingest, add diff test embeddings** Problem: Ingest pipeline already supported embedding functionality, however users might want to use different types of embedding providers. Enhancement: Extend ingest pipeline so that users can specify and embed via a particular embedding provider from a range of options. Also adds a diff test to compare output from an embedding module with the expected output

### Features

* **Allow setting table crop parameter** In certain circumstances, adjusting the table crop padding may improve table.

### Fixes

* **Fixes `partition_text` to prevent empty elements** Adds a check to filter out empty bullets.
* **Handle empty string for `ocr_languages` with values for `languages`** Some API users ran into an issue with sending `languages` params because the API defaulted to also using an empty string for `ocr_languages`. This update handles situations where `languages` is defined and `ocr_languages` is an empty string.
* **Fix PDF tried to loop through None** Previously the PDF annotation extraction tried to loop through `annots` that resolved out as None. A logical check added to avoid such error.
* **Ingest session handler not being shared correctly** All ingest docs that leverage the session handler should only need to set it once per process. It was recreating it each time because the right values weren't being set nor available given how dataclasses work in python.
* **Ingest download-only fix.** Previously the download only flag was being checked after the doc factory pipeline step, which occurs before the files are actually downloaded by the source node. This check was moved after the source node to allow for the files to be downloaded first before exiting the pipeline.
* **Fix flaky chunk-metadata.** Prior implementation was sensitive to element order in the section resulting in metadata values sometimes being dropped. Also, not all metadata items can be consolidated across multiple elements (e.g. coordinates) and so are now dropped from consolidated metadata.
* **Fix tesseract error `Estimating resolution as X`** leaded by invalid language parameters input. Proceed with defalut language `eng` when `lang.py` fails to find valid language code for tesseract, so that we don't pass an empty string to tesseract CLI and raise an exception in downstream.

## 0.10.28

### Enhancements

* **Add table structure evaluation helpers** Adds functions to evaluate the similarity between predicted table structure and actual table structure.
* **Use `yolox` by default for table extraction when partitioning pdf/image** `yolox` model provides higher recall of the table regions than the quantized version and it is now the default element detection model when `infer_table_structure=True` for partitioning pdf/image files
* **Remove pdfminer elements from inside tables** Previously, when using `hi_res` some elements where extracted using pdfminer too, so we removed pdfminer from the tables pipeline to avoid duplicated elements.
* **Fsspec downstream connectors** New destination connector added to ingest CLI, users may now use `unstructured-ingest` to write to any of the following:
  * Azure
  * Box
  * Dropbox
  * Google Cloud Service

### Features

* **Update `ocr_only` strategy in `partition_pdf()`** Adds the functionality to get accurate coordinate data when partitioning PDFs and Images with the `ocr_only` strategy.

### Fixes
* **Fixed SharePoint permissions for the fetching to be opt-in** Problem: Sharepoint permissions were trying to be fetched even when no reletad cli params were provided, and this gave an error due to values for those keys not existing. Fix: Updated getting keys to be with .get() method and changed the "skip-check" to check individual cli params rather than checking the existance of a config object.

* **Fixes issue where tables from markdown documents were being treated as text** Problem: Tables from markdown documents were being treated as text, and not being extracted as tables. Solution: Enable the `tables` extension when instantiating the `python-markdown` object. Importance: This will allow users to extract structured data from tables in markdown documents.
* **Fix wrong logger for paddle info** Replace the logger from unstructured-inference with the logger from unstructured for paddle_ocr.py module.
* **Fix ingest pipeline to be able to use chunking and embedding together** Problem: When ingest pipeline was using chunking and embedding together, embedding outputs were empty and the outputs of chunking couldn't be re-read into memory and be forwarded to embeddings. Fix: Added CompositeElement type to TYPE_TO_TEXT_ELEMENT_MAP to be able to process CompositeElements with unstructured.staging.base.isd_to_elements
* **Fix unnecessary mid-text chunk-splitting.** The "pre-chunker" did not consider separator blank-line ("\n\n") length when grouping elements for a single chunk. As a result, sections were frequently over-populated producing a over-sized chunk that required mid-text splitting.
* **Fix frequent dissociation of title from chunk.** The sectioning algorithm included the title of the next section with the prior section whenever it would fit, frequently producing association of a section title with the prior section and dissociating it from its actual section. Fix this by performing combination of whole sections only.
* **Fix PDF attempt to get dict value from string.** Fixes a rare edge case that prevented some PDF's from being partitioned. The `get_uris_from_annots` function tried to access the dictionary value of a string instance variable. Assign `None` to the annotation variable if the instance type is not dictionary to avoid the erroneous attempt.

## 0.10.27

### Enhancements

* **Leverage dict to share content across ingest pipeline** To share the ingest doc content across steps in the ingest pipeline, this was updated to use a multiprocessing-safe dictionary so changes get persisted and each step has the option to modify the ingest docs in place.

### Features

### Fixes

* **Removed `ebooklib` as a dependency** `ebooklib` is licensed under AGPL3, which is incompatible with the Apache 2.0 license. Thus it is being removed.
* **Caching fixes in ingest pipeline** Previously, steps like the source node were not leveraging parameters such as `re_download` to dictate if files should be forced to redownload rather than use what might already exist locally.

## 0.10.26

### Enhancements

* **Add text CCT CI evaluation workflow** Adds cct text extraction evaluation metrics to the current ingest workflow to measure the performance of each file extracted as well as aggregated-level performance.

### Features

* **Functionality to catch and classify overlapping/nested elements** Method to identify overlapping-bboxes cases within detected elements in a document. It returns two values: a boolean defining if there are overlapping elements present, and a list reporting them with relevant metadata. The output includes information about the `overlapping_elements`, `overlapping_case`, `overlapping_percentage`, `largest_ngram_percentage`, `overlap_percentage_total`, `max_area`, `min_area`, and `total_area`.
* **Add Local connector source metadata** python's os module used to pull stats from local file when processing via the local connector and populates fields such as last modified time, created time.

### Fixes

* **Fixes elements partitioned from an image file missing certain metadata** Metadata for image files, like file type, was being handled differently from other file types. This caused a bug where other metadata, like the file name, was being missed. This change brought metadata handling for image files to be more in line with the handling for other file types so that file name and other metadata fields are being captured.
* **Adds `typing-extensions` as an explicit dependency** This package is an implicit dependency, but the module is being imported directly in `unstructured.documents.elements` so the dependency should be explicit in case changes in other dependencies lead to `typing-extensions` being dropped as a dependency.
* **Stop passing `extract_tables` to `unstructured-inference` since it is now supported in `unstructured` instead** Table extraction previously occurred in `unstructured-inference`, but that logic, except for the table model itself, is now a part of the `unstructured` library. Thus the parameter triggering table extraction is no longer passed to the `unstructured-inference` package. Also noted the table output regression for PDF files.
* **Fix a bug in Table partitioning** Previously the `skip_infer_table_types` variable used in `partition` was not being passed down to specific file partitioners. Now you can utilize the `skip_infer_table_types` list variable when calling `partition` to specify the filetypes for which you want to skip table extraction, or the `infer_table_structure` boolean variable on the file specific partitioning function.
* **Fix partition docx without sections** Some docx files, like those from teams output, do not contain sections and it would produce no results because the code assumes all components are in sections. Now if no sections is detected from a document we iterate through the paragraphs and return contents found in the paragraphs.
* **Fix out-of-order sequencing of split chunks.** Fixes behavior where "split" chunks were inserted at the beginning of the chunk sequence. This would produce a chunk sequence like [5a, 5b, 3a, 3b, 1, 2, 4] when sections 3 and 5 exceeded `max_characters`.
* **Deserialization of ingest docs fixed** When ingest docs are being deserialized as part of the ingest pipeline process (cli), there were certain fields that weren't getting persisted (metadata and date processed). The from_dict method was updated to take these into account and a unit test added to check.
* **Map source cli command configs when destination set** Due to how the source connector is dynamically called when the destination connector is set via the CLI, the configs were being set incorrectoy, causing the source connector to break. The configs were fixed and updated to take into account Fsspec-specific connectors.

## 0.10.25

### Enhancements

* **Duplicate CLI param check** Given that many of the options associated with the `Click` based cli ingest commands are added dynamically from a number of configs, a check was incorporated to make sure there were no duplicate entries to prevent new configs from overwriting already added options.
* **Ingest CLI refactor for better code reuse** Much of the ingest cli code can be templated and was a copy-paste across files, adding potential risk. Code was refactored to use a base class which had much of the shared code templated.

### Features

* **Table OCR refactor** support Table OCR with pre-computed OCR data to ensure we only do one OCR for entrie document. User can specify
ocr agent tesseract/paddle in environment variable `OCR_AGENT` for OCRing the entire document.
* **Adds accuracy function** The accuracy scoring was originally an option under `calculate_edit_distance`. For easy function call, it is now a wrapper around the original function that calls edit_distance and return as "score".
* **Adds HuggingFaceEmbeddingEncoder** The HuggingFace Embedding Encoder uses a local embedding model as opposed to using an API.
* **Add AWS bedrock embedding connector** `unstructured.embed.bedrock` now provides a connector to use AWS bedrock's `titan-embed-text` model to generate embeddings for elements. This features requires valid AWS bedrock setup and an internet connectionto run.

### Fixes

* **Import PDFResourceManager more directly** We were importing `PDFResourceManager` from `pdfminer.converter` which was causing an error for some users. We changed to import from the actual location of `PDFResourceManager`, which is `pdfminer.pdfinterp`.
* **Fix language detection of elements with empty strings** This resolves a warning message that was raised by `langdetect` if the language was attempted to be detected on an empty string. Language detection is now skipped for empty strings.
* **Fix chunks breaking on regex-metadata matches.** Fixes "over-chunking" when `regex_metadata` was used, where every element that contained a regex-match would start a new chunk.
* **Fix regex-metadata match offsets not adjusted within chunk.** Fixes incorrect regex-metadata match start/stop offset in chunks where multiple elements are combined.
* **Map source cli command configs when destination set** Due to how the source connector is dynamically called when the destination connector is set via the CLI, the configs were being set incorrectoy, causing the source connector to break. The configs were fixed and updated to take into account Fsspec-specific connectors.
* **Fix metrics folder not discoverable** Fixes issue where unstructured/metrics folder is not discoverable on PyPI by adding an `__init__.py` file under the folder.
* **Fix a bug when `parition_pdf` get `model_name=None`** In API usage the `model_name` value is `None` and the `cast` function in `partition_pdf` would return `None` and lead to attribution error. Now we use `str` function to explicit convert the content to string so it is garanteed to have `starts_with` and other string functions as attributes
* **Fix html partition fail on tables without `tbody` tag** HTML tables may sometimes just contain headers without body (`tbody` tag)

## 0.10.24

### Enhancements

* **Improve natural reading order** Some `OCR` elements with only spaces in the text have full-page width in the bounding box, which causes the `xycut` sorting to not work as expected. Now the logic to parse OCR results removes any elements with only spaces (more than one space).
* **Ingest compression utilities and fsspec connector support** Generic utility code added to handle files that get pulled from a source connector that are either tar or zip compressed and uncompress them locally. This is then processed using a local source connector. Currently this functionality has been incorporated into the fsspec connector and all those inheriting from it (currently: Azure Blob Storage, Google Cloud Storage, S3, Box, and Dropbox).
* **Ingest destination connectors support for writing raw list of elements** Along with the default write method used in the ingest pipeline to write the json content associated with the ingest docs, each destination connector can now also write a raw list of elements to the desired downstream location without having an ingest doc associated with it.

### Features

* **Adds element type percent match function** In order to evaluate the element type extracted, we add a function that calculates the matched percentage between two frequency dictionary.

### Fixes

* **Fix paddle model file not discoverable** Fixes issue where ocr_models/paddle_ocr.py file is not discoverable on PyPI by adding
an `__init__.py` file under the folder.
* **Chipper v2 Fixes** Includes fix for a memory leak and rare last-element bbox fix. (unstructured-inference==0.7.7)
* **Fix image resizing issue** Includes fix related to resizing images in the tables pipeline. (unstructured-inference==0.7.6)

## 0.10.23

### Enhancements

* **Add functionality to limit precision when serializing to json** Precision for `points` is limited to 1 decimal point if coordinates["system"] == "PixelSpace" (otherwise 2 decimal points?). Precision for `detection_class_prob` is limited to 5 decimal points.
* **Fix csv file detection logic when mime-type is text/plain** Previously the logic to detect csv file type was considering only first row's comma count comparing with the header_row comma count and both the rows being same line the result was always true, Now the logic is changed to consider the comma's count for all the lines except first line and compare with header_row comma count.
* **Improved inference speed for Chipper V2** API requests with 'hi_res_model_name=chipper' now have ~2-3x faster responses.

### Features

### Fixes

* **Cleans up temporary files after conversion** Previously a file conversion utility was leaving temporary files behind on the filesystem without removing them when no longer needed. This fix helps prevent an accumulation of temporary files taking up excessive disk space.
* **Fixes `under_non_alpha_ratio` dividing by zero** Although this function guarded against a specific cause of division by zero, there were edge cases slipping through like strings with only whitespace. This update more generally prevents the function from performing a division by zero.
* **Fix languages default** Previously the default language was being set to English when elements didn't have text or if langdetect could not detect the language. It now defaults to None so there is not misleading information about the language detected.
* **Fixes recursion limit error that was being raised when partitioning Excel documents of a certain size** Previously we used a recursive method to find subtables within an excel sheet. However this would run afoul of Python's recursion depth limit when there was a contiguous block of more than 1000 cells within a sheet. This function has been updated to use the NetworkX library which avoids Python recursion issues.

## 0.10.22

### Enhancements

* **bump `unstructured-inference` to `0.7.3`** The updated version of `unstructured-inference` supports a new version of the Chipper model, as well as a cleaner schema for its output classes. Support is included for new inference features such as hierarchy and ordering.
* **Expose skip_infer_table_types in ingest CLI.** For each connector a new `--skip-infer-table-types` parameter was added to map to the `skip_infer_table_types` partition argument. This gives more granular control to unstructured-ingest users, allowing them to specify the file types for which we should attempt table extraction.
* **Add flag to ingest CLI to raise error if any single doc fails in pipeline** Currently if a single doc fails in the pipeline, the whole thing halts due to the error. This flag defaults to log an error but continue with the docs it can.
* **Emit hyperlink metadata for DOCX file-type.** DOCX partitioner now adds `metadata.links`, `metadata.link_texts` and `metadata.link_urls` for elements that contain a hyperlink that points to an external resource. So-called "jump" links pointing to document internal locations (such as those found in a table-of-contents "jumping" to a chapter or section) are excluded.

### Features

* **Add `elements_to_text` as a staging helper function** In order to get a single clean text output from unstructured for metric calculations, automate the process of extracting text from elements using this function.
* **Adds permissions(RBAC) data ingestion functionality for the Sharepoint connector.** Problem: Role based access control is an important component in many data storage systems. Users may need to pass permissions (RBAC) data to downstream systems when ingesting data. Feature: Added permissions data ingestion functionality to the Sharepoint connector.

### Fixes

* **Fixes PDF list parsing creating duplicate list items** Previously a bug in PDF list item parsing caused removal of other elements and duplication of the list item
* **Fixes duplicated elements** Fixes issue where elements are duplicated when embeddings are generated. This will allow users to generate embeddings for their list of Elements without duplicating/breaking the orginal content.
* **Fixes failure when flagging for embeddings through unstructured-ingest** Currently adding the embedding parameter to any connector results in a failure on the copy stage. This is resolves the issue by adding the IngestDoc to the context map in the embedding node's `run` method. This allows users to specify that connectors fetch embeddings without failure.
* **Fix ingest pipeline reformat nodes not discoverable** Fixes issue where  reformat nodes raise ModuleNotFoundError on import. This was due to the directory was missing `__init__.py` in order to make it discoverable.
* **Fix default language in ingest CLI** Previously the default was being set to english which injected potentially incorrect information to downstream language detection libraries. By setting the default to None allows those libraries to better detect what language the text is in the doc being processed.

## 0.10.21

* **Adds Scarf analytics**.

## 0.10.20

### Enhancements

* **Add document level language detection functionality.** Adds the "auto" default for the languages param to all partitioners. The primary language present in the document is detected using the `langdetect` package. Additional param `detect_language_per_element` is also added for partitioners that return multiple elements. Defaults to `False`.
* **Refactor OCR code** The OCR code for entire page is moved from unstructured-inference to unstructured. On top of continuing support for OCR language parameter, we also support two OCR processing modes, "entire_page" or "individual_blocks".
* **Align to top left when shrinking bounding boxes for `xy-cut` sorting:** Update `shrink_bbox()` to keep top left rather than center.
* **Add visualization script to annotate elements** This script is often used to analyze/visualize elements with coordinates (e.g. partition_pdf()).
* **Adds data source properties to the Jira, Github and Gitlab connectors** These properties (date_created, date_modified, version, source_url, record_locator) are written to element metadata during ingest, mapping elements to information about the document source from which they derive. This functionality enables downstream applications to reveal source document applications, e.g. a link to a GDrive doc, Salesforce record, etc.
* **Improve title detection in pptx documents** The default title textboxes on a pptx slide are now categorized as titles.
* **Improve hierarchy detection in pptx documents** List items, and other slide text are properly nested under the slide title. This will enable better chunking of pptx documents.
* **Refactor of the ingest cli workflow** The refactored approach uses a dynamically set pipeline with a snapshot along each step to save progress and accommodate continuation from a snapshot if an error occurs. This also allows the pipeline to dynamically assign any number of steps to modify the partitioned content before it gets written to a destination.
* **Applies `max_characters=<n>` argument to all element types in `add_chunking_strategy` decorator** Previously this argument was only utilized in chunking Table elements and now applies to all partitioned elements if `add_chunking_strategy` decorator is utilized, further preparing the elements for downstream processing.
* **Add common retry strategy utilities for unstructured-ingest** Dynamic retry strategy with exponential backoff added to Notion source connector.
*
### Features

* **Adds `bag_of_words` and `percent_missing_text` functions** In order to count the word frequencies in two input texts and calculate the percentage of text missing relative to the source document.
* **Adds `edit_distance` calculation metrics** In order to benchmark the cleaned, extracted text with unstructured, `edit_distance` (`Levenshtein distance`) is included.
* **Adds detection_origin field to metadata** Problem: Currently isn't an easy way to find out how an element was created. With this change that information is added. Importance: With this information the developers and users are now able to know how an element was created to make decisions on how to use it. In order tu use this feature
setting UNSTRUCTURED_INCLUDE_DEBUG_METADATA=true is needed.
* **Adds a function that calculates frequency of the element type and its depth** To capture the accuracy of element type extraction, this function counts the occurrences of each unique element type with its depth for use in element metrics.

### Fixes

* **Fix zero division error in annotation bbox size** This fixes the bug where we find annotation bboxes realted to an element that need to divide the intersection size between annotation bbox and element bbox by the size of the annotation bbox
* **Fix prevent metadata module from importing dependencies from unnecessary modules** Problem: The `metadata` module had several top level imports that were only used in and applicable to code related to specific document types, while there were many general-purpose functions. As a result, general-purpose functions couldn't be used without unnecessary dependencies being installed. Fix: moved 3rd party dependency top level imports to inside the functions in which they are used and applied a decorator to check that the dependency is installed and emit a helpful error message if not.
* **Fixes category_depth None value for Title elements** Problem: `Title` elements from `chipper` get `category_depth`= None even when `Headline` and/or `Subheadline` elements are present in the same page. Fix: all `Title` elements with `category_depth` = None should be set to have a depth of 0 instead iff there are `Headline` and/or `Subheadline` element-types present. Importance: `Title` elements should be equivalent html `H1` when nested headings are present; otherwise, `category_depth` metadata can result ambiguous within elements in a page.
* **Tweak `xy-cut` ordering output to be more column friendly** This results in the order of elements more closely reflecting natural reading order which benefits downstream applications. While element ordering from `xy-cut` is usually mostly correct when ordering multi-column documents, sometimes elements from a RHS column will appear before elements in a LHS column. Fix: add swapped `xy-cut` ordering by sorting by X coordinate first and then Y coordinate.
* **Fixes badly initialized Formula** Problem: YoloX contain new types of elements, when loading a document that contain formulas a new element of that class
should be generated, however the Formula class inherits from Element instead of Text. After this change the element is correctly created with the correct class
allowing the document to be loaded. Fix: Change parent class for Formula to Text. Importance: Crucial to be able to load documents that contain formulas.
* **Fixes pdf uri error** An error was encountered when URI type of `GoToR` which refers to pdf resources outside of its own was detected since no condition catches such case. The code is fixing the issue by initialize URI before any condition check.


## 0.10.19

### Enhancements

* **Adds XLSX document level language detection** Enhancing on top of language detection functionality in previous release, we now support language detection within `.xlsx` file type at Element level.
* **bump `unstructured-inference` to `0.6.6`** The updated version of `unstructured-inference` makes table extraction in `hi_res` mode configurable to fine tune table extraction performance; it also improves element detection by adding a deduplication post processing step in the `hi_res` partitioning of pdfs and images.
* **Detect text in HTML Heading Tags as Titles** This will increase the accuracy of hierarchies in HTML documents and provide more accurate element categorization. If text is in an HTML heading tag and is not a list item, address, or narrative text, categorize it as a title.
* **Update python-based docs** Refactor docs to use the actual unstructured code rather than using the subprocess library to run the cli command itself.
* **Adds Table support for the `add_chunking_strategy` decorator to partition functions.** In addition to combining elements under Title elements, user's can now specify the `max_characters=<n>` argument to chunk Table elements into TableChunk elements with `text` and `text_as_html` of length <n> characters. This means partitioned Table results are ready for use in downstream applications without any post processing.
* **Expose endpoint url for s3 connectors** By allowing for the endpoint url to be explicitly overwritten, this allows for any non-AWS data providers supporting the s3 protocol to be supported (i.e. minio).

### Features

* **change default `hi_res` model for pdf/image partition to `yolox`** Now partitioning pdf/image using `hi_res` strategy utilizes `yolox_quantized` model isntead of `detectron2_onnx` model. This new default model has better recall for tables and produces more detailed categories for elements.
* **XLSX can now reads subtables within one sheet** Problem: Many .xlsx files are not created to be read as one full table per sheet. There are subtables, text and header along with more informations to extract from each sheet. Feature: This `partition_xlsx` now can reads subtable(s) within one .xlsx sheet, along with extracting other title and narrative texts. Importance: This enhance the power of .xlsx reading to not only one table per sheet, allowing user to capture more data tables from the file, if exists.
* **Update Documentation on Element Types and Metadata**: We have updated the documentation according to the latest element types and metadata. It includes the common and additional metadata provided by the Partitions and Connectors.

### Fixes

* **Fixes partition_pdf is_alnum reference bug** Problem: The `partition_pdf` when attempt to get bounding box from element experienced a reference before assignment error when the first object is not text extractable.  Fix: Switched to a flag when the condition is met. Importance: Crucial to be able to partition with pdf.
* **Fix various cases of HTML text missing after partition**
  Problem: Under certain circumstances, text immediately after some HTML tags will be misssing from partition result.
  Fix: Updated code to deal with these cases.
  Importance: This will ensure the correctness when partitioning HTML and Markdown documents.
* **Fixes chunking when `detection_class_prob` appears in Element metadata** Problem: when `detection_class_prob` appears in Element metadata, Elements will only be combined by chunk_by_title if they have the same `detection_class_prob` value (which is rare). This is unlikely a case we ever need to support and most often results in no chunking. Fix: `detection_class_prob` is included in the chunking list of metadata keys excluded for similarity comparison. Importance: This change allows `chunk_by_title` to operate as intended for documents which include `detection_class_prob` metadata in their Elements.

## 0.10.18

### Enhancements

* **Better detection of natural reading order in images and PDF's** The elements returned by partition better reflect natural reading order in some cases, particularly in complicated multi-column layouts, leading to better chunking and retrieval for downstream applications. Achieved by improving the `xy-cut` sorting to preprocess bboxes, shrinking all bounding boxes by 90% along x and y axes (still centered around the same center point), which allows projection lines to be drawn where not possible before if layout bboxes overlapped.
* **Improves `partition_xml` to be faster and more memory efficient when partitioning large XML files** The new behavior is to partition iteratively to prevent loading the entire XML tree into memory at once in most use cases.
* **Adds data source properties to SharePoint, Outlook, Onedrive, Reddit, Slack, DeltaTable connectors** These properties (date_created, date_modified, version, source_url, record_locator) are written to element metadata during ingest, mapping elements to information about the document source from which they derive. This functionality enables downstream applications to reveal source document applications, e.g. a link to a GDrive doc, Salesforce record, etc.
* **Add functionality to save embedded images in PDF's separately as images** This allows users to save embedded images in PDF's separately as images, given some directory path. The saved image path is written to the metadata for the Image element. Downstream applications may benefit by providing users with image links from relevant "hits."
* **Azure Cognite Search destination connector** New Azure Cognitive Search destination connector added to ingest CLI.  Users may now use `unstructured-ingest` to write partitioned data from over 20 data sources (so far) to an Azure Cognitive Search index.
* **Improves salesforce partitioning** Partitions Salesforce data as xlm instead of text for improved detail and flexibility. Partitions htmlbody instead of textbody for Salesforce emails. Importance: Allows all Salesforce fields to be ingested and gives Salesforce emails more detailed partitioning.
* **Add document level language detection functionality.** Introduces the "auto" default for the languages param, which then detects the languages present in the document using the `langdetect` package. Adds the document languages as ISO 639-3 codes to the element metadata. Implemented only for the partition_text function to start.
* **PPTX partitioner refactored in preparation for enhancement.** Behavior should be unchanged except that shapes enclosed in a group-shape are now included, as many levels deep as required (a group-shape can itself contain a group-shape).
* **Embeddings support for the SharePoint SourceConnector via unstructured-ingest CLI** The SharePoint connector can now optionally create embeddings from the elements it pulls out during partition and upload those embeddings to Azure Cognitive Search index.
* **Improves hierarchy from docx files by leveraging natural hierarchies built into docx documents**  Hierarchy can now be detected from an indentation level for list bullets/numbers and by style name (e.g. Heading 1, List Bullet 2, List Number).
* **Chunking support for the SharePoint SourceConnector via unstructured-ingest CLI** The SharePoint connector can now optionally chunk the elements pulled out during partition via the chunking unstructured brick. This can be used as a stage before creating embeddings.

### Features

* **Adds `links` metadata in `partition_pdf` for `fast` strategy.** Problem: PDF files contain rich information and hyperlink that Unstructured did not captured earlier. Feature: `partition_pdf` now can capture embedded links within the file along with its associated text and page number. Importance: Providing depth in extracted elements give user a better understanding and richer context of documents. This also enables user to map to other elements within the document if the hyperlink is refered internally.
* **Adds the embedding module to be able to embed Elements** Problem: Many NLP applications require the ability to represent parts of documents in a semantic way. Until now, Unstructured did not have text embedding ability within the core library. Feature: This embedding module is able to track embeddings related data with a class, embed a list of elements, and return an updated list of Elements with the *embeddings* property. The module is also able to embed query strings. Importance: Ability to embed documents or parts of documents will enable users to make use of these semantic representations in different NLP applications, such as search, retrieval, and retrieval augmented generation.

### Fixes

* **Fixes a metadata source serialization bug** Problem: In unstructured elements, when loading an elements json file from the disk, the data_source attribute is assumed to be an instance of DataSourceMetadata and the code acts based on that. However the loader did not satisfy the assumption, and loaded it as a dict instead, causing an error. Fix: Added necessary code block to initialize a DataSourceMetadata object, also refactored DataSourceMetadata.from_dict() method to remove redundant code. Importance: Crucial to be able to load elements (which have data_source fields) from json files.
* **Fixes issue where unstructured-inference was not getting updated** Problem: unstructured-inference was not getting upgraded to the version to match unstructured release when doing a pip install.  Solution: using `pip install unstructured[all-docs]` it will now upgrade both unstructured and unstructured-inference. Importance: This will ensure that the inference library is always in sync with the unstructured library, otherwise users will be using outdated libraries which will likely lead to unintended behavior.
* **Fixes SharePoint connector failures if any document has an unsupported filetype** Problem: Currently the entire connector ingest run fails if a single IngestDoc has an unsupported filetype. This is because a ValueError is raised in the IngestDoc's `__post_init__`. Fix: Adds a try/catch when the IngestConnector runs get_ingest_docs such that the error is logged but all processable documents->IngestDocs are still instantiated and returned. Importance: Allows users to ingest SharePoint content even when some files with unsupported filetypes exist there.
* **Fixes Sharepoint connector server_path issue** Problem: Server path for the Sharepoint Ingest Doc was incorrectly formatted, causing issues while fetching pages from the remote source. Fix: changes formatting of remote file path before instantiating SharepointIngestDocs and appends a '/' while fetching pages from the remote source. Importance: Allows users to fetch pages from Sharepoint Sites.
* **Fixes Sphinx errors.** Fixes errors when running Sphinx `make html` and installs library to suppress warnings.
* **Fixes a metadata backwards compatibility error** Problem: When calling `partition_via_api`, the hosted api may return an element schema that's newer than the current `unstructured`. In this case, metadata fields were added which did not exist in the local `ElementMetadata` dataclass, and `__init__()` threw an error. Fix: remove nonexistent fields before instantiating in `ElementMetadata.from_json()`. Importance: Crucial to avoid breaking changes when adding fields.
* **Fixes issue with Discord connector when a channel returns `None`** Problem: Getting the `jump_url` from a nonexistent Discord `channel` fails. Fix: property `jump_url` is now retrieved within the same context as the messages from the channel. Importance: Avoids cascading issues when the connector fails to fetch information about a Discord channel.
* **Fixes occasionally SIGABTR when writing table with `deltalake` on Linux** Problem: occasionally on Linux ingest can throw a `SIGABTR` when writing `deltalake` table even though the table was written correctly. Fix: put the writing function into a `Process` to ensure its execution to the fullest extent before returning to the main process. Importance: Improves stability of connectors using `deltalake`
* **Fixes badly initialized Formula** Problem: YoloX contain new types of elements, when loading a document that contain formulas a new element of that class should be generated, however the Formula class inherits from Element instead of Text. After this change the element is correctly created with the correct class allowing the document to be loaded. Fix: Change parent class for Formula to Text. Importance: Crucial to be able to load documents that contain formulas.

## 0.10.16

### Enhancements

* **Adds data source properties to Airtable, Confluence, Discord, Elasticsearch, Google Drive, and Wikipedia connectors** These properties (date_created, date_modified, version, source_url, record_locator) are written to element metadata during ingest, mapping elements to information about the document source from which they derive. This functionality enables downstream applications to reveal source document applications, e.g. a link to a GDrive doc, Salesforce record, etc.
* **DOCX partitioner refactored in preparation for enhancement.** Behavior should be unchanged except in multi-section documents containing different headers/footers for different sections. These will now emit all distinct headers and footers encountered instead of just those for the last section.
* **Add a function to map between Tesseract and standard language codes.** This allows users to input language information to the `languages` param in any Tesseract-supported langcode or any ISO 639 standard language code.
* **Add document level language detection functionality.** Introduces the "auto" default for the languages param, which then detects the languages present in the document using the `langdetect` package. Implemented only for the partition_text function to start.

### Features

### Fixes

* ***Fixes an issue that caused a partition error for some PDF's.** Fixes GH Issue 1460 by bypassing a coordinate check if an element has invalid coordinates.

## 0.10.15


### Enhancements

* **Support for better element categories from the next-generation image-to-text model ("chipper").** Previously, not all of the classifications from Chipper were being mapped to proper `unstructured` element categories so the consumer of the library would see many `UncategorizedText` elements. This fixes the issue, improving the granularity of the element categories outputs for better downstream processing and chunking. The mapping update is:
  * "Threading": `NarrativeText`
  * "Form": `NarrativeText`
  * "Field-Name": `Title`
  * "Value": `NarrativeText`
  * "Link": `NarrativeText`
  * "Headline": `Title` (with `category_depth=1`)
  * "Subheadline": `Title` (with `category_depth=2`)
  * "Abstract": `NarrativeText`
* **Better ListItem grouping for PDF's (fast strategy).** The `partition_pdf` with `fast` strategy previously broke down some numbered list item lines as separate elements. This enhancement leverages the x,y coordinates and bbox sizes to help decide whether the following chunk of text is a continuation of the immediate previous detected ListItem element or not, and not detect it as its own non-ListItem element.
* **Fall back to text-based classification for uncategorized Layout elements for Images and PDF's**. Improves element classification by running existing text-based rules on previously `UncategorizedText` elements.
* **Adds table partitioning for Partitioning for many doc types including: .html, .epub., .md, .rst, .odt, and .msg.** At the core of this change is the .html partition functionality, which is leveraged by the other effected doc types. This impacts many scenarios where `Table` Elements are now propery extracted.
* **Create and add `add_chunking_strategy` decorator to partition functions.** Previously, users were responsible for their own chunking after partitioning elements, often required for downstream applications. Now, individual elements may be combined into right-sized chunks where min and max character size may be specified if `chunking_strategy=by_title`. Relevant elements are grouped together for better downstream results. This enables users immediately use partitioned results effectively in downstream applications (e.g. RAG architecture apps) without any additional post-processing.
* **Adds `languages` as an input parameter and marks `ocr_languages` kwarg for deprecation in pdf, image, and auto partitioning functions.** Previously, language information was only being used for Tesseract OCR for image-based documents and was in a Tesseract specific string format, but by refactoring into a list of standard language codes independent of Tesseract, the `unstructured` library will better support `languages` for other non-image pipelines and/or support for other OCR engines.
* **Removes `UNSTRUCTURED_LANGUAGE` env var usage and replaces `language` with `languages` as an input parameter to unstructured-partition-text_type functions.** The previous parameter/input setup was not user-friendly or scalable to the variety of elements being processed. By refactoring the inputted language information into a list of standard language codes, we can support future applications of the element language such as detection, metadata, and multi-language elements. Now, to skip English specific checks, set the `languages` parameter to any non-English language(s).
* **Adds `xlsx` and `xls` filetype extensions to the `skip_infer_table_types` default list in `partition`.** By adding these file types to the input parameter these files should not go through table extraction. Users can still specify if they would like to extract tables from these filetypes, but will have to set the `skip_infer_table_types` to exclude the desired filetype extension. This avoids mis-representing complex spreadsheets where there may be multiple sub-tables and other content.
* **Better debug output related to sentence counting internals**. Clarify message when sentence is not counted toward sentence count because there aren't enough words, relevant for developers focused on `unstructured`s NLP internals.
* **Faster ocr_only speed for partitioning PDF and images.** Use `unstructured_pytesseract.run_and_get_multiple_output` function to reduce the number of calls to `tesseract` by half when partitioning pdf or image with `tesseract`
* **Adds data source properties to fsspec connectors** These properties (date_created, date_modified, version, source_url, record_locator) are written to element metadata during ingest, mapping elements to information about the document source from which they derive. This functionality enables downstream applications to reveal source document applications, e.g. a link to a GDrive doc, Salesforce record, etc.
* **Add delta table destination connector** New delta table destination connector added to ingest CLI.  Users may now use `unstructured-ingest` to write partitioned data from over 20 data sources (so far) to a Delta Table.
* **Rename to Source and Destination Connectors in the Documentation.** Maintain naming consistency between Connectors codebase and documentation with the first addition to a destination connector.
* **Non-HTML text files now return unstructured-elements as opposed to HTML-elements.** Previously the text based files that went through `partition_html` would return HTML-elements but now we preserve the format from the input using `source_format` argument in the partition call.
* **Adds `PaddleOCR` as an optional alternative to `Tesseract`** for OCR in processing of PDF or Image files, it is installable via the `makefile` command `install-paddleocr`. For experimental purposes only.
* **Bump unstructured-inference** to 0.5.28. This version bump markedly improves the output of table data, rendered as `metadata.text_as_html` in an element. These changes include:
  * add env variable `ENTIRE_PAGE_OCR` to specify using paddle or tesseract on entire page OCR
  * table structure detection now pads the input image by 25 pixels in all 4 directions to improve its recall (0.5.27)
  * support paddle with both cpu and gpu and assume it is pre-installed (0.5.26)
  * fix a bug where `cells_to_html` doesn't handle cells spanning multiple rows properly (0.5.25)
  * remove `cv2` preprocessing step before OCR step in table transformer (0.5.24)

### Features

* **Adds element metadata via `category_depth` with default value None**.
  * This additional metadata is useful for vectordb/LLM, chunking strategies, and retrieval applications.
* **Adds a naive hierarchy for elements via a `parent_id` on the element's metadata**
  * Users will now have more metadata for implementing vectordb/LLM chunking strategies. For example, text elements could be queried by their preceding title element.
  * Title elements created from HTML headings will properly nest

### Fixes

* **`add_pytesseract_bboxes_to_elements` no longer returns `nan` values**. The function logic is now broken into new methods
  `_get_element_box` and `convert_multiple_coordinates_to_new_system`
* **Selecting a different model wasn't being respected when calling `partition_image`.** Problem: `partition_pdf` allows for passing a `model_name` parameter. Given the similarity between the image and PDF pipelines, the expected behavior is that `partition_image` should support the same parameter, but `partition_image` was unintentionally not passing along its `kwargs`. This was corrected by adding the kwargs to the downstream call.
* **Fixes a chunking issue via dropping the field "coordinates".** Problem: chunk_by_title function was chunking each element to its own individual chunk while it needed to group elements into a fewer number of chunks. We've discovered that this happens due to a metadata matching logic in chunk_by_title function, and discovered that elements with different metadata can't be put into the same chunk. At the same time, any element with "coordinates" essentially had different metadata than other elements, due each element locating in different places and having different coordinates. Fix: That is why we have included the key "coordinates" inside a list of excluded metadata keys, while doing this "metadata_matches" comparision. Importance: This change is crucial to be able to chunk by title for documents which include "coordinates" metadata in their elements.

## 0.10.14

### Enhancements

* Update all connectors to use new downstream architecture
  * New click type added to parse comma-delimited string inputs
  * Some CLI options renamed

### Features

### Fixes

## 0.10.13

### Enhancements

* Updated documentation: Added back support doc types for partitioning, more Python codes in the API page,  RAG definition, and use case.
* Updated Hi-Res Metadata: PDFs and Images using Hi-Res strategy now have layout model class probabilities added ot metadata.
* Updated the `_detect_filetype_from_octet_stream()` function to use libmagic to infer the content type of file when it is not a zip file.
* Tesseract minor version bump to 5.3.2

### Features

* Add Jira Connector to be able to pull issues from a Jira organization
* Add `clean_ligatures` function to expand ligatures in text


### Fixes

* `partition_html` breaks on `<br>` elements.
* Ingest error handling to properly raise errors when wrapped
* GH issue 1361: fixes a sortig error that prevented some PDF's from being parsed
* Bump unstructured-inference
  * Brings back embedded images in PDF's (0.5.23)

## 0.10.12

### Enhancements

* Removed PIL pin as issue has been resolved upstream
* Bump unstructured-inference
  * Support for yolox_quantized layout detection model (0.5.20)
* YoloX element types added


### Features

* Add Salesforce Connector to be able to pull Account, Case, Campaign, EmailMessage, Lead

### Fixes


* Bump unstructured-inference
  * Avoid divide-by-zero errors swith `safe_division` (0.5.21)

## 0.10.11

### Enhancements

* Bump unstructured-inference
  * Combine entire-page OCR output with layout-detected elements, to ensure full coverage of the page (0.5.19)

### Features

* Add in ingest cli s3 writer

### Fixes

* Fix a bug where `xy-cut` sorting attemps to sort elements without valid coordinates; now xy cut sorting only works when **all** elements have valid coordinates

## 0.10.10

### Enhancements

* Adds `text` as an input parameter to `partition_xml`.
* `partition_xml` no longer runs through `partition_text`, avoiding incorrect splitting
  on carriage returns in the XML. Since `partition_xml` no longer calls `partition_text`,
  `min_partition` and `max_partition` are no longer supported in `partition_xml`.
* Bump `unstructured-inference==0.5.18`, change non-default detectron2 classification threshold
* Upgrade base image from rockylinux 8 to rockylinux 9
* Serialize IngestDocs to JSON when passing to subprocesses

### Features

### Fixes

- Fix a bug where mismatched `elements` and `bboxes` are passed into `add_pytesseract_bbox_to_elements`

## 0.10.9

### Enhancements

* Fix `test_json` to handle only non-extra dependencies file types (plain-text)

### Features

* Adds `chunk_by_title` to break a document into sections based on the presence of `Title`
  elements.
* add new extraction function `extract_image_urls_from_html` to extract all img related URL from html text.

### Fixes

* Make cv2 dependency optional
* Edit `add_pytesseract_bbox_to_elements`'s (`ocr_only` strategy) `metadata.coordinates.points` return type to `Tuple` for consistency.
* Re-enable test-ingest-confluence-diff for ingest tests
* Fix syntax for ingest test check number of files
* Fix csv and tsv partitioners loosing the first line of the files when creating elements

## 0.10.8

### Enhancements

* Release docker image that installs Python 3.10 rather than 3.8

### Features

### Fixes

## 0.10.7

### Enhancements

### Features

### Fixes

* Remove overly aggressive ListItem chunking for images and PDF's which typically resulted in inchorent elements.

## 0.10.6

### Enhancements

* Enable `partition_email` and `partition_msg` to detect if an email is PGP encryped. If
  and email is PGP encryped, the functions will return an empy list of elements and
  emit a warning about the encrypted content.
* Add threaded Slack conversations into Slack connector output
* Add functionality to sort elements using `xy-cut` sorting approach in `partition_pdf` for `hi_res` and `fast` strategies
* Bump unstructured-inference
  * Set OMP_THREAD_LIMIT to 1 if not set for better tesseract perf (0.5.17)

### Features

* Extract coordinates from PDFs and images when using OCR only strategy and add to metadata

### Fixes

* Update `partition_html` to respect the order of `<pre>` tags.
* Fix bug in `partition_pdf_or_image` where two partitions were called if `strategy == "ocr_only"`.
* Bump unstructured-inference
  * Fix issue where temporary files were being left behind (0.5.16)
* Adds deprecation warning for the `file_filename` kwarg to `partition`, `partition_via_api`,
  and `partition_multiple_via_api`.
* Fix documentation build workflow by pinning dependencies

## 0.10.5

### Enhancements

* Create new CI Pipelines
  - Checking text, xml, email, and html doc tests against the library installed without extras
  - Checking each library extra against their respective tests
* `partition` raises an error and tells the user to install the appropriate extra if a filetype
  is detected that is missing dependencies.
* Add custom errors to ingest
* Bump `unstructured-ingest==0.5.15`
  - Handle an uncaught TesseractError (0.5.15)
  - Add TIFF test file and TIFF filetype to `test_from_image_file` in `test_layout` (0.5.14)
* Use `entire_page` ocr mode for pdfs and images
* Add notes on extra installs to docs
* Adds ability to reuse connections per process in unstructured-ingest

### Features
* Add delta table connector

### Fixes

## 0.10.4
* Pass ocr_mode in partition_pdf and set the default back to individual pages for now
* Add diagrams and descriptions for ingest design in the ingest README

### Features
* Supports multipage TIFF image partitioning

### Fixes

## 0.10.2

### Enhancements
* Bump unstructured-inference==0.5.13:
  - Fix extracted image elements being included in layout merge, addresses the issue
    where an entire-page image in a PDF was not passed to the layout model when using hi_res.

### Features

### Fixes

## 0.10.1

### Enhancements
* Bump unstructured-inference==0.5.12:
  - fix to avoid trace for certain PDF's (0.5.12)
  - better defaults for DPI for hi_res and  Chipper (0.5.11)
  - implement full-page OCR (0.5.10)

### Features

### Fixes

* Fix dead links in repository README (Quick Start > Install for local development, and Learn more > Batch Processing)
* Update document dependencies to include tesseract-lang for additional language support (required for tests to pass)

## 0.10.0

### Enhancements

* Add `include_header` kwarg to `partition_xlsx` and change default behavior to `True`
* Update the `links` and `emphasized_texts` metadata fields

### Features

### Fixes

## 0.9.3

### Enhancements

* Pinned dependency cleanup.
* Update `partition_csv` to always use `soupparser_fromstring` to parse `html text`
* Update `partition_tsv` to always use `soupparser_fromstring` to parse `html text`
* Add `metadata.section` to capture epub table of contents data
* Add `unique_element_ids` kwarg to partition functions. If `True`, will use a UUID
  for element IDs instead of a SHA-256 hash.
* Update `partition_xlsx` to always use `soupparser_fromstring` to parse `html text`
* Add functionality to switch `html` text parser based on whether the `html` text contains emoji
* Add functionality to check if a string contains any emoji characters
* Add CI tests around Notion

### Features

* Add Airtable Connector to be able to pull views/tables/bases from an Airtable organization

### Fixes

* fix pdf partition of list items being detected as titles in OCR only mode
* make notion module discoverable
* fix emails with `Content-Distribution: inline` and `Content-Distribution: attachment` with no filename
* Fix email attachment filenames which had `=` in the filename itself

## 0.9.2


### Enhancements

* Update table extraction section in API documentation to sync with change in Prod API
* Update Notion connector to extract to html
* Added UUID option for `element_id`
* Bump unstructured-inference==0.5.9:
  - better caching of models
  - another version of detectron2 available, though the default layout model is unchanged
* Added UUID option for element_id
* Added UUID option for element_id
* CI improvements to run ingest tests in parallel

### Features

* Adds Sharepoint connector.

### Fixes

* Bump unstructured-inference==0.5.9:
  - ignores Tesseract errors where no text is extracted for tiles that indeed, have no text

## 0.9.1

### Enhancements

* Adds --partition-pdf-infer-table-structure to unstructured-ingest.
* Enable `partition_html` to skip headers and footers with the `skip_headers_and_footers` flag.
* Update `partition_doc` and `partition_docx` to track emphasized texts in the output
* Adds post processing function `filter_element_types`
* Set the default strategy for partitioning images to `hi_res`
* Add page break parameter section in API documentation to sync with change in Prod API
* Update `partition_html` to track emphasized texts in the output
* Update `XMLDocument._read_xml` to create `<p>` tag element for the text enclosed in the `<pre>` tag
* Add parameter `include_tail_text` to `_construct_text` to enable (skip) tail text inclusion
* Add Notion connector

### Features

### Fixes

* Remove unused `_partition_via_api` function
* Fixed emoji bug in `partition_xlsx`.
* Pass `file_filename` metadata when partitioning file object
* Skip ingest test on missing Slack token
* Add Dropbox variables to CI environments
* Remove default encoding for ingest
* Adds new element type `EmailAddress` for recognising email address in the  text
* Simplifies `min_partition` logic; makes partitions falling below the `min_partition`
  less likely.
* Fix bug where ingest test check for number of files fails in smoke test
* Fix unstructured-ingest entrypoint failure

## 0.9.0

### Enhancements

* Dependencies are now split by document type, creating a slimmer base installation.

## 0.8.8

### Enhancements

### Features

### Fixes

* Rename "date" field to "last_modified"
* Adds Box connector

### Fixes

## 0.8.7

### Enhancements

* Put back useful function `split_by_paragraph`

### Features

### Fixes

* Fix argument order in NLTK download step

## 0.8.6

### Enhancements

### Features

### Fixes

* Remove debug print lines and non-functional code

## 0.8.5

### Enhancements

* Add parameter `skip_infer_table_types` to enable (skip) table extraction for other doc types
* Adds optional Unstructured API unit tests in CI
* Tracks last modified date for all document types.
* Add auto_paragraph_grouper to detect new-line and blank-line new paragraph for .txt files.
* refactor the ingest cli to better support expanding supported connectors

## 0.8.3

### Enhancements

### Features

### Fixes

* NLTK now only gets downloaded if necessary.
* Handling for empty tables in Word Documents and PowerPoints.

## 0.8.4

### Enhancements

* Additional tests and refactor of JSON detection.
* Update functionality to retrieve image metadata from a page for `document_to_element_list`
* Links are now tracked in `partition_html` output.
* Set the file's current position to the beginning after reading the file in `convert_to_bytes`
* Add `min_partition` kwarg to that combines elements below a specified threshold and modifies splitting of strings longer than max partition so words are not split.
* set the file's current position to the beginning after reading the file in `convert_to_bytes`
* Add slide notes to pptx
* Add `--encoding` directive to ingest
* Improve json detection by `detect_filetype`

### Features

* Adds Outlook connector
* Add support for dpi parameter in inference library
* Adds Onedrive connector.
* Add Confluence connector for ingest cli to pull the body text from all documents from all spaces in a confluence domain.

### Fixes

* Fixes issue with email partitioning where From field was being assigned the To field value.
* Use the `image_metadata` property of the `PageLayout` instance to get the page image info in the `document_to_element_list`
* Add functionality to write images to computer storage temporarily instead of keeping them in memory for `ocr_only` strategy
* Add functionality to convert a PDF in small chunks of pages at a time for `ocr_only` strategy
* Adds `.txt`, `.text`, and `.tab` to list of extensions to check if file
  has a `text/plain` MIME type.
* Enables filters to be passed to `partition_doc` so it doesn't error with LibreOffice7.
* Removed old error message that's superseded by `requires_dependencies`.
* Removes using `hi_res` as the default strategy value for `partition_via_api` and `partition_multiple_via_api`

## 0.8.1

### Enhancements

* Add support for Python 3.11

### Features

### Fixes

* Fixed `auto` strategy detected scanned document as having extractable text and using `fast` strategy, resulting in no output.
* Fix list detection in MS Word documents.
* Don't instantiate an element with a coordinate system when there isn't a way to get its location data.

## 0.8.0

### Enhancements

* Allow model used for hi res pdf partition strategy to be chosen when called.
* Updated inference package

### Features

* Add `metadata_filename` parameter across all partition functions

### Fixes

* Update to ensure `convert_to_datafame` grabs all of the metadata fields.
* Adjust encoding recognition threshold value in `detect_file_encoding`
* Fix KeyError when `isd_to_elements` doesn't find a type
* Fix `_output_filename` for local connector, allowing single files to be written correctly to the disk

* Fix for cases where an invalid encoding is extracted from an email header.

### BREAKING CHANGES

* Information about an element's location is no longer returned as top-level attributes of an element. Instead, it is returned in the `coordinates` attribute of the element's metadata.

## 0.7.12

### Enhancements

* Adds `include_metadata` kwarg to `partition_doc`, `partition_docx`, `partition_email`, `partition_epub`, `partition_json`, `partition_msg`, `partition_odt`, `partition_org`, `partition_pdf`, `partition_ppt`, `partition_pptx`, `partition_rst`, and `partition_rtf`
### Features

* Add Elasticsearch connector for ingest cli to pull specific fields from all documents in an index.
* Adds Dropbox connector

### Fixes

* Fix tests that call unstructured-api by passing through an api-key
* Fixed page breaks being given (incorrect) page numbers
* Fix skipping download on ingest when a source document exists locally

## 0.7.11

### Enhancements

* More deterministic element ordering when using `hi_res` PDF parsing strategy (from unstructured-inference bump to 0.5.4)
* Make large model available (from unstructured-inference bump to 0.5.3)
* Combine inferred elements with extracted elements (from unstructured-inference bump to 0.5.2)
* `partition_email` and `partition_msg` will now process attachments if `process_attachments=True`
  and a attachment partitioning functions is passed through with `attachment_partitioner=partition`.

### Features

### Fixes

* Fix tests that call unstructured-api by passing through an api-key
* Fixed page breaks being given (incorrect) page numbers
* Fix skipping download on ingest when a source document exists locally

## 0.7.10

### Enhancements

* Adds a `max_partition` parameter to `partition_text`, `partition_pdf`, `partition_email`,
  `partition_msg` and `partition_xml` that sets a limit for the size of an individual
  document elements. Defaults to `1500` for everything except `partition_xml`, which has
  a default value of `None`.
* DRY connector refactor

### Features

* `hi_res` model for pdfs and images is selectable via environment variable.

### Fixes

* CSV check now ignores escaped commas.
* Fix for filetype exploration util when file content does not have a comma.
* Adds negative lookahead to bullet pattern to avoid detecting plain text line
  breaks like `-------` as list items.
* Fix pre tag parsing for `partition_html`
* Fix lookup error for annotated Arabic and Hebrew encodings

## 0.7.9

### Enhancements

* Improvements to string check for leafs in `partition_xml`.
* Adds --partition-ocr-languages to unstructured-ingest.

### Features

* Adds `partition_org` for processed Org Mode documents.

### Fixes

## 0.7.8

### Enhancements

### Features

* Adds Google Cloud Service connector

### Fixes

* Updates the `parse_email` for `partition_eml` so that `unstructured-api` passes the smoke tests
* `partition_email` now works if there is no message content
* Updates the `"fast"` strategy for `partition_pdf` so that it's able to recursively
* Adds recursive functionality to all fsspec connectors
* Adds generic --recursive ingest flag

## 0.7.7

### Enhancements

* Adds functionality to replace the `MIME` encodings for `eml` files with one of the common encodings if a `unicode` error occurs
* Adds missed file-like object handling in `detect_file_encoding`
* Adds functionality to extract charset info from `eml` files

### Features

* Added coordinate system class to track coordinate types and convert to different coordinate

### Fixes

* Adds an `html_assemble_articles` kwarg to `partition_html` to enable users to capture
  control whether content outside of `<article>` tags is captured when
  `<article>` tags are present.
* Check for the `xml` attribute on `element` before looking for pagebreaks in `partition_docx`.

## 0.7.6

### Enhancements

* Convert fast startegy to ocr_only for images
* Adds support for page numbers in `.docx` and `.doc` when user or renderer
  created page breaks are present.
* Adds retry logic for the unstructured-ingest Biomed connector

### Features

* Provides users with the ability to extract additional metadata via regex.
* Updates `partition_docx` to include headers and footers in the output.
* Create `partition_tsv` and associated tests. Make additional changes to `detect_filetype`.

### Fixes

* Remove fake api key in test `partition_via_api` since we now require valid/empty api keys
* Page number defaults to `None` instead of `1` when page number is not present in the metadata.
  A page number of `None` indicates that page numbers are not being tracked for the document
  or that page numbers do not apply to the element in question..
* Fixes an issue with some pptx files. Assume pptx shapes are found in top left position of slide
  in case the shape.top and shape.left attributes are `None`.

## 0.7.5

### Enhancements

* Adds functionality to sort elements in `partition_pdf` for `fast` strategy
* Adds ingest tests with `--fast` strategy on PDF documents
* Adds --api-key to unstructured-ingest

### Features

* Adds `partition_rst` for processed ReStructured Text documents.

### Fixes

* Adds handling for emails that do not have a datetime to extract.
* Adds pdf2image package as core requirement of unstructured (with no extras)

## 0.7.4

### Enhancements

* Allows passing kwargs to request data field for `partition_via_api` and `partition_multiple_via_api`
* Enable MIME type detection if libmagic is not available
* Adds handling for empty files in `detect_filetype` and `partition`.

### Features

### Fixes

* Reslove `grpcio` import issue on `weaviate.schema.validate_schema` for python 3.9 and 3.10
* Remove building `detectron2` from source in Dockerfile

## 0.7.3

### Enhancements

* Update IngestDoc abstractions and add data source metadata in ElementMetadata

### Features

### Fixes

* Pass `strategy` parameter down from `partition` for `partition_image`
* Filetype detection if a CSV has a `text/plain` MIME type
* `convert_office_doc` no longers prints file conversion info messages to stdout.
* `partition_via_api` reflects the actual filetype for the file processed in the API.

## 0.7.2

### Enhancements

* Adds an optional encoding kwarg to `elements_to_json` and `elements_from_json`
* Bump version of base image to use new stable version of tesseract

### Features

### Fixes

* Update the `read_txt_file` utility function to keep using `spooled_to_bytes_io_if_needed` for xml
* Add functionality to the `read_txt_file` utility function to handle file-like object from URL
* Remove the unused parameter `encoding` from `partition_pdf`
* Change auto.py to have a `None` default for encoding
* Add functionality to try other common encodings for html and xml files if an error related to the encoding is raised and the user has not specified an encoding.
* Adds benchmark test with test docs in example-docs
* Re-enable test_upload_label_studio_data_with_sdk
* File detection now detects code files as plain text
* Adds `tabulate` explicitly to dependencies
* Fixes an issue in `metadata.page_number` of pptx files
* Adds showing help if no parameters passed

## 0.7.1

### Enhancements

### Features

* Add `stage_for_weaviate` to stage `unstructured` outputs for upload to Weaviate, along with
  a helper function for defining a class to use in Weaviate schemas.
* Builds from Unstructured base image, built off of Rocky Linux 8.7, this resolves almost all CVE's in the image.

### Fixes

## 0.7.0

### Enhancements

* Installing `detectron2` from source is no longer required when using the `local-inference` extra.
* Updates `.pptx` parsing to include text in tables.

### Features

### Fixes

* Fixes an issue in `_add_element_metadata` that caused all elements to have `page_number=1`
  in the element metadata.
* Adds `.log` as a file extension for TXT files.
* Adds functionality to try other common encodings for email (`.eml`) files if an error related to the encoding is raised and the user has not specified an encoding.
* Allow passed encoding to be used in the `replace_mime_encodings`
* Fixes page metadata for `partition_html` when `include_metadata=False`
* A `ValueError` now raises if `file_filename` is not specified when you use `partition_via_api`
  with a file-like object.

## 0.6.11

### Enhancements

* Supports epub tests since pandoc is updated in base image

### Features


### Fixes


## 0.6.10

### Enhancements

* XLS support from auto partition

### Features

### Fixes

## 0.6.9

### Enhancements

* fast strategy for pdf now keeps element bounding box data
* setup.py refactor

### Features

### Fixes

* Adds functionality to try other common encodings if an error related to the encoding is raised and the user has not specified an encoding.
* Adds additional MIME types for CSV

## 0.6.8

### Enhancements

### Features

* Add `partition_csv` for CSV files.

### Fixes

## 0.6.7

### Enhancements

* Deprecate `--s3-url` in favor of `--remote-url` in CLI
* Refactor out non-connector-specific config variables
* Add `file_directory` to metadata
* Add `page_name` to metadata. Currently used for the sheet name in XLSX documents.
* Added a `--partition-strategy` parameter to unstructured-ingest so that users can specify
  partition strategy in CLI. For example, `--partition-strategy fast`.
* Added metadata for filetype.
* Add Discord connector to pull messages from a list of channels
* Refactor `unstructured/file-utils/filetype.py` to better utilise hashmap to return mime type.
* Add local declaration of DOCX_MIME_TYPES and XLSX_MIME_TYPES for `test_filetype.py`.

### Features

* Add `partition_xml` for XML files.
* Add `partition_xlsx` for Microsoft Excel documents.

### Fixes

* Supports `hml` filetype for partition as a variation of html filetype.
* Makes `pytesseract` a function level import in `partition_pdf` so you can use the `"fast"`
  or `"hi_res"` strategies if `pytesseract` is not installed. Also adds the
  `required_dependencies` decorator for the `"hi_res"` and `"ocr_only"` strategies.
* Fix to ensure `filename` is tracked in metadata for `docx` tables.

## 0.6.6

### Enhancements

* Adds an `"auto"` strategy that chooses the partitioning strategy based on document
  characteristics and function kwargs. This is the new default strategy for `partition_pdf`
  and `partition_image`. Users can maintain existing behavior by explicitly setting
  `strategy="hi_res"`.
* Added an additional trace logger for NLP debugging.
* Add `get_date` method to `ElementMetadata` for converting the datestring to a `datetime` object.
* Cleanup the `filename` attribute on `ElementMetadata` to remove the full filepath.

### Features

* Added table reading as html with URL parsing to `partition_docx` in docx
* Added metadata field for text_as_html for docx files

### Fixes

* `fileutils/file_type` check json and eml decode ignore error
* `partition_email` was updated to more flexibly handle deviations from the RFC-2822 standard.
  The time in the metadata returns `None` if the time does not match RFC-2822 at all.
* Include all metadata fields when converting to dataframe or CSV

## 0.6.5

### Enhancements

* Added support for SpooledTemporaryFile file argument.

### Features

### Fixes


## 0.6.4

### Enhancements

* Added an "ocr_only" strategy for `partition_pdf`. Refactored the strategy decision
  logic into its own module.

### Features

### Fixes

## 0.6.3

### Enhancements

* Add an "ocr_only" strategy for `partition_image`.

### Features

* Added `partition_multiple_via_api` for partitioning multiple documents in a single REST
  API call.
* Added `stage_for_baseplate` function to prepare outputs for ingestion into Baseplate.
* Added `partition_odt` for processing Open Office documents.

### Fixes

* Updates the grouping logic in the `partition_pdf` fast strategy to group together text
  in the same bounding box.

## 0.6.2

### Enhancements

* Added logic to `partition_pdf` for detecting copy protected PDFs and falling back
  to the hi res strategy when necessary.


### Features

* Add `partition_via_api` for partitioning documents through the hosted API.

### Fixes

* Fix how `exceeds_cap_ratio` handles empty (returns `True` instead of `False`)
* Updates `detect_filetype` to properly detect JSONs when the MIME type is `text/plain`.

## 0.6.1

### Enhancements

* Updated the table extraction parameter name to be more descriptive

### Features

### Fixes

## 0.6.0

### Enhancements

* Adds an `ssl_verify` kwarg to `partition` and `partition_html` to enable turning off
  SSL verification for HTTP requests. SSL verification is on by default.
* Allows users to pass in ocr language to `partition_pdf` and `partition_image` through
  the `ocr_language` kwarg. `ocr_language` corresponds to the code for the language pack
  in Tesseract. You will need to install the relevant Tesseract language pack to use a
  given language.

### Features

* Table extraction is now possible for pdfs from `partition` and `partition_pdf`.
* Adds support for extracting attachments from `.msg` files

### Fixes

* Adds an `ssl_verify` kwarg to `partition` and `partition_html` to enable turning off
  SSL verification for HTTP requests. SSL verification is on by default.

## 0.5.13

### Enhancements

* Allow headers to be passed into `partition` when `url` is used.

### Features

* `bytes_string_to_string` cleaning brick for bytes string output.

### Fixes

* Fixed typo in call to `exactly_one` in `partition_json`
* unstructured-documents encode xml string if document_tree is `None` in `_read_xml`.
* Update to `_read_xml` so that Markdown files with embedded HTML process correctly.
* Fallback to "fast" strategy only emits a warning if the user specifies the "hi_res" strategy.
* unstructured-partition-text_type exceeds_cap_ratio fix returns and how capitalization ratios are calculated
* `partition_pdf` and `partition_text` group broken paragraphs to avoid fragmented `NarrativeText` elements.
* .json files resolved as "application/json" on centos7 (or other installs with older libmagic libs)

## 0.5.12

### Enhancements

* Add OS mimetypes DB to docker image, mainly for unstructured-api compat.
* Use the image registry as a cache when building Docker images.
* Adds the ability for `partition_text` to group together broken paragraphs.
* Added method to utils to allow date time format validation

### Features
* Add Slack connector to pull messages for a specific channel

* Add --partition-by-api parameter to unstructured-ingest
* Added `partition_rtf` for processing rich text files.
* `partition` now accepts a `url` kwarg in addition to `file` and `filename`.

### Fixes

* Allow encoding to be passed into `replace_mime_encodings`.
* unstructured-ingest connector-specific dependencies are imported on demand.
* unstructured-ingest --flatten-metadata supported for local connector.
* unstructured-ingest fix runtime error when using --metadata-include.

## 0.5.11

### Enhancements

### Features

### Fixes

* Guard against null style attribute in docx document elements
* Update HTML encoding to better support foreign language characters

## 0.5.10

### Enhancements

* Updated inference package
* Add sender, recipient, date, and subject to element metadata for emails

### Features

* Added `--download-only` parameter to `unstructured-ingest`

### Fixes

* FileNotFound error when filename is provided but file is not on disk

## 0.5.9

### Enhancements

### Features

### Fixes

* Convert file to str in helper `split_by_paragraph` for `partition_text`

## 0.5.8

### Enhancements

* Update `elements_to_json` to return string when filename is not specified
* `elements_from_json` may take a string instead of a filename with the `text` kwarg
* `detect_filetype` now does a final fallback to file extension.
* Empty tags are now skipped during the depth check for HTML processing.

### Features

* Add local file system to `unstructured-ingest`
* Add `--max-docs` parameter to `unstructured-ingest`
* Added `partition_msg` for processing MSFT Outlook .msg files.

### Fixes

* `convert_file_to_text` now passes through the `source_format` and `target_format` kwargs.
  Previously they were hard coded.
* Partitioning functions that accept a `text` kwarg no longer raise an error if an empty
  string is passed (and empty list of elements is returned instead).
* `partition_json` no longer fails if the input is an empty list.
* Fixed bug in `chunk_by_attention_window` that caused the last word in segments to be cut-off
  in some cases.

### BREAKING CHANGES

* `stage_for_transformers` now returns a list of elements, making it consistent with other
  staging bricks

## 0.5.7

### Enhancements

* Refactored codebase using `exactly_one`
* Adds ability to pass headers when passing a url in partition_html()
* Added optional `content_type` and `file_filename` parameters to `partition()` to bypass file detection

### Features

* Add `--flatten-metadata` parameter to `unstructured-ingest`
* Add `--fields-include` parameter to `unstructured-ingest`

### Fixes

## 0.5.6

### Enhancements

* `contains_english_word()`, used heavily in text processing, is 10x faster.

### Features

* Add `--metadata-include` and `--metadata-exclude` parameters to `unstructured-ingest`
* Add `clean_non_ascii_chars` to remove non-ascii characters from unicode string

### Fixes

* Fix problem with PDF partition (duplicated test)

## 0.5.4

### Enhancements

* Added Biomedical literature connector for ingest cli.
* Add `FsspecConnector` to easily integrate any existing `fsspec` filesystem as a connector.
* Rename `s3_connector.py` to `s3.py` for readability and consistency with the
  rest of the connectors.
* Now `S3Connector` relies on `s3fs` instead of on `boto3`, and it inherits
  from `FsspecConnector`.
* Adds an `UNSTRUCTURED_LANGUAGE_CHECKS` environment variable to control whether or not language
  specific checks like vocabulary and POS tagging are applied. Set to `"true"` for higher
  resolution partitioning and `"false"` for faster processing.
* Improves `detect_filetype` warning to include filename when provided.
* Adds a "fast" strategy for partitioning PDFs with PDFMiner. Also falls back to the "fast"
  strategy if detectron2 is not available.
* Start deprecation life cycle for `unstructured-ingest --s3-url` option, to be deprecated in
  favor of `--remote-url`.

### Features

* Add `AzureBlobStorageConnector` based on its `fsspec` implementation inheriting
from `FsspecConnector`
* Add `partition_epub` for partitioning e-books in EPUB3 format.

### Fixes

* Fixes processing for text files with `message/rfc822` MIME type.
* Open xml files in read-only mode when reading contents to construct an XMLDocument.

## 0.5.3

### Enhancements

* `auto.partition()` can now load Unstructured ISD json documents.
* Simplify partitioning functions.
* Improve logging for ingest CLI.

### Features

* Add `--wikipedia-auto-suggest` argument to the ingest CLI to disable automatic redirection
  to pages with similar names.
* Add setup script for Amazon Linux 2
* Add optional `encoding` argument to the `partition_(text/email/html)` functions.
* Added Google Drive connector for ingest cli.
* Added Gitlab connector for ingest cli.

### Fixes

## 0.5.2

### Enhancements

* Fully move from printing to logging.
* `unstructured-ingest` now uses a default `--download_dir` of `$HOME/.cache/unstructured/ingest`
rather than a "tmp-ingest-" dir in the working directory.

### Features

### Fixes

* `setup_ubuntu.sh` no longer fails in some contexts by interpreting
`DEBIAN_FRONTEND=noninteractive` as a command
* `unstructured-ingest` no longer re-downloads files when --preserve-downloads
is used without --download-dir.
* Fixed an issue that was causing text to be skipped in some HTML documents.

## 0.5.1

### Enhancements

### Features

### Fixes

* Fixes an error causing JavaScript to appear in the output of `partition_html` sometimes.
* Fix several issues with the `requires_dependencies` decorator, including the error message
  and how it was used, which had caused an error for `unstructured-ingest --github-url ...`.

## 0.5.0

### Enhancements

* Add `requires_dependencies` Python decorator to check dependencies are installed before
  instantiating a class or running a function

### Features

* Added Wikipedia connector for ingest cli.

### Fixes

* Fix `process_document` file cleaning on failure
* Fixes an error introduced in the metadata tracking commit that caused `NarrativeText`
  and `FigureCaption` elements to be represented as `Text` in HTML documents.

## 0.4.16

### Enhancements

* Fallback to using file extensions for filetype detection if `libmagic` is not present

### Features

* Added setup script for Ubuntu
* Added GitHub connector for ingest cli.
* Added `partition_md` partitioner.
* Added Reddit connector for ingest cli.

### Fixes

* Initializes connector properly in ingest.main::MainProcess
* Restricts version of unstructured-inference to avoid multithreading issue

## 0.4.15

### Enhancements

* Added `elements_to_json` and `elements_from_json` for easier serialization/deserialization
* `convert_to_dict`, `dict_to_elements` and `convert_to_csv` are now aliases for functions
  that use the ISD terminology.

### Fixes

* Update to ensure all elements are preserved during serialization/deserialization

## 0.4.14

* Automatically install `nltk` models in the `tokenize` module.

## 0.4.13

* Fixes unstructured-ingest cli.

## 0.4.12

* Adds console_entrypoint for unstructured-ingest, other structure/doc updates related to ingest.
* Add `parser` parameter to `partition_html`.

## 0.4.11

* Adds `partition_doc` for partitioning Word documents in `.doc` format. Requires `libreoffice`.
* Adds `partition_ppt` for partitioning PowerPoint documents in `.ppt` format. Requires `libreoffice`.

## 0.4.10

* Fixes `ElementMetadata` so that it's JSON serializable when the filename is a `Path` object.

## 0.4.9

* Added ingest modules and s3 connector, sample ingest script
* Default to `url=None` for `partition_pdf` and `partition_image`
* Add ability to skip English specific check by setting the `UNSTRUCTURED_LANGUAGE` env var to `""`.
* Document `Element` objects now track metadata

## 0.4.8

* Modified XML and HTML parsers not to load comments.

## 0.4.7

* Added the ability to pull an HTML document from a url in `partition_html`.
* Added the the ability to get file summary info from lists of filenames and lists
  of file contents.
* Added optional page break to `partition` for `.pptx`, `.pdf`, images, and `.html` files.
* Added `to_dict` method to document elements.
* Include more unicode quotes in `replace_unicode_quotes`.

## 0.4.6

* Loosen the default cap threshold to `0.5`.
* Add a `UNSTRUCTURED_NARRATIVE_TEXT_CAP_THRESHOLD` environment variable for controlling
  the cap ratio threshold.
* Unknown text elements are identified as `Text` for HTML and plain text documents.
* `Body Text` styles no longer default to `NarrativeText` for Word documents. The style information
  is insufficient to determine that the text is narrative.
* Upper cased text is lower cased before checking for verbs. This helps avoid some missed verbs.
* Adds an `Address` element for capturing elements that only contain an address.
* Suppress the `UserWarning` when detectron is called.
* Checks that titles and narrative test have at least one English word.
* Checks that titles and narrative text are at least 50% alpha characters.
* Restricts titles to a maximum word length. Adds a `UNSTRUCTURED_TITLE_MAX_WORD_LENGTH`
  environment variable for controlling the max number of words in a title.
* Updated `partition_pptx` to order the elements on the page

## 0.4.4

* Updated `partition_pdf` and `partition_image` to return `unstructured` `Element` objects
* Fixed the healthcheck url path when partitioning images and PDFs via API
* Adds an optional `coordinates` attribute to document objects
* Adds `FigureCaption` and `CheckBox` document elements
* Added ability to split lists detected in `LayoutElement` objects
* Adds `partition_pptx` for partitioning PowerPoint documents
* LayoutParser models now download from HugginfaceHub instead of DropBox
* Fixed file type detection for XML and HTML files on Amazone Linux

## 0.4.3

* Adds `requests` as a base dependency
* Fix in `exceeds_cap_ratio` so the function doesn't break with empty text
* Fix bug in `_parse_received_data`.
* Update `detect_filetype` to properly handle `.doc`, `.xls`, and `.ppt`.

## 0.4.2

* Added `partition_image` to process documents in an image format.
* Fixed utf-8 encoding error in `partition_email` with attachments for `text/html`

## 0.4.1

* Added support for text files in the `partition` function
* Pinned `opencv-python` for easier installation on Linux

## 0.4.0

* Added generic `partition` brick that detects the file type and routes a file to the appropriate
  partitioning brick.
* Added a file type detection module.
* Updated `partition_html` and `partition_eml` to support file-like objects in 'rb' mode.
* Cleaning brick for removing ordered bullets `clean_ordered_bullets`.
* Extract brick method for ordered bullets `extract_ordered_bullets`.
* Test for `clean_ordered_bullets`.
* Test for `extract_ordered_bullets`.
* Added `partition_docx` for pre-processing Word Documents.
* Added new REGEX patterns to extract email header information
* Added new functions to extract header information `parse_received_data` and `partition_header`
* Added new function to parse plain text files `partition_text`
* Added new cleaners functions `extract_ip_address`, `extract_ip_address_name`, `extract_mapi_id`, `extract_datetimetz`
* Add new `Image` element and function to find embedded images `find_embedded_images`
* Added `get_directory_file_info` for summarizing information about source documents

## 0.3.5

* Add support for local inference
* Add new pattern to recognize plain text dash bullets
* Add test for bullet patterns
* Fix for `partition_html` that allows for processing `div` tags that have both text and child
  elements
* Add ability to extract document metadata from `.docx`, `.xlsx`, and `.jpg` files.
* Helper functions for identifying and extracting phone numbers
* Add new function `extract_attachment_info` that extracts and decodes the attachment
of an email.
* Staging brick to convert a list of `Element`s to a `pandas` dataframe.
* Add plain text functionality to `partition_email`

## 0.3.4

* Python-3.7 compat

## 0.3.3

* Removes BasicConfig from logger configuration
* Adds the `partition_email` partitioning brick
* Adds the `replace_mime_encodings` cleaning bricks
* Small fix to HTML parsing related to processing list items with sub-tags
* Add `EmailElement` data structure to store email documents

## 0.3.2

* Added `translate_text` brick for translating text between languages
* Add an `apply` method to make it easier to apply cleaners to elements

## 0.3.1

* Added \_\_init.py\_\_ to `partition`

## 0.3.0

* Implement staging brick for Argilla. Converts lists of `Text` elements to `argilla` dataset classes.
* Removing the local PDF parsing code and any dependencies and tests.
* Reorganizes the staging bricks in the unstructured.partition module
* Allow entities to be passed into the Datasaur staging brick
* Added HTML escapes to the `replace_unicode_quotes` brick
* Fix bad responses in partition_pdf to raise ValueError
* Adds `partition_html` for partitioning HTML documents.

## 0.2.6

* Small change to how \_read is placed within the inheritance structure since it doesn't really apply to pdf
* Add partitioning brick for calling the document image analysis API

## 0.2.5

* Update python requirement to >=3.7

## 0.2.4

* Add alternative way of importing `Final` to support google colab

## 0.2.3

* Add cleaning bricks for removing prefixes and postfixes
* Add cleaning bricks for extracting text before and after a pattern

## 0.2.2

* Add staging brick for Datasaur

## 0.2.1

* Added brick to convert an ISD dictionary to a list of elements
* Update `PDFDocument` to use the `from_file` method
* Added staging brick for CSV format for ISD (Initial Structured Data) format.
* Added staging brick for separating text into attention window size chunks for `transformers`.
* Added staging brick for LabelBox.
* Added ability to upload LabelStudio predictions
* Added utility function for JSONL reading and writing
* Added staging brick for CSV format for Prodigy
* Added staging brick for Prodigy
* Added ability to upload LabelStudio annotations
* Added text_field and id_field to stage_for_label_studio signature

## 0.2.0

* Initial release of unstructured<|MERGE_RESOLUTION|>--- conflicted
+++ resolved
@@ -1,7 +1,4 @@
-<<<<<<< HEAD
-## 0.14.4-dev7
-=======
-## 0.14.10-dev3
+## 0.14.10-dev4
 
 ### Enhancements
 
@@ -13,6 +10,7 @@
 ### Fixes
 
 * **Fix Slack CI test** Change channel that Slack test is pointing to because previous test bot expired
+* **Fix document type deduction during evaluation** There was a bug that caused the document type for file with more than 2 extensions (or dot symbols) to be inferred incorrectly.
 
 ## 0.14.9
 
@@ -94,7 +92,6 @@
 * **Attachments to Outlook MSG files are extracted intact.** `partition_msg()` is now able to extract attachments without corruption.
 
 ## 0.14.4
->>>>>>> 72f28d7a
 
 ### Enhancements
 
