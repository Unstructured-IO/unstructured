<<<<<<< HEAD
## 0.10.13-dev4
=======
## 0.10.13-dev6
>>>>>>> 915e4adc

### Enhancements

* Updated documentation: Added back support doc types for partitioning, more Python codes in the API page,  RAG definition, and use case.
* Updated Hi-Res Metadata: PDFs and Images using Hi-Res strategy now have layout model class probabilities added ot metadata.
* Updated the `_detect_filetype_from_octet_stream()` function to use libmagic to infer the content type of file when it is not a zip file.
* Tesseract minor version bump to 5.3.2
### Features

* Add Jira Connector to be able to pull issues from a Jira organization
<<<<<<< HEAD
* Create and add `add_chunking_strategy` decorator to partition functions
=======
* Add `clean_ligatures` function to expand ligatures in text
>>>>>>> 915e4adc

### Fixes

* `partition_html` breaks on `<br>` elements.
* Ingest error handling to properly raise errors when wrapped
* Bump unstructured-inference
  * Brings back embedded images in PDF's (0.5.23)

## 0.10.12

### Enhancements

* Removed PIL pin as issue has been resolved upstream
* Bump unstructured-inference
  * Support for yolox_quantized layout detection model (0.5.20)
* YoloX element types added


### Features

* Add Salesforce Connector to be able to pull Account, Case, Campaign, EmailMessage, Lead

### Fixes


* Bump unstructured-inference
  * Avoid divide-by-zero errors swith `safe_division` (0.5.21)

## 0.10.11

### Enhancements

* Bump unstructured-inference
  * Combine entire-page OCR output with layout-detected elements, to ensure full coverage of the page (0.5.19)

### Features

* Add in ingest cli s3 writer

### Fixes

* Fix a bug where `xy-cut` sorting attemps to sort elements without valid coordinates; now xy cut sorting only works when **all** elements have valid coordinates

## 0.10.10

### Enhancements

* Adds `text` as an input parameter to `partition_xml`.
* `partition_xml` no longer runs through `partition_text`, avoiding incorrect splitting
  on carriage returns in the XML. Since `partition_xml` no longer calls `partition_text`,
  `min_partition` and `max_partition` are no longer supported in `partition_xml`.
* Bump `unstructured-inference==0.5.18`, change non-default detectron2 classification threshold
* Upgrade base image from rockylinux 8 to rockylinux 9
* Serialize IngestDocs to JSON when passing to subprocesses

### Features

### Fixes

- Fix a bug where mismatched `elements` and `bboxes` are passed into `add_pytesseract_bbox_to_elements`

## 0.10.9

### Enhancements

* Fix `test_json` to handle only non-extra dependencies file types (plain-text)

### Features

* Adds `chunk_by_title` to break a document into sections based on the presence of `Title`
  elements.
* add new extraction function `extract_image_urls_from_html` to extract all img related URL from html text.

### Fixes

* Make cv2 dependency optional
* Edit `add_pytesseract_bbox_to_elements`'s (`ocr_only` strategy) `metadata.coordinates.points` return type to `Tuple` for consistency.
* Re-enable test-ingest-confluence-diff for ingest tests
* Fix syntax for ingest test check number of files

## 0.10.8

### Enhancements

* Release docker image that installs Python 3.10 rather than 3.8

### Features

### Fixes

## 0.10.7

### Enhancements

### Features

### Fixes

* Remove overly aggressive ListItem chunking for images and PDF's which typically resulted in inchorent elements.

## 0.10.6

### Enhancements

* Enable `partition_email` and `partition_msg` to detect if an email is PGP encryped. If
  and email is PGP encryped, the functions will return an empy list of elements and
  emit a warning about the encrypted content.
* Add threaded Slack conversations into Slack connector output
* Add functionality to sort elements using `xy-cut` sorting approach in `partition_pdf` for `hi_res` and `fast` strategies
* Bump unstructured-inference
  * Set OMP_THREAD_LIMIT to 1 if not set for better tesseract perf (0.5.17)

### Features

* Extract coordinates from PDFs and images when using OCR only strategy and add to metadata

### Fixes

* Update `partition_html` to respect the order of `<pre>` tags.
* Fix bug in `partition_pdf_or_image` where two partitions were called if `strategy == "ocr_only"`.
* Bump unstructured-inference
  * Fix issue where temporary files were being left behind (0.5.16)
* Adds deprecation warning for the `file_filename` kwarg to `partition`, `partition_via_api`,
  and `partition_multiple_via_api`.
* Fix documentation build workflow by pinning dependencies

## 0.10.5

### Enhancements

* Create new CI Pipelines
  - Checking text, xml, email, and html doc tests against the library installed without extras
  - Checking each library extra against their respective tests
* `partition` raises an error and tells the user to install the appropriate extra if a filetype
  is detected that is missing dependencies.
* Add custom errors to ingest
* Bump `unstructured-ingest==0.5.15`
  - Handle an uncaught TesseractError (0.5.15)
  - Add TIFF test file and TIFF filetype to `test_from_image_file` in `test_layout` (0.5.14)
* Use `entire_page` ocr mode for pdfs and images
* Add notes on extra installs to docs
* Adds ability to reuse connections per process in unstructured-ingest

### Features
* Add delta table connector

### Fixes

## 0.10.4
* Pass ocr_mode in partition_pdf and set the default back to individual pages for now
* Add diagrams and descriptions for ingest design in the ingest README

### Features
* Supports multipage TIFF image partitioning

### Fixes

## 0.10.2

### Enhancements
* Bump unstructured-inference==0.5.13:
  - Fix extracted image elements being included in layout merge, addresses the issue
    where an entire-page image in a PDF was not passed to the layout model when using hi_res.

### Features

### Fixes

## 0.10.1

### Enhancements
* Bump unstructured-inference==0.5.12:
  - fix to avoid trace for certain PDF's (0.5.12)
  - better defaults for DPI for hi_res and  Chipper (0.5.11)
  - implement full-page OCR (0.5.10)

### Features

### Fixes

* Fix dead links in repository README (Quick Start > Install for local development, and Learn more > Batch Processing)
* Update document dependencies to include tesseract-lang for additional language support (required for tests to pass)

## 0.10.0

### Enhancements

* Add `include_header` kwarg to `partition_xlsx` and change default behavior to `True`
* Update the `links` and `emphasized_texts` metadata fields

### Features

### Fixes

## 0.9.3

### Enhancements

* Pinned dependency cleanup.
* Update `partition_csv` to always use `soupparser_fromstring` to parse `html text`
* Update `partition_tsv` to always use `soupparser_fromstring` to parse `html text`
* Add `metadata.section` to capture epub table of contents data
* Add `unique_element_ids` kwarg to partition functions. If `True`, will use a UUID
  for element IDs instead of a SHA-256 hash.
* Update `partition_xlsx` to always use `soupparser_fromstring` to parse `html text`
* Add functionality to switch `html` text parser based on whether the `html` text contains emoji
* Add functionality to check if a string contains any emoji characters
* Add CI tests around Notion

### Features

* Add Airtable Connector to be able to pull views/tables/bases from an Airtable organization

### Fixes

* fix pdf partition of list items being detected as titles in OCR only mode
* make notion module discoverable
* fix emails with `Content-Distribution: inline` and `Content-Distribution: attachment` with no filename
* Fix email attachment filenames which had `=` in the filename itself

## 0.9.2


### Enhancements

* Update table extraction section in API documentation to sync with change in Prod API
* Update Notion connector to extract to html
* Added UUID option for `element_id`
* Bump unstructured-inference==0.5.9:
  - better caching of models
  - another version of detectron2 available, though the default layout model is unchanged
* Added UUID option for element_id
* Added UUID option for element_id
* CI improvements to run ingest tests in parallel

### Features

* Adds Sharepoint connector.

### Fixes

* Bump unstructured-inference==0.5.9:
  - ignores Tesseract errors where no text is extracted for tiles that indeed, have no text

## 0.9.1

### Enhancements

* Adds --partition-pdf-infer-table-structure to unstructured-ingest.
* Enable `partition_html` to skip headers and footers with the `skip_headers_and_footers` flag.
* Update `partition_doc` and `partition_docx` to track emphasized texts in the output
* Adds post processing function `filter_element_types`
* Set the default strategy for partitioning images to `hi_res`
* Add page break parameter section in API documentation to sync with change in Prod API
* Update `partition_html` to track emphasized texts in the output
* Update `XMLDocument._read_xml` to create `<p>` tag element for the text enclosed in the `<pre>` tag
* Add parameter `include_tail_text` to `_construct_text` to enable (skip) tail text inclusion
* Add Notion connector

### Features

### Fixes

* Remove unused `_partition_via_api` function
* Fixed emoji bug in `partition_xlsx`.
* Pass `file_filename` metadata when partitioning file object
* Skip ingest test on missing Slack token
* Add Dropbox variables to CI environments
* Remove default encoding for ingest
* Adds new element type `EmailAddress` for recognising email address in the  text
* Simplifies `min_partition` logic; makes partitions falling below the `min_partition`
  less likely.
* Fix bug where ingest test check for number of files fails in smoke test
* Fix unstructured-ingest entrypoint failure

## 0.9.0

### Enhancements

* Dependencies are now split by document type, creating a slimmer base installation.

## 0.8.8

### Enhancements

### Features

### Fixes

* Rename "date" field to "last_modified"
* Adds Box connector

### Fixes

## 0.8.7

### Enhancements

* Put back useful function `split_by_paragraph`

### Features

### Fixes

* Fix argument order in NLTK download step

## 0.8.6

### Enhancements

### Features

### Fixes

* Remove debug print lines and non-functional code

## 0.8.5

### Enhancements

* Add parameter `skip_infer_table_types` to enable (skip) table extraction for other doc types
* Adds optional Unstructured API unit tests in CI
* Tracks last modified date for all document types.
* Add auto_paragraph_grouper to detect new-line and blank-line new paragraph for .txt files.
* refactor the ingest cli to better support expanding supported connectors

## 0.8.3

### Enhancements

### Features

### Fixes

* NLTK now only gets downloaded if necessary.
* Handling for empty tables in Word Documents and PowerPoints.

## 0.8.4

### Enhancements

* Additional tests and refactor of JSON detection.
* Update functionality to retrieve image metadata from a page for `document_to_element_list`
* Links are now tracked in `partition_html` output.
* Set the file's current position to the beginning after reading the file in `convert_to_bytes`
* Add `min_partition` kwarg to that combines elements below a specified threshold and modifies splitting of strings longer than max partition so words are not split.
* set the file's current position to the beginning after reading the file in `convert_to_bytes`
* Add slide notes to pptx
* Add `--encoding` directive to ingest
* Improve json detection by `detect_filetype`

### Features

* Adds Outlook connector
* Add support for dpi parameter in inference library
* Adds Onedrive connector.
* Add Confluence connector for ingest cli to pull the body text from all documents from all spaces in a confluence domain.

### Fixes

* Fixes issue with email partitioning where From field was being assigned the To field value.
* Use the `image_metadata` property of the `PageLayout` instance to get the page image info in the `document_to_element_list`
* Add functionality to write images to computer storage temporarily instead of keeping them in memory for `ocr_only` strategy
* Add functionality to convert a PDF in small chunks of pages at a time for `ocr_only` strategy
* Adds `.txt`, `.text`, and `.tab` to list of extensions to check if file
  has a `text/plain` MIME type.
* Enables filters to be passed to `partition_doc` so it doesn't error with LibreOffice7.
* Removed old error message that's superseded by `requires_dependencies`.
* Removes using `hi_res` as the default strategy value for `partition_via_api` and `partition_multiple_via_api`

## 0.8.1

### Enhancements

* Add support for Python 3.11

### Features

### Fixes

* Fixed `auto` strategy detected scanned document as having extractable text and using `fast` strategy, resulting in no output.
* Fix list detection in MS Word documents.
* Don't instantiate an element with a coordinate system when there isn't a way to get its location data.

## 0.8.0

### Enhancements

* Allow model used for hi res pdf partition strategy to be chosen when called.
* Updated inference package

### Features

* Add `metadata_filename` parameter across all partition functions

### Fixes

* Update to ensure `convert_to_datafame` grabs all of the metadata fields.
* Adjust encoding recognition threshold value in `detect_file_encoding`
* Fix KeyError when `isd_to_elements` doesn't find a type
* Fix `_output_filename` for local connector, allowing single files to be written correctly to the disk

* Fix for cases where an invalid encoding is extracted from an email header.

### BREAKING CHANGES

* Information about an element's location is no longer returned as top-level attributes of an element. Instead, it is returned in the `coordinates` attribute of the element's metadata.

## 0.7.12

### Enhancements

* Adds `include_metadata` kwarg to `partition_doc`, `partition_docx`, `partition_email`, `partition_epub`, `partition_json`, `partition_msg`, `partition_odt`, `partition_org`, `partition_pdf`, `partition_ppt`, `partition_pptx`, `partition_rst`, and `partition_rtf`
### Features

* Add Elasticsearch connector for ingest cli to pull specific fields from all documents in an index.
* Adds Dropbox connector

### Fixes

* Fix tests that call unstructured-api by passing through an api-key
* Fixed page breaks being given (incorrect) page numbers
* Fix skipping download on ingest when a source document exists locally

## 0.7.11

### Enhancements

* More deterministic element ordering when using `hi_res` PDF parsing strategy (from unstructured-inference bump to 0.5.4)
* Make large model available (from unstructured-inference bump to 0.5.3)
* Combine inferred elements with extracted elements (from unstructured-inference bump to 0.5.2)
* `partition_email` and `partition_msg` will now process attachments if `process_attachments=True`
  and a attachment partitioning functions is passed through with `attachment_partitioner=partition`.

### Features

### Fixes

* Fix tests that call unstructured-api by passing through an api-key
* Fixed page breaks being given (incorrect) page numbers
* Fix skipping download on ingest when a source document exists locally

## 0.7.10

### Enhancements

* Adds a `max_partition` parameter to `partition_text`, `partition_pdf`, `partition_email`,
  `partition_msg` and `partition_xml` that sets a limit for the size of an individual
  document elements. Defaults to `1500` for everything except `partition_xml`, which has
  a default value of `None`.
* DRY connector refactor

### Features

* `hi_res` model for pdfs and images is selectable via environment variable.

### Fixes

* CSV check now ignores escaped commas.
* Fix for filetype exploration util when file content does not have a comma.
* Adds negative lookahead to bullet pattern to avoid detecting plain text line
  breaks like `-------` as list items.
* Fix pre tag parsing for `partition_html`
* Fix lookup error for annotated Arabic and Hebrew encodings

## 0.7.9

### Enhancements

* Improvements to string check for leafs in `partition_xml`.
* Adds --partition-ocr-languages to unstructured-ingest.

### Features

* Adds `partition_org` for processed Org Mode documents.

### Fixes

## 0.7.8

### Enhancements

### Features

* Adds Google Cloud Service connector

### Fixes

* Updates the `parse_email` for `partition_eml` so that `unstructured-api` passes the smoke tests
* `partition_email` now works if there is no message content
* Updates the `"fast"` strategy for `partition_pdf` so that it's able to recursively
* Adds recursive functionality to all fsspec connectors
* Adds generic --recursive ingest flag

## 0.7.7

### Enhancements

* Adds functionality to replace the `MIME` encodings for `eml` files with one of the common encodings if a `unicode` error occurs
* Adds missed file-like object handling in `detect_file_encoding`
* Adds functionality to extract charset info from `eml` files

### Features

* Added coordinate system class to track coordinate types and convert to different coordinate

### Fixes

* Adds an `html_assemble_articles` kwarg to `partition_html` to enable users to capture
  control whether content outside of `<article>` tags is captured when
  `<article>` tags are present.
* Check for the `xml` attribute on `element` before looking for pagebreaks in `partition_docx`.

## 0.7.6

### Enhancements

* Convert fast startegy to ocr_only for images
* Adds support for page numbers in `.docx` and `.doc` when user or renderer
  created page breaks are present.
* Adds retry logic for the unstructured-ingest Biomed connector

### Features

* Provides users with the ability to extract additional metadata via regex.
* Updates `partition_docx` to include headers and footers in the output.
* Create `partition_tsv` and associated tests. Make additional changes to `detect_filetype`.

### Fixes

* Remove fake api key in test `partition_via_api` since we now require valid/empty api keys
* Page number defaults to `None` instead of `1` when page number is not present in the metadata.
  A page number of `None` indicates that page numbers are not being tracked for the document
  or that page numbers do not apply to the element in question..
* Fixes an issue with some pptx files. Assume pptx shapes are found in top left position of slide
  in case the shape.top and shape.left attributes are `None`.

## 0.7.5

### Enhancements

* Adds functionality to sort elements in `partition_pdf` for `fast` strategy
* Adds ingest tests with `--fast` strategy on PDF documents
* Adds --api-key to unstructured-ingest

### Features

* Adds `partition_rst` for processed ReStructured Text documents.

### Fixes

* Adds handling for emails that do not have a datetime to extract.
* Adds pdf2image package as core requirement of unstructured (with no extras)

## 0.7.4

### Enhancements

* Allows passing kwargs to request data field for `partition_via_api` and `partition_multiple_via_api`
* Enable MIME type detection if libmagic is not available
* Adds handling for empty files in `detect_filetype` and `partition`.

### Features

### Fixes

* Reslove `grpcio` import issue on `weaviate.schema.validate_schema` for python 3.9 and 3.10
* Remove building `detectron2` from source in Dockerfile

## 0.7.3

### Enhancements

* Update IngestDoc abstractions and add data source metadata in ElementMetadata

### Features

### Fixes

* Pass `strategy` parameter down from `partition` for `partition_image`
* Filetype detection if a CSV has a `text/plain` MIME type
* `convert_office_doc` no longers prints file conversion info messages to stdout.
* `partition_via_api` reflects the actual filetype for the file processed in the API.

## 0.7.2

### Enhancements

* Adds an optional encoding kwarg to `elements_to_json` and `elements_from_json`
* Bump version of base image to use new stable version of tesseract

### Features

### Fixes

* Update the `read_txt_file` utility function to keep using `spooled_to_bytes_io_if_needed` for xml
* Add functionality to the `read_txt_file` utility function to handle file-like object from URL
* Remove the unused parameter `encoding` from `partition_pdf`
* Change auto.py to have a `None` default for encoding
* Add functionality to try other common encodings for html and xml files if an error related to the encoding is raised and the user has not specified an encoding.
* Adds benchmark test with test docs in example-docs
* Re-enable test_upload_label_studio_data_with_sdk
* File detection now detects code files as plain text
* Adds `tabulate` explicitly to dependencies
* Fixes an issue in `metadata.page_number` of pptx files
* Adds showing help if no parameters passed

## 0.7.1

### Enhancements

### Features

* Add `stage_for_weaviate` to stage `unstructured` outputs for upload to Weaviate, along with
  a helper function for defining a class to use in Weaviate schemas.
* Builds from Unstructured base image, built off of Rocky Linux 8.7, this resolves almost all CVE's in the image.

### Fixes

## 0.7.0

### Enhancements

* Installing `detectron2` from source is no longer required when using the `local-inference` extra.
* Updates `.pptx` parsing to include text in tables.

### Features

### Fixes

* Fixes an issue in `_add_element_metadata` that caused all elements to have `page_number=1`
  in the element metadata.
* Adds `.log` as a file extension for TXT files.
* Adds functionality to try other common encodings for email (`.eml`) files if an error related to the encoding is raised and the user has not specified an encoding.
* Allow passed encoding to be used in the `replace_mime_encodings`
* Fixes page metadata for `partition_html` when `include_metadata=False`
* A `ValueError` now raises if `file_filename` is not specified when you use `partition_via_api`
  with a file-like object.

## 0.6.11

### Enhancements

* Supports epub tests since pandoc is updated in base image

### Features


### Fixes


## 0.6.10

### Enhancements

* XLS support from auto partition

### Features

### Fixes

## 0.6.9

### Enhancements

* fast strategy for pdf now keeps element bounding box data
* setup.py refactor

### Features

### Fixes

* Adds functionality to try other common encodings if an error related to the encoding is raised and the user has not specified an encoding.
* Adds additional MIME types for CSV

## 0.6.8

### Enhancements

### Features

* Add `partition_csv` for CSV files.

### Fixes

## 0.6.7

### Enhancements

* Deprecate `--s3-url` in favor of `--remote-url` in CLI
* Refactor out non-connector-specific config variables
* Add `file_directory` to metadata
* Add `page_name` to metadata. Currently used for the sheet name in XLSX documents.
* Added a `--partition-strategy` parameter to unstructured-ingest so that users can specify
  partition strategy in CLI. For example, `--partition-strategy fast`.
* Added metadata for filetype.
* Add Discord connector to pull messages from a list of channels
* Refactor `unstructured/file-utils/filetype.py` to better utilise hashmap to return mime type.
* Add local declaration of DOCX_MIME_TYPES and XLSX_MIME_TYPES for `test_filetype.py`.

### Features

* Add `partition_xml` for XML files.
* Add `partition_xlsx` for Microsoft Excel documents.

### Fixes

* Supports `hml` filetype for partition as a variation of html filetype.
* Makes `pytesseract` a function level import in `partition_pdf` so you can use the `"fast"`
  or `"hi_res"` strategies if `pytesseract` is not installed. Also adds the
  `required_dependencies` decorator for the `"hi_res"` and `"ocr_only"` strategies.
* Fix to ensure `filename` is tracked in metadata for `docx` tables.

## 0.6.6

### Enhancements

* Adds an `"auto"` strategy that chooses the partitioning strategy based on document
  characteristics and function kwargs. This is the new default strategy for `partition_pdf`
  and `partition_image`. Users can maintain existing behavior by explicitly setting
  `strategy="hi_res"`.
* Added an additional trace logger for NLP debugging.
* Add `get_date` method to `ElementMetadata` for converting the datestring to a `datetime` object.
* Cleanup the `filename` attribute on `ElementMetadata` to remove the full filepath.

### Features

* Added table reading as html with URL parsing to `partition_docx` in docx
* Added metadata field for text_as_html for docx files

### Fixes

* `fileutils/file_type` check json and eml decode ignore error
* `partition_email` was updated to more flexibly handle deviations from the RFC-2822 standard.
  The time in the metadata returns `None` if the time does not match RFC-2822 at all.
* Include all metadata fields when converting to dataframe or CSV

## 0.6.5

### Enhancements

* Added support for SpooledTemporaryFile file argument.

### Features

### Fixes


## 0.6.4

### Enhancements

* Added an "ocr_only" strategy for `partition_pdf`. Refactored the strategy decision
  logic into its own module.

### Features

### Fixes

## 0.6.3

### Enhancements

* Add an "ocr_only" strategy for `partition_image`.

### Features

* Added `partition_multiple_via_api` for partitioning multiple documents in a single REST
  API call.
* Added `stage_for_baseplate` function to prepare outputs for ingestion into Baseplate.
* Added `partition_odt` for processing Open Office documents.

### Fixes

* Updates the grouping logic in the `partition_pdf` fast strategy to group together text
  in the same bounding box.

## 0.6.2

### Enhancements

* Added logic to `partition_pdf` for detecting copy protected PDFs and falling back
  to the hi res strategy when necessary.


### Features

* Add `partition_via_api` for partitioning documents through the hosted API.

### Fixes

* Fix how `exceeds_cap_ratio` handles empty (returns `True` instead of `False`)
* Updates `detect_filetype` to properly detect JSONs when the MIME type is `text/plain`.

## 0.6.1

### Enhancements

* Updated the table extraction parameter name to be more descriptive

### Features

### Fixes

## 0.6.0

### Enhancements

* Adds an `ssl_verify` kwarg to `partition` and `partition_html` to enable turning off
  SSL verification for HTTP requests. SSL verification is on by default.
* Allows users to pass in ocr language to `partition_pdf` and `partition_image` through
  the `ocr_language` kwarg. `ocr_language` corresponds to the code for the language pack
  in Tesseract. You will need to install the relevant Tesseract language pack to use a
  given language.

### Features

* Table extraction is now possible for pdfs from `partition` and `partition_pdf`.
* Adds support for extracting attachments from `.msg` files

### Fixes

* Adds an `ssl_verify` kwarg to `partition` and `partition_html` to enable turning off
  SSL verification for HTTP requests. SSL verification is on by default.

## 0.5.13

### Enhancements

* Allow headers to be passed into `partition` when `url` is used.

### Features

* `bytes_string_to_string` cleaning brick for bytes string output.

### Fixes

* Fixed typo in call to `exactly_one` in `partition_json`
* unstructured-documents encode xml string if document_tree is `None` in `_read_xml`.
* Update to `_read_xml` so that Markdown files with embedded HTML process correctly.
* Fallback to "fast" strategy only emits a warning if the user specifies the "hi_res" strategy.
* unstructured-partition-text_type exceeds_cap_ratio fix returns and how capitalization ratios are calculated
* `partition_pdf` and `partition_text` group broken paragraphs to avoid fragmented `NarrativeText` elements.
* .json files resolved as "application/json" on centos7 (or other installs with older libmagic libs)

## 0.5.12

### Enhancements

* Add OS mimetypes DB to docker image, mainly for unstructured-api compat.
* Use the image registry as a cache when building Docker images.
* Adds the ability for `partition_text` to group together broken paragraphs.
* Added method to utils to allow date time format validation

### Features
* Add Slack connector to pull messages for a specific channel

* Add --partition-by-api parameter to unstructured-ingest
* Added `partition_rtf` for processing rich text files.
* `partition` now accepts a `url` kwarg in addition to `file` and `filename`.

### Fixes

* Allow encoding to be passed into `replace_mime_encodings`.
* unstructured-ingest connector-specific dependencies are imported on demand.
* unstructured-ingest --flatten-metadata supported for local connector.
* unstructured-ingest fix runtime error when using --metadata-include.

## 0.5.11

### Enhancements

### Features

### Fixes

* Guard against null style attribute in docx document elements
* Update HTML encoding to better support foreign language characters

## 0.5.10

### Enhancements

* Updated inference package
* Add sender, recipient, date, and subject to element metadata for emails

### Features

* Added `--download-only` parameter to `unstructured-ingest`

### Fixes

* FileNotFound error when filename is provided but file is not on disk

## 0.5.9

### Enhancements

### Features

### Fixes

* Convert file to str in helper `split_by_paragraph` for `partition_text`

## 0.5.8

### Enhancements

* Update `elements_to_json` to return string when filename is not specified
* `elements_from_json` may take a string instead of a filename with the `text` kwarg
* `detect_filetype` now does a final fallback to file extension.
* Empty tags are now skipped during the depth check for HTML processing.

### Features

* Add local file system to `unstructured-ingest`
* Add `--max-docs` parameter to `unstructured-ingest`
* Added `partition_msg` for processing MSFT Outlook .msg files.

### Fixes

* `convert_file_to_text` now passes through the `source_format` and `target_format` kwargs.
  Previously they were hard coded.
* Partitioning functions that accept a `text` kwarg no longer raise an error if an empty
  string is passed (and empty list of elements is returned instead).
* `partition_json` no longer fails if the input is an empty list.
* Fixed bug in `chunk_by_attention_window` that caused the last word in segments to be cut-off
  in some cases.

### BREAKING CHANGES

* `stage_for_transformers` now returns a list of elements, making it consistent with other
  staging bricks

## 0.5.7

### Enhancements

* Refactored codebase using `exactly_one`
* Adds ability to pass headers when passing a url in partition_html()
* Added optional `content_type` and `file_filename` parameters to `partition()` to bypass file detection

### Features

* Add `--flatten-metadata` parameter to `unstructured-ingest`
* Add `--fields-include` parameter to `unstructured-ingest`

### Fixes

## 0.5.6

### Enhancements

* `contains_english_word()`, used heavily in text processing, is 10x faster.

### Features

* Add `--metadata-include` and `--metadata-exclude` parameters to `unstructured-ingest`
* Add `clean_non_ascii_chars` to remove non-ascii characters from unicode string

### Fixes

* Fix problem with PDF partition (duplicated test)

## 0.5.4

### Enhancements

* Added Biomedical literature connector for ingest cli.
* Add `FsspecConnector` to easily integrate any existing `fsspec` filesystem as a connector.
* Rename `s3_connector.py` to `s3.py` for readability and consistency with the
  rest of the connectors.
* Now `S3Connector` relies on `s3fs` instead of on `boto3`, and it inherits
  from `FsspecConnector`.
* Adds an `UNSTRUCTURED_LANGUAGE_CHECKS` environment variable to control whether or not language
  specific checks like vocabulary and POS tagging are applied. Set to `"true"` for higher
  resolution partitioning and `"false"` for faster processing.
* Improves `detect_filetype` warning to include filename when provided.
* Adds a "fast" strategy for partitioning PDFs with PDFMiner. Also falls back to the "fast"
  strategy if detectron2 is not available.
* Start deprecation life cycle for `unstructured-ingest --s3-url` option, to be deprecated in
  favor of `--remote-url`.

### Features

* Add `AzureBlobStorageConnector` based on its `fsspec` implementation inheriting
from `FsspecConnector`
* Add `partition_epub` for partitioning e-books in EPUB3 format.

### Fixes

* Fixes processing for text files with `message/rfc822` MIME type.
* Open xml files in read-only mode when reading contents to construct an XMLDocument.

## 0.5.3

### Enhancements

* `auto.partition()` can now load Unstructured ISD json documents.
* Simplify partitioning functions.
* Improve logging for ingest CLI.

### Features

* Add `--wikipedia-auto-suggest` argument to the ingest CLI to disable automatic redirection
  to pages with similar names.
* Add setup script for Amazon Linux 2
* Add optional `encoding` argument to the `partition_(text/email/html)` functions.
* Added Google Drive connector for ingest cli.
* Added Gitlab connector for ingest cli.

### Fixes

## 0.5.2

### Enhancements

* Fully move from printing to logging.
* `unstructured-ingest` now uses a default `--download_dir` of `$HOME/.cache/unstructured/ingest`
rather than a "tmp-ingest-" dir in the working directory.

### Features

### Fixes

* `setup_ubuntu.sh` no longer fails in some contexts by interpreting
`DEBIAN_FRONTEND=noninteractive` as a command
* `unstructured-ingest` no longer re-downloads files when --preserve-downloads
is used without --download-dir.
* Fixed an issue that was causing text to be skipped in some HTML documents.

## 0.5.1

### Enhancements

### Features

### Fixes

* Fixes an error causing JavaScript to appear in the output of `partition_html` sometimes.
* Fix several issues with the `requires_dependencies` decorator, including the error message
  and how it was used, which had caused an error for `unstructured-ingest --github-url ...`.

## 0.5.0

### Enhancements

* Add `requires_dependencies` Python decorator to check dependencies are installed before
  instantiating a class or running a function

### Features

* Added Wikipedia connector for ingest cli.

### Fixes

* Fix `process_document` file cleaning on failure
* Fixes an error introduced in the metadata tracking commit that caused `NarrativeText`
  and `FigureCaption` elements to be represented as `Text` in HTML documents.

## 0.4.16

### Enhancements

* Fallback to using file extensions for filetype detection if `libmagic` is not present

### Features

* Added setup script for Ubuntu
* Added GitHub connector for ingest cli.
* Added `partition_md` partitioner.
* Added Reddit connector for ingest cli.

### Fixes

* Initializes connector properly in ingest.main::MainProcess
* Restricts version of unstructured-inference to avoid multithreading issue

## 0.4.15

### Enhancements

* Added `elements_to_json` and `elements_from_json` for easier serialization/deserialization
* `convert_to_dict`, `dict_to_elements` and `convert_to_csv` are now aliases for functions
  that use the ISD terminology.

### Fixes

* Update to ensure all elements are preserved during serialization/deserialization

## 0.4.14

* Automatically install `nltk` models in the `tokenize` module.

## 0.4.13

* Fixes unstructured-ingest cli.

## 0.4.12

* Adds console_entrypoint for unstructured-ingest, other structure/doc updates related to ingest.
* Add `parser` parameter to `partition_html`.

## 0.4.11

* Adds `partition_doc` for partitioning Word documents in `.doc` format. Requires `libreoffice`.
* Adds `partition_ppt` for partitioning PowerPoint documents in `.ppt` format. Requires `libreoffice`.

## 0.4.10

* Fixes `ElementMetadata` so that it's JSON serializable when the filename is a `Path` object.

## 0.4.9

* Added ingest modules and s3 connector, sample ingest script
* Default to `url=None` for `partition_pdf` and `partition_image`
* Add ability to skip English specific check by setting the `UNSTRUCTURED_LANGUAGE` env var to `""`.
* Document `Element` objects now track metadata

## 0.4.8

* Modified XML and HTML parsers not to load comments.

## 0.4.7

* Added the ability to pull an HTML document from a url in `partition_html`.
* Added the the ability to get file summary info from lists of filenames and lists
  of file contents.
* Added optional page break to `partition` for `.pptx`, `.pdf`, images, and `.html` files.
* Added `to_dict` method to document elements.
* Include more unicode quotes in `replace_unicode_quotes`.

## 0.4.6

* Loosen the default cap threshold to `0.5`.
* Add a `UNSTRUCTURED_NARRATIVE_TEXT_CAP_THRESHOLD` environment variable for controlling
  the cap ratio threshold.
* Unknown text elements are identified as `Text` for HTML and plain text documents.
* `Body Text` styles no longer default to `NarrativeText` for Word documents. The style information
  is insufficient to determine that the text is narrative.
* Upper cased text is lower cased before checking for verbs. This helps avoid some missed verbs.
* Adds an `Address` element for capturing elements that only contain an address.
* Suppress the `UserWarning` when detectron is called.
* Checks that titles and narrative test have at least one English word.
* Checks that titles and narrative text are at least 50% alpha characters.
* Restricts titles to a maximum word length. Adds a `UNSTRUCTURED_TITLE_MAX_WORD_LENGTH`
  environment variable for controlling the max number of words in a title.
* Updated `partition_pptx` to order the elements on the page

## 0.4.4

* Updated `partition_pdf` and `partition_image` to return `unstructured` `Element` objects
* Fixed the healthcheck url path when partitioning images and PDFs via API
* Adds an optional `coordinates` attribute to document objects
* Adds `FigureCaption` and `CheckBox` document elements
* Added ability to split lists detected in `LayoutElement` objects
* Adds `partition_pptx` for partitioning PowerPoint documents
* LayoutParser models now download from HugginfaceHub instead of DropBox
* Fixed file type detection for XML and HTML files on Amazone Linux

## 0.4.3

* Adds `requests` as a base dependency
* Fix in `exceeds_cap_ratio` so the function doesn't break with empty text
* Fix bug in `_parse_received_data`.
* Update `detect_filetype` to properly handle `.doc`, `.xls`, and `.ppt`.

## 0.4.2

* Added `partition_image` to process documents in an image format.
* Fixed utf-8 encoding error in `partition_email` with attachments for `text/html`

## 0.4.1

* Added support for text files in the `partition` function
* Pinned `opencv-python` for easier installation on Linux

## 0.4.0

* Added generic `partition` brick that detects the file type and routes a file to the appropriate
  partitioning brick.
* Added a file type detection module.
* Updated `partition_html` and `partition_eml` to support file-like objects in 'rb' mode.
* Cleaning brick for removing ordered bullets `clean_ordered_bullets`.
* Extract brick method for ordered bullets `extract_ordered_bullets`.
* Test for `clean_ordered_bullets`.
* Test for `extract_ordered_bullets`.
* Added `partition_docx` for pre-processing Word Documents.
* Added new REGEX patterns to extract email header information
* Added new functions to extract header information `parse_received_data` and `partition_header`
* Added new function to parse plain text files `partition_text`
* Added new cleaners functions `extract_ip_address`, `extract_ip_address_name`, `extract_mapi_id`, `extract_datetimetz`
* Add new `Image` element and function to find embedded images `find_embedded_images`
* Added `get_directory_file_info` for summarizing information about source documents

## 0.3.5

* Add support for local inference
* Add new pattern to recognize plain text dash bullets
* Add test for bullet patterns
* Fix for `partition_html` that allows for processing `div` tags that have both text and child
  elements
* Add ability to extract document metadata from `.docx`, `.xlsx`, and `.jpg` files.
* Helper functions for identifying and extracting phone numbers
* Add new function `extract_attachment_info` that extracts and decodes the attachment
of an email.
* Staging brick to convert a list of `Element`s to a `pandas` dataframe.
* Add plain text functionality to `partition_email`

## 0.3.4

* Python-3.7 compat

## 0.3.3

* Removes BasicConfig from logger configuration
* Adds the `partition_email` partitioning brick
* Adds the `replace_mime_encodings` cleaning bricks
* Small fix to HTML parsing related to processing list items with sub-tags
* Add `EmailElement` data structure to store email documents

## 0.3.2

* Added `translate_text` brick for translating text between languages
* Add an `apply` method to make it easier to apply cleaners to elements

## 0.3.1

* Added \_\_init.py\_\_ to `partition`

## 0.3.0

* Implement staging brick for Argilla. Converts lists of `Text` elements to `argilla` dataset classes.
* Removing the local PDF parsing code and any dependencies and tests.
* Reorganizes the staging bricks in the unstructured.partition module
* Allow entities to be passed into the Datasaur staging brick
* Added HTML escapes to the `replace_unicode_quotes` brick
* Fix bad responses in partition_pdf to raise ValueError
* Adds `partition_html` for partitioning HTML documents.

## 0.2.6

* Small change to how \_read is placed within the inheritance structure since it doesn't really apply to pdf
* Add partitioning brick for calling the document image analysis API

## 0.2.5

* Update python requirement to >=3.7

## 0.2.4

* Add alternative way of importing `Final` to support google colab

## 0.2.3

* Add cleaning bricks for removing prefixes and postfixes
* Add cleaning bricks for extracting text before and after a pattern

## 0.2.2

* Add staging brick for Datasaur

## 0.2.1

* Added brick to convert an ISD dictionary to a list of elements
* Update `PDFDocument` to use the `from_file` method
* Added staging brick for CSV format for ISD (Initial Structured Data) format.
* Added staging brick for separating text into attention window size chunks for `transformers`.
* Added staging brick for LabelBox.
* Added ability to upload LabelStudio predictions
* Added utility function for JSONL reading and writing
* Added staging brick for CSV format for Prodigy
* Added staging brick for Prodigy
* Added ability to upload LabelStudio annotations
* Added text_field and id_field to stage_for_label_studio signature

## 0.2.0

* Initial release of unstructured<|MERGE_RESOLUTION|>--- conflicted
+++ resolved
@@ -1,8 +1,4 @@
-<<<<<<< HEAD
-## 0.10.13-dev4
-=======
-## 0.10.13-dev6
->>>>>>> 915e4adc
+## 0.10.13-dev7
 
 ### Enhancements
 
@@ -13,11 +9,8 @@
 ### Features
 
 * Add Jira Connector to be able to pull issues from a Jira organization
-<<<<<<< HEAD
 * Create and add `add_chunking_strategy` decorator to partition functions
-=======
 * Add `clean_ligatures` function to expand ligatures in text
->>>>>>> 915e4adc
 
 ### Fixes
 
