## 0.3.6-dev2

* Cleaning brick for removing ordered bullets `clean_ordered_bullets`.
* Extract brick method for ordered bullets `extract_ordered_bullets`.
* Test for `clean_ordered_bullets`.
* Test for `extract_ordered_bullets`.
* Added `partition_docx` for pre-processing Word Documents.
<<<<<<< HEAD
* Add new `Image` element and function to find embedded images `find_embedded_images`
=======
* Added new REGEX patterns to extract email header information
* Added new functions to extract header information `parse_received_data` and `partition_header`
* Added new function to parse plain text files `partition_text`
* Added new cleaners functions `extract_ip_address`, `extract_ip_address_name`, `extract_mapi_id`, `extract_datetimetz`
>>>>>>> d7a00046

## 0.3.5

* Add support for local inference
* Add new pattern to recognize plain text dash bullets
* Add test for bullet patterns
* Fix for `partition_html` that allows for processing `div` tags that have both text and child
  elements
* Add ability to extract document metadata from `.docx`, `.xlsx`, and `.jpg` files.
* Helper functions for identifying and extracting phone numbers
* Add new function `extract_attachment_info` that extracts and decode the attachment
of an email.
* Staging brick to convert a list of `Element`s to a `pandas` dataframe.
* Add plain text functionality to `partition_email`

## 0.3.4

* Python-3.7 compat

## 0.3.3

* Removes BasicConfig from logger configuration
* Adds the `partition_email` partitioning brick
* Adds the `replace_mime_encodings` cleaning bricks
* Small fix to HTML parsing related to processing list items with sub-tags
* Add `EmailElement` data structure to store email documents

## 0.3.2

* Added `translate_text` brick for translating text between languages
* Add an `apply` method to make it easier to apply cleaners to elements

## 0.3.1

* Added \_\_init.py\_\_ to `partition`

## 0.3.0

* Implement staging brick for Argilla. Converts lists of `Text` elements to `argilla` dataset classes.
* Removing the local PDF parsing code and any dependencies and tests.
* Reorganizes the staging bricks in the unstructured.partition module
* Allow entities to be passed into the Datasaur staging brick
* Added HTML escapes to the `replace_unicode_quotes` brick
* Fix bad responses in partition_pdf to raise ValueError
* Adds `partition_html` for partitioning HTML documents.

## 0.2.6

* Small change to how \_read is placed within the inheritance structure since it doesn't really apply to pdf
* Add partitioning brick for calling the document image analysis API

## 0.2.5

* Update python requirement to >=3.7

## 0.2.4

* Add alternative way of importing `Final` to support google colab

## 0.2.3

* Add cleaning bricks for removing prefixes and postfixes
* Add cleaning bricks for extracting text before and after a pattern

## 0.2.2

* Add staging brick for Datasaur

## 0.2.1

* Added brick to convert an ISD dictionary to a list of elements
* Update `PDFDocument` to use the `from_file` method
* Added staging brick for CSV format for ISD (Initial Structured Data) format.
* Added staging brick for separating text into attention window size chunks for `transformers`.
* Added staging brick for LabelBox.
* Added ability to upload LabelStudio predictions
* Added utility function for JSONL reading and writing
* Added staging brick for CSV format for Prodigy
* Added staging brick for Prodigy
* Added ability to upload LabelStudio annotations
* Added text_field and id_field to stage_for_label_studio signature

## 0.2.0

* Initial release of unstructured<|MERGE_RESOLUTION|>--- conflicted
+++ resolved
@@ -1,18 +1,15 @@
-## 0.3.6-dev2
+## 0.3.6-dev3
 
 * Cleaning brick for removing ordered bullets `clean_ordered_bullets`.
 * Extract brick method for ordered bullets `extract_ordered_bullets`.
 * Test for `clean_ordered_bullets`.
 * Test for `extract_ordered_bullets`.
 * Added `partition_docx` for pre-processing Word Documents.
-<<<<<<< HEAD
-* Add new `Image` element and function to find embedded images `find_embedded_images`
-=======
 * Added new REGEX patterns to extract email header information
 * Added new functions to extract header information `parse_received_data` and `partition_header`
 * Added new function to parse plain text files `partition_text`
 * Added new cleaners functions `extract_ip_address`, `extract_ip_address_name`, `extract_mapi_id`, `extract_datetimetz`
->>>>>>> d7a00046
+* Add new `Image` element and function to find embedded images `find_embedded_images`
 
 ## 0.3.5
 
