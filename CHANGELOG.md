--- conflicted
+++ resolved
@@ -1,5 +1,4 @@
-<<<<<<< HEAD
-## 0.16.20-dev0
+## 0.16.21-dev0
 
 ### Enhancements
 
@@ -8,7 +7,7 @@
 ### Features
 
 ### Fixes
-=======
+
 ## 0.16.20
 
 ### Enhancements
@@ -17,7 +16,6 @@
 
 ### Fixes
 - **Fix a security issue where rst and org files could read files in the local filesystem**. Certain filetypes could 'include' or 'import' local files into their content, allowing partitioning of arbitrary files from the local filesystem. Partitioning of these files is now sandboxed.
->>>>>>> b10379c1
 
 ## 0.16.19
 
