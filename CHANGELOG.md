--- conflicted
+++ resolved
@@ -3,12 +3,9 @@
 ### Enhancements
 
 * Updated documentation: Added back support doc types for partitioning, more Python codes in the API page,  RAG definition, and use case.
-<<<<<<< HEAD
 * Add to mapping from `chipper` to `unstructured` element types: `Headline`, `Subheadline` and `Abstract`.
 * New optional metadata for the depth relative to the element's category. Name: `cagegory_depth`.
-=======
 * Updated Hi-Res Metadata: PDFs and Images using Hi-Res strategy now have layout model class probabilities added ot metadata.
->>>>>>> 87bfe7a1
 
 ### Features
 
