## 0.12.1-dev15

### Enhancements

<<<<<<< HEAD
* **Allow setting image block crop padding parameter** In certain circumstances, adjusting the image block crop padding can improve image block extraction by preventing extracted image blocks from being clipped.
=======
* **Add suport for bitmap images in `partition_image`** Adds support for `.bmp` files in
  `partition`, `partition_image`, and `detect_filetype`.
>>>>>>> 96fe7dd5
* **Keep all image elements when using "hi_res" strategy** Previously, `Image` elements with small chunks of text were ignored unless the image block extraction parameters (`extract_images_in_pdf` or `extract_image_block_types`) were specified. Now, all image elements are kept regardless of whether the image block extraction parameters are specified.
* **Add filetype detection for `.wav` files.** Add filetpye detection for `.wav` files.
* **Add "basic" chunking strategy.** Add baseline chunking strategy that includes all shared chunking behaviors without breaking chunks on section or page boundaries.
* **Add overlap option for chunking.** Add option to overlap chunks. Intra-chunk and inter-chunk overlap are requested separately. Intra-chunk overlap is applied only to the second and later chunks formed by text-splitting an oversized chunk. Inter-chunk overlap may also be specified; this applies overlap between "normal" (not-oversized) chunks.
* **Salesforce connector accepts private key path or value.** Salesforce parameter `private-key-file` has been renamed to `private-key`. Private key can be provided as path to file or file contents.
* **Update documentation**: (i) added verbiage about the free API cap limit, (ii) added deprecation warning on ``Staging`` bricks in favor of ``Destination Connectors``, (iii) added warning and code examples to use the SaaS API Endpoints using CLI-vs-SDKs, (iv) fixed example pages formatting, (v) added deprecation on ``model_name`` in favor of ``hi_res_model_name``, (vi) added ``extract_images_in_pdf`` usage in ``partition_pdf`` section, (vii) reorganize and improve the documentation introduction section, and (viii) added PDF table extraction best practices.
* **Add "basic" chunking to ingest CLI.** Add options to ingest CLI allowing access to the new "basic" chunking strategy and overlap options.
* **Make Elasticsearch Destination connector arguments optional.** Elasticsearch Destination connector write settings are made optional and will rely on default values when not specified.
* **Normalize Salesforce artifact names.** Introduced file naming pattern present in other connectors to Salesforce connector.
* **Install Kapa AI chatbot.** Added Kapa.ai website widget on the documentation.

### Features
* **MongoDB Source Connector.** New source connector added to all CLI ingest commands to support downloading/partitioning files from MongoDB.
* **Add OpenSearch source and destination connectors.** OpenSearch, a fork of Elasticsearch, is a popular storage solution for various functionality such as search, or providing intermediary caches within data pipelines. Feature: Added OpenSearch source connector to support downloading/partitioning files. Added OpenSearch destination connector to be able to ingest documents from any supported source, embed them and write the embeddings / documents into OpenSearch.

### Fixes

* **Fix GCS connector converting JSON to string with single quotes.** FSSpec serialization caused conversion of JSON token to string with single quotes. GCS requires token in form of dict so this format is now assured.
* **Pin version of unstructured-client** Set minimum version of unstructured-client to avoid raising a TypeError when passing `api_key_auth` to `UnstructuredClient`
* **Fix the serialization of the Pinecone destination connector.** Presence of the PineconeIndex object breaks serialization due to TypeError: cannot pickle '_thread.lock' object. This removes that object before serialization.
* **Fix the serialization of the Elasticsearch destination connector.** Presence of the _client object breaks serialization due to TypeError: cannot pickle '_thread.lock' object. This removes that object before serialization.
* **Fix the serialization of the Postgres destination connector.** Presence of the _client object breaks serialization due to TypeError: cannot pickle '_thread.lock' object. This removes that object before serialization.
* **Fix documentation and sample code for Chroma.** Was pointing to wrong examples..

## 0.12.0

### Enhancements

* **Drop support for python3.8** All dependencies are now built off of the minimum version of python being `3.10`

## 0.11.9

### Enhancements

* **Rename kwargs related to extracting image blocks** Rename the kwargs related to extracting image blocks for consistency and API usage.

### Features

* **Add PostgreSQL/SQLite destination connector** PostgreSQL and SQLite connector added to ingest CLI.  Users may now use `unstructured-ingest` to write partitioned data to a PostgreSQL or SQLite database. And write embeddings to PostgreSQL pgvector database.

### Fixes

* **Handle users providing fully spelled out languages** Occasionally some users are defining the `languages` param as a fully spelled out language instead of a language code. This adds a dictionary for common languages so those small mistakes are caught and silently fixed.
* **Fix unequal row-length in HTMLTable.text_as_html.** Fixes to other aspects of partition_html() in v0.11 allowed unequal cell-counts in table rows. Make the cells in each row correspond 1:1 with cells in the original table row. This fix also removes "noise" cells resulting from HTML-formatting whitespace and eliminates the "column-shifting" of cells that previously resulted from noise-cells.
* **Fix MongoDB connector URI password redaction.** MongoDB documentation states that characters `$ : / ? # [ ] @` must be percent encoded. URIs with password containing such special character were not redacted.

## 0.11.8

### Enhancements

* **Add SaaS API User Guide.** This documentation serves as a guide for Unstructured SaaS API users to register, receive an API key and URL, and manage your account and billing information.
* **Add inter-chunk overlap capability.** Implement overlap between chunks. This applies to all chunks prior to any text-splitting of oversized chunks so is a distinct behavior; overlap at text-splits of oversized chunks is independent of inter-chunk overlap (distinct chunk boundaries) and can be requested separately. Note this capability is not yet available from the API but will shortly be made accessible using a new `overlap_all` kwarg on partition functions.

### Features

### Fixes

## 0.11.7

### Enhancements

* **Add intra-chunk overlap capability.** Implement overlap for split-chunks where text-splitting is used to divide an oversized chunk into two or more chunks that fit in the chunking window. Note this capability is not yet available from the API but will shortly be made accessible using a new `overlap` kwarg on partition functions.
* **Update encoders to leverage dataclasses** All encoders now follow a class approach which get annotated with the dataclass decorator. Similar to the connectors, it uses a nested dataclass for the configs required to configure a client as well as a field/property approach to cache the client. This makes sure any variable associated with the class exists as a dataclass field.

### Features

* **Add Qdrant destination connector.** Adds support for writing documents and embeddings into a Qdrant collection.
* **Store base64 encoded image data in metadata fields.** Rather than saving to file, stores base64 encoded data of the image bytes and the mimetype for the image in metadata fields: `image_base64` and `image_mime_type` (if that is what the user specifies by some other param like `pdf_extract_to_payload`). This would allow the API to have parity with the library.

### Fixes

* **Fix table structure metric script** Update the call to table agent to now provide OCR tokens as required
* **Fix element extraction not working when using "auto" strategy for pdf and image** If element extraction is specified, the "auto" strategy falls back to the "hi_res" strategy.
* **Fix a bug passing a custom url to `partition_via_api`** Users that self host the api were not able to pass their custom url to `partition_via_api`.

## 0.11.6

### Enhancements

* **Update the layout analysis script.** The previous script only supported annotating `final` elements. The updated script also supports annotating `inferred` and `extracted` elements.
* **AWS Marketplace API documentation**: Added the user guide, including setting up VPC and CloudFormation, to deploy Unstructured API on AWS platform.
* **Azure Marketplace API documentation**: Improved the user guide to deploy Azure Marketplace API by adding references to Azure documentation.
* **Integration documentation**: Updated URLs for the `staging_for` bricks

### Features

* **Partition emails with base64-encoded text.** Automatically handles and decodes base64 encoded text in emails with content type `text/plain` and `text/html`.
* **Add Chroma destination connector** Chroma database connector added to ingest CLI.  Users may now use `unstructured-ingest` to write partitioned/embedded data to a Chroma vector database.
* **Add Elasticsearch destination connector.** Problem: After ingesting data from a source, users might want to move their data into a destination. Elasticsearch is a popular storage solution for various functionality such as search, or providing intermediary caches within data pipelines. Feature: Added Elasticsearch destination connector to be able to ingest documents from any supported source, embed them and write the embeddings / documents into Elasticsearch.

### Fixes

* **Enable --fields argument omission for elasticsearch connector** Solves two bugs where removing the optional parameter --fields broke the connector due to an integer processing error and using an elasticsearch config for a destination connector resulted in a serialization issue when optional parameter --fields was not provided.
* **Add hi_res_model_name** Adds kwarg to relevant functions and add comments that model_name is to be deprecated.

## 0.11.5

### Enhancements

### Features

### Fixes

* **Fix `partition_pdf()` and `partition_image()` importation issue.** Reorganize `pdf.py` and `image.py` modules to be consistent with other types of document import code.

## 0.11.4

### Enhancements

* **Refactor image extraction code.** The image extraction code is moved from `unstructured-inference` to `unstructured`.
* **Refactor pdfminer code.** The pdfminer code is moved from `unstructured-inference` to `unstructured`.
* **Improve handling of auth data for fsspec connectors.** Leverage an extension of the dataclass paradigm to support a `sensitive` annotation for fields related to auth (i.e. passwords, tokens). Refactor all fsspec connectors to use explicit access configs rather than a generic dictionary.
* **Add glob support for fsspec connectors** Similar to the glob support in the ingest local source connector, similar filters are now enabled on all fsspec based source connectors to limit files being partitioned.
* Define a constant for the splitter "+" used in tesseract ocr languages.

### Features

* **Save tables in PDF's separately as images.** The "table" elements are saved as `table-<pageN>-<tableN>.jpg`. This filename is presented in the `image_path` metadata field for the Table element. The default would be to not do this.
* **Add Weaviate destination connector** Weaviate connector added to ingest CLI.  Users may now use `unstructured-ingest` to write partitioned data from over 20 data sources (so far) to a Weaviate object collection.
* **Sftp Source Connector.** New source connector added to support downloading/partitioning files from Sftp.

### Fixes

* **Fix pdf `hi_res` partitioning failure when pdfminer fails.** Implemented logic to fall back to the "inferred_layout + OCR" if pdfminer fails in the `hi_res` strategy.
* **Fix a bug where image can be scaled too large for tesseract** Adds a limit to prevent auto-scaling an image beyond the maximum size `tesseract` can handle for ocr layout detection
* **Update partition_csv to handle different delimiters** CSV files containing both non-comma delimiters and commas in the data were throwing an error in Pandas. `partition_csv` now identifies the correct delimiter before the file is processed.
* **partition returning cid code in `hi_res`** occasionally pdfminer can fail to decode the text in an pdf file and return cid code as text. Now when this happens the text from OCR is used.

## 0.11.2

### Enhancements

* **Updated Documentation**: (i) Added examples, and (ii) API Documentation, including Usage, SDKs, Azure Marketplace, and parameters and validation errors.

### Features

* * **Add Pinecone destination connector.** Problem: After ingesting data from a source, users might want to produce embeddings for their data and write these into a vector DB. Pinecone is an option among these vector databases. Feature: Added Pinecone destination connector to be able to ingest documents from any supported source, embed them and write the embeddings / documents into Pinecone.

### Fixes

* **Process chunking parameter names in ingest correctly** Solves a bug where chunking parameters weren't being processed and used by ingest cli by renaming faulty parameter names and prepends; adds relevant parameters to ingest pinecone test to verify that the parameters are functional.

## 0.11.1

### Enhancements

* **Use `pikepdf` to repair invalid PDF structure** for PDFminer when we see error `PSSyntaxError` when PDFminer opens the document and creates the PDFminer pages object or processes a single PDF page.
* **Batch Source Connector support** For instances where it is more optimal to read content from a source connector in batches, a new batch ingest doc is added which created multiple ingest docs after reading them in in batches per process.

### Features

* **Staging Brick for Coco Format** Staging brick which converts a list of Elements into Coco Format.
* **Adds HubSpot connector** Adds connector to retrieve call, communications, emails, notes, products and tickets from HubSpot

### Fixes

* **Do not extract text of `<style>` tags in HTML.** `<style>` tags containing CSS in invalid positions previously contributed to element text. Do not consider text node of a `<style>` element as textual content.
* **Fix DOCX merged table cell repeats cell text.** Only include text for a merged cell, not for each underlying cell spanned by the merge.
* **Fix tables not extracted from DOCX header/footers.** Headers and footers in DOCX documents skip tables defined in the header and commonly used for layout/alignment purposes. Extract text from tables as a string and include in the `Header` and `Footer` document elements.
* **Fix output filepath for fsspec-based source connectors.** Previously the base directory was being included in the output filepath unnecessarily.

## 0.11.0

### Enhancements

* **Add a class for the strategy constants.** Add a class `PartitionStrategy` for the strategy constants and use the constants to replace strategy strings.
* **Temporary Support for paddle language parameter.** User can specify default langage code for paddle with ENV `DEFAULT_PADDLE_LANG` before we have the language mapping for paddle.
* **Improve DOCX page-break fidelity.** Improve page-break fidelity such that a paragraph containing a page-break is split into two elements, one containing the text before the page-break and the other the text after. Emit the PageBreak element between these two and assign the correct page-number (n and n+1 respectively) to the two textual elements.

### Features

* **Add ad-hoc fields to `ElementMetadata` instance.** End-users can now add their own metadata fields simply by assigning to an element-metadata attribute-name of their choice, like `element.metadata.coefficient = 0.58`. These fields will round-trip through JSON and can be accessed with dotted notation.
* **MongoDB Destination Connector.** New destination connector added to all CLI ingest commands to support writing partitioned json output to mongodb.

### Fixes

* **Fix `TYPE_TO_TEXT_ELEMENT_MAP`.** Updated `Figure` mapping from `FigureCaption` to `Image`.
* **Handle errors when extracting PDF text** Certain pdfs throw unexpected errors when being opened by `pdfminer`, causing `partition_pdf()` to fail. We expect to be able to partition smoothly using an alternative strategy if text extraction doesn't work.  Added exception handling to handle unexpected errors when extracting pdf text and to help determine pdf strategy.
* **Fix `fast` strategy fall back to `ocr_only`** The `fast` strategy should not fall back to a more expensive strategy.
* **Remove default user ./ssh folder** The default notebook user during image build would create the known_hosts file with incorrect ownership, this is legacy and no longer needed so it was removed.
* **Include `languages` in metadata when partitioning `strategy=hi_res` or `fast`** User defined `languages` was previously used for text detection, but not included in the resulting element metadata for some strategies. `languages` will now be included in the metadata regardless of partition strategy for pdfs and images.
* **Handle a case where Paddle returns a list item in ocr_data as None** In partition, while parsing PaddleOCR data, it was assumed that PaddleOCR does not return None for any list item in ocr_data. Removed the assumption by skipping the text region whenever this happens.
* **Fix some pdfs returning `KeyError: 'N'`** Certain pdfs were throwing this error when being opened by pdfminer. Added a wrapper function for pdfminer that allows these documents to be partitioned.
* **Fix mis-splits on `Table` chunks.** Remedies repeated appearance of full `.text_as_html` on metadata of each `TableChunk` split from a `Table` element too large to fit in the chunking window.
* **Import tables_agent from inference** so that we don't have to initialize a global table agent in unstructured OCR again
* **Fix empty table is identified as bulleted-table.** A table with no text content was mistakenly identified as a bulleted-table and processed by the wrong branch of the initial HTML partitioner.
* **Fix partition_html() emits empty (no text) tables.** A table with cells nested below a `<thead>` or `<tfoot>` element was emitted as a table element having no text and unparseable HTML in `element.metadata.text_as_html`. Do not emit empty tables to the element stream.
* **Fix HTML `element.metadata.text_as_html` contains spurious <br> elements in invalid locations.** The HTML generated for the `text_as_html` metadata for HTML tables contained `<br>` elements invalid locations like between `<table>` and `<tr>`. Change the HTML generator such that these do not appear.
* **Fix HTML table cells enclosed in <thead> and <tfoot> elements are dropped.** HTML table cells nested in a `<thead>` or `<tfoot>` element were not detected and the text in those cells was omitted from the table element text and `.text_as_html`. Detect table rows regardless of the semantic tag they may be nested in.
* **Remove whitespace padding from `.text_as_html`.** `tabulate` inserts padding spaces to achieve visual alignment of columns in HTML tables it generates. Add our own HTML generator to do this simple job and omit that padding as well as newlines ("\n") used for human readability.
* **Fix local connector with absolute input path** When passed an absolute filepath for the input document path, the local connector incorrectly writes the output file to the input file directory. This fixes such that the output in this case is written to `output-dir/input-filename.json`

## 0.10.30

### Enhancements

* **Support nested DOCX tables.** In DOCX, like HTML, a table cell can itself contain a table. In this case, create nested HTML tables to reflect that structure and create a plain-text table with captures all the text in nested tables, formatting it as a reasonable facsimile of a table.
* **Add connection check to ingest connectors** Each source and destination connector now support a `check_connection()` method which makes sure a valid connection can be established with the source/destination given any authentication credentials in a lightweight request.

### Features

* **Add functionality to do a second OCR on cropped table images.** Changes to the values for scaling ENVs affect entire page OCR output(OCR regression) so we now do a second OCR for tables.
* **Adds ability to pass timeout for a request when partitioning via a `url`.** `partition` now accepts a new optional parameter `request_timeout` which if set will prevent any `requests.get` from hanging indefinitely and instead will raise a timeout error. This is useful when partitioning a url that may be slow to respond or may not respond at all.

### Fixes

* **Fix logic that determines pdf auto strategy.** Previously, `_determine_pdf_auto_strategy` returned `hi_res` strategy only if `infer_table_structure` was true. It now returns the `hi_res` strategy if either `infer_table_structure` or `extract_images_in_pdf` is true.
* **Fix invalid coordinates when parsing tesseract ocr data.** Previously, when parsing tesseract ocr data, the ocr data had invalid bboxes if zoom was set to `0`. A logical check is now added to avoid such error.
* **Fix ingest partition parameters not being passed to the api.** When using the --partition-by-api flag via unstructured-ingest, none of the partition arguments are forwarded, meaning that these options are disregarded. With this change, we now pass through all of the relevant partition arguments to the api. This allows a user to specify all of the same partition arguments they would locally and have them respected when specifying --partition-by-api.
* **Support tables in section-less DOCX.** Generalize solution for MS Chat Transcripts exported as DOCX by including tables in the partitioned output when present.
* **Support tables that contain only numbers when partitioning via `ocr_only`** Tables that contain only numbers are returned as floats in a pandas.DataFrame when the image is converted from `.image_to_data()`. An AttributeError was raised downstream when trying to `.strip()` the floats.
* **Improve DOCX page-break detection.** DOCX page breaks are reliably indicated by `w:lastRenderedPageBreak` elements present in the document XML. Page breaks are NOT reliably indicated by "hard" page-breaks inserted by the author and when present are redundant to a `w:lastRenderedPageBreak` element so cause over-counting if used. Use rendered page-breaks only.

## 0.10.29

### Enhancements

* **Adds include_header argument for partition_csv and partition_tsv** Now supports retaining header rows in CSV and TSV documents element partitioning.
* **Add retry logic for all source connectors** All http calls being made by the ingest source connectors have been isolated and wrapped by the `SourceConnectionNetworkError` custom error, which triggers the retry logic, if enabled, in the ingest pipeline.
* **Google Drive source connector supports credentials from memory** Originally, the connector expected a filepath to pull the credentials from when creating the client. This was expanded to support passing that information from memory as a dict if access to the file system might not be available.
* **Add support for generic partition configs in ingest cli** Along with the explicit partition options supported by the cli, an `additional_partition_args` arg was added to allow users to pass in any other arguments that should be added when calling partition(). This helps keep any changes to the input parameters of the partition() exposed in the CLI.
* **Map full output schema for table-based destination connectors** A full schema was introduced to map the type of all output content from the json partition output and mapped to a flattened table structure to leverage table-based destination connectors. The delta table destination connector was updated at the moment to take advantage of this.
* **Incorporate multiple embedding model options into ingest, add diff test embeddings** Problem: Ingest pipeline already supported embedding functionality, however users might want to use different types of embedding providers. Enhancement: Extend ingest pipeline so that users can specify and embed via a particular embedding provider from a range of options. Also adds a diff test to compare output from an embedding module with the expected output

### Features

* **Allow setting table crop parameter** In certain circumstances, adjusting the table crop padding may improve table.

### Fixes

* **Fixes `partition_text` to prevent empty elements** Adds a check to filter out empty bullets.
* **Handle empty string for `ocr_languages` with values for `languages`** Some API users ran into an issue with sending `languages` params because the API defaulted to also using an empty string for `ocr_languages`. This update handles situations where `languages` is defined and `ocr_languages` is an empty string.
* **Fix PDF tried to loop through None** Previously the PDF annotation extraction tried to loop through `annots` that resolved out as None. A logical check added to avoid such error.
* **Ingest session handler not being shared correctly** All ingest docs that leverage the session handler should only need to set it once per process. It was recreating it each time because the right values weren't being set nor available given how dataclasses work in python.
* **Ingest download-only fix.** Previously the download only flag was being checked after the doc factory pipeline step, which occurs before the files are actually downloaded by the source node. This check was moved after the source node to allow for the files to be downloaded first before exiting the pipeline.
* **Fix flaky chunk-metadata.** Prior implementation was sensitive to element order in the section resulting in metadata values sometimes being dropped. Also, not all metadata items can be consolidated across multiple elements (e.g. coordinates) and so are now dropped from consolidated metadata.
* **Fix tesseract error `Estimating resolution as X`** leaded by invalid language parameters input. Proceed with defalut language `eng` when `lang.py` fails to find valid language code for tesseract, so that we don't pass an empty string to tesseract CLI and raise an exception in downstream.

## 0.10.28

### Enhancements

* **Add table structure evaluation helpers** Adds functions to evaluate the similarity between predicted table structure and actual table structure.
* **Use `yolox` by default for table extraction when partitioning pdf/image** `yolox` model provides higher recall of the table regions than the quantized version and it is now the default element detection model when `infer_table_structure=True` for partitioning pdf/image files
* **Remove pdfminer elements from inside tables** Previously, when using `hi_res` some elements where extracted using pdfminer too, so we removed pdfminer from the tables pipeline to avoid duplicated elements.
* **Fsspec downstream connectors** New destination connector added to ingest CLI, users may now use `unstructured-ingest` to write to any of the following:
  * Azure
  * Box
  * Dropbox
  * Google Cloud Service

### Features

* **Update `ocr_only` strategy in `partition_pdf()`** Adds the functionality to get accurate coordinate data when partitioning PDFs and Images with the `ocr_only` strategy.

### Fixes
* **Fixed SharePoint permissions for the fetching to be opt-in** Problem: Sharepoint permissions were trying to be fetched even when no reletad cli params were provided, and this gave an error due to values for those keys not existing. Fix: Updated getting keys to be with .get() method and changed the "skip-check" to check individual cli params rather than checking the existance of a config object.

* **Fixes issue where tables from markdown documents were being treated as text** Problem: Tables from markdown documents were being treated as text, and not being extracted as tables. Solution: Enable the `tables` extension when instantiating the `python-markdown` object. Importance: This will allow users to extract structured data from tables in markdown documents.
* **Fix wrong logger for paddle info** Replace the logger from unstructured-inference with the logger from unstructured for paddle_ocr.py module.
* **Fix ingest pipeline to be able to use chunking and embedding together** Problem: When ingest pipeline was using chunking and embedding together, embedding outputs were empty and the outputs of chunking couldn't be re-read into memory and be forwarded to embeddings. Fix: Added CompositeElement type to TYPE_TO_TEXT_ELEMENT_MAP to be able to process CompositeElements with unstructured.staging.base.isd_to_elements
* **Fix unnecessary mid-text chunk-splitting.** The "pre-chunker" did not consider separator blank-line ("\n\n") length when grouping elements for a single chunk. As a result, sections were frequently over-populated producing a over-sized chunk that required mid-text splitting.
* **Fix frequent dissociation of title from chunk.** The sectioning algorithm included the title of the next section with the prior section whenever it would fit, frequently producing association of a section title with the prior section and dissociating it from its actual section. Fix this by performing combination of whole sections only.
* **Fix PDF attempt to get dict value from string.** Fixes a rare edge case that prevented some PDF's from being partitioned. The `get_uris_from_annots` function tried to access the dictionary value of a string instance variable. Assign `None` to the annotation variable if the instance type is not dictionary to avoid the erroneous attempt.

## 0.10.27

### Enhancements

* **Leverage dict to share content across ingest pipeline** To share the ingest doc content across steps in the ingest pipeline, this was updated to use a multiprocessing-safe dictionary so changes get persisted and each step has the option to modify the ingest docs in place.

### Features

### Fixes

* **Removed `ebooklib` as a dependency** `ebooklib` is licensed under AGPL3, which is incompatible with the Apache 2.0 license. Thus it is being removed.
* **Caching fixes in ingest pipeline** Previously, steps like the source node were not leveraging parameters such as `re_download` to dictate if files should be forced to redownload rather than use what might already exist locally.

## 0.10.26

### Enhancements

* **Add text CCT CI evaluation workflow** Adds cct text extraction evaluation metrics to the current ingest workflow to measure the performance of each file extracted as well as aggregated-level performance.

### Features

* **Functionality to catch and classify overlapping/nested elements** Method to identify overlapping-bboxes cases within detected elements in a document. It returns two values: a boolean defining if there are overlapping elements present, and a list reporting them with relevant metadata. The output includes information about the `overlapping_elements`, `overlapping_case`, `overlapping_percentage`, `largest_ngram_percentage`, `overlap_percentage_total`, `max_area`, `min_area`, and `total_area`.
* **Add Local connector source metadata** python's os module used to pull stats from local file when processing via the local connector and populates fields such as last modified time, created time.

### Fixes

* **Fixes elements partitioned from an image file missing certain metadata** Metadata for image files, like file type, was being handled differently from other file types. This caused a bug where other metadata, like the file name, was being missed. This change brought metadata handling for image files to be more in line with the handling for other file types so that file name and other metadata fields are being captured.
* **Adds `typing-extensions` as an explicit dependency** This package is an implicit dependency, but the module is being imported directly in `unstructured.documents.elements` so the dependency should be explicit in case changes in other dependencies lead to `typing-extensions` being dropped as a dependency.
* **Stop passing `extract_tables` to `unstructured-inference` since it is now supported in `unstructured` instead** Table extraction previously occurred in `unstructured-inference`, but that logic, except for the table model itself, is now a part of the `unstructured` library. Thus the parameter triggering table extraction is no longer passed to the `unstructured-inference` package. Also noted the table output regression for PDF files.
* **Fix a bug in Table partitioning** Previously the `skip_infer_table_types` variable used in `partition` was not being passed down to specific file partitioners. Now you can utilize the `skip_infer_table_types` list variable when calling `partition` to specify the filetypes for which you want to skip table extraction, or the `infer_table_structure` boolean variable on the file specific partitioning function.
* **Fix partition docx without sections** Some docx files, like those from teams output, do not contain sections and it would produce no results because the code assumes all components are in sections. Now if no sections is detected from a document we iterate through the paragraphs and return contents found in the paragraphs.
* **Fix out-of-order sequencing of split chunks.** Fixes behavior where "split" chunks were inserted at the beginning of the chunk sequence. This would produce a chunk sequence like [5a, 5b, 3a, 3b, 1, 2, 4] when sections 3 and 5 exceeded `max_characters`.
* **Deserialization of ingest docs fixed** When ingest docs are being deserialized as part of the ingest pipeline process (cli), there were certain fields that weren't getting persisted (metadata and date processed). The from_dict method was updated to take these into account and a unit test added to check.
* **Map source cli command configs when destination set** Due to how the source connector is dynamically called when the destination connector is set via the CLI, the configs were being set incorrectoy, causing the source connector to break. The configs were fixed and updated to take into account Fsspec-specific connectors.

## 0.10.25

### Enhancements

* **Duplicate CLI param check** Given that many of the options associated with the `Click` based cli ingest commands are added dynamically from a number of configs, a check was incorporated to make sure there were no duplicate entries to prevent new configs from overwriting already added options.
* **Ingest CLI refactor for better code reuse** Much of the ingest cli code can be templated and was a copy-paste across files, adding potential risk. Code was refactored to use a base class which had much of the shared code templated.

### Features

* **Table OCR refactor** support Table OCR with pre-computed OCR data to ensure we only do one OCR for entrie document. User can specify
ocr agent tesseract/paddle in environment variable `OCR_AGENT` for OCRing the entire document.
* **Adds accuracy function** The accuracy scoring was originally an option under `calculate_edit_distance`. For easy function call, it is now a wrapper around the original function that calls edit_distance and return as "score".
* **Adds HuggingFaceEmbeddingEncoder** The HuggingFace Embedding Encoder uses a local embedding model as opposed to using an API.
* **Add AWS bedrock embedding connector** `unstructured.embed.bedrock` now provides a connector to use AWS bedrock's `titan-embed-text` model to generate embeddings for elements. This features requires valid AWS bedrock setup and an internet connectionto run.

### Fixes

* **Import PDFResourceManager more directly** We were importing `PDFResourceManager` from `pdfminer.converter` which was causing an error for some users. We changed to import from the actual location of `PDFResourceManager`, which is `pdfminer.pdfinterp`.
* **Fix language detection of elements with empty strings** This resolves a warning message that was raised by `langdetect` if the language was attempted to be detected on an empty string. Language detection is now skipped for empty strings.
* **Fix chunks breaking on regex-metadata matches.** Fixes "over-chunking" when `regex_metadata` was used, where every element that contained a regex-match would start a new chunk.
* **Fix regex-metadata match offsets not adjusted within chunk.** Fixes incorrect regex-metadata match start/stop offset in chunks where multiple elements are combined.
* **Map source cli command configs when destination set** Due to how the source connector is dynamically called when the destination connector is set via the CLI, the configs were being set incorrectoy, causing the source connector to break. The configs were fixed and updated to take into account Fsspec-specific connectors.
* **Fix metrics folder not discoverable** Fixes issue where unstructured/metrics folder is not discoverable on PyPI by adding an `__init__.py` file under the folder.
* **Fix a bug when `parition_pdf` get `model_name=None`** In API usage the `model_name` value is `None` and the `cast` function in `partition_pdf` would return `None` and lead to attribution error. Now we use `str` function to explicit convert the content to string so it is garanteed to have `starts_with` and other string functions as attributes
* **Fix html partition fail on tables without `tbody` tag** HTML tables may sometimes just contain headers without body (`tbody` tag)

## 0.10.24

### Enhancements

* **Improve natural reading order** Some `OCR` elements with only spaces in the text have full-page width in the bounding box, which causes the `xycut` sorting to not work as expected. Now the logic to parse OCR results removes any elements with only spaces (more than one space).
* **Ingest compression utilities and fsspec connector support** Generic utility code added to handle files that get pulled from a source connector that are either tar or zip compressed and uncompress them locally. This is then processed using a local source connector. Currently this functionality has been incorporated into the fsspec connector and all those inheriting from it (currently: Azure Blob Storage, Google Cloud Storage, S3, Box, and Dropbox).
* **Ingest destination connectors support for writing raw list of elements** Along with the default write method used in the ingest pipeline to write the json content associated with the ingest docs, each destination connector can now also write a raw list of elements to the desired downstream location without having an ingest doc associated with it.

### Features

* **Adds element type percent match function** In order to evaluate the element type extracted, we add a function that calculates the matched percentage between two frequency dictionary.

### Fixes

* **Fix paddle model file not discoverable** Fixes issue where ocr_models/paddle_ocr.py file is not discoverable on PyPI by adding
an `__init__.py` file under the folder.
* **Chipper v2 Fixes** Includes fix for a memory leak and rare last-element bbox fix. (unstructured-inference==0.7.7)
* **Fix image resizing issue** Includes fix related to resizing images in the tables pipeline. (unstructured-inference==0.7.6)

## 0.10.23

### Enhancements

* **Add functionality to limit precision when serializing to json** Precision for `points` is limited to 1 decimal point if coordinates["system"] == "PixelSpace" (otherwise 2 decimal points?). Precision for `detection_class_prob` is limited to 5 decimal points.
* **Fix csv file detection logic when mime-type is text/plain** Previously the logic to detect csv file type was considering only first row's comma count comparing with the header_row comma count and both the rows being same line the result was always true, Now the logic is changed to consider the comma's count for all the lines except first line and compare with header_row comma count.
* **Improved inference speed for Chipper V2** API requests with 'hi_res_model_name=chipper' now have ~2-3x faster responses.

### Features

### Fixes

* **Cleans up temporary files after conversion** Previously a file conversion utility was leaving temporary files behind on the filesystem without removing them when no longer needed. This fix helps prevent an accumulation of temporary files taking up excessive disk space.
* **Fixes `under_non_alpha_ratio` dividing by zero** Although this function guarded against a specific cause of division by zero, there were edge cases slipping through like strings with only whitespace. This update more generally prevents the function from performing a division by zero.
* **Fix languages default** Previously the default language was being set to English when elements didn't have text or if langdetect could not detect the language. It now defaults to None so there is not misleading information about the language detected.
* **Fixes recursion limit error that was being raised when partitioning Excel documents of a certain size** Previously we used a recursive method to find subtables within an excel sheet. However this would run afoul of Python's recursion depth limit when there was a contiguous block of more than 1000 cells within a sheet. This function has been updated to use the NetworkX library which avoids Python recursion issues.

## 0.10.22

### Enhancements

* **bump `unstructured-inference` to `0.7.3`** The updated version of `unstructured-inference` supports a new version of the Chipper model, as well as a cleaner schema for its output classes. Support is included for new inference features such as hierarchy and ordering.
* **Expose skip_infer_table_types in ingest CLI.** For each connector a new `--skip-infer-table-types` parameter was added to map to the `skip_infer_table_types` partition argument. This gives more granular control to unstructured-ingest users, allowing them to specify the file types for which we should attempt table extraction.
* **Add flag to ingest CLI to raise error if any single doc fails in pipeline** Currently if a single doc fails in the pipeline, the whole thing halts due to the error. This flag defaults to log an error but continue with the docs it can.
* **Emit hyperlink metadata for DOCX file-type.** DOCX partitioner now adds `metadata.links`, `metadata.link_texts` and `metadata.link_urls` for elements that contain a hyperlink that points to an external resource. So-called "jump" links pointing to document internal locations (such as those found in a table-of-contents "jumping" to a chapter or section) are excluded.

### Features

* **Add `elements_to_text` as a staging helper function** In order to get a single clean text output from unstructured for metric calculations, automate the process of extracting text from elements using this function.
* **Adds permissions(RBAC) data ingestion functionality for the Sharepoint connector.** Problem: Role based access control is an important component in many data storage systems. Users may need to pass permissions (RBAC) data to downstream systems when ingesting data. Feature: Added permissions data ingestion functionality to the Sharepoint connector.

### Fixes

* **Fixes PDF list parsing creating duplicate list items** Previously a bug in PDF list item parsing caused removal of other elements and duplication of the list item
* **Fixes duplicated elements** Fixes issue where elements are duplicated when embeddings are generated. This will allow users to generate embeddings for their list of Elements without duplicating/breaking the orginal content.
* **Fixes failure when flagging for embeddings through unstructured-ingest** Currently adding the embedding parameter to any connector results in a failure on the copy stage. This is resolves the issue by adding the IngestDoc to the context map in the embedding node's `run` method. This allows users to specify that connectors fetch embeddings without failure.
* **Fix ingest pipeline reformat nodes not discoverable** Fixes issue where  reformat nodes raise ModuleNotFoundError on import. This was due to the directory was missing `__init__.py` in order to make it discoverable.
* **Fix default language in ingest CLI** Previously the default was being set to english which injected potentially incorrect information to downstream language detection libraries. By setting the default to None allows those libraries to better detect what language the text is in the doc being processed.

## 0.10.21

* **Adds Scarf analytics**.

## 0.10.20

### Enhancements

* **Add document level language detection functionality.** Adds the "auto" default for the languages param to all partitioners. The primary language present in the document is detected using the `langdetect` package. Additional param `detect_language_per_element` is also added for partitioners that return multiple elements. Defaults to `False`.
* **Refactor OCR code** The OCR code for entire page is moved from unstructured-inference to unstructured. On top of continuing support for OCR language parameter, we also support two OCR processing modes, "entire_page" or "individual_blocks".
* **Align to top left when shrinking bounding boxes for `xy-cut` sorting:** Update `shrink_bbox()` to keep top left rather than center.
* **Add visualization script to annotate elements** This script is often used to analyze/visualize elements with coordinates (e.g. partition_pdf()).
* **Adds data source properties to the Jira, Github and Gitlab connectors** These properties (date_created, date_modified, version, source_url, record_locator) are written to element metadata during ingest, mapping elements to information about the document source from which they derive. This functionality enables downstream applications to reveal source document applications, e.g. a link to a GDrive doc, Salesforce record, etc.
* **Improve title detection in pptx documents** The default title textboxes on a pptx slide are now categorized as titles.
* **Improve hierarchy detection in pptx documents** List items, and other slide text are properly nested under the slide title. This will enable better chunking of pptx documents.
* **Refactor of the ingest cli workflow** The refactored approach uses a dynamically set pipeline with a snapshot along each step to save progress and accommodate continuation from a snapshot if an error occurs. This also allows the pipeline to dynamically assign any number of steps to modify the partitioned content before it gets written to a destination.
* **Applies `max_characters=<n>` argument to all element types in `add_chunking_strategy` decorator** Previously this argument was only utilized in chunking Table elements and now applies to all partitioned elements if `add_chunking_strategy` decorator is utilized, further preparing the elements for downstream processing.
* **Add common retry strategy utilities for unstructured-ingest** Dynamic retry strategy with exponential backoff added to Notion source connector.
*
### Features

* **Adds `bag_of_words` and `percent_missing_text` functions** In order to count the word frequencies in two input texts and calculate the percentage of text missing relative to the source document.
* **Adds `edit_distance` calculation metrics** In order to benchmark the cleaned, extracted text with unstructured, `edit_distance` (`Levenshtein distance`) is included.
* **Adds detection_origin field to metadata** Problem: Currently isn't an easy way to find out how an element was created. With this change that information is added. Importance: With this information the developers and users are now able to know how an element was created to make decisions on how to use it. In order tu use this feature
setting UNSTRUCTURED_INCLUDE_DEBUG_METADATA=true is needed.
* **Adds a function that calculates frequency of the element type and its depth** To capture the accuracy of element type extraction, this function counts the occurrences of each unique element type with its depth for use in element metrics.

### Fixes

* **Fix zero division error in annotation bbox size** This fixes the bug where we find annotation bboxes realted to an element that need to divide the intersection size between annotation bbox and element bbox by the size of the annotation bbox
* **Fix prevent metadata module from importing dependencies from unnecessary modules** Problem: The `metadata` module had several top level imports that were only used in and applicable to code related to specific document types, while there were many general-purpose functions. As a result, general-purpose functions couldn't be used without unnecessary dependencies being installed. Fix: moved 3rd party dependency top level imports to inside the functions in which they are used and applied a decorator to check that the dependency is installed and emit a helpful error message if not.
* **Fixes category_depth None value for Title elements** Problem: `Title` elements from `chipper` get `category_depth`= None even when `Headline` and/or `Subheadline` elements are present in the same page. Fix: all `Title` elements with `category_depth` = None should be set to have a depth of 0 instead iff there are `Headline` and/or `Subheadline` element-types present. Importance: `Title` elements should be equivalent html `H1` when nested headings are present; otherwise, `category_depth` metadata can result ambiguous within elements in a page.
* **Tweak `xy-cut` ordering output to be more column friendly** This results in the order of elements more closely reflecting natural reading order which benefits downstream applications. While element ordering from `xy-cut` is usually mostly correct when ordering multi-column documents, sometimes elements from a RHS column will appear before elements in a LHS column. Fix: add swapped `xy-cut` ordering by sorting by X coordinate first and then Y coordinate.
* **Fixes badly initialized Formula** Problem: YoloX contain new types of elements, when loading a document that contain formulas a new element of that class
should be generated, however the Formula class inherits from Element instead of Text. After this change the element is correctly created with the correct class
allowing the document to be loaded. Fix: Change parent class for Formula to Text. Importance: Crucial to be able to load documents that contain formulas.
* **Fixes pdf uri error** An error was encountered when URI type of `GoToR` which refers to pdf resources outside of its own was detected since no condition catches such case. The code is fixing the issue by initialize URI before any condition check.


## 0.10.19

### Enhancements

* **Adds XLSX document level language detection** Enhancing on top of language detection functionality in previous release, we now support language detection within `.xlsx` file type at Element level.
* **bump `unstructured-inference` to `0.6.6`** The updated version of `unstructured-inference` makes table extraction in `hi_res` mode configurable to fine tune table extraction performance; it also improves element detection by adding a deduplication post processing step in the `hi_res` partitioning of pdfs and images.
* **Detect text in HTML Heading Tags as Titles** This will increase the accuracy of hierarchies in HTML documents and provide more accurate element categorization. If text is in an HTML heading tag and is not a list item, address, or narrative text, categorize it as a title.
* **Update python-based docs** Refactor docs to use the actual unstructured code rather than using the subprocess library to run the cli command itself.
* **Adds Table support for the `add_chunking_strategy` decorator to partition functions.** In addition to combining elements under Title elements, user's can now specify the `max_characters=<n>` argument to chunk Table elements into TableChunk elements with `text` and `text_as_html` of length <n> characters. This means partitioned Table results are ready for use in downstream applications without any post processing.
* **Expose endpoint url for s3 connectors** By allowing for the endpoint url to be explicitly overwritten, this allows for any non-AWS data providers supporting the s3 protocol to be supported (i.e. minio).

### Features

* **change default `hi_res` model for pdf/image partition to `yolox`** Now partitioning pdf/image using `hi_res` strategy utilizes `yolox_quantized` model isntead of `detectron2_onnx` model. This new default model has better recall for tables and produces more detailed categories for elements.
* **XLSX can now reads subtables within one sheet** Problem: Many .xlsx files are not created to be read as one full table per sheet. There are subtables, text and header along with more informations to extract from each sheet. Feature: This `partition_xlsx` now can reads subtable(s) within one .xlsx sheet, along with extracting other title and narrative texts. Importance: This enhance the power of .xlsx reading to not only one table per sheet, allowing user to capture more data tables from the file, if exists.
* **Update Documentation on Element Types and Metadata**: We have updated the documentation according to the latest element types and metadata. It includes the common and additional metadata provided by the Partitions and Connectors.

### Fixes

* **Fixes partition_pdf is_alnum reference bug** Problem: The `partition_pdf` when attempt to get bounding box from element experienced a reference before assignment error when the first object is not text extractable.  Fix: Switched to a flag when the condition is met. Importance: Crucial to be able to partition with pdf.
* **Fix various cases of HTML text missing after partition**
  Problem: Under certain circumstances, text immediately after some HTML tags will be misssing from partition result.
  Fix: Updated code to deal with these cases.
  Importance: This will ensure the correctness when partitioning HTML and Markdown documents.
* **Fixes chunking when `detection_class_prob` appears in Element metadata** Problem: when `detection_class_prob` appears in Element metadata, Elements will only be combined by chunk_by_title if they have the same `detection_class_prob` value (which is rare). This is unlikely a case we ever need to support and most often results in no chunking. Fix: `detection_class_prob` is included in the chunking list of metadata keys excluded for similarity comparison. Importance: This change allows `chunk_by_title` to operate as intended for documents which include `detection_class_prob` metadata in their Elements.

## 0.10.18

### Enhancements

* **Better detection of natural reading order in images and PDF's** The elements returned by partition better reflect natural reading order in some cases, particularly in complicated multi-column layouts, leading to better chunking and retrieval for downstream applications. Achieved by improving the `xy-cut` sorting to preprocess bboxes, shrinking all bounding boxes by 90% along x and y axes (still centered around the same center point), which allows projection lines to be drawn where not possible before if layout bboxes overlapped.
* **Improves `partition_xml` to be faster and more memory efficient when partitioning large XML files** The new behavior is to partition iteratively to prevent loading the entire XML tree into memory at once in most use cases.
* **Adds data source properties to SharePoint, Outlook, Onedrive, Reddit, Slack, DeltaTable connectors** These properties (date_created, date_modified, version, source_url, record_locator) are written to element metadata during ingest, mapping elements to information about the document source from which they derive. This functionality enables downstream applications to reveal source document applications, e.g. a link to a GDrive doc, Salesforce record, etc.
* **Add functionality to save embedded images in PDF's separately as images** This allows users to save embedded images in PDF's separately as images, given some directory path. The saved image path is written to the metadata for the Image element. Downstream applications may benefit by providing users with image links from relevant "hits."
* **Azure Cognite Search destination connector** New Azure Cognitive Search destination connector added to ingest CLI.  Users may now use `unstructured-ingest` to write partitioned data from over 20 data sources (so far) to an Azure Cognitive Search index.
* **Improves salesforce partitioning** Partitions Salesforce data as xlm instead of text for improved detail and flexibility. Partitions htmlbody instead of textbody for Salesforce emails. Importance: Allows all Salesforce fields to be ingested and gives Salesforce emails more detailed partitioning.
* **Add document level language detection functionality.** Introduces the "auto" default for the languages param, which then detects the languages present in the document using the `langdetect` package. Adds the document languages as ISO 639-3 codes to the element metadata. Implemented only for the partition_text function to start.
* **PPTX partitioner refactored in preparation for enhancement.** Behavior should be unchanged except that shapes enclosed in a group-shape are now included, as many levels deep as required (a group-shape can itself contain a group-shape).
* **Embeddings support for the SharePoint SourceConnector via unstructured-ingest CLI** The SharePoint connector can now optionally create embeddings from the elements it pulls out during partition and upload those embeddings to Azure Cognitive Search index.
* **Improves hierarchy from docx files by leveraging natural hierarchies built into docx documents**  Hierarchy can now be detected from an indentation level for list bullets/numbers and by style name (e.g. Heading 1, List Bullet 2, List Number).
* **Chunking support for the SharePoint SourceConnector via unstructured-ingest CLI** The SharePoint connector can now optionally chunk the elements pulled out during partition via the chunking unstructured brick. This can be used as a stage before creating embeddings.

### Features

* **Adds `links` metadata in `partition_pdf` for `fast` strategy.** Problem: PDF files contain rich information and hyperlink that Unstructured did not captured earlier. Feature: `partition_pdf` now can capture embedded links within the file along with its associated text and page number. Importance: Providing depth in extracted elements give user a better understanding and richer context of documents. This also enables user to map to other elements within the document if the hyperlink is refered internally.
* **Adds the embedding module to be able to embed Elements** Problem: Many NLP applications require the ability to represent parts of documents in a semantic way. Until now, Unstructured did not have text embedding ability within the core library. Feature: This embedding module is able to track embeddings related data with a class, embed a list of elements, and return an updated list of Elements with the *embeddings* property. The module is also able to embed query strings. Importance: Ability to embed documents or parts of documents will enable users to make use of these semantic representations in different NLP applications, such as search, retrieval, and retrieval augmented generation.

### Fixes

* **Fixes a metadata source serialization bug** Problem: In unstructured elements, when loading an elements json file from the disk, the data_source attribute is assumed to be an instance of DataSourceMetadata and the code acts based on that. However the loader did not satisfy the assumption, and loaded it as a dict instead, causing an error. Fix: Added necessary code block to initialize a DataSourceMetadata object, also refactored DataSourceMetadata.from_dict() method to remove redundant code. Importance: Crucial to be able to load elements (which have data_source fields) from json files.
* **Fixes issue where unstructured-inference was not getting updated** Problem: unstructured-inference was not getting upgraded to the version to match unstructured release when doing a pip install.  Solution: using `pip install unstructured[all-docs]` it will now upgrade both unstructured and unstructured-inference. Importance: This will ensure that the inference library is always in sync with the unstructured library, otherwise users will be using outdated libraries which will likely lead to unintended behavior.
* **Fixes SharePoint connector failures if any document has an unsupported filetype** Problem: Currently the entire connector ingest run fails if a single IngestDoc has an unsupported filetype. This is because a ValueError is raised in the IngestDoc's `__post_init__`. Fix: Adds a try/catch when the IngestConnector runs get_ingest_docs such that the error is logged but all processable documents->IngestDocs are still instantiated and returned. Importance: Allows users to ingest SharePoint content even when some files with unsupported filetypes exist there.
* **Fixes Sharepoint connector server_path issue** Problem: Server path for the Sharepoint Ingest Doc was incorrectly formatted, causing issues while fetching pages from the remote source. Fix: changes formatting of remote file path before instantiating SharepointIngestDocs and appends a '/' while fetching pages from the remote source. Importance: Allows users to fetch pages from Sharepoint Sites.
* **Fixes Sphinx errors.** Fixes errors when running Sphinx `make html` and installs library to suppress warnings.
* **Fixes a metadata backwards compatibility error** Problem: When calling `partition_via_api`, the hosted api may return an element schema that's newer than the current `unstructured`. In this case, metadata fields were added which did not exist in the local `ElementMetadata` dataclass, and `__init__()` threw an error. Fix: remove nonexistent fields before instantiating in `ElementMetadata.from_json()`. Importance: Crucial to avoid breaking changes when adding fields.
* **Fixes issue with Discord connector when a channel returns `None`** Problem: Getting the `jump_url` from a nonexistent Discord `channel` fails. Fix: property `jump_url` is now retrieved within the same context as the messages from the channel. Importance: Avoids cascading issues when the connector fails to fetch information about a Discord channel.
* **Fixes occasionally SIGABTR when writing table with `deltalake` on Linux** Problem: occasionally on Linux ingest can throw a `SIGABTR` when writing `deltalake` table even though the table was written correctly. Fix: put the writing function into a `Process` to ensure its execution to the fullest extent before returning to the main process. Importance: Improves stability of connectors using `deltalake`
* **Fixes badly initialized Formula** Problem: YoloX contain new types of elements, when loading a document that contain formulas a new element of that class should be generated, however the Formula class inherits from Element instead of Text. After this change the element is correctly created with the correct class allowing the document to be loaded. Fix: Change parent class for Formula to Text. Importance: Crucial to be able to load documents that contain formulas.

## 0.10.16

### Enhancements

* **Adds data source properties to Airtable, Confluence, Discord, Elasticsearch, Google Drive, and Wikipedia connectors** These properties (date_created, date_modified, version, source_url, record_locator) are written to element metadata during ingest, mapping elements to information about the document source from which they derive. This functionality enables downstream applications to reveal source document applications, e.g. a link to a GDrive doc, Salesforce record, etc.
* **DOCX partitioner refactored in preparation for enhancement.** Behavior should be unchanged except in multi-section documents containing different headers/footers for different sections. These will now emit all distinct headers and footers encountered instead of just those for the last section.
* **Add a function to map between Tesseract and standard language codes.** This allows users to input language information to the `languages` param in any Tesseract-supported langcode or any ISO 639 standard language code.
* **Add document level language detection functionality.** Introduces the "auto" default for the languages param, which then detects the languages present in the document using the `langdetect` package. Implemented only for the partition_text function to start.

### Features

### Fixes

* ***Fixes an issue that caused a partition error for some PDF's.** Fixes GH Issue 1460 by bypassing a coordinate check if an element has invalid coordinates.

## 0.10.15


### Enhancements

* **Support for better element categories from the next-generation image-to-text model ("chipper").** Previously, not all of the classifications from Chipper were being mapped to proper `unstructured` element categories so the consumer of the library would see many `UncategorizedText` elements. This fixes the issue, improving the granularity of the element categories outputs for better downstream processing and chunking. The mapping update is:
  * "Threading": `NarrativeText`
  * "Form": `NarrativeText`
  * "Field-Name": `Title`
  * "Value": `NarrativeText`
  * "Link": `NarrativeText`
  * "Headline": `Title` (with `category_depth=1`)
  * "Subheadline": `Title` (with `category_depth=2`)
  * "Abstract": `NarrativeText`
* **Better ListItem grouping for PDF's (fast strategy).** The `partition_pdf` with `fast` strategy previously broke down some numbered list item lines as separate elements. This enhancement leverages the x,y coordinates and bbox sizes to help decide whether the following chunk of text is a continuation of the immediate previous detected ListItem element or not, and not detect it as its own non-ListItem element.
* **Fall back to text-based classification for uncategorized Layout elements for Images and PDF's**. Improves element classification by running existing text-based rules on previously `UncategorizedText` elements.
* **Adds table partitioning for Partitioning for many doc types including: .html, .epub., .md, .rst, .odt, and .msg.** At the core of this change is the .html partition functionality, which is leveraged by the other effected doc types. This impacts many scenarios where `Table` Elements are now propery extracted.
* **Create and add `add_chunking_strategy` decorator to partition functions.** Previously, users were responsible for their own chunking after partitioning elements, often required for downstream applications. Now, individual elements may be combined into right-sized chunks where min and max character size may be specified if `chunking_strategy=by_title`. Relevant elements are grouped together for better downstream results. This enables users immediately use partitioned results effectively in downstream applications (e.g. RAG architecture apps) without any additional post-processing.
* **Adds `languages` as an input parameter and marks `ocr_languages` kwarg for deprecation in pdf, image, and auto partitioning functions.** Previously, language information was only being used for Tesseract OCR for image-based documents and was in a Tesseract specific string format, but by refactoring into a list of standard language codes independent of Tesseract, the `unstructured` library will better support `languages` for other non-image pipelines and/or support for other OCR engines.
* **Removes `UNSTRUCTURED_LANGUAGE` env var usage and replaces `language` with `languages` as an input parameter to unstructured-partition-text_type functions.** The previous parameter/input setup was not user-friendly or scalable to the variety of elements being processed. By refactoring the inputted language information into a list of standard language codes, we can support future applications of the element language such as detection, metadata, and multi-language elements. Now, to skip English specific checks, set the `languages` parameter to any non-English language(s).
* **Adds `xlsx` and `xls` filetype extensions to the `skip_infer_table_types` default list in `partition`.** By adding these file types to the input parameter these files should not go through table extraction. Users can still specify if they would like to extract tables from these filetypes, but will have to set the `skip_infer_table_types` to exclude the desired filetype extension. This avoids mis-representing complex spreadsheets where there may be multiple sub-tables and other content.
* **Better debug output related to sentence counting internals**. Clarify message when sentence is not counted toward sentence count because there aren't enough words, relevant for developers focused on `unstructured`s NLP internals.
* **Faster ocr_only speed for partitioning PDF and images.** Use `unstructured_pytesseract.run_and_get_multiple_output` function to reduce the number of calls to `tesseract` by half when partitioning pdf or image with `tesseract`
* **Adds data source properties to fsspec connectors** These properties (date_created, date_modified, version, source_url, record_locator) are written to element metadata during ingest, mapping elements to information about the document source from which they derive. This functionality enables downstream applications to reveal source document applications, e.g. a link to a GDrive doc, Salesforce record, etc.
* **Add delta table destination connector** New delta table destination connector added to ingest CLI.  Users may now use `unstructured-ingest` to write partitioned data from over 20 data sources (so far) to a Delta Table.
* **Rename to Source and Destination Connectors in the Documentation.** Maintain naming consistency between Connectors codebase and documentation with the first addition to a destination connector.
* **Non-HTML text files now return unstructured-elements as opposed to HTML-elements.** Previously the text based files that went through `partition_html` would return HTML-elements but now we preserve the format from the input using `source_format` argument in the partition call.
* **Adds `PaddleOCR` as an optional alternative to `Tesseract`** for OCR in processing of PDF or Image files, it is installable via the `makefile` command `install-paddleocr`. For experimental purposes only.
* **Bump unstructured-inference** to 0.5.28. This version bump markedly improves the output of table data, rendered as `metadata.text_as_html` in an element. These changes include:
  * add env variable `ENTIRE_PAGE_OCR` to specify using paddle or tesseract on entire page OCR
  * table structure detection now pads the input image by 25 pixels in all 4 directions to improve its recall (0.5.27)
  * support paddle with both cpu and gpu and assume it is pre-installed (0.5.26)
  * fix a bug where `cells_to_html` doesn't handle cells spanning multiple rows properly (0.5.25)
  * remove `cv2` preprocessing step before OCR step in table transformer (0.5.24)

### Features

* **Adds element metadata via `category_depth` with default value None**.
  * This additional metadata is useful for vectordb/LLM, chunking strategies, and retrieval applications.
* **Adds a naive hierarchy for elements via a `parent_id` on the element's metadata**
  * Users will now have more metadata for implementing vectordb/LLM chunking strategies. For example, text elements could be queried by their preceding title element.
  * Title elements created from HTML headings will properly nest

### Fixes

* **`add_pytesseract_bboxes_to_elements` no longer returns `nan` values**. The function logic is now broken into new methods
  `_get_element_box` and `convert_multiple_coordinates_to_new_system`
* **Selecting a different model wasn't being respected when calling `partition_image`.** Problem: `partition_pdf` allows for passing a `model_name` parameter. Given the similarity between the image and PDF pipelines, the expected behavior is that `partition_image` should support the same parameter, but `partition_image` was unintentionally not passing along its `kwargs`. This was corrected by adding the kwargs to the downstream call.
* **Fixes a chunking issue via dropping the field "coordinates".** Problem: chunk_by_title function was chunking each element to its own individual chunk while it needed to group elements into a fewer number of chunks. We've discovered that this happens due to a metadata matching logic in chunk_by_title function, and discovered that elements with different metadata can't be put into the same chunk. At the same time, any element with "coordinates" essentially had different metadata than other elements, due each element locating in different places and having different coordinates. Fix: That is why we have included the key "coordinates" inside a list of excluded metadata keys, while doing this "metadata_matches" comparision. Importance: This change is crucial to be able to chunk by title for documents which include "coordinates" metadata in their elements.

## 0.10.14

### Enhancements

* Update all connectors to use new downstream architecture
  * New click type added to parse comma-delimited string inputs
  * Some CLI options renamed

### Features

### Fixes

## 0.10.13

### Enhancements

* Updated documentation: Added back support doc types for partitioning, more Python codes in the API page,  RAG definition, and use case.
* Updated Hi-Res Metadata: PDFs and Images using Hi-Res strategy now have layout model class probabilities added ot metadata.
* Updated the `_detect_filetype_from_octet_stream()` function to use libmagic to infer the content type of file when it is not a zip file.
* Tesseract minor version bump to 5.3.2

### Features

* Add Jira Connector to be able to pull issues from a Jira organization
* Add `clean_ligatures` function to expand ligatures in text


### Fixes

* `partition_html` breaks on `<br>` elements.
* Ingest error handling to properly raise errors when wrapped
* GH issue 1361: fixes a sortig error that prevented some PDF's from being parsed
* Bump unstructured-inference
  * Brings back embedded images in PDF's (0.5.23)

## 0.10.12

### Enhancements

* Removed PIL pin as issue has been resolved upstream
* Bump unstructured-inference
  * Support for yolox_quantized layout detection model (0.5.20)
* YoloX element types added


### Features

* Add Salesforce Connector to be able to pull Account, Case, Campaign, EmailMessage, Lead

### Fixes


* Bump unstructured-inference
  * Avoid divide-by-zero errors swith `safe_division` (0.5.21)

## 0.10.11

### Enhancements

* Bump unstructured-inference
  * Combine entire-page OCR output with layout-detected elements, to ensure full coverage of the page (0.5.19)

### Features

* Add in ingest cli s3 writer

### Fixes

* Fix a bug where `xy-cut` sorting attemps to sort elements without valid coordinates; now xy cut sorting only works when **all** elements have valid coordinates

## 0.10.10

### Enhancements

* Adds `text` as an input parameter to `partition_xml`.
* `partition_xml` no longer runs through `partition_text`, avoiding incorrect splitting
  on carriage returns in the XML. Since `partition_xml` no longer calls `partition_text`,
  `min_partition` and `max_partition` are no longer supported in `partition_xml`.
* Bump `unstructured-inference==0.5.18`, change non-default detectron2 classification threshold
* Upgrade base image from rockylinux 8 to rockylinux 9
* Serialize IngestDocs to JSON when passing to subprocesses

### Features

### Fixes

- Fix a bug where mismatched `elements` and `bboxes` are passed into `add_pytesseract_bbox_to_elements`

## 0.10.9

### Enhancements

* Fix `test_json` to handle only non-extra dependencies file types (plain-text)

### Features

* Adds `chunk_by_title` to break a document into sections based on the presence of `Title`
  elements.
* add new extraction function `extract_image_urls_from_html` to extract all img related URL from html text.

### Fixes

* Make cv2 dependency optional
* Edit `add_pytesseract_bbox_to_elements`'s (`ocr_only` strategy) `metadata.coordinates.points` return type to `Tuple` for consistency.
* Re-enable test-ingest-confluence-diff for ingest tests
* Fix syntax for ingest test check number of files
* Fix csv and tsv partitioners loosing the first line of the files when creating elements

## 0.10.8

### Enhancements

* Release docker image that installs Python 3.10 rather than 3.8

### Features

### Fixes

## 0.10.7

### Enhancements

### Features

### Fixes

* Remove overly aggressive ListItem chunking for images and PDF's which typically resulted in inchorent elements.

## 0.10.6

### Enhancements

* Enable `partition_email` and `partition_msg` to detect if an email is PGP encryped. If
  and email is PGP encryped, the functions will return an empy list of elements and
  emit a warning about the encrypted content.
* Add threaded Slack conversations into Slack connector output
* Add functionality to sort elements using `xy-cut` sorting approach in `partition_pdf` for `hi_res` and `fast` strategies
* Bump unstructured-inference
  * Set OMP_THREAD_LIMIT to 1 if not set for better tesseract perf (0.5.17)

### Features

* Extract coordinates from PDFs and images when using OCR only strategy and add to metadata

### Fixes

* Update `partition_html` to respect the order of `<pre>` tags.
* Fix bug in `partition_pdf_or_image` where two partitions were called if `strategy == "ocr_only"`.
* Bump unstructured-inference
  * Fix issue where temporary files were being left behind (0.5.16)
* Adds deprecation warning for the `file_filename` kwarg to `partition`, `partition_via_api`,
  and `partition_multiple_via_api`.
* Fix documentation build workflow by pinning dependencies

## 0.10.5

### Enhancements

* Create new CI Pipelines
  - Checking text, xml, email, and html doc tests against the library installed without extras
  - Checking each library extra against their respective tests
* `partition` raises an error and tells the user to install the appropriate extra if a filetype
  is detected that is missing dependencies.
* Add custom errors to ingest
* Bump `unstructured-ingest==0.5.15`
  - Handle an uncaught TesseractError (0.5.15)
  - Add TIFF test file and TIFF filetype to `test_from_image_file` in `test_layout` (0.5.14)
* Use `entire_page` ocr mode for pdfs and images
* Add notes on extra installs to docs
* Adds ability to reuse connections per process in unstructured-ingest

### Features
* Add delta table connector

### Fixes

## 0.10.4
* Pass ocr_mode in partition_pdf and set the default back to individual pages for now
* Add diagrams and descriptions for ingest design in the ingest README

### Features
* Supports multipage TIFF image partitioning

### Fixes

## 0.10.2

### Enhancements
* Bump unstructured-inference==0.5.13:
  - Fix extracted image elements being included in layout merge, addresses the issue
    where an entire-page image in a PDF was not passed to the layout model when using hi_res.

### Features

### Fixes

## 0.10.1

### Enhancements
* Bump unstructured-inference==0.5.12:
  - fix to avoid trace for certain PDF's (0.5.12)
  - better defaults for DPI for hi_res and  Chipper (0.5.11)
  - implement full-page OCR (0.5.10)

### Features

### Fixes

* Fix dead links in repository README (Quick Start > Install for local development, and Learn more > Batch Processing)
* Update document dependencies to include tesseract-lang for additional language support (required for tests to pass)

## 0.10.0

### Enhancements

* Add `include_header` kwarg to `partition_xlsx` and change default behavior to `True`
* Update the `links` and `emphasized_texts` metadata fields

### Features

### Fixes

## 0.9.3

### Enhancements

* Pinned dependency cleanup.
* Update `partition_csv` to always use `soupparser_fromstring` to parse `html text`
* Update `partition_tsv` to always use `soupparser_fromstring` to parse `html text`
* Add `metadata.section` to capture epub table of contents data
* Add `unique_element_ids` kwarg to partition functions. If `True`, will use a UUID
  for element IDs instead of a SHA-256 hash.
* Update `partition_xlsx` to always use `soupparser_fromstring` to parse `html text`
* Add functionality to switch `html` text parser based on whether the `html` text contains emoji
* Add functionality to check if a string contains any emoji characters
* Add CI tests around Notion

### Features

* Add Airtable Connector to be able to pull views/tables/bases from an Airtable organization

### Fixes

* fix pdf partition of list items being detected as titles in OCR only mode
* make notion module discoverable
* fix emails with `Content-Distribution: inline` and `Content-Distribution: attachment` with no filename
* Fix email attachment filenames which had `=` in the filename itself

## 0.9.2


### Enhancements

* Update table extraction section in API documentation to sync with change in Prod API
* Update Notion connector to extract to html
* Added UUID option for `element_id`
* Bump unstructured-inference==0.5.9:
  - better caching of models
  - another version of detectron2 available, though the default layout model is unchanged
* Added UUID option for element_id
* Added UUID option for element_id
* CI improvements to run ingest tests in parallel

### Features

* Adds Sharepoint connector.

### Fixes

* Bump unstructured-inference==0.5.9:
  - ignores Tesseract errors where no text is extracted for tiles that indeed, have no text

## 0.9.1

### Enhancements

* Adds --partition-pdf-infer-table-structure to unstructured-ingest.
* Enable `partition_html` to skip headers and footers with the `skip_headers_and_footers` flag.
* Update `partition_doc` and `partition_docx` to track emphasized texts in the output
* Adds post processing function `filter_element_types`
* Set the default strategy for partitioning images to `hi_res`
* Add page break parameter section in API documentation to sync with change in Prod API
* Update `partition_html` to track emphasized texts in the output
* Update `XMLDocument._read_xml` to create `<p>` tag element for the text enclosed in the `<pre>` tag
* Add parameter `include_tail_text` to `_construct_text` to enable (skip) tail text inclusion
* Add Notion connector

### Features

### Fixes

* Remove unused `_partition_via_api` function
* Fixed emoji bug in `partition_xlsx`.
* Pass `file_filename` metadata when partitioning file object
* Skip ingest test on missing Slack token
* Add Dropbox variables to CI environments
* Remove default encoding for ingest
* Adds new element type `EmailAddress` for recognising email address in the  text
* Simplifies `min_partition` logic; makes partitions falling below the `min_partition`
  less likely.
* Fix bug where ingest test check for number of files fails in smoke test
* Fix unstructured-ingest entrypoint failure

## 0.9.0

### Enhancements

* Dependencies are now split by document type, creating a slimmer base installation.

## 0.8.8

### Enhancements

### Features

### Fixes

* Rename "date" field to "last_modified"
* Adds Box connector

### Fixes

## 0.8.7

### Enhancements

* Put back useful function `split_by_paragraph`

### Features

### Fixes

* Fix argument order in NLTK download step

## 0.8.6

### Enhancements

### Features

### Fixes

* Remove debug print lines and non-functional code

## 0.8.5

### Enhancements

* Add parameter `skip_infer_table_types` to enable (skip) table extraction for other doc types
* Adds optional Unstructured API unit tests in CI
* Tracks last modified date for all document types.
* Add auto_paragraph_grouper to detect new-line and blank-line new paragraph for .txt files.
* refactor the ingest cli to better support expanding supported connectors

## 0.8.3

### Enhancements

### Features

### Fixes

* NLTK now only gets downloaded if necessary.
* Handling for empty tables in Word Documents and PowerPoints.

## 0.8.4

### Enhancements

* Additional tests and refactor of JSON detection.
* Update functionality to retrieve image metadata from a page for `document_to_element_list`
* Links are now tracked in `partition_html` output.
* Set the file's current position to the beginning after reading the file in `convert_to_bytes`
* Add `min_partition` kwarg to that combines elements below a specified threshold and modifies splitting of strings longer than max partition so words are not split.
* set the file's current position to the beginning after reading the file in `convert_to_bytes`
* Add slide notes to pptx
* Add `--encoding` directive to ingest
* Improve json detection by `detect_filetype`

### Features

* Adds Outlook connector
* Add support for dpi parameter in inference library
* Adds Onedrive connector.
* Add Confluence connector for ingest cli to pull the body text from all documents from all spaces in a confluence domain.

### Fixes

* Fixes issue with email partitioning where From field was being assigned the To field value.
* Use the `image_metadata` property of the `PageLayout` instance to get the page image info in the `document_to_element_list`
* Add functionality to write images to computer storage temporarily instead of keeping them in memory for `ocr_only` strategy
* Add functionality to convert a PDF in small chunks of pages at a time for `ocr_only` strategy
* Adds `.txt`, `.text`, and `.tab` to list of extensions to check if file
  has a `text/plain` MIME type.
* Enables filters to be passed to `partition_doc` so it doesn't error with LibreOffice7.
* Removed old error message that's superseded by `requires_dependencies`.
* Removes using `hi_res` as the default strategy value for `partition_via_api` and `partition_multiple_via_api`

## 0.8.1

### Enhancements

* Add support for Python 3.11

### Features

### Fixes

* Fixed `auto` strategy detected scanned document as having extractable text and using `fast` strategy, resulting in no output.
* Fix list detection in MS Word documents.
* Don't instantiate an element with a coordinate system when there isn't a way to get its location data.

## 0.8.0

### Enhancements

* Allow model used for hi res pdf partition strategy to be chosen when called.
* Updated inference package

### Features

* Add `metadata_filename` parameter across all partition functions

### Fixes

* Update to ensure `convert_to_datafame` grabs all of the metadata fields.
* Adjust encoding recognition threshold value in `detect_file_encoding`
* Fix KeyError when `isd_to_elements` doesn't find a type
* Fix `_output_filename` for local connector, allowing single files to be written correctly to the disk

* Fix for cases where an invalid encoding is extracted from an email header.

### BREAKING CHANGES

* Information about an element's location is no longer returned as top-level attributes of an element. Instead, it is returned in the `coordinates` attribute of the element's metadata.

## 0.7.12

### Enhancements

* Adds `include_metadata` kwarg to `partition_doc`, `partition_docx`, `partition_email`, `partition_epub`, `partition_json`, `partition_msg`, `partition_odt`, `partition_org`, `partition_pdf`, `partition_ppt`, `partition_pptx`, `partition_rst`, and `partition_rtf`
### Features

* Add Elasticsearch connector for ingest cli to pull specific fields from all documents in an index.
* Adds Dropbox connector

### Fixes

* Fix tests that call unstructured-api by passing through an api-key
* Fixed page breaks being given (incorrect) page numbers
* Fix skipping download on ingest when a source document exists locally

## 0.7.11

### Enhancements

* More deterministic element ordering when using `hi_res` PDF parsing strategy (from unstructured-inference bump to 0.5.4)
* Make large model available (from unstructured-inference bump to 0.5.3)
* Combine inferred elements with extracted elements (from unstructured-inference bump to 0.5.2)
* `partition_email` and `partition_msg` will now process attachments if `process_attachments=True`
  and a attachment partitioning functions is passed through with `attachment_partitioner=partition`.

### Features

### Fixes

* Fix tests that call unstructured-api by passing through an api-key
* Fixed page breaks being given (incorrect) page numbers
* Fix skipping download on ingest when a source document exists locally

## 0.7.10

### Enhancements

* Adds a `max_partition` parameter to `partition_text`, `partition_pdf`, `partition_email`,
  `partition_msg` and `partition_xml` that sets a limit for the size of an individual
  document elements. Defaults to `1500` for everything except `partition_xml`, which has
  a default value of `None`.
* DRY connector refactor

### Features

* `hi_res` model for pdfs and images is selectable via environment variable.

### Fixes

* CSV check now ignores escaped commas.
* Fix for filetype exploration util when file content does not have a comma.
* Adds negative lookahead to bullet pattern to avoid detecting plain text line
  breaks like `-------` as list items.
* Fix pre tag parsing for `partition_html`
* Fix lookup error for annotated Arabic and Hebrew encodings

## 0.7.9

### Enhancements

* Improvements to string check for leafs in `partition_xml`.
* Adds --partition-ocr-languages to unstructured-ingest.

### Features

* Adds `partition_org` for processed Org Mode documents.

### Fixes

## 0.7.8

### Enhancements

### Features

* Adds Google Cloud Service connector

### Fixes

* Updates the `parse_email` for `partition_eml` so that `unstructured-api` passes the smoke tests
* `partition_email` now works if there is no message content
* Updates the `"fast"` strategy for `partition_pdf` so that it's able to recursively
* Adds recursive functionality to all fsspec connectors
* Adds generic --recursive ingest flag

## 0.7.7

### Enhancements

* Adds functionality to replace the `MIME` encodings for `eml` files with one of the common encodings if a `unicode` error occurs
* Adds missed file-like object handling in `detect_file_encoding`
* Adds functionality to extract charset info from `eml` files

### Features

* Added coordinate system class to track coordinate types and convert to different coordinate

### Fixes

* Adds an `html_assemble_articles` kwarg to `partition_html` to enable users to capture
  control whether content outside of `<article>` tags is captured when
  `<article>` tags are present.
* Check for the `xml` attribute on `element` before looking for pagebreaks in `partition_docx`.

## 0.7.6

### Enhancements

* Convert fast startegy to ocr_only for images
* Adds support for page numbers in `.docx` and `.doc` when user or renderer
  created page breaks are present.
* Adds retry logic for the unstructured-ingest Biomed connector

### Features

* Provides users with the ability to extract additional metadata via regex.
* Updates `partition_docx` to include headers and footers in the output.
* Create `partition_tsv` and associated tests. Make additional changes to `detect_filetype`.

### Fixes

* Remove fake api key in test `partition_via_api` since we now require valid/empty api keys
* Page number defaults to `None` instead of `1` when page number is not present in the metadata.
  A page number of `None` indicates that page numbers are not being tracked for the document
  or that page numbers do not apply to the element in question..
* Fixes an issue with some pptx files. Assume pptx shapes are found in top left position of slide
  in case the shape.top and shape.left attributes are `None`.

## 0.7.5

### Enhancements

* Adds functionality to sort elements in `partition_pdf` for `fast` strategy
* Adds ingest tests with `--fast` strategy on PDF documents
* Adds --api-key to unstructured-ingest

### Features

* Adds `partition_rst` for processed ReStructured Text documents.

### Fixes

* Adds handling for emails that do not have a datetime to extract.
* Adds pdf2image package as core requirement of unstructured (with no extras)

## 0.7.4

### Enhancements

* Allows passing kwargs to request data field for `partition_via_api` and `partition_multiple_via_api`
* Enable MIME type detection if libmagic is not available
* Adds handling for empty files in `detect_filetype` and `partition`.

### Features

### Fixes

* Reslove `grpcio` import issue on `weaviate.schema.validate_schema` for python 3.9 and 3.10
* Remove building `detectron2` from source in Dockerfile

## 0.7.3

### Enhancements

* Update IngestDoc abstractions and add data source metadata in ElementMetadata

### Features

### Fixes

* Pass `strategy` parameter down from `partition` for `partition_image`
* Filetype detection if a CSV has a `text/plain` MIME type
* `convert_office_doc` no longers prints file conversion info messages to stdout.
* `partition_via_api` reflects the actual filetype for the file processed in the API.

## 0.7.2

### Enhancements

* Adds an optional encoding kwarg to `elements_to_json` and `elements_from_json`
* Bump version of base image to use new stable version of tesseract

### Features

### Fixes

* Update the `read_txt_file` utility function to keep using `spooled_to_bytes_io_if_needed` for xml
* Add functionality to the `read_txt_file` utility function to handle file-like object from URL
* Remove the unused parameter `encoding` from `partition_pdf`
* Change auto.py to have a `None` default for encoding
* Add functionality to try other common encodings for html and xml files if an error related to the encoding is raised and the user has not specified an encoding.
* Adds benchmark test with test docs in example-docs
* Re-enable test_upload_label_studio_data_with_sdk
* File detection now detects code files as plain text
* Adds `tabulate` explicitly to dependencies
* Fixes an issue in `metadata.page_number` of pptx files
* Adds showing help if no parameters passed

## 0.7.1

### Enhancements

### Features

* Add `stage_for_weaviate` to stage `unstructured` outputs for upload to Weaviate, along with
  a helper function for defining a class to use in Weaviate schemas.
* Builds from Unstructured base image, built off of Rocky Linux 8.7, this resolves almost all CVE's in the image.

### Fixes

## 0.7.0

### Enhancements

* Installing `detectron2` from source is no longer required when using the `local-inference` extra.
* Updates `.pptx` parsing to include text in tables.

### Features

### Fixes

* Fixes an issue in `_add_element_metadata` that caused all elements to have `page_number=1`
  in the element metadata.
* Adds `.log` as a file extension for TXT files.
* Adds functionality to try other common encodings for email (`.eml`) files if an error related to the encoding is raised and the user has not specified an encoding.
* Allow passed encoding to be used in the `replace_mime_encodings`
* Fixes page metadata for `partition_html` when `include_metadata=False`
* A `ValueError` now raises if `file_filename` is not specified when you use `partition_via_api`
  with a file-like object.

## 0.6.11

### Enhancements

* Supports epub tests since pandoc is updated in base image

### Features


### Fixes


## 0.6.10

### Enhancements

* XLS support from auto partition

### Features

### Fixes

## 0.6.9

### Enhancements

* fast strategy for pdf now keeps element bounding box data
* setup.py refactor

### Features

### Fixes

* Adds functionality to try other common encodings if an error related to the encoding is raised and the user has not specified an encoding.
* Adds additional MIME types for CSV

## 0.6.8

### Enhancements

### Features

* Add `partition_csv` for CSV files.

### Fixes

## 0.6.7

### Enhancements

* Deprecate `--s3-url` in favor of `--remote-url` in CLI
* Refactor out non-connector-specific config variables
* Add `file_directory` to metadata
* Add `page_name` to metadata. Currently used for the sheet name in XLSX documents.
* Added a `--partition-strategy` parameter to unstructured-ingest so that users can specify
  partition strategy in CLI. For example, `--partition-strategy fast`.
* Added metadata for filetype.
* Add Discord connector to pull messages from a list of channels
* Refactor `unstructured/file-utils/filetype.py` to better utilise hashmap to return mime type.
* Add local declaration of DOCX_MIME_TYPES and XLSX_MIME_TYPES for `test_filetype.py`.

### Features

* Add `partition_xml` for XML files.
* Add `partition_xlsx` for Microsoft Excel documents.

### Fixes

* Supports `hml` filetype for partition as a variation of html filetype.
* Makes `pytesseract` a function level import in `partition_pdf` so you can use the `"fast"`
  or `"hi_res"` strategies if `pytesseract` is not installed. Also adds the
  `required_dependencies` decorator for the `"hi_res"` and `"ocr_only"` strategies.
* Fix to ensure `filename` is tracked in metadata for `docx` tables.

## 0.6.6

### Enhancements

* Adds an `"auto"` strategy that chooses the partitioning strategy based on document
  characteristics and function kwargs. This is the new default strategy for `partition_pdf`
  and `partition_image`. Users can maintain existing behavior by explicitly setting
  `strategy="hi_res"`.
* Added an additional trace logger for NLP debugging.
* Add `get_date` method to `ElementMetadata` for converting the datestring to a `datetime` object.
* Cleanup the `filename` attribute on `ElementMetadata` to remove the full filepath.

### Features

* Added table reading as html with URL parsing to `partition_docx` in docx
* Added metadata field for text_as_html for docx files

### Fixes

* `fileutils/file_type` check json and eml decode ignore error
* `partition_email` was updated to more flexibly handle deviations from the RFC-2822 standard.
  The time in the metadata returns `None` if the time does not match RFC-2822 at all.
* Include all metadata fields when converting to dataframe or CSV

## 0.6.5

### Enhancements

* Added support for SpooledTemporaryFile file argument.

### Features

### Fixes


## 0.6.4

### Enhancements

* Added an "ocr_only" strategy for `partition_pdf`. Refactored the strategy decision
  logic into its own module.

### Features

### Fixes

## 0.6.3

### Enhancements

* Add an "ocr_only" strategy for `partition_image`.

### Features

* Added `partition_multiple_via_api` for partitioning multiple documents in a single REST
  API call.
* Added `stage_for_baseplate` function to prepare outputs for ingestion into Baseplate.
* Added `partition_odt` for processing Open Office documents.

### Fixes

* Updates the grouping logic in the `partition_pdf` fast strategy to group together text
  in the same bounding box.

## 0.6.2

### Enhancements

* Added logic to `partition_pdf` for detecting copy protected PDFs and falling back
  to the hi res strategy when necessary.


### Features

* Add `partition_via_api` for partitioning documents through the hosted API.

### Fixes

* Fix how `exceeds_cap_ratio` handles empty (returns `True` instead of `False`)
* Updates `detect_filetype` to properly detect JSONs when the MIME type is `text/plain`.

## 0.6.1

### Enhancements

* Updated the table extraction parameter name to be more descriptive

### Features

### Fixes

## 0.6.0

### Enhancements

* Adds an `ssl_verify` kwarg to `partition` and `partition_html` to enable turning off
  SSL verification for HTTP requests. SSL verification is on by default.
* Allows users to pass in ocr language to `partition_pdf` and `partition_image` through
  the `ocr_language` kwarg. `ocr_language` corresponds to the code for the language pack
  in Tesseract. You will need to install the relevant Tesseract language pack to use a
  given language.

### Features

* Table extraction is now possible for pdfs from `partition` and `partition_pdf`.
* Adds support for extracting attachments from `.msg` files

### Fixes

* Adds an `ssl_verify` kwarg to `partition` and `partition_html` to enable turning off
  SSL verification for HTTP requests. SSL verification is on by default.

## 0.5.13

### Enhancements

* Allow headers to be passed into `partition` when `url` is used.

### Features

* `bytes_string_to_string` cleaning brick for bytes string output.

### Fixes

* Fixed typo in call to `exactly_one` in `partition_json`
* unstructured-documents encode xml string if document_tree is `None` in `_read_xml`.
* Update to `_read_xml` so that Markdown files with embedded HTML process correctly.
* Fallback to "fast" strategy only emits a warning if the user specifies the "hi_res" strategy.
* unstructured-partition-text_type exceeds_cap_ratio fix returns and how capitalization ratios are calculated
* `partition_pdf` and `partition_text` group broken paragraphs to avoid fragmented `NarrativeText` elements.
* .json files resolved as "application/json" on centos7 (or other installs with older libmagic libs)

## 0.5.12

### Enhancements

* Add OS mimetypes DB to docker image, mainly for unstructured-api compat.
* Use the image registry as a cache when building Docker images.
* Adds the ability for `partition_text` to group together broken paragraphs.
* Added method to utils to allow date time format validation

### Features
* Add Slack connector to pull messages for a specific channel

* Add --partition-by-api parameter to unstructured-ingest
* Added `partition_rtf` for processing rich text files.
* `partition` now accepts a `url` kwarg in addition to `file` and `filename`.

### Fixes

* Allow encoding to be passed into `replace_mime_encodings`.
* unstructured-ingest connector-specific dependencies are imported on demand.
* unstructured-ingest --flatten-metadata supported for local connector.
* unstructured-ingest fix runtime error when using --metadata-include.

## 0.5.11

### Enhancements

### Features

### Fixes

* Guard against null style attribute in docx document elements
* Update HTML encoding to better support foreign language characters

## 0.5.10

### Enhancements

* Updated inference package
* Add sender, recipient, date, and subject to element metadata for emails

### Features

* Added `--download-only` parameter to `unstructured-ingest`

### Fixes

* FileNotFound error when filename is provided but file is not on disk

## 0.5.9

### Enhancements

### Features

### Fixes

* Convert file to str in helper `split_by_paragraph` for `partition_text`

## 0.5.8

### Enhancements

* Update `elements_to_json` to return string when filename is not specified
* `elements_from_json` may take a string instead of a filename with the `text` kwarg
* `detect_filetype` now does a final fallback to file extension.
* Empty tags are now skipped during the depth check for HTML processing.

### Features

* Add local file system to `unstructured-ingest`
* Add `--max-docs` parameter to `unstructured-ingest`
* Added `partition_msg` for processing MSFT Outlook .msg files.

### Fixes

* `convert_file_to_text` now passes through the `source_format` and `target_format` kwargs.
  Previously they were hard coded.
* Partitioning functions that accept a `text` kwarg no longer raise an error if an empty
  string is passed (and empty list of elements is returned instead).
* `partition_json` no longer fails if the input is an empty list.
* Fixed bug in `chunk_by_attention_window` that caused the last word in segments to be cut-off
  in some cases.

### BREAKING CHANGES

* `stage_for_transformers` now returns a list of elements, making it consistent with other
  staging bricks

## 0.5.7

### Enhancements

* Refactored codebase using `exactly_one`
* Adds ability to pass headers when passing a url in partition_html()
* Added optional `content_type` and `file_filename` parameters to `partition()` to bypass file detection

### Features

* Add `--flatten-metadata` parameter to `unstructured-ingest`
* Add `--fields-include` parameter to `unstructured-ingest`

### Fixes

## 0.5.6

### Enhancements

* `contains_english_word()`, used heavily in text processing, is 10x faster.

### Features

* Add `--metadata-include` and `--metadata-exclude` parameters to `unstructured-ingest`
* Add `clean_non_ascii_chars` to remove non-ascii characters from unicode string

### Fixes

* Fix problem with PDF partition (duplicated test)

## 0.5.4

### Enhancements

* Added Biomedical literature connector for ingest cli.
* Add `FsspecConnector` to easily integrate any existing `fsspec` filesystem as a connector.
* Rename `s3_connector.py` to `s3.py` for readability and consistency with the
  rest of the connectors.
* Now `S3Connector` relies on `s3fs` instead of on `boto3`, and it inherits
  from `FsspecConnector`.
* Adds an `UNSTRUCTURED_LANGUAGE_CHECKS` environment variable to control whether or not language
  specific checks like vocabulary and POS tagging are applied. Set to `"true"` for higher
  resolution partitioning and `"false"` for faster processing.
* Improves `detect_filetype` warning to include filename when provided.
* Adds a "fast" strategy for partitioning PDFs with PDFMiner. Also falls back to the "fast"
  strategy if detectron2 is not available.
* Start deprecation life cycle for `unstructured-ingest --s3-url` option, to be deprecated in
  favor of `--remote-url`.

### Features

* Add `AzureBlobStorageConnector` based on its `fsspec` implementation inheriting
from `FsspecConnector`
* Add `partition_epub` for partitioning e-books in EPUB3 format.

### Fixes

* Fixes processing for text files with `message/rfc822` MIME type.
* Open xml files in read-only mode when reading contents to construct an XMLDocument.

## 0.5.3

### Enhancements

* `auto.partition()` can now load Unstructured ISD json documents.
* Simplify partitioning functions.
* Improve logging for ingest CLI.

### Features

* Add `--wikipedia-auto-suggest` argument to the ingest CLI to disable automatic redirection
  to pages with similar names.
* Add setup script for Amazon Linux 2
* Add optional `encoding` argument to the `partition_(text/email/html)` functions.
* Added Google Drive connector for ingest cli.
* Added Gitlab connector for ingest cli.

### Fixes

## 0.5.2

### Enhancements

* Fully move from printing to logging.
* `unstructured-ingest` now uses a default `--download_dir` of `$HOME/.cache/unstructured/ingest`
rather than a "tmp-ingest-" dir in the working directory.

### Features

### Fixes

* `setup_ubuntu.sh` no longer fails in some contexts by interpreting
`DEBIAN_FRONTEND=noninteractive` as a command
* `unstructured-ingest` no longer re-downloads files when --preserve-downloads
is used without --download-dir.
* Fixed an issue that was causing text to be skipped in some HTML documents.

## 0.5.1

### Enhancements

### Features

### Fixes

* Fixes an error causing JavaScript to appear in the output of `partition_html` sometimes.
* Fix several issues with the `requires_dependencies` decorator, including the error message
  and how it was used, which had caused an error for `unstructured-ingest --github-url ...`.

## 0.5.0

### Enhancements

* Add `requires_dependencies` Python decorator to check dependencies are installed before
  instantiating a class or running a function

### Features

* Added Wikipedia connector for ingest cli.

### Fixes

* Fix `process_document` file cleaning on failure
* Fixes an error introduced in the metadata tracking commit that caused `NarrativeText`
  and `FigureCaption` elements to be represented as `Text` in HTML documents.

## 0.4.16

### Enhancements

* Fallback to using file extensions for filetype detection if `libmagic` is not present

### Features

* Added setup script for Ubuntu
* Added GitHub connector for ingest cli.
* Added `partition_md` partitioner.
* Added Reddit connector for ingest cli.

### Fixes

* Initializes connector properly in ingest.main::MainProcess
* Restricts version of unstructured-inference to avoid multithreading issue

## 0.4.15

### Enhancements

* Added `elements_to_json` and `elements_from_json` for easier serialization/deserialization
* `convert_to_dict`, `dict_to_elements` and `convert_to_csv` are now aliases for functions
  that use the ISD terminology.

### Fixes

* Update to ensure all elements are preserved during serialization/deserialization

## 0.4.14

* Automatically install `nltk` models in the `tokenize` module.

## 0.4.13

* Fixes unstructured-ingest cli.

## 0.4.12

* Adds console_entrypoint for unstructured-ingest, other structure/doc updates related to ingest.
* Add `parser` parameter to `partition_html`.

## 0.4.11

* Adds `partition_doc` for partitioning Word documents in `.doc` format. Requires `libreoffice`.
* Adds `partition_ppt` for partitioning PowerPoint documents in `.ppt` format. Requires `libreoffice`.

## 0.4.10

* Fixes `ElementMetadata` so that it's JSON serializable when the filename is a `Path` object.

## 0.4.9

* Added ingest modules and s3 connector, sample ingest script
* Default to `url=None` for `partition_pdf` and `partition_image`
* Add ability to skip English specific check by setting the `UNSTRUCTURED_LANGUAGE` env var to `""`.
* Document `Element` objects now track metadata

## 0.4.8

* Modified XML and HTML parsers not to load comments.

## 0.4.7

* Added the ability to pull an HTML document from a url in `partition_html`.
* Added the the ability to get file summary info from lists of filenames and lists
  of file contents.
* Added optional page break to `partition` for `.pptx`, `.pdf`, images, and `.html` files.
* Added `to_dict` method to document elements.
* Include more unicode quotes in `replace_unicode_quotes`.

## 0.4.6

* Loosen the default cap threshold to `0.5`.
* Add a `UNSTRUCTURED_NARRATIVE_TEXT_CAP_THRESHOLD` environment variable for controlling
  the cap ratio threshold.
* Unknown text elements are identified as `Text` for HTML and plain text documents.
* `Body Text` styles no longer default to `NarrativeText` for Word documents. The style information
  is insufficient to determine that the text is narrative.
* Upper cased text is lower cased before checking for verbs. This helps avoid some missed verbs.
* Adds an `Address` element for capturing elements that only contain an address.
* Suppress the `UserWarning` when detectron is called.
* Checks that titles and narrative test have at least one English word.
* Checks that titles and narrative text are at least 50% alpha characters.
* Restricts titles to a maximum word length. Adds a `UNSTRUCTURED_TITLE_MAX_WORD_LENGTH`
  environment variable for controlling the max number of words in a title.
* Updated `partition_pptx` to order the elements on the page

## 0.4.4

* Updated `partition_pdf` and `partition_image` to return `unstructured` `Element` objects
* Fixed the healthcheck url path when partitioning images and PDFs via API
* Adds an optional `coordinates` attribute to document objects
* Adds `FigureCaption` and `CheckBox` document elements
* Added ability to split lists detected in `LayoutElement` objects
* Adds `partition_pptx` for partitioning PowerPoint documents
* LayoutParser models now download from HugginfaceHub instead of DropBox
* Fixed file type detection for XML and HTML files on Amazone Linux

## 0.4.3

* Adds `requests` as a base dependency
* Fix in `exceeds_cap_ratio` so the function doesn't break with empty text
* Fix bug in `_parse_received_data`.
* Update `detect_filetype` to properly handle `.doc`, `.xls`, and `.ppt`.

## 0.4.2

* Added `partition_image` to process documents in an image format.
* Fixed utf-8 encoding error in `partition_email` with attachments for `text/html`

## 0.4.1

* Added support for text files in the `partition` function
* Pinned `opencv-python` for easier installation on Linux

## 0.4.0

* Added generic `partition` brick that detects the file type and routes a file to the appropriate
  partitioning brick.
* Added a file type detection module.
* Updated `partition_html` and `partition_eml` to support file-like objects in 'rb' mode.
* Cleaning brick for removing ordered bullets `clean_ordered_bullets`.
* Extract brick method for ordered bullets `extract_ordered_bullets`.
* Test for `clean_ordered_bullets`.
* Test for `extract_ordered_bullets`.
* Added `partition_docx` for pre-processing Word Documents.
* Added new REGEX patterns to extract email header information
* Added new functions to extract header information `parse_received_data` and `partition_header`
* Added new function to parse plain text files `partition_text`
* Added new cleaners functions `extract_ip_address`, `extract_ip_address_name`, `extract_mapi_id`, `extract_datetimetz`
* Add new `Image` element and function to find embedded images `find_embedded_images`
* Added `get_directory_file_info` for summarizing information about source documents

## 0.3.5

* Add support for local inference
* Add new pattern to recognize plain text dash bullets
* Add test for bullet patterns
* Fix for `partition_html` that allows for processing `div` tags that have both text and child
  elements
* Add ability to extract document metadata from `.docx`, `.xlsx`, and `.jpg` files.
* Helper functions for identifying and extracting phone numbers
* Add new function `extract_attachment_info` that extracts and decodes the attachment
of an email.
* Staging brick to convert a list of `Element`s to a `pandas` dataframe.
* Add plain text functionality to `partition_email`

## 0.3.4

* Python-3.7 compat

## 0.3.3

* Removes BasicConfig from logger configuration
* Adds the `partition_email` partitioning brick
* Adds the `replace_mime_encodings` cleaning bricks
* Small fix to HTML parsing related to processing list items with sub-tags
* Add `EmailElement` data structure to store email documents

## 0.3.2

* Added `translate_text` brick for translating text between languages
* Add an `apply` method to make it easier to apply cleaners to elements

## 0.3.1

* Added \_\_init.py\_\_ to `partition`

## 0.3.0

* Implement staging brick for Argilla. Converts lists of `Text` elements to `argilla` dataset classes.
* Removing the local PDF parsing code and any dependencies and tests.
* Reorganizes the staging bricks in the unstructured.partition module
* Allow entities to be passed into the Datasaur staging brick
* Added HTML escapes to the `replace_unicode_quotes` brick
* Fix bad responses in partition_pdf to raise ValueError
* Adds `partition_html` for partitioning HTML documents.

## 0.2.6

* Small change to how \_read is placed within the inheritance structure since it doesn't really apply to pdf
* Add partitioning brick for calling the document image analysis API

## 0.2.5

* Update python requirement to >=3.7

## 0.2.4

* Add alternative way of importing `Final` to support google colab

## 0.2.3

* Add cleaning bricks for removing prefixes and postfixes
* Add cleaning bricks for extracting text before and after a pattern

## 0.2.2

* Add staging brick for Datasaur

## 0.2.1

* Added brick to convert an ISD dictionary to a list of elements
* Update `PDFDocument` to use the `from_file` method
* Added staging brick for CSV format for ISD (Initial Structured Data) format.
* Added staging brick for separating text into attention window size chunks for `transformers`.
* Added staging brick for LabelBox.
* Added ability to upload LabelStudio predictions
* Added utility function for JSONL reading and writing
* Added staging brick for CSV format for Prodigy
* Added staging brick for Prodigy
* Added ability to upload LabelStudio annotations
* Added text_field and id_field to stage_for_label_studio signature

## 0.2.0

* Initial release of unstructured<|MERGE_RESOLUTION|>--- conflicted
+++ resolved
@@ -1,13 +1,10 @@
-## 0.12.1-dev15
-
-### Enhancements
-
-<<<<<<< HEAD
+## 0.12.1-dev16
+
+### Enhancements
+
 * **Allow setting image block crop padding parameter** In certain circumstances, adjusting the image block crop padding can improve image block extraction by preventing extracted image blocks from being clipped.
-=======
 * **Add suport for bitmap images in `partition_image`** Adds support for `.bmp` files in
   `partition`, `partition_image`, and `detect_filetype`.
->>>>>>> 96fe7dd5
 * **Keep all image elements when using "hi_res" strategy** Previously, `Image` elements with small chunks of text were ignored unless the image block extraction parameters (`extract_images_in_pdf` or `extract_image_block_types`) were specified. Now, all image elements are kept regardless of whether the image block extraction parameters are specified.
 * **Add filetype detection for `.wav` files.** Add filetpye detection for `.wav` files.
 * **Add "basic" chunking strategy.** Add baseline chunking strategy that includes all shared chunking behaviors without breaking chunks on section or page boundaries.
