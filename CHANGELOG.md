<<<<<<< HEAD
## 0.7.10-dev1

### Enhancements

### Features

* Adds Dropbox connector

### Fixes

## 0.7.10-dev0
=======
## 0.7.12-dev0
>>>>>>> e9fdbb09

### Enhancements

* Adds `include_metadata` kwarg to `partition_doc`, `partition_docx`, `partition_email`, `partition_epub`, `partition_json`, `partition_msg`, `partition_odt`, `partition_org`, `partition_pdf`, `partition_ppt`, `partition_pptx`, `partition_rst`, and `partition_rtf`

### Features

### Fixes

* Fix tests that call unstructured-api by passing through an api-key
* Fixed page breaks being given (incorrect) page numbers
* Fix skipping download on ingest when a source document exists locally

## 0.7.11

### Enhancements

* More deterministic element ordering when using `hi_res` PDF parsing strategy (from unstructured-inference bump to 0.5.4)
* Make large model available (from unstructured-inference bump to 0.5.3)
* Combine inferred elements with extracted elements (from unstructured-inference bump to 0.5.2) 
* `partition_email` and `partition_msg` will now process attachments if `process_attachments=True`
  and a attachment partitioning functions is passed through with `attachment_partitioner=partition`.

### Features

### Fixes

* Fix tests that call unstructured-api by passing through an api-key
* Fixed page breaks being given (incorrect) page numbers
* Fix skipping download on ingest when a source document exists locally

## 0.7.10

### Enhancements

* Adds a `max_partition` parameter to `partition_text`, `partition_pdf`, `partition_email`,
  `partition_msg` and `partition_xml` that sets a limit for the size of an individual
  document elements. Defaults to `1500` for everything except `partition_xml`, which has
  a default value of `None`.
* DRY connector refactor

### Features

* `hi_res` model for pdfs and images is selectable via environment variable.

### Fixes

* CSV check now ignores escaped commas.
* Fix for filetype exploration util when file content does not have a comma.
* Adds negative lookahead to bullet pattern to avoid detecting plain text line
  breaks like `-------` as list items.
* Fix pre tag parsing for `partition_html`
* Fix lookup error for annotated Arabic and Hebrew encodings

## 0.7.9

### Enhancements

* Improvements to string check for leafs in `partition_xml`.
* Adds --partition-ocr-languages to unstructured-ingest.

### Features

* Adds `partition_org` for processed Org Mode documents.

### Fixes

## 0.7.8

### Enhancements

### Features

* Adds Google Cloud Service connector

### Fixes

* Updates the `parse_email` for `partition_eml` so that `unstructured-api` passes the smoke tests
* `partition_email` now works if there is no message content
* Updates the `"fast"` strategy for `partition_pdf` so that it's able to recursively
* Adds recursive functionality to all fsspec connectors
* Adds generic --recursive ingest flag

## 0.7.7

### Enhancements

* Adds functionality to replace the `MIME` encodings for `eml` files with one of the common encodings if a `unicode` error occurs
* Adds missed file-like object handling in `detect_file_encoding`
* Adds functionality to extract charset info from `eml` files

### Features

* Added coordinate system class to track coordinate types and convert to different coordinate

### Fixes

* Adds an `html_assemble_articles` kwarg to `partition_html` to enable users to capture
  control whether content outside of `<article>` tags is captured when
  `<article>` tags are present.
* Check for the `xml` attribute on `element` before looking for pagebreaks in `partition_docx`.

## 0.7.6

### Enhancements

* Convert fast startegy to ocr_only for images
* Adds support for page numbers in `.docx` and `.doc` when user or renderer
  created page breaks are present.
* Adds retry logic for the unstructured-ingest Biomed connector

### Features

* Provides users with the ability to extract additional metadata via regex.
* Updates `partition_docx` to include headers and footers in the output.
* Create `partition_tsv` and associated tests. Make additional changes to `detect_filetype`.

### Fixes

* Remove fake api key in test `partition_via_api` since we now require valid/empty api keys
* Page number defaults to `None` instead of `1` when page number is not present in the metadata.
  A page number of `None` indicates that page numbers are not being tracked for the document
  or that page numbers do not apply to the element in question..
* Fixes an issue with some pptx files. Assume pptx shapes are found in top left position of slide
  in case the shape.top and shape.left attributes are `None`.

## 0.7.5

### Enhancements

* Adds functionality to sort elements in `partition_pdf` for `fast` strategy
* Adds ingest tests with `--fast` strategy on PDF documents
* Adds --api-key to unstructured-ingest

### Features

* Adds `partition_rst` for processed ReStructured Text documents.

### Fixes

* Adds handling for emails that do not have a datetime to extract.
* Adds pdf2image package as core requirement of unstructured (with no extras)

## 0.7.4

### Enhancements

* Allows passing kwargs to request data field for `partition_via_api` and `partition_multiple_via_api`
* Enable MIME type detection if libmagic is not available
* Adds handling for empty files in `detect_filetype` and `partition`.

### Features

### Fixes

* Reslove `grpcio` import issue on `weaviate.schema.validate_schema` for python 3.9 and 3.10
* Remove building `detectron2` from source in Dockerfile

## 0.7.3

### Enhancements

* Update IngestDoc abstractions and add data source metadata in ElementMetadata

### Features

### Fixes

* Pass `strategy` parameter down from `partition` for `partition_image`
* Filetype detection if a CSV has a `text/plain` MIME type
* `convert_office_doc` no longers prints file conversion info messages to stdout.
* `partition_via_api` reflects the actual filetype for the file processed in the API.

## 0.7.2

### Enhancements

* Adds an optional encoding kwarg to `elements_to_json` and `elements_from_json`
* Bump version of base image to use new stable version of tesseract

### Features

### Fixes

* Update the `read_txt_file` utility function to keep using `spooled_to_bytes_io_if_needed` for xml
* Add functionality to the `read_txt_file` utility function to handle file-like object from URL
* Remove the unused parameter `encoding` from `partition_pdf`
* Change auto.py to have a `None` default for encoding
* Add functionality to try other common encodings for html and xml files if an error related to the encoding is raised and the user has not specified an encoding.
* Adds benchmark test with test docs in example-docs
* Re-enable test_upload_label_studio_data_with_sdk
* File detection now detects code files as plain text
* Adds `tabulate` explicitly to dependencies
* Fixes an issue in `metadata.page_number` of pptx files
* Adds showing help if no parameters passed

## 0.7.1

### Enhancements

### Features

* Add `stage_for_weaviate` to stage `unstructured` outputs for upload to Weaviate, along with
  a helper function for defining a class to use in Weaviate schemas.
* Builds from Unstructured base image, built off of Rocky Linux 8.7, this resolves almost all CVE's in the image.

### Fixes

## 0.7.0

### Enhancements

* Installing `detectron2` from source is no longer required when using the `local-inference` extra.
* Updates `.pptx` parsing to include text in tables.

### Features

### Fixes

* Fixes an issue in `_add_element_metadata` that caused all elements to have `page_number=1`
  in the element metadata.
* Adds `.log` as a file extension for TXT files.
* Adds functionality to try other common encodings for email (`.eml`) files if an error related to the encoding is raised and the user has not specified an encoding.
* Allow passed encoding to be used in the `replace_mime_encodings`
* Fixes page metadata for `partition_html` when `include_metadata=False`
* A `ValueError` now raises if `file_filename` is not specified when you use `partition_via_api`
  with a file-like object.

## 0.6.11

### Enhancements

* Supports epub tests since pandoc is updated in base image

### Features


### Fixes


## 0.6.10

### Enhancements

* XLS support from auto partition

### Features

### Fixes

## 0.6.9

### Enhancements

* fast strategy for pdf now keeps element bounding box data
* setup.py refactor

### Features

### Fixes

* Adds functionality to try other common encodings if an error related to the encoding is raised and the user has not specified an encoding.
* Adds additional MIME types for CSV

## 0.6.8

### Enhancements

### Features

* Add `partition_csv` for CSV files.

### Fixes

## 0.6.7

### Enhancements

* Deprecate `--s3-url` in favor of `--remote-url` in CLI
* Refactor out non-connector-specific config variables
* Add `file_directory` to metadata
* Add `page_name` to metadata. Currently used for the sheet name in XLSX documents.
* Added a `--partition-strategy` parameter to unstructured-ingest so that users can specify
  partition strategy in CLI. For example, `--partition-strategy fast`.
* Added metadata for filetype.
* Add Discord connector to pull messages from a list of channels
* Refactor `unstructured/file-utils/filetype.py` to better utilise hashmap to return mime type.
* Add local declaration of DOCX_MIME_TYPES and XLSX_MIME_TYPES for `test_filetype.py`.

### Features

* Add `partition_xml` for XML files.
* Add `partition_xlsx` for Microsoft Excel documents.

### Fixes

* Supports `hml` filetype for partition as a variation of html filetype.
* Makes `pytesseract` a function level import in `partition_pdf` so you can use the `"fast"`
  or `"hi_res"` strategies if `pytesseract` is not installed. Also adds the
  `required_dependencies` decorator for the `"hi_res"` and `"ocr_only"` strategies.
* Fix to ensure `filename` is tracked in metadata for `docx` tables.

## 0.6.6

### Enhancements

* Adds an `"auto"` strategy that chooses the partitioning strategy based on document
  characteristics and function kwargs. This is the new default strategy for `partition_pdf`
  and `partition_image`. Users can maintain existing behavior by explicitly setting
  `strategy="hi_res"`.
* Added an additional trace logger for NLP debugging.
* Add `get_date` method to `ElementMetadata` for converting the datestring to a `datetime` object.
* Cleanup the `filename` attribute on `ElementMetadata` to remove the full filepath.

### Features

* Added table reading as html with URL parsing to `partition_docx` in docx
* Added metadata field for text_as_html for docx files

### Fixes

* `fileutils/file_type` check json and eml decode ignore error
* `partition_email` was updated to more flexibly handle deviations from the RFC-2822 standard.
  The time in the metadata returns `None` if the time does not match RFC-2822 at all.
* Include all metadata fields when converting to dataframe or CSV

## 0.6.5

### Enhancements

* Added support for SpooledTemporaryFile file argument.

### Features

### Fixes


## 0.6.4

### Enhancements

* Added an "ocr_only" strategy for `partition_pdf`. Refactored the strategy decision
  logic into its own module.

### Features

### Fixes

## 0.6.3

### Enhancements

* Add an "ocr_only" strategy for `partition_image`.

### Features

* Added `partition_multiple_via_api` for partitioning multiple documents in a single REST
  API call.
* Added `stage_for_baseplate` function to prepare outputs for ingestion into Baseplate.
* Added `partition_odt` for processing Open Office documents.

### Fixes

* Updates the grouping logic in the `partition_pdf` fast strategy to group together text
  in the same bounding box.

## 0.6.2

### Enhancements

* Added logic to `partition_pdf` for detecting copy protected PDFs and falling back
  to the hi res strategy when necessary.


### Features

* Add `partition_via_api` for partitioning documents through the hosted API.

### Fixes

* Fix how `exceeds_cap_ratio` handles empty (returns `True` instead of `False`)
* Updates `detect_filetype` to properly detect JSONs when the MIME type is `text/plain`.

## 0.6.1

### Enhancements

* Updated the table extraction parameter name to be more descriptive

### Features

### Fixes

## 0.6.0

### Enhancements

* Adds an `ssl_verify` kwarg to `partition` and `partition_html` to enable turning off
  SSL verification for HTTP requests. SSL verification is on by default.
* Allows users to pass in ocr language to `partition_pdf` and `partition_image` through
  the `ocr_language` kwarg. `ocr_language` corresponds to the code for the language pack
  in Tesseract. You will need to install the relevant Tesseract language pack to use a
  given language.

### Features

* Table extraction is now possible for pdfs from `partition` and `partition_pdf`.
* Adds support for extracting attachments from `.msg` files

### Fixes

* Adds an `ssl_verify` kwarg to `partition` and `partition_html` to enable turning off
  SSL verification for HTTP requests. SSL verification is on by default.

## 0.5.13

### Enhancements

* Allow headers to be passed into `partition` when `url` is used.

### Features

* `bytes_string_to_string` cleaning brick for bytes string output.

### Fixes

* Fixed typo in call to `exactly_one` in `partition_json`
* unstructured-documents encode xml string if document_tree is `None` in `_read_xml`.
* Update to `_read_xml` so that Markdown files with embedded HTML process correctly.
* Fallback to "fast" strategy only emits a warning if the user specifies the "hi_res" strategy.
* unstructured-partition-text_type exceeds_cap_ratio fix returns and how capitalization ratios are calculated
* `partition_pdf` and `partition_text` group broken paragraphs to avoid fragmented `NarrativeText` elements.
* .json files resolved as "application/json" on centos7 (or other installs with older libmagic libs)

## 0.5.12

### Enhancements

* Add OS mimetypes DB to docker image, mainly for unstructured-api compat.
* Use the image registry as a cache when building Docker images.
* Adds the ability for `partition_text` to group together broken paragraphs.
* Added method to utils to allow date time format validation

### Features
* Add Slack connector to pull messages for a specific channel

* Add --partition-by-api parameter to unstructured-ingest
* Added `partition_rtf` for processing rich text files.
* `partition` now accepts a `url` kwarg in addition to `file` and `filename`.

### Fixes

* Allow encoding to be passed into `replace_mime_encodings`.
* unstructured-ingest connector-specific dependencies are imported on demand.
* unstructured-ingest --flatten-metadata supported for local connector.
* unstructured-ingest fix runtime error when using --metadata-include.

## 0.5.11

### Enhancements

### Features

### Fixes

* Guard against null style attribute in docx document elements
* Update HTML encoding to better support foreign language characters

## 0.5.10

### Enhancements

* Updated inference package
* Add sender, recipient, date, and subject to element metadata for emails

### Features

* Added `--download-only` parameter to `unstructured-ingest`

### Fixes

* FileNotFound error when filename is provided but file is not on disk

## 0.5.9

### Enhancements

### Features

### Fixes

* Convert file to str in helper `split_by_paragraph` for `partition_text`

## 0.5.8

### Enhancements

* Update `elements_to_json` to return string when filename is not specified
* `elements_from_json` may take a string instead of a filename with the `text` kwarg
* `detect_filetype` now does a final fallback to file extension.
* Empty tags are now skipped during the depth check for HTML processing.

### Features

* Add local file system to `unstructured-ingest`
* Add `--max-docs` parameter to `unstructured-ingest`
* Added `partition_msg` for processing MSFT Outlook .msg files.

### Fixes

* `convert_file_to_text` now passes through the `source_format` and `target_format` kwargs.
  Previously they were hard coded.
* Partitioning functions that accept a `text` kwarg no longer raise an error if an empty
  string is passed (and empty list of elements is returned instead).
* `partition_json` no longer fails if the input is an empty list.
* Fixed bug in `chunk_by_attention_window` that caused the last word in segments to be cut-off
  in some cases.

### BREAKING CHANGES

* `stage_for_transformers` now returns a list of elements, making it consistent with other
  staging bricks

## 0.5.7

### Enhancements

* Refactored codebase using `exactly_one`
* Adds ability to pass headers when passing a url in partition_html()
* Added optional `content_type` and `file_filename` parameters to `partition()` to bypass file detection

### Features

* Add `--flatten-metadata` parameter to `unstructured-ingest`
* Add `--fields-include` parameter to `unstructured-ingest`

### Fixes

## 0.5.6

### Enhancements

* `contains_english_word()`, used heavily in text processing, is 10x faster.

### Features

* Add `--metadata-include` and `--metadata-exclude` parameters to `unstructured-ingest`
* Add `clean_non_ascii_chars` to remove non-ascii characters from unicode string

### Fixes

* Fix problem with PDF partition (duplicated test)

## 0.5.4

### Enhancements

* Added Biomedical literature connector for ingest cli.
* Add `FsspecConnector` to easily integrate any existing `fsspec` filesystem as a connector.
* Rename `s3_connector.py` to `s3.py` for readability and consistency with the
  rest of the connectors.
* Now `S3Connector` relies on `s3fs` instead of on `boto3`, and it inherits
  from `FsspecConnector`.
* Adds an `UNSTRUCTURED_LANGUAGE_CHECKS` environment variable to control whether or not language
  specific checks like vocabulary and POS tagging are applied. Set to `"true"` for higher
  resolution partitioning and `"false"` for faster processing.
* Improves `detect_filetype` warning to include filename when provided.
* Adds a "fast" strategy for partitioning PDFs with PDFMiner. Also falls back to the "fast"
  strategy if detectron2 is not available.
* Start deprecation life cycle for `unstructured-ingest --s3-url` option, to be deprecated in
  favor of `--remote-url`.

### Features

* Add `AzureBlobStorageConnector` based on its `fsspec` implementation inheriting
from `FsspecConnector`
* Add `partition_epub` for partitioning e-books in EPUB3 format.

### Fixes

* Fixes processing for text files with `message/rfc822` MIME type.
* Open xml files in read-only mode when reading contents to construct an XMLDocument.

## 0.5.3

### Enhancements

* `auto.partition()` can now load Unstructured ISD json documents.
* Simplify partitioning functions.
* Improve logging for ingest CLI.

### Features

* Add `--wikipedia-auto-suggest` argument to the ingest CLI to disable automatic redirection
  to pages with similar names.
* Add setup script for Amazon Linux 2
* Add optional `encoding` argument to the `partition_(text/email/html)` functions.
* Added Google Drive connector for ingest cli.
* Added Gitlab connector for ingest cli.

### Fixes

## 0.5.2

### Enhancements

* Fully move from printing to logging.
* `unstructured-ingest` now uses a default `--download_dir` of `$HOME/.cache/unstructured/ingest`
rather than a "tmp-ingest-" dir in the working directory.

### Features

### Fixes

* `setup_ubuntu.sh` no longer fails in some contexts by interpreting
`DEBIAN_FRONTEND=noninteractive` as a command
* `unstructured-ingest` no longer re-downloads files when --preserve-downloads
is used without --download-dir.
* Fixed an issue that was causing text to be skipped in some HTML documents.

## 0.5.1

### Enhancements

### Features

### Fixes

* Fixes an error causing JavaScript to appear in the output of `partition_html` sometimes.
* Fix several issues with the `requires_dependencies` decorator, including the error message
  and how it was used, which had caused an error for `unstructured-ingest --github-url ...`.

## 0.5.0

### Enhancements

* Add `requires_dependencies` Python decorator to check dependencies are installed before
  instantiating a class or running a function

### Features

* Added Wikipedia connector for ingest cli.

### Fixes

* Fix `process_document` file cleaning on failure
* Fixes an error introduced in the metadata tracking commit that caused `NarrativeText`
  and `FigureCaption` elements to be represented as `Text` in HTML documents.

## 0.4.16

### Enhancements

* Fallback to using file extensions for filetype detection if `libmagic` is not present

### Features

* Added setup script for Ubuntu
* Added GitHub connector for ingest cli.
* Added `partition_md` partitioner.
* Added Reddit connector for ingest cli.

### Fixes

* Initializes connector properly in ingest.main::MainProcess
* Restricts version of unstructured-inference to avoid multithreading issue

## 0.4.15

### Enhancements

* Added `elements_to_json` and `elements_from_json` for easier serialization/deserialization
* `convert_to_dict`, `dict_to_elements` and `convert_to_csv` are now aliases for functions
  that use the ISD terminology.

### Fixes

* Update to ensure all elements are preserved during serialization/deserialization

## 0.4.14

* Automatically install `nltk` models in the `tokenize` module.

## 0.4.13

* Fixes unstructured-ingest cli.

## 0.4.12

* Adds console_entrypoint for unstructured-ingest, other structure/doc updates related to ingest.
* Add `parser` parameter to `partition_html`.

## 0.4.11

* Adds `partition_doc` for partitioning Word documents in `.doc` format. Requires `libreoffice`.
* Adds `partition_ppt` for partitioning PowerPoint documents in `.ppt` format. Requires `libreoffice`.

## 0.4.10

* Fixes `ElementMetadata` so that it's JSON serializable when the filename is a `Path` object.

## 0.4.9

* Added ingest modules and s3 connector, sample ingest script
* Default to `url=None` for `partition_pdf` and `partition_image`
* Add ability to skip English specific check by setting the `UNSTRUCTURED_LANGUAGE` env var to `""`.
* Document `Element` objects now track metadata

## 0.4.8

* Modified XML and HTML parsers not to load comments.

## 0.4.7

* Added the ability to pull an HTML document from a url in `partition_html`.
* Added the the ability to get file summary info from lists of filenames and lists
  of file contents.
* Added optional page break to `partition` for `.pptx`, `.pdf`, images, and `.html` files.
* Added `to_dict` method to document elements.
* Include more unicode quotes in `replace_unicode_quotes`.

## 0.4.6

* Loosen the default cap threshold to `0.5`.
* Add a `UNSTRUCTURED_NARRATIVE_TEXT_CAP_THRESHOLD` environment variable for controlling
  the cap ratio threshold.
* Unknown text elements are identified as `Text` for HTML and plain text documents.
* `Body Text` styles no longer default to `NarrativeText` for Word documents. The style information
  is insufficient to determine that the text is narrative.
* Upper cased text is lower cased before checking for verbs. This helps avoid some missed verbs.
* Adds an `Address` element for capturing elements that only contain an address.
* Suppress the `UserWarning` when detectron is called.
* Checks that titles and narrative test have at least one English word.
* Checks that titles and narrative text are at least 50% alpha characters.
* Restricts titles to a maximum word length. Adds a `UNSTRUCTURED_TITLE_MAX_WORD_LENGTH`
  environment variable for controlling the max number of words in a title.
* Updated `partition_pptx` to order the elements on the page

## 0.4.4

* Updated `partition_pdf` and `partition_image` to return `unstructured` `Element` objects
* Fixed the healthcheck url path when partitioning images and PDFs via API
* Adds an optional `coordinates` attribute to document objects
* Adds `FigureCaption` and `CheckBox` document elements
* Added ability to split lists detected in `LayoutElement` objects
* Adds `partition_pptx` for partitioning PowerPoint documents
* LayoutParser models now download from HugginfaceHub instead of DropBox
* Fixed file type detection for XML and HTML files on Amazone Linux

## 0.4.3

* Adds `requests` as a base dependency
* Fix in `exceeds_cap_ratio` so the function doesn't break with empty text
* Fix bug in `_parse_received_data`.
* Update `detect_filetype` to properly handle `.doc`, `.xls`, and `.ppt`.

## 0.4.2

* Added `partition_image` to process documents in an image format.
* Fixed utf-8 encoding error in `partition_email` with attachments for `text/html`

## 0.4.1

* Added support for text files in the `partition` function
* Pinned `opencv-python` for easier installation on Linux

## 0.4.0

* Added generic `partition` brick that detects the file type and routes a file to the appropriate
  partitioning brick.
* Added a file type detection module.
* Updated `partition_html` and `partition_eml` to support file-like objects in 'rb' mode.
* Cleaning brick for removing ordered bullets `clean_ordered_bullets`.
* Extract brick method for ordered bullets `extract_ordered_bullets`.
* Test for `clean_ordered_bullets`.
* Test for `extract_ordered_bullets`.
* Added `partition_docx` for pre-processing Word Documents.
* Added new REGEX patterns to extract email header information
* Added new functions to extract header information `parse_received_data` and `partition_header`
* Added new function to parse plain text files `partition_text`
* Added new cleaners functions `extract_ip_address`, `extract_ip_address_name`, `extract_mapi_id`, `extract_datetimetz`
* Add new `Image` element and function to find embedded images `find_embedded_images`
* Added `get_directory_file_info` for summarizing information about source documents

## 0.3.5

* Add support for local inference
* Add new pattern to recognize plain text dash bullets
* Add test for bullet patterns
* Fix for `partition_html` that allows for processing `div` tags that have both text and child
  elements
* Add ability to extract document metadata from `.docx`, `.xlsx`, and `.jpg` files.
* Helper functions for identifying and extracting phone numbers
* Add new function `extract_attachment_info` that extracts and decodes the attachment
of an email.
* Staging brick to convert a list of `Element`s to a `pandas` dataframe.
* Add plain text functionality to `partition_email`

## 0.3.4

* Python-3.7 compat

## 0.3.3

* Removes BasicConfig from logger configuration
* Adds the `partition_email` partitioning brick
* Adds the `replace_mime_encodings` cleaning bricks
* Small fix to HTML parsing related to processing list items with sub-tags
* Add `EmailElement` data structure to store email documents

## 0.3.2

* Added `translate_text` brick for translating text between languages
* Add an `apply` method to make it easier to apply cleaners to elements

## 0.3.1

* Added \_\_init.py\_\_ to `partition`

## 0.3.0

* Implement staging brick for Argilla. Converts lists of `Text` elements to `argilla` dataset classes.
* Removing the local PDF parsing code and any dependencies and tests.
* Reorganizes the staging bricks in the unstructured.partition module
* Allow entities to be passed into the Datasaur staging brick
* Added HTML escapes to the `replace_unicode_quotes` brick
* Fix bad responses in partition_pdf to raise ValueError
* Adds `partition_html` for partitioning HTML documents.

## 0.2.6

* Small change to how \_read is placed within the inheritance structure since it doesn't really apply to pdf
* Add partitioning brick for calling the document image analysis API

## 0.2.5

* Update python requirement to >=3.7

## 0.2.4

* Add alternative way of importing `Final` to support google colab

## 0.2.3

* Add cleaning bricks for removing prefixes and postfixes
* Add cleaning bricks for extracting text before and after a pattern

## 0.2.2

* Add staging brick for Datasaur

## 0.2.1

* Added brick to convert an ISD dictionary to a list of elements
* Update `PDFDocument` to use the `from_file` method
* Added staging brick for CSV format for ISD (Initial Structured Data) format.
* Added staging brick for separating text into attention window size chunks for `transformers`.
* Added staging brick for LabelBox.
* Added ability to upload LabelStudio predictions
* Added utility function for JSONL reading and writing
* Added staging brick for CSV format for Prodigy
* Added staging brick for Prodigy
* Added ability to upload LabelStudio annotations
* Added text_field and id_field to stage_for_label_studio signature

## 0.2.0

* Initial release of unstructured<|MERGE_RESOLUTION|>--- conflicted
+++ resolved
@@ -1,24 +1,12 @@
-<<<<<<< HEAD
-## 0.7.10-dev1
-
-### Enhancements
+## 0.7.12-dev1
+
+### Enhancements
+
+* Adds `include_metadata` kwarg to `partition_doc`, `partition_docx`, `partition_email`, `partition_epub`, `partition_json`, `partition_msg`, `partition_odt`, `partition_org`, `partition_pdf`, `partition_ppt`, `partition_pptx`, `partition_rst`, and `partition_rtf`
 
 ### Features
 
 * Adds Dropbox connector
-
-### Fixes
-
-## 0.7.10-dev0
-=======
-## 0.7.12-dev0
->>>>>>> e9fdbb09
-
-### Enhancements
-
-* Adds `include_metadata` kwarg to `partition_doc`, `partition_docx`, `partition_email`, `partition_epub`, `partition_json`, `partition_msg`, `partition_odt`, `partition_org`, `partition_pdf`, `partition_ppt`, `partition_pptx`, `partition_rst`, and `partition_rtf`
-
-### Features
 
 ### Fixes
 
