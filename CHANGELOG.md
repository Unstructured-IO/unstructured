--- conflicted
+++ resolved
@@ -1,10 +1,5 @@
-<<<<<<< HEAD
-## 0.12.6-dev2 
- 
-=======
-## 0.12.6-dev2
-
->>>>>>> 4096a383
+## 0.12.6-dev3
+
 ### Enhancements
 
 * **Refactor `add_chunking_strategy` decorator to dispatch by name.** Add `chunk()` function to be used by the `add_chunking_strategy` decorator to dispatch chunking call based on a chunking-strategy name (that can be dynamic at runtime). This decouples chunking dispatch from only those chunkers known at "compile" time and enables runtime registration of custom chunkers.
