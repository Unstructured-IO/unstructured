--- conflicted
+++ resolved
@@ -1,26 +1,16 @@
-<<<<<<< HEAD
-## 0.7.4-dev1
-
-### Enhancements
-
-=======
-## 0.7.4-dev0
+## 0.7.4-dev2
 
 ### Enhancements
 
 * Enable MIME type detection if libmagic is not available
->>>>>>> fc532778
 * Adds handling for empty files in `detect_filetype` and `partition`.
 
 ### Features
 
 ### Fixes
 
-<<<<<<< HEAD
 * Adds handling for emails that do not have a datetime to extract.
 
-=======
->>>>>>> fc532778
 ## 0.7.3
 
 ### Enhancements
