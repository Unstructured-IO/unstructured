--- conflicted
+++ resolved
@@ -1,19 +1,21 @@
-<<<<<<< HEAD
-## 0.5.8-dev5
-=======
+## 0.5.9-dev0
+
+### Enhancements
+
+* Updated inference package
+
+### Features
+
+### Fixes
+
 ## 0.5.8
->>>>>>> 41488345
 
 ### Enhancements
 
 * Update `elements_to_json` to return string when filename is not specified
 * `elements_from_json` may take a string instead of a filename with the `text` kwarg
 * `detect_filetype` now does a final fallback to file extension.
-<<<<<<< HEAD
-* Updated inference package
-=======
 * Empty tags are now skipped during the depth check for HTML processing.
->>>>>>> 41488345
 
 ### Features
 
