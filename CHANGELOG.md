--- conflicted
+++ resolved
@@ -1,8 +1,4 @@
-<<<<<<< HEAD
 ## 0.10.15-dev11
-=======
-## 0.10.15-dev10
->>>>>>> bd33a52e
 
 ### Enhancements
 
