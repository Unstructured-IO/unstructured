--- conflicted
+++ resolved
@@ -1,8 +1,4 @@
-<<<<<<< HEAD
-## 0.10.17-dev8
-=======
 ## 0.10.17-dev14
->>>>>>> fd79c526
 
 ### Enhancements
 
