## 0.10.20-dev7

### Enhancements

* **Refactor OCR code** The OCR code for entire page is moved from unstructured-inference to unstructured. On top of continuing support for OCR language parameter, we also support two OCR processing modes, "entire_page" or "individual_blocks".
* **Align to top left when shrinking bounding boxes for `xy-cut` sorting:** Update `shrink_bbox()` to keep top left rather than center.
* **Add visualization script to annotate elements** This script is often used to analyze/visualize elements with coordinates (e.g. partition_pdf()).
* **Adds data source properties to the Jira connector** These properties (date_created, date_modified, version, source_url, record_locator) are written to element metadata during ingest, mapping elements to information about the document source from which they derive. This functionality enables downstream applications to reveal source document applications, e.g. a link to a GDrive doc, Salesforce record, etc.
* **Improve title detection in pptx documents** The default title textboxes on a pptx slide are now categorized as titles.
* **Improve hierarchy detection in pptx documents** List items, and other slide text are properly nested under the slide title. This will enable better chunking of pptx documents.
* **Refactor of the ingest cli workflow** The refactored approach uses a dynamically set pipeline with a snapshot along each step to save progress and accommodate continuation from a snapshot if an error occurs. This also allows the pipeline to dynamically assign any number of steps to modify the partitioned content before it gets written to a destination.
* **Applies `max_characters=<n>` argument to all element types in `add_chunking_strategy` decorator** Previously this argument was only utilized in chunking Table elements and now applies to all partitioned elements if `add_chunking_strategy` decorator is utilized, further preparing the elements for downstream processing.
* **Add common retry strategy utilities for unstructured-ingest** Dynamic retry strategy with exponential backoff added to Notion source connector.
*
### Features

* **Adds `bag_of_words` function** In order to count the word frequency to evaluate extraction accuracy.
* **Adds `edit_distance` calculation metrics** In order to benchmark the cleaned, extracted text with unstructured, `edit_distance` (`Levenshtein distance`) is included.
* **Adds detection_origin field to metadata** Problem: Currently isn't an easy way to find out how an element was created. With this change that information is added. Importance: With this information the developers and users are now able to know how an element was created to make decisions on how to use it. In order tu use this feature
setting UNSTRUCTURED_INCLUDE_DEBUG_METADATA=true is needed.

### Fixes

* **Fix prevent metadata module from importing dependencies from unnecessary modules** Problem: The `metadata` module had several top level imports that were only used in and applicable to code related to specific document types, while there were many general-purpose functions. As a result, general-purpose functions couldn't be used without unnecessary dependencies being installed. Fix: moved 3rd party dependency top level imports to inside the functions in which they are used and applied a decorator to check that the dependency is installed and emit a helpful error message if not.
* **Fixes category_depth None value for Title elements** Problem: `Title` elements from `chipper` get `category_depth`= None even when `Headline` and/or `Subheadline` elements are present in the same page. Fix: all `Title` elements with `category_depth` = None should be set to have a depth of 0 instead iff there are `Headline` and/or `Subheadline` element-types present. Importance: `Title` elements should be equivalent html `H1` when nested headings are present; otherwise, `category_depth` metadata can result ambiguous within elements in a page.
* **Tweak `xy-cut` ordering output to be more column friendly** This results in the order of elements more closely reflecting natural reading order which benefits downstream applications. While element ordering from `xy-cut` is usually mostly correct when ordering multi-column documents, sometimes elements from a RHS column will appear before elements in a LHS column. Fix: add swapped `xy-cut` ordering by sorting by X coordinate first and then Y coordinate.
* **Fixes badly initialized Formula** Problem: YoloX contain new types of elements, when loading a document that contain formulas a new element of that class
should be generated, however the Formula class inherits from Element instead of Text. After this change the element is correctly created with the correct class
allowing the document to be loaded. Fix: Change parent class for Formula to Text. Importance: Crucial to be able to load documents that contain formulas.
<<<<<<< HEAD
* **Fixes PDF list parsing creating duplicate list items** Previously a bug in PDF list item parsing caused removal of other elements and duplication of the list items
=======
* **Fixes pdf uri error** An error was encountered when URI type of `GoToR` which refers to pdf resources outside of its own was detected since no condition catches such case. The code is fixing the issue by initialize URI before any condition check.
>>>>>>> a5d7ae46

## 0.10.19

### Enhancements

* **Adds XLSX document level language detection** Enhancing on top of language detection functionality in previous release, we now support language detection within `.xlsx` file type at Element level.
* **bump `unstructured-inference` to `0.6.6`** The updated version of `unstructured-inference` makes table extraction in `hi_res` mode configurable to fine tune table extraction performance; it also improves element detection by adding a deduplication post processing step in the `hi_res` partitioning of pdfs and images.
* **Detect text in HTML Heading Tags as Titles** This will increase the accuracy of hierarchies in HTML documents and provide more accurate element categorization. If text is in an HTML heading tag and is not a list item, address, or narrative text, categorize it as a title.
* **Update python-based docs** Refactor docs to use the actual unstructured code rather than using the subprocess library to run the cli command itself.
* **Adds Table support for the `add_chunking_strategy` decorator to partition functions.** In addition to combining elements under Title elements, user's can now specify the `max_characters=<n>` argument to chunk Table elements into TableChunk elements with `text` and `text_as_html` of length <n> characters. This means partitioned Table results are ready for use in downstream applications without any post processing.
* **Expose endpoint url for s3 connectors** By allowing for the endpoint url to be explicitly overwritten, this allows for any non-AWS data providers supporting the s3 protocol to be supported (i.e. minio).
* **change default `hi_res` model for pdf/image partition to `yolox`** Now partitioning pdf/image using `hi_res` strategy utilizes `yolox_quantized` model isntead of `detectron2_onnx` model. This new default model has better recall for tables and produces more detailed categories for elements.
* **XLSX can now reads subtables within one sheet** Problem: Many .xlsx files are not created to be read as one full table per sheet. There are subtables, text and header along with more informations to extract from each sheet. Feature: This `partition_xlsx` now can reads subtable(s) within one .xlsx sheet, along with extracting other title and narrative texts. Importance: This enhance the power of .xlsx reading to not only one table per sheet, allowing user to capture more data tables from the file, if exists.
* **Update Documentation on Element Types and Metadata**: We have updated the documentation according to the latest element types and metadata. It includes the common and additional metadata provided by the Partitions and Connectors.

### Fixes

* **Fixes partition_pdf is_alnum reference bug** Problem: The `partition_pdf` when attempt to get bounding box from element experienced a reference before assignment error when the first object is not text extractable.  Fix: Switched to a flag when the condition is met. Importance: Crucial to be able to partition with pdf.
* **Fix various cases of HTML text missing after partition**
  Problem: Under certain circumstances, text immediately after some HTML tags will be misssing from partition result.
  Fix: Updated code to deal with these cases.
  Importance: This will ensure the correctness when partitioning HTML and Markdown documents.
* **Fixes chunking when `detection_class_prob` appears in Element metadata** Problem: when `detection_class_prob` appears in Element metadata, Elements will only be combined by chunk_by_title if they have the same `detection_class_prob` value (which is rare). This is unlikely a case we ever need to support and most often results in no chunking. Fix: `detection_class_prob` is included in the chunking list of metadata keys excluded for similarity comparison. Importance: This change allows `chunk_by_title` to operate as intended for documents which include `detection_class_prob` metadata in their Elements.

## 0.10.18

### Enhancements

* **Better detection of natural reading order in images and PDF's** The elements returned by partition better reflect natural reading order in some cases, particularly in complicated multi-column layouts, leading to better chunking and retrieval for downstream applications. Achieved by improving the `xy-cut` sorting to preprocess bboxes, shrinking all bounding boxes by 90% along x and y axes (still centered around the same center point), which allows projection lines to be drawn where not possible before if layout bboxes overlapped.
* **Improves `partition_xml` to be faster and more memory efficient when partitioning large XML files** The new behavior is to partition iteratively to prevent loading the entire XML tree into memory at once in most use cases.
* **Adds data source properties to SharePoint, Outlook, Onedrive, Reddit, Slack, DeltaTable connectors** These properties (date_created, date_modified, version, source_url, record_locator) are written to element metadata during ingest, mapping elements to information about the document source from which they derive. This functionality enables downstream applications to reveal source document applications, e.g. a link to a GDrive doc, Salesforce record, etc.
* **Add functionality to save embedded images in PDF's separately as images** This allows users to save embedded images in PDF's separately as images, given some directory path. The saved image path is written to the metadata for the Image element. Downstream applications may benefit by providing users with image links from relevant "hits."
* **Azure Cognite Search destination connector** New Azure Cognitive Search destination connector added to ingest CLI.  Users may now use `unstructured-ingest` to write partitioned data from over 20 data sources (so far) to an Azure Cognitive Search index.
* **Improves salesforce partitioning** Partitions Salesforce data as xlm instead of text for improved detail and flexibility. Partitions htmlbody instead of textbody for Salesforce emails. Importance: Allows all Salesforce fields to be ingested and gives Salesforce emails more detailed partitioning.
* **Add document level language detection functionality.** Introduces the "auto" default for the languages param, which then detects the languages present in the document using the `langdetect` package. Adds the document languages as ISO 639-3 codes to the element metadata. Implemented only for the partition_text function to start.
* **PPTX partitioner refactored in preparation for enhancement.** Behavior should be unchanged except that shapes enclosed in a group-shape are now included, as many levels deep as required (a group-shape can itself contain a group-shape).
* **Embeddings support for the SharePoint SourceConnector via unstructured-ingest CLI** The SharePoint connector can now optionally create embeddings from the elements it pulls out during partition and upload those embeddings to Azure Cognitive Search index.
* **Improves hierarchy from docx files by leveraging natural hierarchies built into docx documents**  Hierarchy can now be detected from an indentation level for list bullets/numbers and by style name (e.g. Heading 1, List Bullet 2, List Number).
* **Chunking support for the SharePoint SourceConnector via unstructured-ingest CLI** The SharePoint connector can now optionally chunk the elements pulled out during partition via the chunking unstructured brick. This can be used as a stage before creating embeddings.

### Features

* **Adds `links` metadata in `partition_pdf` for `fast` strategy.** Problem: PDF files contain rich information and hyperlink that Unstructured did not captured earlier. Feature: `partition_pdf` now can capture embedded links within the file along with its associated text and page number. Importance: Providing depth in extracted elements give user a better understanding and richer context of documents. This also enables user to map to other elements within the document if the hyperlink is refered internally.
* **Adds the embedding module to be able to embed Elements** Problem: Many NLP applications require the ability to represent parts of documents in a semantic way. Until now, Unstructured did not have text embedding ability within the core library. Feature: This embedding module is able to track embeddings related data with a class, embed a list of elements, and return an updated list of Elements with the *embeddings* property. The module is also able to embed query strings. Importance: Ability to embed documents or parts of documents will enable users to make use of these semantic representations in different NLP applications, such as search, retrieval, and retrieval augmented generation.

### Fixes

* **Fixes a metadata source serialization bug** Problem: In unstructured elements, when loading an elements json file from the disk, the data_source attribute is assumed to be an instance of DataSourceMetadata and the code acts based on that. However the loader did not satisfy the assumption, and loaded it as a dict instead, causing an error. Fix: Added necessary code block to initialize a DataSourceMetadata object, also refactored DataSourceMetadata.from_dict() method to remove redundant code. Importance: Crucial to be able to load elements (which have data_source fields) from json files.
* **Fixes issue where unstructured-inference was not getting updated** Problem: unstructured-inference was not getting upgraded to the version to match unstructured release when doing a pip install.  Solution: using `pip install unstructured[all-docs]` it will now upgrade both unstructured and unstructured-inference. Importance: This will ensure that the inference library is always in sync with the unstructured library, otherwise users will be using outdated libraries which will likely lead to unintended behavior.
* **Fixes SharePoint connector failures if any document has an unsupported filetype** Problem: Currently the entire connector ingest run fails if a single IngestDoc has an unsupported filetype. This is because a ValueError is raised in the IngestDoc's `__post_init__`. Fix: Adds a try/catch when the IngestConnector runs get_ingest_docs such that the error is logged but all processable documents->IngestDocs are still instantiated and returned. Importance: Allows users to ingest SharePoint content even when some files with unsupported filetypes exist there.
* **Fixes Sharepoint connector server_path issue** Problem: Server path for the Sharepoint Ingest Doc was incorrectly formatted, causing issues while fetching pages from the remote source. Fix: changes formatting of remote file path before instantiating SharepointIngestDocs and appends a '/' while fetching pages from the remote source. Importance: Allows users to fetch pages from Sharepoint Sites.
* **Fixes Sphinx errors.** Fixes errors when running Sphinx `make html` and installs library to suppress warnings.
* **Fixes a metadata backwards compatibility error** Problem: When calling `partition_via_api`, the hosted api may return an element schema that's newer than the current `unstructured`. In this case, metadata fields were added which did not exist in the local `ElementMetadata` dataclass, and `__init__()` threw an error. Fix: remove nonexistent fields before instantiating in `ElementMetadata.from_json()`. Importance: Crucial to avoid breaking changes when adding fields.
* **Fixes issue with Discord connector when a channel returns `None`** Problem: Getting the `jump_url` from a nonexistent Discord `channel` fails. Fix: property `jump_url` is now retrieved within the same context as the messages from the channel. Importance: Avoids cascading issues when the connector fails to fetch information about a Discord channel.
* **Fixes occasionally SIGABTR when writing table with `deltalake` on Linux** Problem: occasionally on Linux ingest can throw a `SIGABTR` when writing `deltalake` table even though the table was written correctly. Fix: put the writing function into a `Process` to ensure its execution to the fullest extent before returning to the main process. Importance: Improves stability of connectors using `deltalake`


* **Fix badly initialized Formula** Problem: YoloX contain new types of elements, when loading a document that contain formulas a new element of that class
should be generated, however the Formula class inherits from Element instead of Text. After this change the element is correctly created with the correct class
allowing the document to be loaded. Fix: Change parent class for Formula to Text. Importance: Crucial to be able to load documents that contain formulas.

## 0.10.16

### Enhancements

* **Adds data source properties to Airtable, Confluence, Discord, Elasticsearch, Google Drive, and Wikipedia connectors** These properties (date_created, date_modified, version, source_url, record_locator) are written to element metadata during ingest, mapping elements to information about the document source from which they derive. This functionality enables downstream applications to reveal source document applications, e.g. a link to a GDrive doc, Salesforce record, etc.
* **DOCX partitioner refactored in preparation for enhancement.** Behavior should be unchanged except in multi-section documents containing different headers/footers for different sections. These will now emit all distinct headers and footers encountered instead of just those for the last section.
* **Add a function to map between Tesseract and standard language codes.** This allows users to input language information to the `languages` param in any Tesseract-supported langcode or any ISO 639 standard language code.
* **Add document level language detection functionality.** Introduces the "auto" default for the languages param, which then detects the languages present in the document using the `langdetect` package. Implemented only for the partition_text function to start.

### Features

### Fixes

* ***Fixes an issue that caused a partition error for some PDF's.** Fixes GH Issue 1460 by bypassing a coordinate check if an element has invalid coordinates.

## 0.10.15


### Enhancements

* **Support for better element categories from the next-generation image-to-text model ("chipper").** Previously, not all of the classifications from Chipper were being mapped to proper `unstructured` element categories so the consumer of the library would see many `UncategorizedText` elements. This fixes the issue, improving the granularity of the element categories outputs for better downstream processing and chunking. The mapping update is:
  * "Threading": `NarrativeText`
  * "Form": `NarrativeText`
  * "Field-Name": `Title`
  * "Value": `NarrativeText`
  * "Link": `NarrativeText`
  * "Headline": `Title` (with `category_depth=1`)
  * "Subheadline": `Title` (with `category_depth=2`)
  * "Abstract": `NarrativeText`
* **Better ListItem grouping for PDF's (fast strategy).** The `partition_pdf` with `fast` strategy previously broke down some numbered list item lines as separate elements. This enhancement leverages the x,y coordinates and bbox sizes to help decide whether the following chunk of text is a continuation of the immediate previous detected ListItem element or not, and not detect it as its own non-ListItem element.
* **Fall back to text-based classification for uncategorized Layout elements for Images and PDF's**. Improves element classification by running existing text-based rules on previously `UncategorizedText` elements.
* **Adds table partitioning for Partitioning for many doc types including: .html, .epub., .md, .rst, .odt, and .msg.** At the core of this change is the .html partition functionality, which is leveraged by the other effected doc types. This impacts many scenarios where `Table` Elements are now propery extracted.
* **Create and add `add_chunking_strategy` decorator to partition functions.** Previously, users were responsible for their own chunking after partitioning elements, often required for downstream applications. Now, individual elements may be combined into right-sized chunks where min and max character size may be specified if `chunking_strategy=by_title`. Relevant elements are grouped together for better downstream results. This enables users immediately use partitioned results effectively in downstream applications (e.g. RAG architecture apps) without any additional post-processing.
* **Adds `languages` as an input parameter and marks `ocr_languages` kwarg for deprecation in pdf, image, and auto partitioning functions.** Previously, language information was only being used for Tesseract OCR for image-based documents and was in a Tesseract specific string format, but by refactoring into a list of standard language codes independent of Tesseract, the `unstructured` library will better support `languages` for other non-image pipelines and/or support for other OCR engines.
* **Removes `UNSTRUCTURED_LANGUAGE` env var usage and replaces `language` with `languages` as an input parameter to unstructured-partition-text_type functions.** The previous parameter/input setup was not user-friendly or scalable to the variety of elements being processed. By refactoring the inputted language information into a list of standard language codes, we can support future applications of the element language such as detection, metadata, and multi-language elements. Now, to skip English specific checks, set the `languages` parameter to any non-English language(s).
* **Adds `xlsx` and `xls` filetype extensions to the `skip_infer_table_types` default list in `partition`.** By adding these file types to the input parameter these files should not go through table extraction. Users can still specify if they would like to extract tables from these filetypes, but will have to set the `skip_infer_table_types` to exclude the desired filetype extension. This avoids mis-representing complex spreadsheets where there may be multiple sub-tables and other content.
* **Better debug output related to sentence counting internals**. Clarify message when sentence is not counted toward sentence count because there aren't enough words, relevant for developers focused on `unstructured`s NLP internals.
* **Faster ocr_only speed for partitioning PDF and images.** Use `unstructured_pytesseract.run_and_get_multiple_output` function to reduce the number of calls to `tesseract` by half when partitioning pdf or image with `tesseract`
* **Adds data source properties to fsspec connectors** These properties (date_created, date_modified, version, source_url, record_locator) are written to element metadata during ingest, mapping elements to information about the document source from which they derive. This functionality enables downstream applications to reveal source document applications, e.g. a link to a GDrive doc, Salesforce record, etc.
* **Add delta table destination connector** New delta table destination connector added to ingest CLI.  Users may now use `unstructured-ingest` to write partitioned data from over 20 data sources (so far) to a Delta Table.
* **Rename to Source and Destination Connectors in the Documentation.** Maintain naming consistency between Connectors codebase and documentation with the first addition to a destination connector.
* **Non-HTML text files now return unstructured-elements as opposed to HTML-elements.** Previously the text based files that went through `partition_html` would return HTML-elements but now we preserve the format from the input using `source_format` argument in the partition call.
* **Adds `PaddleOCR` as an optional alternative to `Tesseract`** for OCR in processing of PDF or Image files, it is installable via the `makefile` command `install-paddleocr`. For experimental purposes only.
* **Bump unstructured-inference** to 0.5.28. This version bump markedly improves the output of table data, rendered as `metadata.text_as_html` in an element. These changes include:
  * add env variable `ENTIRE_PAGE_OCR` to specify using paddle or tesseract on entire page OCR
  * table structure detection now pads the input image by 25 pixels in all 4 directions to improve its recall (0.5.27)
  * support paddle with both cpu and gpu and assume it is pre-installed (0.5.26)
  * fix a bug where `cells_to_html` doesn't handle cells spanning multiple rows properly (0.5.25)
  * remove `cv2` preprocessing step before OCR step in table transformer (0.5.24)

### Features

* **Adds element metadata via `category_depth` with default value None**.
  * This additional metadata is useful for vectordb/LLM, chunking strategies, and retrieval applications.
* **Adds a naive hierarchy for elements via a `parent_id` on the element's metadata**
  * Users will now have more metadata for implementing vectordb/LLM chunking strategies. For example, text elements could be queried by their preceding title element.
  * Title elements created from HTML headings will properly nest

### Fixes

* **`add_pytesseract_bboxes_to_elements` no longer returns `nan` values**. The function logic is now broken into new methods
  `_get_element_box` and `convert_multiple_coordinates_to_new_system`
* **Selecting a different model wasn't being respected when calling `partition_image`.** Problem: `partition_pdf` allows for passing a `model_name` parameter. Given the similarity between the image and PDF pipelines, the expected behavior is that `partition_image` should support the same parameter, but `partition_image` was unintentionally not passing along its `kwargs`. This was corrected by adding the kwargs to the downstream call.
* **Fixes a chunking issue via dropping the field "coordinates".** Problem: chunk_by_title function was chunking each element to its own individual chunk while it needed to group elements into a fewer number of chunks. We've discovered that this happens due to a metadata matching logic in chunk_by_title function, and discovered that elements with different metadata can't be put into the same chunk. At the same time, any element with "coordinates" essentially had different metadata than other elements, due each element locating in different places and having different coordinates. Fix: That is why we have included the key "coordinates" inside a list of excluded metadata keys, while doing this "metadata_matches" comparision. Importance: This change is crucial to be able to chunk by title for documents which include "coordinates" metadata in their elements.

## 0.10.14

### Enhancements

* Update all connectors to use new downstream architecture
  * New click type added to parse comma-delimited string inputs
  * Some CLI options renamed

### Features

### Fixes

## 0.10.13

### Enhancements

* Updated documentation: Added back support doc types for partitioning, more Python codes in the API page,  RAG definition, and use case.
* Updated Hi-Res Metadata: PDFs and Images using Hi-Res strategy now have layout model class probabilities added ot metadata.
* Updated the `_detect_filetype_from_octet_stream()` function to use libmagic to infer the content type of file when it is not a zip file.
* Tesseract minor version bump to 5.3.2

### Features

* Add Jira Connector to be able to pull issues from a Jira organization
* Add `clean_ligatures` function to expand ligatures in text


### Fixes

* `partition_html` breaks on `<br>` elements.
* Ingest error handling to properly raise errors when wrapped
* GH issue 1361: fixes a sortig error that prevented some PDF's from being parsed
* Bump unstructured-inference
  * Brings back embedded images in PDF's (0.5.23)

## 0.10.12

### Enhancements

* Removed PIL pin as issue has been resolved upstream
* Bump unstructured-inference
  * Support for yolox_quantized layout detection model (0.5.20)
* YoloX element types added


### Features

* Add Salesforce Connector to be able to pull Account, Case, Campaign, EmailMessage, Lead

### Fixes


* Bump unstructured-inference
  * Avoid divide-by-zero errors swith `safe_division` (0.5.21)

## 0.10.11

### Enhancements

* Bump unstructured-inference
  * Combine entire-page OCR output with layout-detected elements, to ensure full coverage of the page (0.5.19)

### Features

* Add in ingest cli s3 writer

### Fixes

* Fix a bug where `xy-cut` sorting attemps to sort elements without valid coordinates; now xy cut sorting only works when **all** elements have valid coordinates

## 0.10.10

### Enhancements

* Adds `text` as an input parameter to `partition_xml`.
* `partition_xml` no longer runs through `partition_text`, avoiding incorrect splitting
  on carriage returns in the XML. Since `partition_xml` no longer calls `partition_text`,
  `min_partition` and `max_partition` are no longer supported in `partition_xml`.
* Bump `unstructured-inference==0.5.18`, change non-default detectron2 classification threshold
* Upgrade base image from rockylinux 8 to rockylinux 9
* Serialize IngestDocs to JSON when passing to subprocesses

### Features

### Fixes

- Fix a bug where mismatched `elements` and `bboxes` are passed into `add_pytesseract_bbox_to_elements`

## 0.10.9

### Enhancements

* Fix `test_json` to handle only non-extra dependencies file types (plain-text)

### Features

* Adds `chunk_by_title` to break a document into sections based on the presence of `Title`
  elements.
* add new extraction function `extract_image_urls_from_html` to extract all img related URL from html text.

### Fixes

* Make cv2 dependency optional
* Edit `add_pytesseract_bbox_to_elements`'s (`ocr_only` strategy) `metadata.coordinates.points` return type to `Tuple` for consistency.
* Re-enable test-ingest-confluence-diff for ingest tests
* Fix syntax for ingest test check number of files

## 0.10.8

### Enhancements

* Release docker image that installs Python 3.10 rather than 3.8

### Features

### Fixes

## 0.10.7

### Enhancements

### Features

### Fixes

* Remove overly aggressive ListItem chunking for images and PDF's which typically resulted in inchorent elements.

## 0.10.6

### Enhancements

* Enable `partition_email` and `partition_msg` to detect if an email is PGP encryped. If
  and email is PGP encryped, the functions will return an empy list of elements and
  emit a warning about the encrypted content.
* Add threaded Slack conversations into Slack connector output
* Add functionality to sort elements using `xy-cut` sorting approach in `partition_pdf` for `hi_res` and `fast` strategies
* Bump unstructured-inference
  * Set OMP_THREAD_LIMIT to 1 if not set for better tesseract perf (0.5.17)

### Features

* Extract coordinates from PDFs and images when using OCR only strategy and add to metadata

### Fixes

* Update `partition_html` to respect the order of `<pre>` tags.
* Fix bug in `partition_pdf_or_image` where two partitions were called if `strategy == "ocr_only"`.
* Bump unstructured-inference
  * Fix issue where temporary files were being left behind (0.5.16)
* Adds deprecation warning for the `file_filename` kwarg to `partition`, `partition_via_api`,
  and `partition_multiple_via_api`.
* Fix documentation build workflow by pinning dependencies

## 0.10.5

### Enhancements

* Create new CI Pipelines
  - Checking text, xml, email, and html doc tests against the library installed without extras
  - Checking each library extra against their respective tests
* `partition` raises an error and tells the user to install the appropriate extra if a filetype
  is detected that is missing dependencies.
* Add custom errors to ingest
* Bump `unstructured-ingest==0.5.15`
  - Handle an uncaught TesseractError (0.5.15)
  - Add TIFF test file and TIFF filetype to `test_from_image_file` in `test_layout` (0.5.14)
* Use `entire_page` ocr mode for pdfs and images
* Add notes on extra installs to docs
* Adds ability to reuse connections per process in unstructured-ingest

### Features
* Add delta table connector

### Fixes

## 0.10.4
* Pass ocr_mode in partition_pdf and set the default back to individual pages for now
* Add diagrams and descriptions for ingest design in the ingest README

### Features
* Supports multipage TIFF image partitioning

### Fixes

## 0.10.2

### Enhancements
* Bump unstructured-inference==0.5.13:
  - Fix extracted image elements being included in layout merge, addresses the issue
    where an entire-page image in a PDF was not passed to the layout model when using hi_res.

### Features

### Fixes

## 0.10.1

### Enhancements
* Bump unstructured-inference==0.5.12:
  - fix to avoid trace for certain PDF's (0.5.12)
  - better defaults for DPI for hi_res and  Chipper (0.5.11)
  - implement full-page OCR (0.5.10)

### Features

### Fixes

* Fix dead links in repository README (Quick Start > Install for local development, and Learn more > Batch Processing)
* Update document dependencies to include tesseract-lang for additional language support (required for tests to pass)

## 0.10.0

### Enhancements

* Add `include_header` kwarg to `partition_xlsx` and change default behavior to `True`
* Update the `links` and `emphasized_texts` metadata fields

### Features

### Fixes

## 0.9.3

### Enhancements

* Pinned dependency cleanup.
* Update `partition_csv` to always use `soupparser_fromstring` to parse `html text`
* Update `partition_tsv` to always use `soupparser_fromstring` to parse `html text`
* Add `metadata.section` to capture epub table of contents data
* Add `unique_element_ids` kwarg to partition functions. If `True`, will use a UUID
  for element IDs instead of a SHA-256 hash.
* Update `partition_xlsx` to always use `soupparser_fromstring` to parse `html text`
* Add functionality to switch `html` text parser based on whether the `html` text contains emoji
* Add functionality to check if a string contains any emoji characters
* Add CI tests around Notion

### Features

* Add Airtable Connector to be able to pull views/tables/bases from an Airtable organization

### Fixes

* fix pdf partition of list items being detected as titles in OCR only mode
* make notion module discoverable
* fix emails with `Content-Distribution: inline` and `Content-Distribution: attachment` with no filename
* Fix email attachment filenames which had `=` in the filename itself

## 0.9.2


### Enhancements

* Update table extraction section in API documentation to sync with change in Prod API
* Update Notion connector to extract to html
* Added UUID option for `element_id`
* Bump unstructured-inference==0.5.9:
  - better caching of models
  - another version of detectron2 available, though the default layout model is unchanged
* Added UUID option for element_id
* Added UUID option for element_id
* CI improvements to run ingest tests in parallel

### Features

* Adds Sharepoint connector.

### Fixes

* Bump unstructured-inference==0.5.9:
  - ignores Tesseract errors where no text is extracted for tiles that indeed, have no text

## 0.9.1

### Enhancements

* Adds --partition-pdf-infer-table-structure to unstructured-ingest.
* Enable `partition_html` to skip headers and footers with the `skip_headers_and_footers` flag.
* Update `partition_doc` and `partition_docx` to track emphasized texts in the output
* Adds post processing function `filter_element_types`
* Set the default strategy for partitioning images to `hi_res`
* Add page break parameter section in API documentation to sync with change in Prod API
* Update `partition_html` to track emphasized texts in the output
* Update `XMLDocument._read_xml` to create `<p>` tag element for the text enclosed in the `<pre>` tag
* Add parameter `include_tail_text` to `_construct_text` to enable (skip) tail text inclusion
* Add Notion connector

### Features

### Fixes

* Remove unused `_partition_via_api` function
* Fixed emoji bug in `partition_xlsx`.
* Pass `file_filename` metadata when partitioning file object
* Skip ingest test on missing Slack token
* Add Dropbox variables to CI environments
* Remove default encoding for ingest
* Adds new element type `EmailAddress` for recognising email address in the  text
* Simplifies `min_partition` logic; makes partitions falling below the `min_partition`
  less likely.
* Fix bug where ingest test check for number of files fails in smoke test
* Fix unstructured-ingest entrypoint failure

## 0.9.0

### Enhancements

* Dependencies are now split by document type, creating a slimmer base installation.

## 0.8.8

### Enhancements

### Features

### Fixes

* Rename "date" field to "last_modified"
* Adds Box connector

### Fixes

## 0.8.7

### Enhancements

* Put back useful function `split_by_paragraph`

### Features

### Fixes

* Fix argument order in NLTK download step

## 0.8.6

### Enhancements

### Features

### Fixes

* Remove debug print lines and non-functional code

## 0.8.5

### Enhancements

* Add parameter `skip_infer_table_types` to enable (skip) table extraction for other doc types
* Adds optional Unstructured API unit tests in CI
* Tracks last modified date for all document types.
* Add auto_paragraph_grouper to detect new-line and blank-line new paragraph for .txt files.
* refactor the ingest cli to better support expanding supported connectors

## 0.8.3

### Enhancements

### Features

### Fixes

* NLTK now only gets downloaded if necessary.
* Handling for empty tables in Word Documents and PowerPoints.

## 0.8.4

### Enhancements

* Additional tests and refactor of JSON detection.
* Update functionality to retrieve image metadata from a page for `document_to_element_list`
* Links are now tracked in `partition_html` output.
* Set the file's current position to the beginning after reading the file in `convert_to_bytes`
* Add `min_partition` kwarg to that combines elements below a specified threshold and modifies splitting of strings longer than max partition so words are not split.
* set the file's current position to the beginning after reading the file in `convert_to_bytes`
* Add slide notes to pptx
* Add `--encoding` directive to ingest
* Improve json detection by `detect_filetype`

### Features

* Adds Outlook connector
* Add support for dpi parameter in inference library
* Adds Onedrive connector.
* Add Confluence connector for ingest cli to pull the body text from all documents from all spaces in a confluence domain.

### Fixes

* Fixes issue with email partitioning where From field was being assigned the To field value.
* Use the `image_metadata` property of the `PageLayout` instance to get the page image info in the `document_to_element_list`
* Add functionality to write images to computer storage temporarily instead of keeping them in memory for `ocr_only` strategy
* Add functionality to convert a PDF in small chunks of pages at a time for `ocr_only` strategy
* Adds `.txt`, `.text`, and `.tab` to list of extensions to check if file
  has a `text/plain` MIME type.
* Enables filters to be passed to `partition_doc` so it doesn't error with LibreOffice7.
* Removed old error message that's superseded by `requires_dependencies`.
* Removes using `hi_res` as the default strategy value for `partition_via_api` and `partition_multiple_via_api`

## 0.8.1

### Enhancements

* Add support for Python 3.11

### Features

### Fixes

* Fixed `auto` strategy detected scanned document as having extractable text and using `fast` strategy, resulting in no output.
* Fix list detection in MS Word documents.
* Don't instantiate an element with a coordinate system when there isn't a way to get its location data.

## 0.8.0

### Enhancements

* Allow model used for hi res pdf partition strategy to be chosen when called.
* Updated inference package

### Features

* Add `metadata_filename` parameter across all partition functions

### Fixes

* Update to ensure `convert_to_datafame` grabs all of the metadata fields.
* Adjust encoding recognition threshold value in `detect_file_encoding`
* Fix KeyError when `isd_to_elements` doesn't find a type
* Fix `_output_filename` for local connector, allowing single files to be written correctly to the disk

* Fix for cases where an invalid encoding is extracted from an email header.

### BREAKING CHANGES

* Information about an element's location is no longer returned as top-level attributes of an element. Instead, it is returned in the `coordinates` attribute of the element's metadata.

## 0.7.12

### Enhancements

* Adds `include_metadata` kwarg to `partition_doc`, `partition_docx`, `partition_email`, `partition_epub`, `partition_json`, `partition_msg`, `partition_odt`, `partition_org`, `partition_pdf`, `partition_ppt`, `partition_pptx`, `partition_rst`, and `partition_rtf`
### Features

* Add Elasticsearch connector for ingest cli to pull specific fields from all documents in an index.
* Adds Dropbox connector

### Fixes

* Fix tests that call unstructured-api by passing through an api-key
* Fixed page breaks being given (incorrect) page numbers
* Fix skipping download on ingest when a source document exists locally

## 0.7.11

### Enhancements

* More deterministic element ordering when using `hi_res` PDF parsing strategy (from unstructured-inference bump to 0.5.4)
* Make large model available (from unstructured-inference bump to 0.5.3)
* Combine inferred elements with extracted elements (from unstructured-inference bump to 0.5.2)
* `partition_email` and `partition_msg` will now process attachments if `process_attachments=True`
  and a attachment partitioning functions is passed through with `attachment_partitioner=partition`.

### Features

### Fixes

* Fix tests that call unstructured-api by passing through an api-key
* Fixed page breaks being given (incorrect) page numbers
* Fix skipping download on ingest when a source document exists locally

## 0.7.10

### Enhancements

* Adds a `max_partition` parameter to `partition_text`, `partition_pdf`, `partition_email`,
  `partition_msg` and `partition_xml` that sets a limit for the size of an individual
  document elements. Defaults to `1500` for everything except `partition_xml`, which has
  a default value of `None`.
* DRY connector refactor

### Features

* `hi_res` model for pdfs and images is selectable via environment variable.

### Fixes

* CSV check now ignores escaped commas.
* Fix for filetype exploration util when file content does not have a comma.
* Adds negative lookahead to bullet pattern to avoid detecting plain text line
  breaks like `-------` as list items.
* Fix pre tag parsing for `partition_html`
* Fix lookup error for annotated Arabic and Hebrew encodings

## 0.7.9

### Enhancements

* Improvements to string check for leafs in `partition_xml`.
* Adds --partition-ocr-languages to unstructured-ingest.

### Features

* Adds `partition_org` for processed Org Mode documents.

### Fixes

## 0.7.8

### Enhancements

### Features

* Adds Google Cloud Service connector

### Fixes

* Updates the `parse_email` for `partition_eml` so that `unstructured-api` passes the smoke tests
* `partition_email` now works if there is no message content
* Updates the `"fast"` strategy for `partition_pdf` so that it's able to recursively
* Adds recursive functionality to all fsspec connectors
* Adds generic --recursive ingest flag

## 0.7.7

### Enhancements

* Adds functionality to replace the `MIME` encodings for `eml` files with one of the common encodings if a `unicode` error occurs
* Adds missed file-like object handling in `detect_file_encoding`
* Adds functionality to extract charset info from `eml` files

### Features

* Added coordinate system class to track coordinate types and convert to different coordinate

### Fixes

* Adds an `html_assemble_articles` kwarg to `partition_html` to enable users to capture
  control whether content outside of `<article>` tags is captured when
  `<article>` tags are present.
* Check for the `xml` attribute on `element` before looking for pagebreaks in `partition_docx`.

## 0.7.6

### Enhancements

* Convert fast startegy to ocr_only for images
* Adds support for page numbers in `.docx` and `.doc` when user or renderer
  created page breaks are present.
* Adds retry logic for the unstructured-ingest Biomed connector

### Features

* Provides users with the ability to extract additional metadata via regex.
* Updates `partition_docx` to include headers and footers in the output.
* Create `partition_tsv` and associated tests. Make additional changes to `detect_filetype`.

### Fixes

* Remove fake api key in test `partition_via_api` since we now require valid/empty api keys
* Page number defaults to `None` instead of `1` when page number is not present in the metadata.
  A page number of `None` indicates that page numbers are not being tracked for the document
  or that page numbers do not apply to the element in question..
* Fixes an issue with some pptx files. Assume pptx shapes are found in top left position of slide
  in case the shape.top and shape.left attributes are `None`.

## 0.7.5

### Enhancements

* Adds functionality to sort elements in `partition_pdf` for `fast` strategy
* Adds ingest tests with `--fast` strategy on PDF documents
* Adds --api-key to unstructured-ingest

### Features

* Adds `partition_rst` for processed ReStructured Text documents.

### Fixes

* Adds handling for emails that do not have a datetime to extract.
* Adds pdf2image package as core requirement of unstructured (with no extras)

## 0.7.4

### Enhancements

* Allows passing kwargs to request data field for `partition_via_api` and `partition_multiple_via_api`
* Enable MIME type detection if libmagic is not available
* Adds handling for empty files in `detect_filetype` and `partition`.

### Features

### Fixes

* Reslove `grpcio` import issue on `weaviate.schema.validate_schema` for python 3.9 and 3.10
* Remove building `detectron2` from source in Dockerfile

## 0.7.3

### Enhancements

* Update IngestDoc abstractions and add data source metadata in ElementMetadata

### Features

### Fixes

* Pass `strategy` parameter down from `partition` for `partition_image`
* Filetype detection if a CSV has a `text/plain` MIME type
* `convert_office_doc` no longers prints file conversion info messages to stdout.
* `partition_via_api` reflects the actual filetype for the file processed in the API.

## 0.7.2

### Enhancements

* Adds an optional encoding kwarg to `elements_to_json` and `elements_from_json`
* Bump version of base image to use new stable version of tesseract

### Features

### Fixes

* Update the `read_txt_file` utility function to keep using `spooled_to_bytes_io_if_needed` for xml
* Add functionality to the `read_txt_file` utility function to handle file-like object from URL
* Remove the unused parameter `encoding` from `partition_pdf`
* Change auto.py to have a `None` default for encoding
* Add functionality to try other common encodings for html and xml files if an error related to the encoding is raised and the user has not specified an encoding.
* Adds benchmark test with test docs in example-docs
* Re-enable test_upload_label_studio_data_with_sdk
* File detection now detects code files as plain text
* Adds `tabulate` explicitly to dependencies
* Fixes an issue in `metadata.page_number` of pptx files
* Adds showing help if no parameters passed

## 0.7.1

### Enhancements

### Features

* Add `stage_for_weaviate` to stage `unstructured` outputs for upload to Weaviate, along with
  a helper function for defining a class to use in Weaviate schemas.
* Builds from Unstructured base image, built off of Rocky Linux 8.7, this resolves almost all CVE's in the image.

### Fixes

## 0.7.0

### Enhancements

* Installing `detectron2` from source is no longer required when using the `local-inference` extra.
* Updates `.pptx` parsing to include text in tables.

### Features

### Fixes

* Fixes an issue in `_add_element_metadata` that caused all elements to have `page_number=1`
  in the element metadata.
* Adds `.log` as a file extension for TXT files.
* Adds functionality to try other common encodings for email (`.eml`) files if an error related to the encoding is raised and the user has not specified an encoding.
* Allow passed encoding to be used in the `replace_mime_encodings`
* Fixes page metadata for `partition_html` when `include_metadata=False`
* A `ValueError` now raises if `file_filename` is not specified when you use `partition_via_api`
  with a file-like object.

## 0.6.11

### Enhancements

* Supports epub tests since pandoc is updated in base image

### Features


### Fixes


## 0.6.10

### Enhancements

* XLS support from auto partition

### Features

### Fixes

## 0.6.9

### Enhancements

* fast strategy for pdf now keeps element bounding box data
* setup.py refactor

### Features

### Fixes

* Adds functionality to try other common encodings if an error related to the encoding is raised and the user has not specified an encoding.
* Adds additional MIME types for CSV

## 0.6.8

### Enhancements

### Features

* Add `partition_csv` for CSV files.

### Fixes

## 0.6.7

### Enhancements

* Deprecate `--s3-url` in favor of `--remote-url` in CLI
* Refactor out non-connector-specific config variables
* Add `file_directory` to metadata
* Add `page_name` to metadata. Currently used for the sheet name in XLSX documents.
* Added a `--partition-strategy` parameter to unstructured-ingest so that users can specify
  partition strategy in CLI. For example, `--partition-strategy fast`.
* Added metadata for filetype.
* Add Discord connector to pull messages from a list of channels
* Refactor `unstructured/file-utils/filetype.py` to better utilise hashmap to return mime type.
* Add local declaration of DOCX_MIME_TYPES and XLSX_MIME_TYPES for `test_filetype.py`.

### Features

* Add `partition_xml` for XML files.
* Add `partition_xlsx` for Microsoft Excel documents.

### Fixes

* Supports `hml` filetype for partition as a variation of html filetype.
* Makes `pytesseract` a function level import in `partition_pdf` so you can use the `"fast"`
  or `"hi_res"` strategies if `pytesseract` is not installed. Also adds the
  `required_dependencies` decorator for the `"hi_res"` and `"ocr_only"` strategies.
* Fix to ensure `filename` is tracked in metadata for `docx` tables.

## 0.6.6

### Enhancements

* Adds an `"auto"` strategy that chooses the partitioning strategy based on document
  characteristics and function kwargs. This is the new default strategy for `partition_pdf`
  and `partition_image`. Users can maintain existing behavior by explicitly setting
  `strategy="hi_res"`.
* Added an additional trace logger for NLP debugging.
* Add `get_date` method to `ElementMetadata` for converting the datestring to a `datetime` object.
* Cleanup the `filename` attribute on `ElementMetadata` to remove the full filepath.

### Features

* Added table reading as html with URL parsing to `partition_docx` in docx
* Added metadata field for text_as_html for docx files

### Fixes

* `fileutils/file_type` check json and eml decode ignore error
* `partition_email` was updated to more flexibly handle deviations from the RFC-2822 standard.
  The time in the metadata returns `None` if the time does not match RFC-2822 at all.
* Include all metadata fields when converting to dataframe or CSV

## 0.6.5

### Enhancements

* Added support for SpooledTemporaryFile file argument.

### Features

### Fixes


## 0.6.4

### Enhancements

* Added an "ocr_only" strategy for `partition_pdf`. Refactored the strategy decision
  logic into its own module.

### Features

### Fixes

## 0.6.3

### Enhancements

* Add an "ocr_only" strategy for `partition_image`.

### Features

* Added `partition_multiple_via_api` for partitioning multiple documents in a single REST
  API call.
* Added `stage_for_baseplate` function to prepare outputs for ingestion into Baseplate.
* Added `partition_odt` for processing Open Office documents.

### Fixes

* Updates the grouping logic in the `partition_pdf` fast strategy to group together text
  in the same bounding box.

## 0.6.2

### Enhancements

* Added logic to `partition_pdf` for detecting copy protected PDFs and falling back
  to the hi res strategy when necessary.


### Features

* Add `partition_via_api` for partitioning documents through the hosted API.

### Fixes

* Fix how `exceeds_cap_ratio` handles empty (returns `True` instead of `False`)
* Updates `detect_filetype` to properly detect JSONs when the MIME type is `text/plain`.

## 0.6.1

### Enhancements

* Updated the table extraction parameter name to be more descriptive

### Features

### Fixes

## 0.6.0

### Enhancements

* Adds an `ssl_verify` kwarg to `partition` and `partition_html` to enable turning off
  SSL verification for HTTP requests. SSL verification is on by default.
* Allows users to pass in ocr language to `partition_pdf` and `partition_image` through
  the `ocr_language` kwarg. `ocr_language` corresponds to the code for the language pack
  in Tesseract. You will need to install the relevant Tesseract language pack to use a
  given language.

### Features

* Table extraction is now possible for pdfs from `partition` and `partition_pdf`.
* Adds support for extracting attachments from `.msg` files

### Fixes

* Adds an `ssl_verify` kwarg to `partition` and `partition_html` to enable turning off
  SSL verification for HTTP requests. SSL verification is on by default.

## 0.5.13

### Enhancements

* Allow headers to be passed into `partition` when `url` is used.

### Features

* `bytes_string_to_string` cleaning brick for bytes string output.

### Fixes

* Fixed typo in call to `exactly_one` in `partition_json`
* unstructured-documents encode xml string if document_tree is `None` in `_read_xml`.
* Update to `_read_xml` so that Markdown files with embedded HTML process correctly.
* Fallback to "fast" strategy only emits a warning if the user specifies the "hi_res" strategy.
* unstructured-partition-text_type exceeds_cap_ratio fix returns and how capitalization ratios are calculated
* `partition_pdf` and `partition_text` group broken paragraphs to avoid fragmented `NarrativeText` elements.
* .json files resolved as "application/json" on centos7 (or other installs with older libmagic libs)

## 0.5.12

### Enhancements

* Add OS mimetypes DB to docker image, mainly for unstructured-api compat.
* Use the image registry as a cache when building Docker images.
* Adds the ability for `partition_text` to group together broken paragraphs.
* Added method to utils to allow date time format validation

### Features
* Add Slack connector to pull messages for a specific channel

* Add --partition-by-api parameter to unstructured-ingest
* Added `partition_rtf` for processing rich text files.
* `partition` now accepts a `url` kwarg in addition to `file` and `filename`.

### Fixes

* Allow encoding to be passed into `replace_mime_encodings`.
* unstructured-ingest connector-specific dependencies are imported on demand.
* unstructured-ingest --flatten-metadata supported for local connector.
* unstructured-ingest fix runtime error when using --metadata-include.

## 0.5.11

### Enhancements

### Features

### Fixes

* Guard against null style attribute in docx document elements
* Update HTML encoding to better support foreign language characters

## 0.5.10

### Enhancements

* Updated inference package
* Add sender, recipient, date, and subject to element metadata for emails

### Features

* Added `--download-only` parameter to `unstructured-ingest`

### Fixes

* FileNotFound error when filename is provided but file is not on disk

## 0.5.9

### Enhancements

### Features

### Fixes

* Convert file to str in helper `split_by_paragraph` for `partition_text`

## 0.5.8

### Enhancements

* Update `elements_to_json` to return string when filename is not specified
* `elements_from_json` may take a string instead of a filename with the `text` kwarg
* `detect_filetype` now does a final fallback to file extension.
* Empty tags are now skipped during the depth check for HTML processing.

### Features

* Add local file system to `unstructured-ingest`
* Add `--max-docs` parameter to `unstructured-ingest`
* Added `partition_msg` for processing MSFT Outlook .msg files.

### Fixes

* `convert_file_to_text` now passes through the `source_format` and `target_format` kwargs.
  Previously they were hard coded.
* Partitioning functions that accept a `text` kwarg no longer raise an error if an empty
  string is passed (and empty list of elements is returned instead).
* `partition_json` no longer fails if the input is an empty list.
* Fixed bug in `chunk_by_attention_window` that caused the last word in segments to be cut-off
  in some cases.

### BREAKING CHANGES

* `stage_for_transformers` now returns a list of elements, making it consistent with other
  staging bricks

## 0.5.7

### Enhancements

* Refactored codebase using `exactly_one`
* Adds ability to pass headers when passing a url in partition_html()
* Added optional `content_type` and `file_filename` parameters to `partition()` to bypass file detection

### Features

* Add `--flatten-metadata` parameter to `unstructured-ingest`
* Add `--fields-include` parameter to `unstructured-ingest`

### Fixes

## 0.5.6

### Enhancements

* `contains_english_word()`, used heavily in text processing, is 10x faster.

### Features

* Add `--metadata-include` and `--metadata-exclude` parameters to `unstructured-ingest`
* Add `clean_non_ascii_chars` to remove non-ascii characters from unicode string

### Fixes

* Fix problem with PDF partition (duplicated test)

## 0.5.4

### Enhancements

* Added Biomedical literature connector for ingest cli.
* Add `FsspecConnector` to easily integrate any existing `fsspec` filesystem as a connector.
* Rename `s3_connector.py` to `s3.py` for readability and consistency with the
  rest of the connectors.
* Now `S3Connector` relies on `s3fs` instead of on `boto3`, and it inherits
  from `FsspecConnector`.
* Adds an `UNSTRUCTURED_LANGUAGE_CHECKS` environment variable to control whether or not language
  specific checks like vocabulary and POS tagging are applied. Set to `"true"` for higher
  resolution partitioning and `"false"` for faster processing.
* Improves `detect_filetype` warning to include filename when provided.
* Adds a "fast" strategy for partitioning PDFs with PDFMiner. Also falls back to the "fast"
  strategy if detectron2 is not available.
* Start deprecation life cycle for `unstructured-ingest --s3-url` option, to be deprecated in
  favor of `--remote-url`.

### Features

* Add `AzureBlobStorageConnector` based on its `fsspec` implementation inheriting
from `FsspecConnector`
* Add `partition_epub` for partitioning e-books in EPUB3 format.

### Fixes

* Fixes processing for text files with `message/rfc822` MIME type.
* Open xml files in read-only mode when reading contents to construct an XMLDocument.

## 0.5.3

### Enhancements

* `auto.partition()` can now load Unstructured ISD json documents.
* Simplify partitioning functions.
* Improve logging for ingest CLI.

### Features

* Add `--wikipedia-auto-suggest` argument to the ingest CLI to disable automatic redirection
  to pages with similar names.
* Add setup script for Amazon Linux 2
* Add optional `encoding` argument to the `partition_(text/email/html)` functions.
* Added Google Drive connector for ingest cli.
* Added Gitlab connector for ingest cli.

### Fixes

## 0.5.2

### Enhancements

* Fully move from printing to logging.
* `unstructured-ingest` now uses a default `--download_dir` of `$HOME/.cache/unstructured/ingest`
rather than a "tmp-ingest-" dir in the working directory.

### Features

### Fixes

* `setup_ubuntu.sh` no longer fails in some contexts by interpreting
`DEBIAN_FRONTEND=noninteractive` as a command
* `unstructured-ingest` no longer re-downloads files when --preserve-downloads
is used without --download-dir.
* Fixed an issue that was causing text to be skipped in some HTML documents.

## 0.5.1

### Enhancements

### Features

### Fixes

* Fixes an error causing JavaScript to appear in the output of `partition_html` sometimes.
* Fix several issues with the `requires_dependencies` decorator, including the error message
  and how it was used, which had caused an error for `unstructured-ingest --github-url ...`.

## 0.5.0

### Enhancements

* Add `requires_dependencies` Python decorator to check dependencies are installed before
  instantiating a class or running a function

### Features

* Added Wikipedia connector for ingest cli.

### Fixes

* Fix `process_document` file cleaning on failure
* Fixes an error introduced in the metadata tracking commit that caused `NarrativeText`
  and `FigureCaption` elements to be represented as `Text` in HTML documents.

## 0.4.16

### Enhancements

* Fallback to using file extensions for filetype detection if `libmagic` is not present

### Features

* Added setup script for Ubuntu
* Added GitHub connector for ingest cli.
* Added `partition_md` partitioner.
* Added Reddit connector for ingest cli.

### Fixes

* Initializes connector properly in ingest.main::MainProcess
* Restricts version of unstructured-inference to avoid multithreading issue

## 0.4.15

### Enhancements

* Added `elements_to_json` and `elements_from_json` for easier serialization/deserialization
* `convert_to_dict`, `dict_to_elements` and `convert_to_csv` are now aliases for functions
  that use the ISD terminology.

### Fixes

* Update to ensure all elements are preserved during serialization/deserialization

## 0.4.14

* Automatically install `nltk` models in the `tokenize` module.

## 0.4.13

* Fixes unstructured-ingest cli.

## 0.4.12

* Adds console_entrypoint for unstructured-ingest, other structure/doc updates related to ingest.
* Add `parser` parameter to `partition_html`.

## 0.4.11

* Adds `partition_doc` for partitioning Word documents in `.doc` format. Requires `libreoffice`.
* Adds `partition_ppt` for partitioning PowerPoint documents in `.ppt` format. Requires `libreoffice`.

## 0.4.10

* Fixes `ElementMetadata` so that it's JSON serializable when the filename is a `Path` object.

## 0.4.9

* Added ingest modules and s3 connector, sample ingest script
* Default to `url=None` for `partition_pdf` and `partition_image`
* Add ability to skip English specific check by setting the `UNSTRUCTURED_LANGUAGE` env var to `""`.
* Document `Element` objects now track metadata

## 0.4.8

* Modified XML and HTML parsers not to load comments.

## 0.4.7

* Added the ability to pull an HTML document from a url in `partition_html`.
* Added the the ability to get file summary info from lists of filenames and lists
  of file contents.
* Added optional page break to `partition` for `.pptx`, `.pdf`, images, and `.html` files.
* Added `to_dict` method to document elements.
* Include more unicode quotes in `replace_unicode_quotes`.

## 0.4.6

* Loosen the default cap threshold to `0.5`.
* Add a `UNSTRUCTURED_NARRATIVE_TEXT_CAP_THRESHOLD` environment variable for controlling
  the cap ratio threshold.
* Unknown text elements are identified as `Text` for HTML and plain text documents.
* `Body Text` styles no longer default to `NarrativeText` for Word documents. The style information
  is insufficient to determine that the text is narrative.
* Upper cased text is lower cased before checking for verbs. This helps avoid some missed verbs.
* Adds an `Address` element for capturing elements that only contain an address.
* Suppress the `UserWarning` when detectron is called.
* Checks that titles and narrative test have at least one English word.
* Checks that titles and narrative text are at least 50% alpha characters.
* Restricts titles to a maximum word length. Adds a `UNSTRUCTURED_TITLE_MAX_WORD_LENGTH`
  environment variable for controlling the max number of words in a title.
* Updated `partition_pptx` to order the elements on the page

## 0.4.4

* Updated `partition_pdf` and `partition_image` to return `unstructured` `Element` objects
* Fixed the healthcheck url path when partitioning images and PDFs via API
* Adds an optional `coordinates` attribute to document objects
* Adds `FigureCaption` and `CheckBox` document elements
* Added ability to split lists detected in `LayoutElement` objects
* Adds `partition_pptx` for partitioning PowerPoint documents
* LayoutParser models now download from HugginfaceHub instead of DropBox
* Fixed file type detection for XML and HTML files on Amazone Linux

## 0.4.3

* Adds `requests` as a base dependency
* Fix in `exceeds_cap_ratio` so the function doesn't break with empty text
* Fix bug in `_parse_received_data`.
* Update `detect_filetype` to properly handle `.doc`, `.xls`, and `.ppt`.

## 0.4.2

* Added `partition_image` to process documents in an image format.
* Fixed utf-8 encoding error in `partition_email` with attachments for `text/html`

## 0.4.1

* Added support for text files in the `partition` function
* Pinned `opencv-python` for easier installation on Linux

## 0.4.0

* Added generic `partition` brick that detects the file type and routes a file to the appropriate
  partitioning brick.
* Added a file type detection module.
* Updated `partition_html` and `partition_eml` to support file-like objects in 'rb' mode.
* Cleaning brick for removing ordered bullets `clean_ordered_bullets`.
* Extract brick method for ordered bullets `extract_ordered_bullets`.
* Test for `clean_ordered_bullets`.
* Test for `extract_ordered_bullets`.
* Added `partition_docx` for pre-processing Word Documents.
* Added new REGEX patterns to extract email header information
* Added new functions to extract header information `parse_received_data` and `partition_header`
* Added new function to parse plain text files `partition_text`
* Added new cleaners functions `extract_ip_address`, `extract_ip_address_name`, `extract_mapi_id`, `extract_datetimetz`
* Add new `Image` element and function to find embedded images `find_embedded_images`
* Added `get_directory_file_info` for summarizing information about source documents

## 0.3.5

* Add support for local inference
* Add new pattern to recognize plain text dash bullets
* Add test for bullet patterns
* Fix for `partition_html` that allows for processing `div` tags that have both text and child
  elements
* Add ability to extract document metadata from `.docx`, `.xlsx`, and `.jpg` files.
* Helper functions for identifying and extracting phone numbers
* Add new function `extract_attachment_info` that extracts and decodes the attachment
of an email.
* Staging brick to convert a list of `Element`s to a `pandas` dataframe.
* Add plain text functionality to `partition_email`

## 0.3.4

* Python-3.7 compat

## 0.3.3

* Removes BasicConfig from logger configuration
* Adds the `partition_email` partitioning brick
* Adds the `replace_mime_encodings` cleaning bricks
* Small fix to HTML parsing related to processing list items with sub-tags
* Add `EmailElement` data structure to store email documents

## 0.3.2

* Added `translate_text` brick for translating text between languages
* Add an `apply` method to make it easier to apply cleaners to elements

## 0.3.1

* Added \_\_init.py\_\_ to `partition`

## 0.3.0

* Implement staging brick for Argilla. Converts lists of `Text` elements to `argilla` dataset classes.
* Removing the local PDF parsing code and any dependencies and tests.
* Reorganizes the staging bricks in the unstructured.partition module
* Allow entities to be passed into the Datasaur staging brick
* Added HTML escapes to the `replace_unicode_quotes` brick
* Fix bad responses in partition_pdf to raise ValueError
* Adds `partition_html` for partitioning HTML documents.

## 0.2.6

* Small change to how \_read is placed within the inheritance structure since it doesn't really apply to pdf
* Add partitioning brick for calling the document image analysis API

## 0.2.5

* Update python requirement to >=3.7

## 0.2.4

* Add alternative way of importing `Final` to support google colab

## 0.2.3

* Add cleaning bricks for removing prefixes and postfixes
* Add cleaning bricks for extracting text before and after a pattern

## 0.2.2

* Add staging brick for Datasaur

## 0.2.1

* Added brick to convert an ISD dictionary to a list of elements
* Update `PDFDocument` to use the `from_file` method
* Added staging brick for CSV format for ISD (Initial Structured Data) format.
* Added staging brick for separating text into attention window size chunks for `transformers`.
* Added staging brick for LabelBox.
* Added ability to upload LabelStudio predictions
* Added utility function for JSONL reading and writing
* Added staging brick for CSV format for Prodigy
* Added staging brick for Prodigy
* Added ability to upload LabelStudio annotations
* Added text_field and id_field to stage_for_label_studio signature

## 0.2.0

* Initial release of unstructured<|MERGE_RESOLUTION|>--- conflicted
+++ resolved
@@ -27,11 +27,8 @@
 * **Fixes badly initialized Formula** Problem: YoloX contain new types of elements, when loading a document that contain formulas a new element of that class
 should be generated, however the Formula class inherits from Element instead of Text. After this change the element is correctly created with the correct class
 allowing the document to be loaded. Fix: Change parent class for Formula to Text. Importance: Crucial to be able to load documents that contain formulas.
-<<<<<<< HEAD
+* **Fixes pdf uri error** An error was encountered when URI type of `GoToR` which refers to pdf resources outside of its own was detected since no condition catches such case. The code is fixing the issue by initialize URI before any condition check.
 * **Fixes PDF list parsing creating duplicate list items** Previously a bug in PDF list item parsing caused removal of other elements and duplication of the list items
-=======
-* **Fixes pdf uri error** An error was encountered when URI type of `GoToR` which refers to pdf resources outside of its own was detected since no condition catches such case. The code is fixing the issue by initialize URI before any condition check.
->>>>>>> a5d7ae46
 
 ## 0.10.19
 
