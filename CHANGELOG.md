## 0.16.7

### Enhancements
<<<<<<< HEAD
- **Metrics: Weighted table average is optional**
=======
- **Add image_alt_mode to partition_html** Adds an `image_alt_mode` parameter to `partition_html()` to control how alt text is extracted from images in HTML documents. The parameter can be set to `to_text` to extract alt text as text from <img> html tags
>>>>>>> e48d79ec

### Features

### Fixes

<<<<<<< HEAD

=======
>>>>>>> e48d79ec
## 0.16.6

### Enhancements
- **Every <table> tag is considered to be ontology.Table** Added special handling for tables in HTML partitioning. This change is made to improve the accuracy of table extraction from HTML documents.
- **Every HTML has default ontology class assigned** When parsing HTML to ontology each defined HTML in the Ontology has assigned default ontology class. This way it is possible to assign ontology class instead of UncategorizedText when the HTML tag is predicted correctly without class assigned class
- **Use (number of actual table) weighted average for table metrics** In evaluating table metrics the mean aggregation now uses the actual number of tables in a document to weight the metric scores

### Features

### Fixes
- **ElementMetadata consolidation** Now `text_as_html` metadata is combined across all elements in CompositeElement when chunking HTML output

## 0.16.5

### Enhancements

### Features

### Fixes
- **Fixes parsing HTML v2 parser** Now max recursion limit is set and value is correctly extracted from ontology element


## 0.16.4

### Enhancements

* **`value` attribute in `<input/>` element is parsed to `OntologyElement.text` in ontology**
* **`id` and `class` attributes removed from Table subtags in HTML partitioning**
* **cleaned `to_html` and newly introduced `to_text` in `OntologyElement`**
* **Elements created from V2 HTML are less granular** Added merging of adjacent text elements and inline html tags in the HTML partitioner to reduce the number of elements created from V2 HTML.

### Features

* **Add support for link extraction in pdf hi_res strategy.** The `partition_pdf()` function now supports link extraction when using the `hi_res` strategy, allowing users to extract hyperlinks from PDF documents more effectively.

### Fixes


## 0.16.3

### Enhancements

### Features

### Fixes

* **V2 elements without first parent ID can be parsed**
* **Fix missing elements when layout element parsed in V2 ontology**
* updated **unstructured-inference** to be **0.8.1** in requirements/extra-pdf-image.in


## 0.16.2

### Enhancements

### Features

* **Whitespace-invariant CCT distance metric.** CCT Levenshtein distance for strings is by default computed with standardized whitespaces.

### Fixes

* **Fixed retry config settings for partition_via_api function** If the SDK's default retry config is not set the retry config getter function does not fail anymore.

## 0.16.1

### Enhancements

* **Bump `unstructured-inference` to 0.7.39** and upgrade other dependencies
* **Round coordinates** Round coordinates when computing bounding box overlaps in `pdfminer_processing.py` to nearest machine precision. This can help reduce underterministic behavior from machine precision that affects which bounding boxes to combine.
* **Request retry parameters in `partition_via_api` function.** Expose retry-mechanism related parameters in the `partition_via_api` function to allow users to configure the retry behavior of the API requests.

### Features

* **Parsing HTML to Unstructured Elements and back**

### Fixes

* **Remove unsupported chipper model**
* **Rewrite of `partition.email` module and tests.** Use modern Python stdlib `email` module interface to parse email messages and attachments. This change shortens and simplifies the code, and makes it more robust and maintainable. Several historical problems were remedied in the process.
* **Minify text_as_html from DOCX.** Previously `.metadata.text_as_html` for DOCX tables was "bloated" with whitespace and noise elements introduced by `tabulate` that produced over-chunking and lower "semantic density" of elements. Reduce HTML to minimum character count while preserving all text.
* **Fall back to filename extension-based file-type detection for unidentified OLE files.** Resolves a problem where a DOC file that could not be detected as such by `filetype` was incorrectly identified as a MSG file.
* **Minify text_as_html from XLSX.** Previously `.metadata.text_as_html` for DOCX tables was "bloated" with whitespace and noise elements introduced by `pandas` that produced over-chunking and lower "semantic density" of elements. Reduce HTML to minimum character count while preserving all text.
* **Minify text_as_html from CSV.** Previously `.metadata.text_as_html` for CSV tables was "bloated" with whitespace and noise elements introduced by `pandas` that produced over-chunking and lower "semantic density" of elements. Reduce HTML to minimum character count while preserving all text.
* **Minify text_as_html from PPTX.** Previously `.metadata.text_as_html` for PPTX tables was "bloated" with whitespace and noise elements introduced by `tabulate` that produced over-chunking and lower "semantic density" of elements. Reduce HTML to minimum character count while preserving all text and structure.

## 0.16.0

### Enhancements

* **Remove ingest implementation.** The deprecated ingest functionality has been removed, as it is now maintained in the separate [unstructured-ingest](https://github.com/Unstructured-IO/unstructured-ingest) repository.
  * Replace extras in `requirements/ingest` directory with a new `ingest.txt` extra for installing the `unstructured-ingest` library.
  * Remove the `unstructured.ingest` submodule.
  * Delete all shell scripts previously used for destination ingest tests.

### Features

### Fixes

* **Add language parameter to `OCRAgentGoogleVision`.**  Introduces an optional language parameter in the `OCRAgentGoogleVision` constructor to serve as a language hint for `document_text_detection`. This ensures compatibility with the OCRAgent's `get_instance` method and resolves errors when parsing PDFs with Google Cloud Vision as the OCR agent.

## 0.15.14

### Enhancements

### Features

* **Add (but do not install) a new post-partitioning decorator to handle metadata added for all file-types, like `.filename`, `.filetype` and `.languages`.** This will be installed in a closely following PR to replace the four currently being used for this purpose.

### Fixes

* **Update Python SDK usage in `partition_via_api`.** Make a minor syntax change to ensure forward compatibility with the upcoming 0.26.0 Python SDK.
* **Remove "unused" `date_from_file_object` parameter.** As part of simplifying partitioning parameter set, remove `date_from_file_object` parameter. A file object does not have a last-modified date attribute so can never give a useful value. When a file-object is used as the document source (such as in Unstructured API) the last-modified date must come from the `metadata_last_modified` argument.
* **Fix occasional `KeyError` when mapping parent ids to hash ids.** Occasionally the input elements into `assign_and_map_hash_ids` can contain duplicated element instances, which lead to error when mapping parent id.
* **Allow empty text files.** Fixes an issue where text files with only white space would fail to be partitioned.
* **Remove double-decoration for CSV, DOC, ODT partitioners.** Refactor these partitioners to use the new `@apply_metadata()` decorator and only decorate the principal partitioner (CSV and DOCX in this case); remove decoration from delegating partitioners.
* **Remove double-decoration for PPTX, TSV, XLSX, and XML partitioners.** Refactor these partitioners to use the new `@apply_metadata()` decorator and only decorate the principal partitioner; remove decoration from delegating partitioners.
* **Remove double-decoration for HTML, EPUB, MD, ORG, RST, and RTF partitioners.** Refactor these partitioners to use the new `@apply_metadata()` decorator and only decorate the principal partitioner (HTML in this case); remove decoration from delegating partitioners.
* **Remove obsolete min_partition/max_partition args from TXT and EML.** The legacy `min_partition` and `max_partition` parameters were an initial rough implementation of chunking but now interfere with chunking and are unused. Remove those parameters from `partition_text()` and `partition_email()`.
* **Remove double-decoration on EML and MSG.** Refactor these partitioners to rely on the new `@apply_metadata()` decorator operating on partitioners they delegate to (TXT, HTML, and all others for attachments) and remove direct decoration from EML and MSG.
* **Remove double-decoration for PPT.** Remove decorators from the delegating PPT partitioner.
* **Quick-fix CI error in auto test-filetype.** Better fix to follow shortly.

## 0.15.13

### BREAKING CHANGES

* **Remove dead experimental code.** Unused code in `file_utils.experimental` and `file_utils.metadata` was removed. These functions were never published in the documentation, but if a client dug these out and used them this removal could break client code.

### Enhancements

* **Improve `pdfminer` image cleanup process**. Optimized the removal of duplicated pdfminer images by performing the cleanup before merging elements, rather than after. This improvement reduces execution time and enhances overall processing speed of PDF documents.

### Features

### Fixes

* **Fixes high memory overhead for intersection area computation** Using `numpy.float32` for coordinates and remove intermediate variables to reduce memory usage when computing intersection areas
* **Fixes the `arm64` image build** `arm64` builds are now fixed and will be available against starting with the `0.15.13` release.

## 0.15.12

### Enhancements

* **Improve `pdfminer` element processing** Implemented splitting of `pdfminer` elements (groups of text chunks) into smaller bounding boxes (text lines). This prevents loss of information from the object detection model and facilitates more effective removal of duplicated `pdfminer` text.

### Features

### Fixes

* **Fixed table accuracy metric** Table accuracy was incorrectly using column content difference in calculating row accuracy.

## 0.15.11

### Enhancements

* **Add deprecation warning to embed code**
* **Remove ingest console script**

## 0.15.10

### Enhancements

* **Enhance `pdfminer` element cleanup** Expand removal of `pdfminer` elements to include those inside all `non-pdfminer` elements, not just `tables`.
* **Modified analysis drawing tools to dump to files and draw from dumps** If the parameter `analysis` of the `partition_pdf` function is set to `True`, the layout for Object Detection, Pdfminer Extraction, OCR and final layouts will be dumped as json files. The drawers now accept dict (dump) objects instead of internal classes instances.
* **Vectorize pdfminer elements deduplication computation**. Use `numpy` operations to compute IOU and sub-region membership instead of using simply loop. This improves the speed of deduplicating elements for pages with a lot of elements.

### Features

### Fixes

## 0.15.9

### Enhancements

### Features

* **Add support for encoding parameter in partition_csv**

### Fixes

* **Check storage contents for OLE file type detection** Updates `detect_filetype` to check the content of OLE files to more reliable differentiate DOC, PPT, XLS, and MSG files. As part of this, the `"msg"` extra was removed because the `python-oxmsg` package is now a base dependency.
* **Fix disk space leaks and Windows errors when accessing file.name on a NamedTemporaryFile** Uses of `NamedTemporaryFile(..., delete=False)` and/or uses of `file.name` of NamedTemporaryFiles have been replaced with TemporaryFileDirectory to avoid a known issue: https://docs.python.org/3/library/tempfile.html#tempfile.NamedTemporaryFile

## 0.15.8

### Enhancements

* **Bump unstructured.paddleocr to 2.8.1.0.**

### Features

* **Add MixedbreadAI embedder** Adds MixedbreadAI embeddings to support embedding via Mixedbread AI.

### Fixes

* **Replace `pillow-heif` with `pi-heif`**. Replaces `pillow-heif` with `pi-heif` due to more permissive licensing on the wheel for `pi-heif`.
* **Minify text_as_html from DOCX.** Previously `.metadata.text_as_html` for DOCX tables was "bloated" with whitespace and noise elements introduced by `tabulate` that produced over-chunking and lower "semantic density" of elements. Reduce HTML to minimum character count without preserving all text.
* **Fall back to filename extension-based file-type detection for unidentified OLE files.** Resolves a problem where a DOC file that could not be detected as such by `filetype` was incorrectly identified as a MSG file.

## 0.15.7

### Enhancements

### Features

### Fixes

* **Fix NLTK data download path to prevent nested directories**. Resolved an issue where a nested "nltk_data" directory was created within the parent "nltk_data" directory when it already existed. This fix prevents errors in checking for existing downloads and loading models from NLTK data.

## 0.15.6

### Enhancements

### Features

### Fixes

* **Bump to NLTK 3.9.x** Bumps to the latest `nltk` version to resolve CVE.
* **Update CI for `ingest-test-fixture-update-pr` to resolve NLTK model download errors.**
* **Synchronized text and html on `TableChunk` splits.** When a `Table` element is divided during chunking to fit the chunking window, `TableChunk.text` corresponds exactly with the table text in `TableChunk.metadata.text_as_html`, `.text_as_html` is always parseable HTML, and the table is split on even row boundaries whenever possible.

## 0.15.5

### Enhancements

### Features

### Fixes

* **Revert to using `unstructured.pytesseract` fork**. Due to the unavailability of some recent release versions of `pytesseract` on PyPI, the project now uses the `unstructured.pytesseract` fork to ensure stability and continued support.
* **Bump `libreoffice` verson in image.** Bumps the `libreoffice` version to `25.2.5.2` to address CVEs.
* **Downgrade NLTK dependency version for compatibility**. Due to the unavailability of `nltk==3.8.2` on PyPI, the NLTK dependency has been downgraded to `<3.8.2`. This change ensures continued functionality and compatibility.

## 0.15.4

### Enhancements

### Features

### Fixes

* **Resolve an installation error with `pytesseract>=0.3.12` that occurred during `pip install unstructured[pdf]==0.15.3`.**

## 0.15.3

### Enhancements

### Features

### Fixes

* **Remove the custom index URL from `extra-paddleocr.in` to resolve the error in the `setup.py` configuration.**

## 0.15.2

### Enhancements

* **Improve directory handling when extracting image blocks**. The `figures` directory is no longer created when the `extract_image_block_to_payload` parameter is set to `True`.

### Features

* **Added per-class Object Detection metrics in the evaluation**. The metrics include average precision, precision, recall, and f1-score for each class in the dataset.

### Fixes

* **Updates NLTK data file for compatibility with `nltk>=3.8.2`**. The NLTK data file now container `punkt_tab`, making it possible to upgrade to `nltk>=3.8.2`. The `nltk==3.8.2` patches CVE-2024-39705.
* **Renames Astra to Astra DB** Conforms with DataStax internal naming conventions.
* **Accommodate single-column CSV files.** Resolves a limitation of `partition_csv()` where delimiter detection would fail on a single-column CSV file (which naturally has no delimeters).
* **Accommodate `image/jpg` in PPTX as alias for `image/jpeg`.** Resolves problem partitioning PPTX files having an invalid `image/jpg` (should be `image/jpeg`) MIME-type in the `[Content_Types].xml` member of the PPTX Zip archive.
* **Fixes an issue in Object Detection metrics** The issue was in preprocessing/validating the ground truth and predicted data for object detection metrics.
* **Removes dependency on unstructured.pytesseract** Unstructured forked pytesseract while waiting for code to be upstreamed. Now that the new version has been released, this fork can be removed.

## 0.15.1

### Enhancements

* **Improve `pdfminer` embedded `image` extraction to exclude text elements and produce more accurate bounding boxes.** This results in cleaner, more precise element extraction in `pdf` partitioning.

### Features

* **Update partition_eml and partition_msg to capture cc, bcc, and message_id fields** Cc, bcc, and message_id information is captured in element metadata for both msg and email partitioning and `Recipient` elements are generated for cc and bcc when `include_headers=True` for email partitioning.
* **Mark ingest as deprecated** Begin sunset of ingest code in this repo as it's been moved to a dedicated repo.
* **Add `pdf_hi_res_max_pages` argument for partitioning, which allows rejecting PDF files that exceed this page number limit, when the `high_res` strategy is chosen.** By default, it will allow parsing PDF files with an unlimited number of pages.

### Fixes

* **Update `HuggingFaceEmbeddingEncoder` to use `HuggingFaceEmbeddings` from `langchain_huggingface` package instead of the deprecated version from `langchain-community`.** This resolves the deprecation warning and ensures compatibility with future versions of langchain.
* **Update `OpenAIEmbeddingEncoder` to use `OpenAIEmbeddings` from `langchain-openai` package instead of the deprecated version from `langchain-community`.** This resolves the deprecation warning and ensures compatibility with future versions of langchain.
* **Update import of Pinecone exception** Adds compatibility for pinecone-client>=5.0.0
* **File-type detection catches non-existent file-path.** `detect_filetype()` no longer silently falls back to detecting a file-type based on the extension when no file exists at the path provided. Instead `FileNotFoundError` is raised. This provides consistent user notification of a mis-typed path rather than an unpredictable exception from a file-type specific partitioner when the file cannot be opened.
* **EML files specified as a file-path are detected correctly.** Resolved a bug where an EML file submitted to `partition()` as a file-path was identified as TXT and partitioned using `partition_text()`. EML files specified by path are now identified and processed correctly, including processing any attachments.
* **A DOCX, PPTX, or XLSX file specified by path and ambiguously identified as MIME-type "application/octet-stream" is identified correctly.** Resolves a shortcoming where a file specified by path immediately fell back to filename-extension based identification when misidentified as "application/octet-stream", either by asserted content type or a mis-guess by libmagic. An MS Office file misidentified in this way is now correctly identified regardless of its filename and whether it is specified by path or file-like object.
* **Textual content retrieved from a URL with gzip transport compression now partitions correctly.** Resolves a bug where a textual file-type (such as Markdown) retrieved by passing a URL to `partition()` would raise when `gzip` compression was used for transport by the server.
* **A DOCX, PPTX, or XLSX content-type asserted on partition is confirmed or fixed.** Resolves a bug where calling `partition()` with a swapped MS-Office `content_type` would cause the file-type to be misidentified. A DOCX, PPTX, or XLSX MIME-type received by `partition()` is now checked for accuracy and corrected if the file is for a different MS-Office 2007+ type.
* **DOC, PPT, XLS, and MSG files are now auto-detected correctly.** Resolves a bug where DOC, PPT, and XLS files were auto-detected as MSG files under certain circumstances.

## 0.15.0

### Enhancements

* **Improve text clearing process in email partitioning.** Updated the email partitioner to remove both `=\n` and `=\r\n` characters during the clearing process. Previously, only `=\n` characters were removed.
* **Bump unstructured.paddleocr to 2.8.0.1.**
* **Refine HTML parser to accommodate block element nested in phrasing.** HTML parser no longer raises on a block element (e.g. `<p>`, `<div>`) nested inside a phrasing element (e.g. `<strong>` or `<cite>`). Instead it breaks the phrasing run (and therefore element) at the block-item start and begins a new phrasing run after the block-item. This is consistent with how the browser determines element boundaries in this situation.
* **Install rewritten HTML parser to fix 12 existing bugs and provide headroom for refinement and growth.** A rewritten HTML parser resolves a collection of outstanding bugs with HTML partitioning and provides a firm foundation for further elaborating that important partitioner.
* **CI check for dependency licenses** Adds a CI check to ensure dependencies are appropriately licensed.

### Features

* **Add support for specifying OCR language to `partition_pdf()`.** Extend language specification capability to `PaddleOCR` in addition to `TesseractOCR`. Users can now specify OCR languages for both OCR engines when using `partition_pdf()`.
* **Add AstraDB source connector** Adds support for ingesting documents from AstraDB.

### Fixes

* **Remedy error on Windows when `nltk` binaries are downloaded.** Work around a quirk in the Windows implementation of `tempfile.NamedTemporaryFile` where accessing the temporary file by name raises `PermissionError`.
* **Move Astra embedded_dimension to write config**

## 0.14.10

### Enhancements

* **Update unstructured-client dependency** Change unstructured-client dependency pin back to greater than min version and updated tests that were failing given the update.
* **`.doc` files are now supported in the `arm64` image.**. `libreoffice24` is added to the `arm64` image, meaning `.doc` files are now supported. We have follow on work planned to investigate adding `.ppt` support for `arm64` as well.
* **Add table detection metrics: recall, precision and f1.**
* **Remove unused _with_spans metrics.**

### Features

**Add Object Detection Metrics to CI** Add object detection metrics (average precision, precision, recall and f1-score) implementations.

### Fixes

* **Fix counting false negatives and false positives in table structure evaluation.**
* **Fix Slack CI test** Change channel that Slack test is pointing to because previous test bot expired
* **Remove NLTK download** Removes `nltk.download` in favor of downloading from an S3 bucket we host to mitigate CVE-2024-39705

## 0.14.9

### Enhancements

* **Added visualization and OD model result dump for PDF** In PDF `hi_res` strategy the `analysis` parameter can be used to visualize the result of the OD model and dump the result to a file. Additionally, the visualization of bounding boxes of each layout source is rendered and saved for each page.
* **`partition_docx()` distinguishes "file not found" from "not a ZIP archive" error.** `partition_docx()` now provides different error messages for "file not found" and "file is not a ZIP archive (and therefore not a DOCX file)". This aids diagnosis since these two conditions generally point in different directions as to the cause and fix.

### Features

### Fixes

* **Fix a bug where multiple `soffice` processes could be attempted** Add a wait mechanism in `convert_office_doc` so that the function first checks if another `soffice` is running already: if yes wait till the other process finishes or till the wait timeout before spawning a subprocess to run `soffice`
* **`partition()` now forwards `strategy` arg to `partition_docx()`, `partition_pptx()`, and their brokering partitioners for DOC, ODT, and PPT formats.** A `strategy` argument passed to `partition()` (or the default value "auto" assigned by `partition()`) is now forwarded to `partition_docx()`, `partition_pptx()`, and their brokering partitioners when those filetypes are detected.

## 0.14.8

### Enhancements

* **Move arm64 image to wolfi-base** The `arm64` image now runs on `wolfi-base`. The `arm64` build for `wolfi-base` does not yet include `libreoffce`, and so `arm64` does not currently support processing `.doc`, `.ppt`, or `.xls` file. If you need to process those files on `arm64`, use the legacy `rockylinux` image.

### Features

### Fixes

* **Bump unstructured-inference==0.7.36** Fix `ValueError` when converting cells to html.
* **`partition()` now forwards `strategy` arg to `partition_docx()`, `partition_ppt()`, and `partition_pptx()`.** A `strategy` argument passed to `partition()` (or the default value "auto" assigned by `partition()`) is now forwarded to `partition_docx()`, `partition_ppt()`, and `partition_pptx()` when those filetypes are detected.
* **Fix missing sensitive field markers** for embedders

## 0.14.7

### Enhancements

* **Pull from `wolfi-base` image.** The amd64 image now pulls from the `unstructured` `wolfi-base` image to avoid duplication of dependency setup steps.
* **Fix windows temp file.** Make the creation of a temp file in unstructured/partition/pdf_image/ocr.py windows compatible.

### Features

* **Expose conversion functions for tables** Adds public functions to convert tables from HTML to the Deckerd format and back
* **Adds Kafka Source and Destination** New source and destination connector added to all CLI ingest commands to support reading from and writing to Kafka streams. Also supports Confluent Kafka.

### Fixes

* **Fix an error publishing docker images.** Update user in docker-smoke-test to reflect changes made by the amd64 image pull from the "unstructured" "wolfi-base" image.
* **Fix a IndexError when partitioning a pdf with values for both `extract_image_block_types` and `starting_page_number`.

## 0.14.6

### Enhancements

* **Bump unstructured-inference==0.7.35** Fix syntax for generated HTML tables.

### Features

* **tqdm ingest support** add optional flag to ingest flow to print out progress bar of each step in the process.

### Fixes

* **Remove deprecated `overwrite_schema` kwarg from Delta Table connector.** The `overwrite_schema` kwarg is deprecated in `deltalake>=0.18.0`. `schema_mode=` should be used now instead. `schema_mode="overwrite"` is equivalent to `overwrite_schema=True` and `schema_mode="merge"` is equivalent to `overwrite_schema="False"`. `schema_mode` defaults to `None`. You can also now specify `engine`, which defaults to `"pyarrow"`. You need to specify `enginer="rust"` to use `"schema_mode"`.
* **Fix passing parameters to python-client** - Remove parsing list arguments to strings in passing arguments to python-client in Ingest workflow and `partition_via_api`
* **table metric bug fix** get_element_level_alignment()now will find all the matched indices in predicted table data instead of only returning the first match in the case of multiple matches for the same gt string.
* **fsspec connector path/permissions bug** V2 fsspec connectors were failing when defined relative filepaths had leading slash. This strips that slash to guarantee the relative path never has it.
* **Dropbox connector internal file path bugs** Dropbox source connector currently raises exceptions when indexing files due to two issues: a path formatting idiosyncrasy of the Dropbox library and a divergence in the definition of the Dropbox libraries fs.info method, expecting a 'url' parameter rather than 'path'.
* **update table metric evaluation to handle corrected HTML syntax for tables** This change is connected to the update in [unstructured-inference change](https://github.com/Unstructured-IO/unstructured-inference/pull/355) - fixes transforming HTML table to deckerd and internal cells format.

## 0.14.5

### Enhancements

* **Filtering for tar extraction** Adds tar filtering to the compression module for connectors to avoid decompression malicious content in `.tar.gz` files. This was added to the Python `tarfile` lib in Python 3.12. The change only applies when using Python 3.12 and above.
* **Use `python-oxmsg` for `partition_msg()`.** Outlook MSG emails are now partitioned using the `python-oxmsg` package which resolves some shortcomings of the prior MSG parser.

### Features

### Fixes

* **8-bit string Outlook MSG files are parsed.** `partition_msg()` is now able to parse non-unicode Outlook MSG emails.
* **Attachments to Outlook MSG files are extracted intact.** `partition_msg()` is now able to extract attachments without corruption.

## 0.14.4

### Enhancements

* **Move logger error to debug level when PDFminer fails to extract text** which includes error message for Invalid dictionary construct.
* **Add support for Pinecone serverless** Adds Pinecone serverless to the connector tests. Pinecone
  serverless will work version versions >=0.14.2, but hadn't been tested until now.

### Features

- **Allow configuration of the Google Vision API endpoint** Add an environment variable to select the Google Vision API in the US or the EU.

### Fixes

* **Address the issue of unrecognized tables in `UnstructuredTableTransformerModel`** When a table is not recognized, the `element.metadata.text_as_html` attribute is set to an empty string.
* **Remove root handlers in ingest logger**. Removes root handlers in ingest loggers to ensure secrets aren't accidentally exposed in Colab notebooks.
* **Fix V2 S3 Destination Connector authentication** Fixes bugs with S3 Destination Connector where the connection config was neither registered nor properly deserialized.
* **Clarified dependence on particular version of `python-docx`** Pinned `python-docx` version to ensure a particular method `unstructured` uses is included.
* **Ingest preserves original file extension** Ingest V2 introduced a change that dropped the original extension for upgraded connectors. This reverts that change.

## 0.14.3

### Enhancements

* **Move `category` field from Text class to Element class.**
* **`partition_docx()` now supports pluggable picture sub-partitioners.** A subpartitioner that accepts a DOCX `Paragraph` and generates elements is now supported. This allows adding a custom sub-partitioner that extracts images and applies OCR or summarization for the image.
* **Add VoyageAI embedder** Adds VoyageAI embeddings to support embedding via Voyage AI.

### Features

### Fixes

* **Fix `partition_pdf()` to keep spaces in the text**. The control character `\t` is now replaced with a space instead of being removed when merging inferred elements with embedded elements.
* **Turn off XML resolve entities** Sets `resolve_entities=False` for XML parsing with `lxml`
  to avoid text being dynamically injected into the XML document.
* **Add backward compatibility for the deprecated pdf_infer_table_structure parameter**.
* **Add the missing `form_extraction_skip_tables` argument to the `partition_pdf_or_image` call**.
  to avoid text being dynamically injected into the XML document.
* **Chromadb change from Add to Upsert using element_id to make idempotent**
* **Diable `table_as_cells` output by default** to reduce overhead in partition; now `table_as_cells` is only produced when the env `EXTACT_TABLE_AS_CELLS` is `true`
* **Reduce excessive logging** Change per page ocr info level logging into detail level trace logging
* **Replace try block in `document_to_element_list` for handling HTMLDocument** Use `getattr(element, "type", "")` to get the `type` attribute of an element when it exists. This is more explicit way to handle the special case for HTML documents and prevents other types of attribute error from being silenced by the try block

## 0.14.2

### Enhancements

* **Bump unstructured-inference==0.7.33**.

### Features

* **Add attribution to the `pinecone` connector**.

### Fixes

## 0.14.1

### Enhancements

* **Refactor code related to embedded text extraction**. The embedded text extraction code is moved from `unstructured-inference` to `unstructured`.

### Features

* **Large improvements to the ingest process:**
  * Support for multiprocessing and async, with limits for both.
  * Streamlined to process when mapping CLI invocations to the underlying code
  * More granular steps introduced to give better control over process (i.e. dedicated step to uncompress files already in the local filesystem, new optional staging step before upload)
  * Use the python client when calling the unstructured api for partitioning or chunking
  * Saving the final content is now a dedicated destination connector (local) set as the default if none are provided. Avoids adding new files locally if uploading elsewhere.
  * Leverage last modified date when deciding if new files should be downloaded and reprocessed.
  * Add attribution to the `pinecone` connector
  * **Add support for Python 3.12**. `unstructured` now works with Python 3.12!

### Fixes

## 0.14.0

### BREAKING CHANGES

* **Turn table extraction for PDFs and images off by default**. Reverting the default behavior for table extraction to "off" for PDFs and images. A number of users didn't realize we made the change and were impacted by slower processing times due to the extra model call for table extraction.

### Enhancements

* **Skip unnecessary element sorting in `partition_pdf()`**. Skip element sorting when determining whether embedded text can be extracted.
* **Faster evaluation** Support for concurrent processing of documents during evaluation
* **Add strategy parameter to `partition_docx()`.** Behavior of future enhancements may be sensitive the partitioning strategy. Add this parameter so `partition_docx()` is aware of the requested strategy.
* **Add GLOBAL_WORKING_DIR and GLOBAL_WORKING_PROCESS_DIR** configuration parameteres to control temporary storage.

### Features

* **Add form extraction basics (document elements and placeholder code in partition)**. This is to lay the ground work for the future. Form extraction models are not currently available in the library. An attempt to use this functionality will end in a `NotImplementedError`.

### Fixes

* **Add missing starting_page_num param to partition_image**
* **Make the filename and file params for partition_image and partition_pdf match the other partitioners**
* **Fix include_slide_notes and include_page_breaks params in partition_ppt**
* **Re-apply: skip accuracy calculation feature** Overwritten by mistake
* **Fix type hint for paragraph_grouper param** `paragraph_grouper` can be set to `False`, but the type hint did not not reflect this previously.
* **Remove links param from partition_pdf** `links` is extracted during partitioning and is not needed as a paramter in partition_pdf.
* **Improve CSV delimeter detection.** `partition_csv()` would raise on CSV files with very long lines.
* **Fix disk-space leak in `partition_doc()`.** Remove temporary file created but not removed when `file` argument is passed to `partition_doc()`.
* **Fix possible `SyntaxError` or `SyntaxWarning` on regex patterns.** Change regex patterns to raw strings to avoid these warnings/errors in Python 3.11+.
* **Fix disk-space leak in `partition_odt()`.** Remove temporary file created but not removed when `file` argument is passed to `partition_odt()`.
* **AstraDB: option to prevent indexing metadata**
* **Fix Missing py.typed**

## 0.13.7

### Enhancements

* **Remove `page_number` metadata fields** for HTML partition until we have a better strategy to decide page counting.
* **Extract OCRAgent.get_agent().** Generalize access to the configured OCRAgent instance beyond its use for PDFs.
* **Add calculation of table related metrics which take into account colspans and rowspans**
* **Evaluation: skip accuracy calculation** for files for which output and ground truth sizes differ greatly

### Features

* **add ability to get ratio of `cid` characters in embedded text extracted by `pdfminer`**.

### Fixes

* **`partition_docx()` handles short table rows.** The DOCX format allows a table row to start late and/or end early, meaning cells at the beginning or end of a row can be omitted. While there are legitimate uses for this capability, using it in practice is relatively rare. However, it can happen unintentionally when adjusting cell borders with the mouse. Accommodate this case and generate accurate `.text` and `.metadata.text_as_html` for these tables.
* **Remedy macOS test failure not triggered by CI.** Generalize temp-file detection beyond hard-coded Linux-specific prefix.
* **Remove unnecessary warning log for using default layout model.**
* **Add chunking to partition_tsv** Even though partition_tsv() produces a single Table element, chunking is made available because the Table element is often larger than the desired chunk size and must be divided into smaller chunks.

## 0.13.6

### Enhancements

### Features

### Fixes

- **ValueError: Invalid file (FileType.UNK) when parsing Content-Type header with charset directive** URL response Content-Type headers are now parsed according to RFC 9110.

## 0.13.5

### Enhancements

### Features

### Fixes

* **KeyError raised when updating parent_id** In the past, combining `ListItem` elements could result in reusing the same memory location which then led to unexpected side effects when updating element IDs.
* **Bump unstructured-inference==0.7.29**: table transformer predictions are now removed if confidence is below threshold

## 0.13.4

### Enhancements

* **Unique and deterministic hash IDs for elements** Element IDs produced by any partitioning
  function are now deterministic and unique at the document level by default. Before, hashes were
  based only on text; however, they now also take into account the element's sequence number on a
  page, the page's number in the document, and the document's file name.
* **Enable remote chunking via unstructured-ingest** Chunking using unstructured-ingest was
  previously limited to local chunking using the strategies `basic` and `by_title`. Remote chunking
  options via the API are now accessible.
* **Save table in cells format**. `UnstructuredTableTransformerModel` is able to return predicted table in cells format

### Features

* **Add a `PDF_ANNOTATION_THRESHOLD` environment variable to control the capture of embedded links in `partition_pdf()` for `fast` strategy**.
* **Add integration with the Google Cloud Vision API**. Adds a third OCR provider, alongside Tesseract and Paddle: the Google Cloud Vision API.

### Fixes

* **Remove ElementMetadata.section field.**. This field was unused, not populated by any partitioners.

## 0.13.3

### Enhancements

* **Remove duplicate image elements**. Remove image elements identified by PDFMiner that have similar bounding boxes and the same text.
* **Add support for `start_index` in `html` links extraction**
* **Add `strategy` arg value to `_PptxPartitionerOptions`.** This makes this paritioning option available for sub-partitioners to come that may optionally use inference or other expensive operations to improve the partitioning.
* **Support pluggable sub-partitioner for PPTX Picture shapes.** Use a distinct sub-partitioner for partitioning PPTX Picture (image) shapes and allow the default picture sub-partitioner to be replaced at run-time by one of the user's choosing.
* **Introduce `starting_page_number` parameter to partitioning functions** It applies to those partitioners which support `page_number` in element's metadata: PDF, TIFF, XLSX, DOC, DOCX, PPT, PPTX.
* **Redesign the internal mechanism of assigning element IDs** This allows for further enhancements related to element IDs such as deterministic and document-unique hashes. The way partitioning functions operate hasn't changed, which means `unique_element_ids` continues to be `False` by default, utilizing text hashes.

### Features

### Fixes

* **Add support for extracting text from tag tails in HTML**. This fix adds ability to generate separate elements using tag tails.
* **Add support for extracting text from `<b>` tags in HTML** Now `partition_html()` can extract text from `<b>` tags inside container tags (like `<div>`, `<pre>`).
* **Fix pip-compile make target** Missing base.in dependency missing from requirments make file added

## 0.13.2

### Enhancements

### Features

### Fixes

* **Brings back missing word list files** that caused `partition` failures in 0.13.1.

## 0.13.1

### Enhancements

* **Drop constraint on pydantic, supporting later versions** All dependencies has pydantic pinned at an old version. This explicit pin was removed, allowing the latest version to be pulled in when requirements are compiled.

### Features

* **Add a set of new `ElementType`s to extend future element types**

### Fixes

* **Fix `partition_html()` swallowing some paragraphs**. The `partition_html()` only considers elements with limited depth to avoid becoming the text representation of a giant div. This fix increases the limit value.
* **Fix SFTP** Adds flag options to SFTP connector on whether to use ssh keys / agent, with flag values defaulting to False. This is to prevent looking for ssh files when using username and password. Currently, username and password are required, making that always the case.

## 0.13.0

### Enhancements

* **Add `.metadata.is_continuation` to text-split chunks.** `.metadata.is_continuation=True` is added to second-and-later chunks formed by text-splitting an oversized `Table` element but not to their counterpart `Text` element splits. Add this indicator for `CompositeElement` to allow text-split continuation chunks to be identified for downstream processes that may wish to skip intentionally redundant metadata values in continuation chunks.
* **Add `compound_structure_acc` metric to table eval.** Add a new property to `unstructured.metrics.table_eval.TableEvaluation`: `composite_structure_acc`, which is computed from the element level row and column index and content accuracy scores
* **Add `.metadata.orig_elements` to chunks.** `.metadata.orig_elements: list[Element]` is added to chunks during the chunking process (when requested) to allow access to information from the elements each chunk was formed from. This is useful for example to recover metadata fields that cannot be consolidated to a single value for a chunk, like `page_number`, `coordinates`, and `image_base64`.
* **Add `--include_orig_elements` option to Ingest CLI.** By default, when chunking, the original elements used to form each chunk are added to `chunk.metadata.orig_elements` for each chunk. * The `include_orig_elements` parameter allows the user to turn off this behavior to produce a smaller payload when they don't need this metadata.
* **Add Google VertexAI embedder** Adds VertexAI embeddings to support embedding via Google Vertex AI.

### Features

* **Chunking populates `.metadata.orig_elements` for each chunk.** This behavior allows the text and metadata of the elements combined to make each chunk to be accessed. This can be important for example to recover metadata such as `.coordinates` that cannot be consolidated across elements and so is dropped from chunks. This option is controlled by the `include_orig_elements` parameter to `partition_*()` or to the chunking functions. This option defaults to `True` so original-elements are preserved by default. This behavior is not yet supported via the REST APIs or SDKs but will be in a closely subsequent PR to other `unstructured` repositories. The original elements will also not serialize or deserialize yet; this will also be added in a closely subsequent PR.
* **Add Clarifai destination connector** Adds support for writing partitioned and chunked documents into Clarifai.

### Fixes

* **Fix `clean_pdfminer_inner_elements()` to remove only pdfminer (embedded) elements merged with inferred elements**. Previously, some embedded elements were removed even if they were not merged with inferred elements. Now, only embedded elements that are already merged with inferred elements are removed.
* **Clarify IAM Role Requirement for GCS Platform Connectors**. The GCS Source Connector requires Storage Object Viewer and GCS Destination Connector requires Storage Object Creator IAM roles.
* **Change table extraction defaults** Change table extraction defaults in favor of using `skip_infer_table_types` parameter and reflect these changes in documentation.
* **Fix OneDrive dates with inconsistent formatting** Adds logic to conditionally support dates returned by office365 that may vary in date formatting or may be a datetime rather than a string. See previous fix for SharePoint
* **Adds tracking for AstraDB** Adds tracking info so AstraDB can see what source called their api.
* **Support AWS Bedrock Embeddings in ingest CLI** The configs required to instantiate the bedrock embedding class are now exposed in the api and the version of boto being used meets the minimum requirement to introduce the bedrock runtime required to hit the service.
* **Change MongoDB redacting** Original redact secrets solution is causing issues in platform. This fix uses our standard logging redact solution.

## 0.12.6

### Enhancements

* **Improve ability to capture embedded links in `partition_pdf()` for `fast` strategy** Previously, a threshold value that affects the capture of embedded links was set to a fixed value by default. This allows users to specify the threshold value for better capturing.
* **Refactor `add_chunking_strategy` decorator to dispatch by name.** Add `chunk()` function to be used by the `add_chunking_strategy` decorator to dispatch chunking call based on a chunking-strategy name (that can be dynamic at runtime). This decouples chunking dispatch from only those chunkers known at "compile" time and enables runtime registration of custom chunkers.
* **Redefine `table_level_acc` metric for table evaluation.** `table_level_acc` now is an average of individual predicted table's accuracy. A predicted table's accuracy is defined as the sequence matching ratio between itself and its corresponding ground truth table.

### Features

* **Added Unstructured Platform Documentation** The Unstructured Platform is currently in beta. The documentation provides how-to guides for setting up workflow automation, job scheduling, and configuring source and destination connectors.

### Fixes

* **Partitioning raises on file-like object with `.name` not a local file path.** When partitioning a file using the `file=` argument, and `file` is a file-like object (e.g. io.BytesIO) having a `.name` attribute, and the value of `file.name` is not a valid path to a file present on the local filesystem, `FileNotFoundError` is raised. This prevents use of the `file.name` attribute for downstream purposes to, for example, describe the source of a document retrieved from a network location via HTTP.
* **Fix SharePoint dates with inconsistent formatting** Adds logic to conditionally support dates returned by office365 that may vary in date formatting or may be a datetime rather than a string.
* **Include warnings** about the potential risk of installing a version of `pandoc` which does not support RTF files + instructions that will help resolve that issue.
* **Incorporate the `install-pandoc` Makefile recipe** into relevant stages of CI workflow, ensuring it is a version that supports RTF input files.
* **Fix Google Drive source key** Allow passing string for source connector key.
* **Fix table structure evaluations calculations** Replaced special value `-1.0` with `np.nan` and corrected rows filtering of files metrics basing on that.
* **Fix Sharepoint-with-permissions test** Ignore permissions metadata, update test.
* **Fix table structure evaluations for edge case** Fixes the issue when the prediction does not contain any table - no longer errors in such case.

## 0.12.5

### Enhancements

### Features

* Add `date_from_file_object` parameter to partition. If True and if file is provided via `file` parameter it will cause partition to infer last modified date from `file`'s content. If False, last modified metadata will be `None`.
* **Header and footer detection for fast strategy** `partition_pdf` with `fast` strategy now
  detects elements that are in the top or bottom 5 percent of the page as headers and footers.
* **Add parent_element to overlapping case output** Adds parent_element to the output for `identify_overlapping_or_nesting_case` and `catch_overlapping_and_nested_bboxes` functions.
* **Add table structure evaluation** Adds a new function to evaluate the structure of a table and return a metric that represents the quality of the table structure. This function is used to evaluate the quality of the table structure and the table contents.
* **Add AstraDB destination connector** Adds support for writing embedded documents into an AstraDB vector database.
* **Add OctoAI embedder** Adds support for embeddings via OctoAI.

### Fixes

* **Fix passing list type parameters when calling unstructured API via `partition_via_api()`** Update `partition_via_api()` to convert all list type parameters to JSON formatted strings before calling the unstructured client SDK. This will support image block extraction via `partition_via_api()`.
* **Fix `check_connection` in opensearch, databricks, postgres, azure connectors**
* **Fix don't treat plain text files with double quotes as JSON** If a file can be deserialized as JSON but it deserializes as a string, treat it as plain text even though it's valid JSON.
* **Fix `check_connection` in opensearch, databricks, postgres, azure connectors**
* **Fix cluster of bugs in `partition_xlsx()` that dropped content.** Algorithm for detecting "subtables" within a worksheet dropped table elements for certain patterns of populated cells such as when a trailing single-cell row appeared in a contiguous block of populated cells.
* **Improved documentation**. Fixed broken links and improved readability on `Key Concepts` page.
* **Rename `OpenAiEmbeddingConfig` to `OpenAIEmbeddingConfig`.**
* **Fix partition_json() doesn't chunk.** The `@add_chunking_strategy` decorator was missing from `partition_json()` such that pre-partitioned documents serialized to JSON did not chunk when a chunking-strategy was specified.

## 0.12.4

### Enhancements

* **Apply New Version of `black` formatting** The `black` library recently introduced a new major version that introduces new formatting conventions. This change brings code in the `unstructured` repo into compliance with the new conventions.
* **Move ingest imports to local scopes** Moved ingest dependencies into local scopes to be able to import ingest connector classes without the need of installing imported external dependencies. This allows lightweight use of the classes (not the instances. to use the instances as intended you'll still need the dependencies).
* **Add support for `.p7s` files** `partition_email` can now process `.p7s` files. The signature for the signed message is extracted and added to metadata.
* **Fallback to valid content types for emails** If the user selected content type does not exist on the email message, `partition_email` now falls back to anoter valid content type if it's available.

### Features

* **Add .heic file partitioning** .heic image files were previously unsupported and are now supported though partition_image()
* **Add the ability to specify an alternate OCR** implementation by implementing an `OCRAgent` interface and specify it using `OCR_AGENT` environment variable.
* **Add Vectara destination connector** Adds support for writing partitioned documents into a Vectara index.
* **Add ability to detect text in .docx inline shapes** extensions of docx partition, extracts text from inline shapes and includes them in paragraph's text

### Fixes

* **Fix `partition_pdf()` not working when using chipper model with `file`**
* **Handle common incorrect arguments for `languages` and `ocr_languages`** Users are regularly receiving errors on the API because they are defining `ocr_languages` or `languages` with additional quotationmarks, brackets, and similar mistakes. This update handles common incorrect arguments and raises an appropriate warning.
* **Default `hi_res_model_name` now relies on `unstructured-inference`** When no explicit `hi_res_model_name` is passed into `partition` or `partition_pdf_or_image` the default model is picked by `unstructured-inference`'s settings or os env variable `UNSTRUCTURED_HI_RES_MODEL_NAME`; it now returns the same model name regardless of `infer_table_structure`'s value; this function will be deprecated in the future and the default model name will simply rely on `unstructured-inference` and will not consider os env in a future release.
* **Fix remove Vectara requirements from setup.py - there are no dependencies**
* **Add missing dependency files to package manifest**. Updates the file path for the ingest
  dependencies and adds missing extra dependencies.
* **Fix remove Vectara requirements from setup.py - there are no dependencies **
* **Add title to Vectara upload - was not separated out from initial connector **
* **Fix change OpenSearch port to fix potential conflict with Elasticsearch in ingest test **

## 0.12.3

### Enhancements

* **Driver for MongoDB connector.** Adds a driver with `unstructured` version information to the
  MongoDB connector.

### Features

* **Add Databricks Volumes destination connector** Databricks Volumes connector added to ingest CLI.  Users may now use `unstructured-ingest` to write partitioned data to a Databricks Volumes storage service.

### Fixes

* **Fix support for different Chipper versions and prevent running PDFMiner with Chipper**
* **Treat YAML files as text.** Adds YAML MIME types to the file detection code and treats those
  files as text.
* **Fix FSSpec destination connectors check_connection.** FSSpec destination connectors did not use `check_connection`. There was an error when trying to `ls` destination directory - it may not exist at the moment of connector creation. Now `check_connection` calls `ls` on bucket root and this method is called on `initialize` of destination connector.
* **Fix databricks-volumes extra location.** `setup.py` is currently pointing to the wrong location for the databricks-volumes extra requirements. This results in errors when trying to build the wheel for unstructured. This change updates to point to the correct path.
* **Fix uploading None values to Chroma and Pinecone.** Removes keys with None values with Pinecone and Chroma destinations. Pins Pinecone dependency
* **Update documentation.** (i) best practice for table extration by using 'skip_infer_table_types' param, instead of 'pdf_infer_table_structure', and (ii) fixed CSS, RST issues and typo in the documentation.
* **Fix postgres storage of link_texts.** Formatting of link_texts was breaking metadata storage.

## 0.12.2

### Enhancements

### Features

### Fixes

* **Fix index error in table processing.** Bumps the `unstructured-inference` version to address and
  index error that occurs on some tables in the table transformer object.

## 0.12.1

### Enhancements

* **Allow setting image block crop padding parameter** In certain circumstances, adjusting the image block crop padding can improve image block extraction by preventing extracted image blocks from being clipped.
* **Add suport for bitmap images in `partition_image`** Adds support for `.bmp` files in
  `partition`, `partition_image`, and `detect_filetype`.
* **Keep all image elements when using "hi_res" strategy** Previously, `Image` elements with small chunks of text were ignored unless the image block extraction parameters (`extract_images_in_pdf` or `extract_image_block_types`) were specified. Now, all image elements are kept regardless of whether the image block extraction parameters are specified.
* **Add filetype detection for `.wav` files.** Add filetpye detection for `.wav` files.
* **Add "basic" chunking strategy.** Add baseline chunking strategy that includes all shared chunking behaviors without breaking chunks on section or page boundaries.
* **Add overlap option for chunking.** Add option to overlap chunks. Intra-chunk and inter-chunk overlap are requested separately. Intra-chunk overlap is applied only to the second and later chunks formed by text-splitting an oversized chunk. Inter-chunk overlap may also be specified; this applies overlap between "normal" (not-oversized) chunks.
* **Salesforce connector accepts private key path or value.** Salesforce parameter `private-key-file` has been renamed to `private-key`. Private key can be provided as path to file or file contents.
* **Update documentation**: (i) added verbiage about the free API cap limit, (ii) added deprecation warning on ``Staging`` bricks in favor of ``Destination Connectors``, (iii) added warning and code examples to use the SaaS API Endpoints using CLI-vs-SDKs, (iv) fixed example pages formatting, (v) added deprecation on ``model_name`` in favor of ``hi_res_model_name``, (vi) added ``extract_images_in_pdf`` usage in ``partition_pdf`` section, (vii) reorganize and improve the documentation introduction section, and (viii) added PDF table extraction best practices.
* **Add "basic" chunking to ingest CLI.** Add options to ingest CLI allowing access to the new "basic" chunking strategy and overlap options.
* **Make Elasticsearch Destination connector arguments optional.** Elasticsearch Destination connector write settings are made optional and will rely on default values when not specified.
* **Normalize Salesforce artifact names.** Introduced file naming pattern present in other connectors to Salesforce connector.
* **Install Kapa AI chatbot.** Added Kapa.ai website widget on the documentation.

### Features

* **MongoDB Source Connector.** New source connector added to all CLI ingest commands to support downloading/partitioning files from MongoDB.
* **Add OpenSearch source and destination connectors.** OpenSearch, a fork of Elasticsearch, is a popular storage solution for various functionality such as search, or providing intermediary caches within data pipelines. Feature: Added OpenSearch source connector to support downloading/partitioning files. Added OpenSearch destination connector to be able to ingest documents from any supported source, embed them and write the embeddings / documents into OpenSearch.

### Fixes

* **Fix GCS connector converting JSON to string with single quotes.** FSSpec serialization caused conversion of JSON token to string with single quotes. GCS requires token in form of dict so this format is now assured.
* **Pin version of unstructured-client** Set minimum version of unstructured-client to avoid raising a TypeError when passing `api_key_auth` to `UnstructuredClient`
* **Fix the serialization of the Pinecone destination connector.** Presence of the PineconeIndex object breaks serialization due to TypeError: cannot pickle '_thread.lock' object. This removes that object before serialization.
* **Fix the serialization of the Elasticsearch destination connector.** Presence of the _client object breaks serialization due to TypeError: cannot pickle '_thread.lock' object. This removes that object before serialization.
* **Fix the serialization of the Postgres destination connector.** Presence of the _client object breaks serialization due to TypeError: cannot pickle '_thread.lock' object. This removes that object before serialization.
* **Fix documentation and sample code for Chroma.** Was pointing to wrong examples..
* **Fix flatten_dict to be able to flatten tuples inside dicts** Update flatten_dict function to support flattening tuples inside dicts. This is necessary for objects like Coordinates, when the object is not written to the disk, therefore not being converted to a list before getting flattened (still being a tuple).
* **Fix the serialization of the Chroma destination connector.** Presence of the ChromaCollection object breaks serialization due to TypeError: cannot pickle 'module' object. This removes that object before serialization.
* **Fix fsspec connectors returning version as integer.** Connector data source versions should always be string values, however we were using the integer checksum value for the version for fsspec connectors. This casts that value to a string.

## 0.12.0

### Enhancements

* **Drop support for python3.8** All dependencies are now built off of the minimum version of python being `3.10`

## 0.11.9

### Enhancements

* **Rename kwargs related to extracting image blocks** Rename the kwargs related to extracting image blocks for consistency and API usage.

### Features

* **Add PostgreSQL/SQLite destination connector** PostgreSQL and SQLite connector added to ingest CLI.  Users may now use `unstructured-ingest` to write partitioned data to a PostgreSQL or SQLite database. And write embeddings to PostgreSQL pgvector database.

### Fixes

* **Handle users providing fully spelled out languages** Occasionally some users are defining the `languages` param as a fully spelled out language instead of a language code. This adds a dictionary for common languages so those small mistakes are caught and silently fixed.
* **Fix unequal row-length in HTMLTable.text_as_html.** Fixes to other aspects of partition_html() in v0.11 allowed unequal cell-counts in table rows. Make the cells in each row correspond 1:1 with cells in the original table row. This fix also removes "noise" cells resulting from HTML-formatting whitespace and eliminates the "column-shifting" of cells that previously resulted from noise-cells.
* **Fix MongoDB connector URI password redaction.** MongoDB documentation states that characters `$ : / ? # [ ] @` must be percent encoded. URIs with password containing such special character were not redacted.

## 0.11.8

### Enhancements

* **Add SaaS API User Guide.** This documentation serves as a guide for Unstructured SaaS API users to register, receive an API key and URL, and manage your account and billing information.
* **Add inter-chunk overlap capability.** Implement overlap between chunks. This applies to all chunks prior to any text-splitting of oversized chunks so is a distinct behavior; overlap at text-splits of oversized chunks is independent of inter-chunk overlap (distinct chunk boundaries) and can be requested separately. Note this capability is not yet available from the API but will shortly be made accessible using a new `overlap_all` kwarg on partition functions.

### Features

### Fixes

## 0.11.7

### Enhancements

* **Add intra-chunk overlap capability.** Implement overlap for split-chunks where text-splitting is used to divide an oversized chunk into two or more chunks that fit in the chunking window. Note this capability is not yet available from the API but will shortly be made accessible using a new `overlap` kwarg on partition functions.
* **Update encoders to leverage dataclasses** All encoders now follow a class approach which get annotated with the dataclass decorator. Similar to the connectors, it uses a nested dataclass for the configs required to configure a client as well as a field/property approach to cache the client. This makes sure any variable associated with the class exists as a dataclass field.

### Features

* **Add Qdrant destination connector.** Adds support for writing documents and embeddings into a Qdrant collection.
* **Store base64 encoded image data in metadata fields.** Rather than saving to file, stores base64 encoded data of the image bytes and the mimetype for the image in metadata fields: `image_base64` and `image_mime_type` (if that is what the user specifies by some other param like `pdf_extract_to_payload`). This would allow the API to have parity with the library.

### Fixes

* **Fix table structure metric script** Update the call to table agent to now provide OCR tokens as required
* **Fix element extraction not working when using "auto" strategy for pdf and image** If element extraction is specified, the "auto" strategy falls back to the "hi_res" strategy.
* **Fix a bug passing a custom url to `partition_via_api`** Users that self host the api were not able to pass their custom url to `partition_via_api`.

## 0.11.6

### Enhancements

* **Update the layout analysis script.** The previous script only supported annotating `final` elements. The updated script also supports annotating `inferred` and `extracted` elements.
* **AWS Marketplace API documentation**: Added the user guide, including setting up VPC and CloudFormation, to deploy Unstructured API on AWS platform.
* **Azure Marketplace API documentation**: Improved the user guide to deploy Azure Marketplace API by adding references to Azure documentation.
* **Integration documentation**: Updated URLs for the `staging_for` bricks

### Features

* **Partition emails with base64-encoded text.** Automatically handles and decodes base64 encoded text in emails with content type `text/plain` and `text/html`.
* **Add Chroma destination connector** Chroma database connector added to ingest CLI.  Users may now use `unstructured-ingest` to write partitioned/embedded data to a Chroma vector database.
* **Add Elasticsearch destination connector.** Problem: After ingesting data from a source, users might want to move their data into a destination. Elasticsearch is a popular storage solution for various functionality such as search, or providing intermediary caches within data pipelines. Feature: Added Elasticsearch destination connector to be able to ingest documents from any supported source, embed them and write the embeddings / documents into Elasticsearch.

### Fixes

* **Enable --fields argument omission for elasticsearch connector** Solves two bugs where removing the optional parameter --fields broke the connector due to an integer processing error and using an elasticsearch config for a destination connector resulted in a serialization issue when optional parameter --fields was not provided.
* **Add hi_res_model_name** Adds kwarg to relevant functions and add comments that model_name is to be deprecated.

## 0.11.5

### Enhancements

### Features

### Fixes

* **Fix `partition_pdf()` and `partition_image()` importation issue.** Reorganize `pdf.py` and `image.py` modules to be consistent with other types of document import code.

## 0.11.4

### Enhancements

* **Refactor image extraction code.** The image extraction code is moved from `unstructured-inference` to `unstructured`.
* **Refactor pdfminer code.** The pdfminer code is moved from `unstructured-inference` to `unstructured`.
* **Improve handling of auth data for fsspec connectors.** Leverage an extension of the dataclass paradigm to support a `sensitive` annotation for fields related to auth (i.e. passwords, tokens). Refactor all fsspec connectors to use explicit access configs rather than a generic dictionary.
* **Add glob support for fsspec connectors** Similar to the glob support in the ingest local source connector, similar filters are now enabled on all fsspec based source connectors to limit files being partitioned.
* Define a constant for the splitter "+" used in tesseract ocr languages.

### Features

* **Save tables in PDF's separately as images.** The "table" elements are saved as `table-<pageN>-<tableN>.jpg`. This filename is presented in the `image_path` metadata field for the Table element. The default would be to not do this.
* **Add Weaviate destination connector** Weaviate connector added to ingest CLI.  Users may now use `unstructured-ingest` to write partitioned data from over 20 data sources (so far) to a Weaviate object collection.
* **Sftp Source Connector.** New source connector added to support downloading/partitioning files from Sftp.

### Fixes

* **Fix pdf `hi_res` partitioning failure when pdfminer fails.** Implemented logic to fall back to the "inferred_layout + OCR" if pdfminer fails in the `hi_res` strategy.
* **Fix a bug where image can be scaled too large for tesseract** Adds a limit to prevent auto-scaling an image beyond the maximum size `tesseract` can handle for ocr layout detection
* **Update partition_csv to handle different delimiters** CSV files containing both non-comma delimiters and commas in the data were throwing an error in Pandas. `partition_csv` now identifies the correct delimiter before the file is processed.
* **partition returning cid code in `hi_res`** occasionally pdfminer can fail to decode the text in an pdf file and return cid code as text. Now when this happens the text from OCR is used.

## 0.11.2

### Enhancements

* **Updated Documentation**: (i) Added examples, and (ii) API Documentation, including Usage, SDKs, Azure Marketplace, and parameters and validation errors.

### Features

* * **Add Pinecone destination connector.** Problem: After ingesting data from a source, users might want to produce embeddings for their data and write these into a vector DB. Pinecone is an option among these vector databases. Feature: Added Pinecone destination connector to be able to ingest documents from any supported source, embed them and write the embeddings / documents into Pinecone.

### Fixes

* **Process chunking parameter names in ingest correctly** Solves a bug where chunking parameters weren't being processed and used by ingest cli by renaming faulty parameter names and prepends; adds relevant parameters to ingest pinecone test to verify that the parameters are functional.

## 0.11.1

### Enhancements

* **Use `pikepdf` to repair invalid PDF structure** for PDFminer when we see error `PSSyntaxError` when PDFminer opens the document and creates the PDFminer pages object or processes a single PDF page.
* **Batch Source Connector support** For instances where it is more optimal to read content from a source connector in batches, a new batch ingest doc is added which created multiple ingest docs after reading them in in batches per process.

### Features

* **Staging Brick for Coco Format** Staging brick which converts a list of Elements into Coco Format.
* **Adds HubSpot connector** Adds connector to retrieve call, communications, emails, notes, products and tickets from HubSpot

### Fixes

* **Do not extract text of `<style>` tags in HTML.** `<style>` tags containing CSS in invalid positions previously contributed to element text. Do not consider text node of a `<style>` element as textual content.
* **Fix DOCX merged table cell repeats cell text.** Only include text for a merged cell, not for each underlying cell spanned by the merge.
* **Fix tables not extracted from DOCX header/footers.** Headers and footers in DOCX documents skip tables defined in the header and commonly used for layout/alignment purposes. Extract text from tables as a string and include in the `Header` and `Footer` document elements.
* **Fix output filepath for fsspec-based source connectors.** Previously the base directory was being included in the output filepath unnecessarily.

## 0.11.0

### Enhancements

* **Add a class for the strategy constants.** Add a class `PartitionStrategy` for the strategy constants and use the constants to replace strategy strings.
* **Temporary Support for paddle language parameter.** User can specify default langage code for paddle with ENV `DEFAULT_PADDLE_LANG` before we have the language mapping for paddle.
* **Improve DOCX page-break fidelity.** Improve page-break fidelity such that a paragraph containing a page-break is split into two elements, one containing the text before the page-break and the other the text after. Emit the PageBreak element between these two and assign the correct page-number (n and n+1 respectively) to the two textual elements.

### Features

* **Add ad-hoc fields to `ElementMetadata` instance.** End-users can now add their own metadata fields simply by assigning to an element-metadata attribute-name of their choice, like `element.metadata.coefficient = 0.58`. These fields will round-trip through JSON and can be accessed with dotted notation.
* **MongoDB Destination Connector.** New destination connector added to all CLI ingest commands to support writing partitioned json output to mongodb.

### Fixes

* **Fix `TYPE_TO_TEXT_ELEMENT_MAP`.** Updated `Figure` mapping from `FigureCaption` to `Image`.
* **Handle errors when extracting PDF text** Certain pdfs throw unexpected errors when being opened by `pdfminer`, causing `partition_pdf()` to fail. We expect to be able to partition smoothly using an alternative strategy if text extraction doesn't work.  Added exception handling to handle unexpected errors when extracting pdf text and to help determine pdf strategy.
* **Fix `fast` strategy fall back to `ocr_only`** The `fast` strategy should not fall back to a more expensive strategy.
* **Remove default user ./ssh folder** The default notebook user during image build would create the known_hosts file with incorrect ownership, this is legacy and no longer needed so it was removed.
* **Include `languages` in metadata when partitioning `strategy=hi_res` or `fast`** User defined `languages` was previously used for text detection, but not included in the resulting element metadata for some strategies. `languages` will now be included in the metadata regardless of partition strategy for pdfs and images.
* **Handle a case where Paddle returns a list item in ocr_data as None** In partition, while parsing PaddleOCR data, it was assumed that PaddleOCR does not return None for any list item in ocr_data. Removed the assumption by skipping the text region whenever this happens.
* **Fix some pdfs returning `KeyError: 'N'`** Certain pdfs were throwing this error when being opened by pdfminer. Added a wrapper function for pdfminer that allows these documents to be partitioned.
* **Fix mis-splits on `Table` chunks.** Remedies repeated appearance of full `.text_as_html` on metadata of each `TableChunk` split from a `Table` element too large to fit in the chunking window.
* **Import tables_agent from inference** so that we don't have to initialize a global table agent in unstructured OCR again
* **Fix empty table is identified as bulleted-table.** A table with no text content was mistakenly identified as a bulleted-table and processed by the wrong branch of the initial HTML partitioner.
* **Fix partition_html() emits empty (no text) tables.** A table with cells nested below a `<thead>` or `<tfoot>` element was emitted as a table element having no text and unparseable HTML in `element.metadata.text_as_html`. Do not emit empty tables to the element stream.
* **Fix HTML `element.metadata.text_as_html` contains spurious `<br>` elements in invalid locations.** The HTML generated for the `text_as_html` metadata for HTML tables contained `<br>` elements invalid locations like between `<table>` and `<tr>`. Change the HTML generator such that these do not appear.
* **Fix HTML table cells enclosed in `<thead>` and `<tfoot>` elements are dropped.** HTML table cells nested in a `<thead>` or `<tfoot>` element were not detected and the text in those cells was omitted from the table element text and `.text_as_html`. Detect table rows regardless of the semantic tag they may be nested in.
* **Remove whitespace padding from `.text_as_html`.** `tabulate` inserts padding spaces to achieve visual alignment of columns in HTML tables it generates. Add our own HTML generator to do this simple job and omit that padding as well as newlines ("\n") used for human readability.
* **Fix local connector with absolute input path** When passed an absolute filepath for the input document path, the local connector incorrectly writes the output file to the input file directory. This fixes such that the output in this case is written to `output-dir/input-filename.json`

## 0.10.30

### Enhancements

* **Support nested DOCX tables.** In DOCX, like HTML, a table cell can itself contain a table. In this case, create nested HTML tables to reflect that structure and create a plain-text table with captures all the text in nested tables, formatting it as a reasonable facsimile of a table.
* **Add connection check to ingest connectors** Each source and destination connector now support a `check_connection()` method which makes sure a valid connection can be established with the source/destination given any authentication credentials in a lightweight request.

### Features

* **Add functionality to do a second OCR on cropped table images.** Changes to the values for scaling ENVs affect entire page OCR output(OCR regression) so we now do a second OCR for tables.
* **Adds ability to pass timeout for a request when partitioning via a `url`.** `partition` now accepts a new optional parameter `request_timeout` which if set will prevent any `requests.get` from hanging indefinitely and instead will raise a timeout error. This is useful when partitioning a url that may be slow to respond or may not respond at all.

### Fixes

* **Fix logic that determines pdf auto strategy.** Previously, `_determine_pdf_auto_strategy` returned `hi_res` strategy only if `infer_table_structure` was true. It now returns the `hi_res` strategy if either `infer_table_structure` or `extract_images_in_pdf` is true.
* **Fix invalid coordinates when parsing tesseract ocr data.** Previously, when parsing tesseract ocr data, the ocr data had invalid bboxes if zoom was set to `0`. A logical check is now added to avoid such error.
* **Fix ingest partition parameters not being passed to the api.** When using the --partition-by-api flag via unstructured-ingest, none of the partition arguments are forwarded, meaning that these options are disregarded. With this change, we now pass through all of the relevant partition arguments to the api. This allows a user to specify all of the same partition arguments they would locally and have them respected when specifying --partition-by-api.
* **Support tables in section-less DOCX.** Generalize solution for MS Chat Transcripts exported as DOCX by including tables in the partitioned output when present.
* **Support tables that contain only numbers when partitioning via `ocr_only`** Tables that contain only numbers are returned as floats in a pandas.DataFrame when the image is converted from `.image_to_data()`. An AttributeError was raised downstream when trying to `.strip()` the floats.
* **Improve DOCX page-break detection.** DOCX page breaks are reliably indicated by `w:lastRenderedPageBreak` elements present in the document XML. Page breaks are NOT reliably indicated by "hard" page-breaks inserted by the author and when present are redundant to a `w:lastRenderedPageBreak` element so cause over-counting if used. Use rendered page-breaks only.

## 0.10.29

### Enhancements

* **Adds include_header argument for partition_csv and partition_tsv** Now supports retaining header rows in CSV and TSV documents element partitioning.
* **Add retry logic for all source connectors** All http calls being made by the ingest source connectors have been isolated and wrapped by the `SourceConnectionNetworkError` custom error, which triggers the retry logic, if enabled, in the ingest pipeline.
* **Google Drive source connector supports credentials from memory** Originally, the connector expected a filepath to pull the credentials from when creating the client. This was expanded to support passing that information from memory as a dict if access to the file system might not be available.
* **Add support for generic partition configs in ingest cli** Along with the explicit partition options supported by the cli, an `additional_partition_args` arg was added to allow users to pass in any other arguments that should be added when calling partition(). This helps keep any changes to the input parameters of the partition() exposed in the CLI.
* **Map full output schema for table-based destination connectors** A full schema was introduced to map the type of all output content from the json partition output and mapped to a flattened table structure to leverage table-based destination connectors. The delta table destination connector was updated at the moment to take advantage of this.
* **Incorporate multiple embedding model options into ingest, add diff test embeddings** Problem: Ingest pipeline already supported embedding functionality, however users might want to use different types of embedding providers. Enhancement: Extend ingest pipeline so that users can specify and embed via a particular embedding provider from a range of options. Also adds a diff test to compare output from an embedding module with the expected output

### Features

* **Allow setting table crop parameter** In certain circumstances, adjusting the table crop padding may improve table.

### Fixes

* **Fixes `partition_text` to prevent empty elements** Adds a check to filter out empty bullets.
* **Handle empty string for `ocr_languages` with values for `languages`** Some API users ran into an issue with sending `languages` params because the API defaulted to also using an empty string for `ocr_languages`. This update handles situations where `languages` is defined and `ocr_languages` is an empty string.
* **Fix PDF tried to loop through None** Previously the PDF annotation extraction tried to loop through `annots` that resolved out as None. A logical check added to avoid such error.
* **Ingest session handler not being shared correctly** All ingest docs that leverage the session handler should only need to set it once per process. It was recreating it each time because the right values weren't being set nor available given how dataclasses work in python.
* **Ingest download-only fix.** Previously the download only flag was being checked after the doc factory pipeline step, which occurs before the files are actually downloaded by the source node. This check was moved after the source node to allow for the files to be downloaded first before exiting the pipeline.
* **Fix flaky chunk-metadata.** Prior implementation was sensitive to element order in the section resulting in metadata values sometimes being dropped. Also, not all metadata items can be consolidated across multiple elements (e.g. coordinates) and so are now dropped from consolidated metadata.
* **Fix tesseract error `Estimating resolution as X`** leaded by invalid language parameters input. Proceed with defalut language `eng` when `lang.py` fails to find valid language code for tesseract, so that we don't pass an empty string to tesseract CLI and raise an exception in downstream.

## 0.10.28

### Enhancements

* **Add table structure evaluation helpers** Adds functions to evaluate the similarity between predicted table structure and actual table structure.
* **Use `yolox` by default for table extraction when partitioning pdf/image** `yolox` model provides higher recall of the table regions than the quantized version and it is now the default element detection model when `infer_table_structure=True` for partitioning pdf/image files
* **Remove pdfminer elements from inside tables** Previously, when using `hi_res` some elements where extracted using pdfminer too, so we removed pdfminer from the tables pipeline to avoid duplicated elements.
* **Fsspec downstream connectors** New destination connector added to ingest CLI, users may now use `unstructured-ingest` to write to any of the following:
  * Azure
  * Box
  * Dropbox
  * Google Cloud Service

### Features

* **Update `ocr_only` strategy in `partition_pdf()`** Adds the functionality to get accurate coordinate data when partitioning PDFs and Images with the `ocr_only` strategy.

### Fixes

* **Fixed SharePoint permissions for the fetching to be opt-in** Problem: Sharepoint permissions were trying to be fetched even when no reletad cli params were provided, and this gave an error due to values for those keys not existing. Fix: Updated getting keys to be with .get() method and changed the "skip-check" to check individual cli params rather than checking the existance of a config object.
* **Fixes issue where tables from markdown documents were being treated as text** Problem: Tables from markdown documents were being treated as text, and not being extracted as tables. Solution: Enable the `tables` extension when instantiating the `python-markdown` object. Importance: This will allow users to extract structured data from tables in markdown documents.
* **Fix wrong logger for paddle info** Replace the logger from unstructured-inference with the logger from unstructured for paddle_ocr.py module.
* **Fix ingest pipeline to be able to use chunking and embedding together** Problem: When ingest pipeline was using chunking and embedding together, embedding outputs were empty and the outputs of chunking couldn't be re-read into memory and be forwarded to embeddings. Fix: Added CompositeElement type to TYPE_TO_TEXT_ELEMENT_MAP to be able to process CompositeElements with unstructured.staging.base.isd_to_elements
* **Fix unnecessary mid-text chunk-splitting.** The "pre-chunker" did not consider separator blank-line ("\n\n") length when grouping elements for a single chunk. As a result, sections were frequently over-populated producing a over-sized chunk that required mid-text splitting.
* **Fix frequent dissociation of title from chunk.** The sectioning algorithm included the title of the next section with the prior section whenever it would fit, frequently producing association of a section title with the prior section and dissociating it from its actual section. Fix this by performing combination of whole sections only.
* **Fix PDF attempt to get dict value from string.** Fixes a rare edge case that prevented some PDF's from being partitioned. The `get_uris_from_annots` function tried to access the dictionary value of a string instance variable. Assign `None` to the annotation variable if the instance type is not dictionary to avoid the erroneous attempt.

## 0.10.27

### Enhancements

* **Leverage dict to share content across ingest pipeline** To share the ingest doc content across steps in the ingest pipeline, this was updated to use a multiprocessing-safe dictionary so changes get persisted and each step has the option to modify the ingest docs in place.

### Features

### Fixes

* **Removed `ebooklib` as a dependency** `ebooklib` is licensed under AGPL3, which is incompatible with the Apache 2.0 license. Thus it is being removed.
* **Caching fixes in ingest pipeline** Previously, steps like the source node were not leveraging parameters such as `re_download` to dictate if files should be forced to redownload rather than use what might already exist locally.

## 0.10.26

### Enhancements

* **Add text CCT CI evaluation workflow** Adds cct text extraction evaluation metrics to the current ingest workflow to measure the performance of each file extracted as well as aggregated-level performance.

### Features

* **Functionality to catch and classify overlapping/nested elements** Method to identify overlapping-bboxes cases within detected elements in a document. It returns two values: a boolean defining if there are overlapping elements present, and a list reporting them with relevant metadata. The output includes information about the `overlapping_elements`, `overlapping_case`, `overlapping_percentage`, `largest_ngram_percentage`, `overlap_percentage_total`, `max_area`, `min_area`, and `total_area`.
* **Add Local connector source metadata** python's os module used to pull stats from local file when processing via the local connector and populates fields such as last modified time, created time.

### Fixes

* **Fixes elements partitioned from an image file missing certain metadata** Metadata for image files, like file type, was being handled differently from other file types. This caused a bug where other metadata, like the file name, was being missed. This change brought metadata handling for image files to be more in line with the handling for other file types so that file name and other metadata fields are being captured.
* **Adds `typing-extensions` as an explicit dependency** This package is an implicit dependency, but the module is being imported directly in `unstructured.documents.elements` so the dependency should be explicit in case changes in other dependencies lead to `typing-extensions` being dropped as a dependency.
* **Stop passing `extract_tables` to `unstructured-inference` since it is now supported in `unstructured` instead** Table extraction previously occurred in `unstructured-inference`, but that logic, except for the table model itself, is now a part of the `unstructured` library. Thus the parameter triggering table extraction is no longer passed to the `unstructured-inference` package. Also noted the table output regression for PDF files.
* **Fix a bug in Table partitioning** Previously the `skip_infer_table_types` variable used in `partition` was not being passed down to specific file partitioners. Now you can utilize the `skip_infer_table_types` list variable when calling `partition` to specify the filetypes for which you want to skip table extraction, or the `infer_table_structure` boolean variable on the file specific partitioning function.
* **Fix partition docx without sections** Some docx files, like those from teams output, do not contain sections and it would produce no results because the code assumes all components are in sections. Now if no sections is detected from a document we iterate through the paragraphs and return contents found in the paragraphs.
* **Fix out-of-order sequencing of split chunks.** Fixes behavior where "split" chunks were inserted at the beginning of the chunk sequence. This would produce a chunk sequence like [5a, 5b, 3a, 3b, 1, 2, 4] when sections 3 and 5 exceeded `max_characters`.
* **Deserialization of ingest docs fixed** When ingest docs are being deserialized as part of the ingest pipeline process (cli), there were certain fields that weren't getting persisted (metadata and date processed). The from_dict method was updated to take these into account and a unit test added to check.
* **Map source cli command configs when destination set** Due to how the source connector is dynamically called when the destination connector is set via the CLI, the configs were being set incorrectoy, causing the source connector to break. The configs were fixed and updated to take into account Fsspec-specific connectors.

## 0.10.25

### Enhancements

* **Duplicate CLI param check** Given that many of the options associated with the `Click` based cli ingest commands are added dynamically from a number of configs, a check was incorporated to make sure there were no duplicate entries to prevent new configs from overwriting already added options.
* **Ingest CLI refactor for better code reuse** Much of the ingest cli code can be templated and was a copy-paste across files, adding potential risk. Code was refactored to use a base class which had much of the shared code templated.

### Features

* **Table OCR refactor** support Table OCR with pre-computed OCR data to ensure we only do one OCR for entrie document. User can specify
  ocr agent tesseract/paddle in environment variable `OCR_AGENT` for OCRing the entire document.
* **Adds accuracy function** The accuracy scoring was originally an option under `calculate_edit_distance`. For easy function call, it is now a wrapper around the original function that calls edit_distance and return as "score".
* **Adds HuggingFaceEmbeddingEncoder** The HuggingFace Embedding Encoder uses a local embedding model as opposed to using an API.
* **Add AWS bedrock embedding connector** `unstructured.embed.bedrock` now provides a connector to use AWS bedrock's `titan-embed-text` model to generate embeddings for elements. This features requires valid AWS bedrock setup and an internet connectionto run.

### Fixes

* **Import PDFResourceManager more directly** We were importing `PDFResourceManager` from `pdfminer.converter` which was causing an error for some users. We changed to import from the actual location of `PDFResourceManager`, which is `pdfminer.pdfinterp`.
* **Fix language detection of elements with empty strings** This resolves a warning message that was raised by `langdetect` if the language was attempted to be detected on an empty string. Language detection is now skipped for empty strings.
* **Fix chunks breaking on regex-metadata matches.** Fixes "over-chunking" when `regex_metadata` was used, where every element that contained a regex-match would start a new chunk.
* **Fix regex-metadata match offsets not adjusted within chunk.** Fixes incorrect regex-metadata match start/stop offset in chunks where multiple elements are combined.
* **Map source cli command configs when destination set** Due to how the source connector is dynamically called when the destination connector is set via the CLI, the configs were being set incorrectoy, causing the source connector to break. The configs were fixed and updated to take into account Fsspec-specific connectors.
* **Fix metrics folder not discoverable** Fixes issue where unstructured/metrics folder is not discoverable on PyPI by adding an `__init__.py` file under the folder.
* **Fix a bug when `parition_pdf` get `model_name=None`** In API usage the `model_name` value is `None` and the `cast` function in `partition_pdf` would return `None` and lead to attribution error. Now we use `str` function to explicit convert the content to string so it is garanteed to have `starts_with` and other string functions as attributes
* **Fix html partition fail on tables without `tbody` tag** HTML tables may sometimes just contain headers without body (`tbody` tag)

## 0.10.24

### Enhancements

* **Improve natural reading order** Some `OCR` elements with only spaces in the text have full-page width in the bounding box, which causes the `xycut` sorting to not work as expected. Now the logic to parse OCR results removes any elements with only spaces (more than one space).
* **Ingest compression utilities and fsspec connector support** Generic utility code added to handle files that get pulled from a source connector that are either tar or zip compressed and uncompress them locally. This is then processed using a local source connector. Currently this functionality has been incorporated into the fsspec connector and all those inheriting from it (currently: Azure Blob Storage, Google Cloud Storage, S3, Box, and Dropbox).
* **Ingest destination connectors support for writing raw list of elements** Along with the default write method used in the ingest pipeline to write the json content associated with the ingest docs, each destination connector can now also write a raw list of elements to the desired downstream location without having an ingest doc associated with it.

### Features

* **Adds element type percent match function** In order to evaluate the element type extracted, we add a function that calculates the matched percentage between two frequency dictionary.

### Fixes

* **Fix paddle model file not discoverable** Fixes issue where ocr_models/paddle_ocr.py file is not discoverable on PyPI by adding
  an `__init__.py` file under the folder.
* **Chipper v2 Fixes** Includes fix for a memory leak and rare last-element bbox fix. (unstructured-inference==0.7.7)
* **Fix image resizing issue** Includes fix related to resizing images in the tables pipeline. (unstructured-inference==0.7.6)

## 0.10.23

### Enhancements

* **Add functionality to limit precision when serializing to json** Precision for `points` is limited to 1 decimal point if coordinates["system"] == "PixelSpace" (otherwise 2 decimal points?). Precision for `detection_class_prob` is limited to 5 decimal points.
* **Fix csv file detection logic when mime-type is text/plain** Previously the logic to detect csv file type was considering only first row's comma count comparing with the header_row comma count and both the rows being same line the result was always true, Now the logic is changed to consider the comma's count for all the lines except first line and compare with header_row comma count.
* **Improved inference speed for Chipper V2** API requests with 'hi_res_model_name=chipper' now have ~2-3x faster responses.

### Features

### Fixes

* **Cleans up temporary files after conversion** Previously a file conversion utility was leaving temporary files behind on the filesystem without removing them when no longer needed. This fix helps prevent an accumulation of temporary files taking up excessive disk space.
* **Fixes `under_non_alpha_ratio` dividing by zero** Although this function guarded against a specific cause of division by zero, there were edge cases slipping through like strings with only whitespace. This update more generally prevents the function from performing a division by zero.
* **Fix languages default** Previously the default language was being set to English when elements didn't have text or if langdetect could not detect the language. It now defaults to None so there is not misleading information about the language detected.
* **Fixes recursion limit error that was being raised when partitioning Excel documents of a certain size** Previously we used a recursive method to find subtables within an excel sheet. However this would run afoul of Python's recursion depth limit when there was a contiguous block of more than 1000 cells within a sheet. This function has been updated to use the NetworkX library which avoids Python recursion issues.

## 0.10.22

### Enhancements

* **bump `unstructured-inference` to `0.7.3`** The updated version of `unstructured-inference` supports a new version of the Chipper model, as well as a cleaner schema for its output classes. Support is included for new inference features such as hierarchy and ordering.
* **Expose skip_infer_table_types in ingest CLI.** For each connector a new `--skip-infer-table-types` parameter was added to map to the `skip_infer_table_types` partition argument. This gives more granular control to unstructured-ingest users, allowing them to specify the file types for which we should attempt table extraction.
* **Add flag to ingest CLI to raise error if any single doc fails in pipeline** Currently if a single doc fails in the pipeline, the whole thing halts due to the error. This flag defaults to log an error but continue with the docs it can.
* **Emit hyperlink metadata for DOCX file-type.** DOCX partitioner now adds `metadata.links`, `metadata.link_texts` and `metadata.link_urls` for elements that contain a hyperlink that points to an external resource. So-called "jump" links pointing to document internal locations (such as those found in a table-of-contents "jumping" to a chapter or section) are excluded.

### Features

* **Add `elements_to_text` as a staging helper function** In order to get a single clean text output from unstructured for metric calculations, automate the process of extracting text from elements using this function.
* **Adds permissions(RBAC) data ingestion functionality for the Sharepoint connector.** Problem: Role based access control is an important component in many data storage systems. Users may need to pass permissions (RBAC) data to downstream systems when ingesting data. Feature: Added permissions data ingestion functionality to the Sharepoint connector.

### Fixes

* **Fixes PDF list parsing creating duplicate list items** Previously a bug in PDF list item parsing caused removal of other elements and duplication of the list item
* **Fixes duplicated elements** Fixes issue where elements are duplicated when embeddings are generated. This will allow users to generate embeddings for their list of Elements without duplicating/breaking the orginal content.
* **Fixes failure when flagging for embeddings through unstructured-ingest** Currently adding the embedding parameter to any connector results in a failure on the copy stage. This is resolves the issue by adding the IngestDoc to the context map in the embedding node's `run` method. This allows users to specify that connectors fetch embeddings without failure.
* **Fix ingest pipeline reformat nodes not discoverable** Fixes issue where  reformat nodes raise ModuleNotFoundError on import. This was due to the directory was missing `__init__.py` in order to make it discoverable.
* **Fix default language in ingest CLI** Previously the default was being set to english which injected potentially incorrect information to downstream language detection libraries. By setting the default to None allows those libraries to better detect what language the text is in the doc being processed.

## 0.10.21

* **Adds Scarf analytics**.

## 0.10.20

### Enhancements

* **Add document level language detection functionality.** Adds the "auto" default for the languages param to all partitioners. The primary language present in the document is detected using the `langdetect` package. Additional param `detect_language_per_element` is also added for partitioners that return multiple elements. Defaults to `False`.
* **Refactor OCR code** The OCR code for entire page is moved from unstructured-inference to unstructured. On top of continuing support for OCR language parameter, we also support two OCR processing modes, "entire_page" or "individual_blocks".
* **Align to top left when shrinking bounding boxes for `xy-cut` sorting:** Update `shrink_bbox()` to keep top left rather than center.
* **Add visualization script to annotate elements** This script is often used to analyze/visualize elements with coordinates (e.g. partition_pdf()).
* **Adds data source properties to the Jira, Github and Gitlab connectors** These properties (date_created, date_modified, version, source_url, record_locator) are written to element metadata during ingest, mapping elements to information about the document source from which they derive. This functionality enables downstream applications to reveal source document applications, e.g. a link to a GDrive doc, Salesforce record, etc.
* **Improve title detection in pptx documents** The default title textboxes on a pptx slide are now categorized as titles.
* **Improve hierarchy detection in pptx documents** List items, and other slide text are properly nested under the slide title. This will enable better chunking of pptx documents.
* **Refactor of the ingest cli workflow** The refactored approach uses a dynamically set pipeline with a snapshot along each step to save progress and accommodate continuation from a snapshot if an error occurs. This also allows the pipeline to dynamically assign any number of steps to modify the partitioned content before it gets written to a destination.
* **Applies `max_characters=<n>` argument to all element types in `add_chunking_strategy` decorator** Previously this argument was only utilized in chunking Table elements and now applies to all partitioned elements if `add_chunking_strategy` decorator is utilized, further preparing the elements for downstream processing.
* **Add common retry strategy utilities for unstructured-ingest** Dynamic retry strategy with exponential backoff added to Notion source connector.
*

### Features

* **Adds `bag_of_words` and `percent_missing_text` functions** In order to count the word frequencies in two input texts and calculate the percentage of text missing relative to the source document.
* **Adds `edit_distance` calculation metrics** In order to benchmark the cleaned, extracted text with unstructured, `edit_distance` (`Levenshtein distance`) is included.
* **Adds detection_origin field to metadata** Problem: Currently isn't an easy way to find out how an element was created. With this change that information is added. Importance: With this information the developers and users are now able to know how an element was created to make decisions on how to use it. In order tu use this feature
  setting UNSTRUCTURED_INCLUDE_DEBUG_METADATA=true is needed.
* **Adds a function that calculates frequency of the element type and its depth** To capture the accuracy of element type extraction, this function counts the occurrences of each unique element type with its depth for use in element metrics.

### Fixes

* **Fix zero division error in annotation bbox size** This fixes the bug where we find annotation bboxes realted to an element that need to divide the intersection size between annotation bbox and element bbox by the size of the annotation bbox
* **Fix prevent metadata module from importing dependencies from unnecessary modules** Problem: The `metadata` module had several top level imports that were only used in and applicable to code related to specific document types, while there were many general-purpose functions. As a result, general-purpose functions couldn't be used without unnecessary dependencies being installed. Fix: moved 3rd party dependency top level imports to inside the functions in which they are used and applied a decorator to check that the dependency is installed and emit a helpful error message if not.
* **Fixes category_depth None value for Title elements** Problem: `Title` elements from `chipper` get `category_depth`= None even when `Headline` and/or `Subheadline` elements are present in the same page. Fix: all `Title` elements with `category_depth` = None should be set to have a depth of 0 instead iff there are `Headline` and/or `Subheadline` element-types present. Importance: `Title` elements should be equivalent html `H1` when nested headings are present; otherwise, `category_depth` metadata can result ambiguous within elements in a page.
* **Tweak `xy-cut` ordering output to be more column friendly** This results in the order of elements more closely reflecting natural reading order which benefits downstream applications. While element ordering from `xy-cut` is usually mostly correct when ordering multi-column documents, sometimes elements from a RHS column will appear before elements in a LHS column. Fix: add swapped `xy-cut` ordering by sorting by X coordinate first and then Y coordinate.
* **Fixes badly initialized Formula** Problem: YoloX contain new types of elements, when loading a document that contain formulas a new element of that class
  should be generated, however the Formula class inherits from Element instead of Text. After this change the element is correctly created with the correct class
  allowing the document to be loaded. Fix: Change parent class for Formula to Text. Importance: Crucial to be able to load documents that contain formulas.
* **Fixes pdf uri error** An error was encountered when URI type of `GoToR` which refers to pdf resources outside of its own was detected since no condition catches such case. The code is fixing the issue by initialize URI before any condition check.

## 0.10.19

### Enhancements

* **Adds XLSX document level language detection** Enhancing on top of language detection functionality in previous release, we now support language detection within `.xlsx` file type at Element level.
* **bump `unstructured-inference` to `0.6.6`** The updated version of `unstructured-inference` makes table extraction in `hi_res` mode configurable to fine tune table extraction performance; it also improves element detection by adding a deduplication post processing step in the `hi_res` partitioning of pdfs and images.
* **Detect text in HTML Heading Tags as Titles** This will increase the accuracy of hierarchies in HTML documents and provide more accurate element categorization. If text is in an HTML heading tag and is not a list item, address, or narrative text, categorize it as a title.
* **Update python-based docs** Refactor docs to use the actual unstructured code rather than using the subprocess library to run the cli command itself.
* **Adds Table support for the `add_chunking_strategy` decorator to partition functions.** In addition to combining elements under Title elements, user's can now specify the `max_characters=<n>` argument to chunk Table elements into TableChunk elements with `text` and `text_as_html` of length `<n>` characters. This means partitioned Table results are ready for use in downstream applications without any post processing.
* **Expose endpoint url for s3 connectors** By allowing for the endpoint url to be explicitly overwritten, this allows for any non-AWS data providers supporting the s3 protocol to be supported (i.e. minio).

### Features

* **change default `hi_res` model for pdf/image partition to `yolox`** Now partitioning pdf/image using `hi_res` strategy utilizes `yolox_quantized` model isntead of `detectron2_onnx` model. This new default model has better recall for tables and produces more detailed categories for elements.
* **XLSX can now reads subtables within one sheet** Problem: Many .xlsx files are not created to be read as one full table per sheet. There are subtables, text and header along with more informations to extract from each sheet. Feature: This `partition_xlsx` now can reads subtable(s) within one .xlsx sheet, along with extracting other title and narrative texts. Importance: This enhance the power of .xlsx reading to not only one table per sheet, allowing user to capture more data tables from the file, if exists.
* **Update Documentation on Element Types and Metadata**: We have updated the documentation according to the latest element types and metadata. It includes the common and additional metadata provided by the Partitions and Connectors.

### Fixes

* **Fixes partition_pdf is_alnum reference bug** Problem: The `partition_pdf` when attempt to get bounding box from element experienced a reference before assignment error when the first object is not text extractable.  Fix: Switched to a flag when the condition is met. Importance: Crucial to be able to partition with pdf.
* **Fix various cases of HTML text missing after partition**
  Problem: Under certain circumstances, text immediately after some HTML tags will be misssing from partition result.
  Fix: Updated code to deal with these cases.
  Importance: This will ensure the correctness when partitioning HTML and Markdown documents.
* **Fixes chunking when `detection_class_prob` appears in Element metadata** Problem: when `detection_class_prob` appears in Element metadata, Elements will only be combined by chunk_by_title if they have the same `detection_class_prob` value (which is rare). This is unlikely a case we ever need to support and most often results in no chunking. Fix: `detection_class_prob` is included in the chunking list of metadata keys excluded for similarity comparison. Importance: This change allows `chunk_by_title` to operate as intended for documents which include `detection_class_prob` metadata in their Elements.

## 0.10.18

### Enhancements

* **Better detection of natural reading order in images and PDF's** The elements returned by partition better reflect natural reading order in some cases, particularly in complicated multi-column layouts, leading to better chunking and retrieval for downstream applications. Achieved by improving the `xy-cut` sorting to preprocess bboxes, shrinking all bounding boxes by 90% along x and y axes (still centered around the same center point), which allows projection lines to be drawn where not possible before if layout bboxes overlapped.
* **Improves `partition_xml` to be faster and more memory efficient when partitioning large XML files** The new behavior is to partition iteratively to prevent loading the entire XML tree into memory at once in most use cases.
* **Adds data source properties to SharePoint, Outlook, Onedrive, Reddit, Slack, DeltaTable connectors** These properties (date_created, date_modified, version, source_url, record_locator) are written to element metadata during ingest, mapping elements to information about the document source from which they derive. This functionality enables downstream applications to reveal source document applications, e.g. a link to a GDrive doc, Salesforce record, etc.
* **Add functionality to save embedded images in PDF's separately as images** This allows users to save embedded images in PDF's separately as images, given some directory path. The saved image path is written to the metadata for the Image element. Downstream applications may benefit by providing users with image links from relevant "hits."
* **Azure Cognite Search destination connector** New Azure Cognitive Search destination connector added to ingest CLI.  Users may now use `unstructured-ingest` to write partitioned data from over 20 data sources (so far) to an Azure Cognitive Search index.
* **Improves salesforce partitioning** Partitions Salesforce data as xlm instead of text for improved detail and flexibility. Partitions htmlbody instead of textbody for Salesforce emails. Importance: Allows all Salesforce fields to be ingested and gives Salesforce emails more detailed partitioning.
* **Add document level language detection functionality.** Introduces the "auto" default for the languages param, which then detects the languages present in the document using the `langdetect` package. Adds the document languages as ISO 639-3 codes to the element metadata. Implemented only for the partition_text function to start.
* **PPTX partitioner refactored in preparation for enhancement.** Behavior should be unchanged except that shapes enclosed in a group-shape are now included, as many levels deep as required (a group-shape can itself contain a group-shape).
* **Embeddings support for the SharePoint SourceConnector via unstructured-ingest CLI** The SharePoint connector can now optionally create embeddings from the elements it pulls out during partition and upload those embeddings to Azure Cognitive Search index.
* **Improves hierarchy from docx files by leveraging natural hierarchies built into docx documents**  Hierarchy can now be detected from an indentation level for list bullets/numbers and by style name (e.g. Heading 1, List Bullet 2, List Number).
* **Chunking support for the SharePoint SourceConnector via unstructured-ingest CLI** The SharePoint connector can now optionally chunk the elements pulled out during partition via the chunking unstructured brick. This can be used as a stage before creating embeddings.

### Features

* **Adds `links` metadata in `partition_pdf` for `fast` strategy.** Problem: PDF files contain rich information and hyperlink that Unstructured did not captured earlier. Feature: `partition_pdf` now can capture embedded links within the file along with its associated text and page number. Importance: Providing depth in extracted elements give user a better understanding and richer context of documents. This also enables user to map to other elements within the document if the hyperlink is refered internally.
* **Adds the embedding module to be able to embed Elements** Problem: Many NLP applications require the ability to represent parts of documents in a semantic way. Until now, Unstructured did not have text embedding ability within the core library. Feature: This embedding module is able to track embeddings related data with a class, embed a list of elements, and return an updated list of Elements with the *embeddings* property. The module is also able to embed query strings. Importance: Ability to embed documents or parts of documents will enable users to make use of these semantic representations in different NLP applications, such as search, retrieval, and retrieval augmented generation.

### Fixes

* **Fixes a metadata source serialization bug** Problem: In unstructured elements, when loading an elements json file from the disk, the data_source attribute is assumed to be an instance of DataSourceMetadata and the code acts based on that. However the loader did not satisfy the assumption, and loaded it as a dict instead, causing an error. Fix: Added necessary code block to initialize a DataSourceMetadata object, also refactored DataSourceMetadata.from_dict() method to remove redundant code. Importance: Crucial to be able to load elements (which have data_source fields) from json files.
* **Fixes issue where unstructured-inference was not getting updated** Problem: unstructured-inference was not getting upgraded to the version to match unstructured release when doing a pip install.  Solution: using `pip install unstructured[all-docs]` it will now upgrade both unstructured and unstructured-inference. Importance: This will ensure that the inference library is always in sync with the unstructured library, otherwise users will be using outdated libraries which will likely lead to unintended behavior.
* **Fixes SharePoint connector failures if any document has an unsupported filetype** Problem: Currently the entire connector ingest run fails if a single IngestDoc has an unsupported filetype. This is because a ValueError is raised in the IngestDoc's `__post_init__`. Fix: Adds a try/catch when the IngestConnector runs get_ingest_docs such that the error is logged but all processable documents->IngestDocs are still instantiated and returned. Importance: Allows users to ingest SharePoint content even when some files with unsupported filetypes exist there.
* **Fixes Sharepoint connector server_path issue** Problem: Server path for the Sharepoint Ingest Doc was incorrectly formatted, causing issues while fetching pages from the remote source. Fix: changes formatting of remote file path before instantiating SharepointIngestDocs and appends a '/' while fetching pages from the remote source. Importance: Allows users to fetch pages from Sharepoint Sites.
* **Fixes Sphinx errors.** Fixes errors when running Sphinx `make html` and installs library to suppress warnings.
* **Fixes a metadata backwards compatibility error** Problem: When calling `partition_via_api`, the hosted api may return an element schema that's newer than the current `unstructured`. In this case, metadata fields were added which did not exist in the local `ElementMetadata` dataclass, and `__init__()` threw an error. Fix: remove nonexistent fields before instantiating in `ElementMetadata.from_json()`. Importance: Crucial to avoid breaking changes when adding fields.
* **Fixes issue with Discord connector when a channel returns `None`** Problem: Getting the `jump_url` from a nonexistent Discord `channel` fails. Fix: property `jump_url` is now retrieved within the same context as the messages from the channel. Importance: Avoids cascading issues when the connector fails to fetch information about a Discord channel.
* **Fixes occasionally SIGABTR when writing table with `deltalake` on Linux** Problem: occasionally on Linux ingest can throw a `SIGABTR` when writing `deltalake` table even though the table was written correctly. Fix: put the writing function into a `Process` to ensure its execution to the fullest extent before returning to the main process. Importance: Improves stability of connectors using `deltalake`
* **Fixes badly initialized Formula** Problem: YoloX contain new types of elements, when loading a document that contain formulas a new element of that class should be generated, however the Formula class inherits from Element instead of Text. After this change the element is correctly created with the correct class allowing the document to be loaded. Fix: Change parent class for Formula to Text. Importance: Crucial to be able to load documents that contain formulas.

## 0.10.16

### Enhancements

* **Adds data source properties to Airtable, Confluence, Discord, Elasticsearch, Google Drive, and Wikipedia connectors** These properties (date_created, date_modified, version, source_url, record_locator) are written to element metadata during ingest, mapping elements to information about the document source from which they derive. This functionality enables downstream applications to reveal source document applications, e.g. a link to a GDrive doc, Salesforce record, etc.
* **DOCX partitioner refactored in preparation for enhancement.** Behavior should be unchanged except in multi-section documents containing different headers/footers for different sections. These will now emit all distinct headers and footers encountered instead of just those for the last section.
* **Add a function to map between Tesseract and standard language codes.** This allows users to input language information to the `languages` param in any Tesseract-supported langcode or any ISO 639 standard language code.
* **Add document level language detection functionality.** Introduces the "auto" default for the languages param, which then detects the languages present in the document using the `langdetect` package. Implemented only for the partition_text function to start.

### Features

### Fixes

* ***Fixes an issue that caused a partition error for some PDF's.** Fixes GH Issue 1460 by bypassing a coordinate check if an element has invalid coordinates.

## 0.10.15

### Enhancements

* **Support for better element categories from the next-generation image-to-text model ("chipper").** Previously, not all of the classifications from Chipper were being mapped to proper `unstructured` element categories so the consumer of the library would see many `UncategorizedText` elements. This fixes the issue, improving the granularity of the element categories outputs for better downstream processing and chunking. The mapping update is:
  * "Threading": `NarrativeText`
  * "Form": `NarrativeText`
  * "Field-Name": `Title`
  * "Value": `NarrativeText`
  * "Link": `NarrativeText`
  * "Headline": `Title` (with `category_depth=1`)
  * "Subheadline": `Title` (with `category_depth=2`)
  * "Abstract": `NarrativeText`
* **Better ListItem grouping for PDF's (fast strategy).** The `partition_pdf` with `fast` strategy previously broke down some numbered list item lines as separate elements. This enhancement leverages the x,y coordinates and bbox sizes to help decide whether the following chunk of text is a continuation of the immediate previous detected ListItem element or not, and not detect it as its own non-ListItem element.
* **Fall back to text-based classification for uncategorized Layout elements for Images and PDF's**. Improves element classification by running existing text-based rules on previously `UncategorizedText` elements.
* **Adds table partitioning for Partitioning for many doc types including: .html, .epub., .md, .rst, .odt, and .msg.** At the core of this change is the .html partition functionality, which is leveraged by the other effected doc types. This impacts many scenarios where `Table` Elements are now propery extracted.
* **Create and add `add_chunking_strategy` decorator to partition functions.** Previously, users were responsible for their own chunking after partitioning elements, often required for downstream applications. Now, individual elements may be combined into right-sized chunks where min and max character size may be specified if `chunking_strategy=by_title`. Relevant elements are grouped together for better downstream results. This enables users immediately use partitioned results effectively in downstream applications (e.g. RAG architecture apps) without any additional post-processing.
* **Adds `languages` as an input parameter and marks `ocr_languages` kwarg for deprecation in pdf, image, and auto partitioning functions.** Previously, language information was only being used for Tesseract OCR for image-based documents and was in a Tesseract specific string format, but by refactoring into a list of standard language codes independent of Tesseract, the `unstructured` library will better support `languages` for other non-image pipelines and/or support for other OCR engines.
* **Removes `UNSTRUCTURED_LANGUAGE` env var usage and replaces `language` with `languages` as an input parameter to unstructured-partition-text_type functions.** The previous parameter/input setup was not user-friendly or scalable to the variety of elements being processed. By refactoring the inputted language information into a list of standard language codes, we can support future applications of the element language such as detection, metadata, and multi-language elements. Now, to skip English specific checks, set the `languages` parameter to any non-English language(s).
* **Adds `xlsx` and `xls` filetype extensions to the `skip_infer_table_types` default list in `partition`.** By adding these file types to the input parameter these files should not go through table extraction. Users can still specify if they would like to extract tables from these filetypes, but will have to set the `skip_infer_table_types` to exclude the desired filetype extension. This avoids mis-representing complex spreadsheets where there may be multiple sub-tables and other content.
* **Better debug output related to sentence counting internals**. Clarify message when sentence is not counted toward sentence count because there aren't enough words, relevant for developers focused on `unstructured`s NLP internals.
* **Faster ocr_only speed for partitioning PDF and images.** Use `unstructured_pytesseract.run_and_get_multiple_output` function to reduce the number of calls to `tesseract` by half when partitioning pdf or image with `tesseract`
* **Adds data source properties to fsspec connectors** These properties (date_created, date_modified, version, source_url, record_locator) are written to element metadata during ingest, mapping elements to information about the document source from which they derive. This functionality enables downstream applications to reveal source document applications, e.g. a link to a GDrive doc, Salesforce record, etc.
* **Add delta table destination connector** New delta table destination connector added to ingest CLI.  Users may now use `unstructured-ingest` to write partitioned data from over 20 data sources (so far) to a Delta Table.
* **Rename to Source and Destination Connectors in the Documentation.** Maintain naming consistency between Connectors codebase and documentation with the first addition to a destination connector.
* **Non-HTML text files now return unstructured-elements as opposed to HTML-elements.** Previously the text based files that went through `partition_html` would return HTML-elements but now we preserve the format from the input using `source_format` argument in the partition call.
* **Adds `PaddleOCR` as an optional alternative to `Tesseract`** for OCR in processing of PDF or Image files, it is installable via the `makefile` command `install-paddleocr`. For experimental purposes only.
* **Bump unstructured-inference** to 0.5.28. This version bump markedly improves the output of table data, rendered as `metadata.text_as_html` in an element. These changes include:
  * add env variable `ENTIRE_PAGE_OCR` to specify using paddle or tesseract on entire page OCR
  * table structure detection now pads the input image by 25 pixels in all 4 directions to improve its recall (0.5.27)
  * support paddle with both cpu and gpu and assume it is pre-installed (0.5.26)
  * fix a bug where `cells_to_html` doesn't handle cells spanning multiple rows properly (0.5.25)
  * remove `cv2` preprocessing step before OCR step in table transformer (0.5.24)

### Features

* **Adds element metadata via `category_depth` with default value None**.
  * This additional metadata is useful for vectordb/LLM, chunking strategies, and retrieval applications.
* **Adds a naive hierarchy for elements via a `parent_id` on the element's metadata**
  * Users will now have more metadata for implementing vectordb/LLM chunking strategies. For example, text elements could be queried by their preceding title element.
  * Title elements created from HTML headings will properly nest

### Fixes

* **`add_pytesseract_bboxes_to_elements` no longer returns `nan` values**. The function logic is now broken into new methods
  `_get_element_box` and `convert_multiple_coordinates_to_new_system`
* **Selecting a different model wasn't being respected when calling `partition_image`.** Problem: `partition_pdf` allows for passing a `model_name` parameter. Given the similarity between the image and PDF pipelines, the expected behavior is that `partition_image` should support the same parameter, but `partition_image` was unintentionally not passing along its `kwargs`. This was corrected by adding the kwargs to the downstream call.
* **Fixes a chunking issue via dropping the field "coordinates".** Problem: chunk_by_title function was chunking each element to its own individual chunk while it needed to group elements into a fewer number of chunks. We've discovered that this happens due to a metadata matching logic in chunk_by_title function, and discovered that elements with different metadata can't be put into the same chunk. At the same time, any element with "coordinates" essentially had different metadata than other elements, due each element locating in different places and having different coordinates. Fix: That is why we have included the key "coordinates" inside a list of excluded metadata keys, while doing this "metadata_matches" comparision. Importance: This change is crucial to be able to chunk by title for documents which include "coordinates" metadata in their elements.

## 0.10.14

### Enhancements

* Update all connectors to use new downstream architecture
  * New click type added to parse comma-delimited string inputs
  * Some CLI options renamed

### Features

### Fixes

## 0.10.13

### Enhancements

* Updated documentation: Added back support doc types for partitioning, more Python codes in the API page,  RAG definition, and use case.
* Updated Hi-Res Metadata: PDFs and Images using Hi-Res strategy now have layout model class probabilities added ot metadata.
* Updated the `_detect_filetype_from_octet_stream()` function to use libmagic to infer the content type of file when it is not a zip file.
* Tesseract minor version bump to 5.3.2

### Features

* Add Jira Connector to be able to pull issues from a Jira organization
* Add `clean_ligatures` function to expand ligatures in text

### Fixes

* `partition_html` breaks on `<br>` elements.
* Ingest error handling to properly raise errors when wrapped
* GH issue 1361: fixes a sortig error that prevented some PDF's from being parsed
* Bump unstructured-inference
  * Brings back embedded images in PDF's (0.5.23)

## 0.10.12

### Enhancements

* Removed PIL pin as issue has been resolved upstream
* Bump unstructured-inference
  * Support for yolox_quantized layout detection model (0.5.20)
* YoloX element types added

### Features

* Add Salesforce Connector to be able to pull Account, Case, Campaign, EmailMessage, Lead

### Fixes

* Bump unstructured-inference
  * Avoid divide-by-zero errors swith `safe_division` (0.5.21)

## 0.10.11

### Enhancements

* Bump unstructured-inference
  * Combine entire-page OCR output with layout-detected elements, to ensure full coverage of the page (0.5.19)

### Features

* Add in ingest cli s3 writer

### Fixes

* Fix a bug where `xy-cut` sorting attemps to sort elements without valid coordinates; now xy cut sorting only works when **all** elements have valid coordinates

## 0.10.10

### Enhancements

* Adds `text` as an input parameter to `partition_xml`.
* `partition_xml` no longer runs through `partition_text`, avoiding incorrect splitting
  on carriage returns in the XML. Since `partition_xml` no longer calls `partition_text`,
  `min_partition` and `max_partition` are no longer supported in `partition_xml`.
* Bump `unstructured-inference==0.5.18`, change non-default detectron2 classification threshold
* Upgrade base image from rockylinux 8 to rockylinux 9
* Serialize IngestDocs to JSON when passing to subprocesses

### Features

### Fixes

- Fix a bug where mismatched `elements` and `bboxes` are passed into `add_pytesseract_bbox_to_elements`

## 0.10.9

### Enhancements

* Fix `test_json` to handle only non-extra dependencies file types (plain-text)

### Features

* Adds `chunk_by_title` to break a document into sections based on the presence of `Title`
  elements.
* add new extraction function `extract_image_urls_from_html` to extract all img related URL from html text.

### Fixes

* Make cv2 dependency optional
* Edit `add_pytesseract_bbox_to_elements`'s (`ocr_only` strategy) `metadata.coordinates.points` return type to `Tuple` for consistency.
* Re-enable test-ingest-confluence-diff for ingest tests
* Fix syntax for ingest test check number of files
* Fix csv and tsv partitioners loosing the first line of the files when creating elements

## 0.10.8

### Enhancements

* Release docker image that installs Python 3.10 rather than 3.8

### Features

### Fixes

## 0.10.7

### Enhancements

### Features

### Fixes

* Remove overly aggressive ListItem chunking for images and PDF's which typically resulted in inchorent elements.

## 0.10.6

### Enhancements

* Enable `partition_email` and `partition_msg` to detect if an email is PGP encryped. If
  and email is PGP encryped, the functions will return an empy list of elements and
  emit a warning about the encrypted content.
* Add threaded Slack conversations into Slack connector output
* Add functionality to sort elements using `xy-cut` sorting approach in `partition_pdf` for `hi_res` and `fast` strategies
* Bump unstructured-inference
  * Set OMP_THREAD_LIMIT to 1 if not set for better tesseract perf (0.5.17)

### Features

* Extract coordinates from PDFs and images when using OCR only strategy and add to metadata

### Fixes

* Update `partition_html` to respect the order of `<pre>` tags.
* Fix bug in `partition_pdf_or_image` where two partitions were called if `strategy == "ocr_only"`.
* Bump unstructured-inference
  * Fix issue where temporary files were being left behind (0.5.16)
* Adds deprecation warning for the `file_filename` kwarg to `partition`, `partition_via_api`,
  and `partition_multiple_via_api`.
* Fix documentation build workflow by pinning dependencies

## 0.10.5

### Enhancements

* Create new CI Pipelines
  - Checking text, xml, email, and html doc tests against the library installed without extras
  - Checking each library extra against their respective tests
* `partition` raises an error and tells the user to install the appropriate extra if a filetype
  is detected that is missing dependencies.
* Add custom errors to ingest
* Bump `unstructured-ingest==0.5.15`
  - Handle an uncaught TesseractError (0.5.15)
  - Add TIFF test file and TIFF filetype to `test_from_image_file` in `test_layout` (0.5.14)
* Use `entire_page` ocr mode for pdfs and images
* Add notes on extra installs to docs
* Adds ability to reuse connections per process in unstructured-ingest

### Features

* Add delta table connector

### Fixes

## 0.10.4

* Pass ocr_mode in partition_pdf and set the default back to individual pages for now
* Add diagrams and descriptions for ingest design in the ingest README

### Features

* Supports multipage TIFF image partitioning

### Fixes

## 0.10.2

### Enhancements

* Bump unstructured-inference==0.5.13:
  - Fix extracted image elements being included in layout merge, addresses the issue
    where an entire-page image in a PDF was not passed to the layout model when using hi_res.

### Features

### Fixes

## 0.10.1

### Enhancements

* Bump unstructured-inference==0.5.12:
  - fix to avoid trace for certain PDF's (0.5.12)
  - better defaults for DPI for hi_res and  Chipper (0.5.11)
  - implement full-page OCR (0.5.10)

### Features

### Fixes

* Fix dead links in repository README (Quick Start > Install for local development, and Learn more > Batch Processing)
* Update document dependencies to include tesseract-lang for additional language support (required for tests to pass)

## 0.10.0

### Enhancements

* Add `include_header` kwarg to `partition_xlsx` and change default behavior to `True`
* Update the `links` and `emphasized_texts` metadata fields

### Features

### Fixes

## 0.9.3

### Enhancements

* Pinned dependency cleanup.
* Update `partition_csv` to always use `soupparser_fromstring` to parse `html text`
* Update `partition_tsv` to always use `soupparser_fromstring` to parse `html text`
* Add `metadata.section` to capture epub table of contents data
* Add `unique_element_ids` kwarg to partition functions. If `True`, will use a UUID
  for element IDs instead of a SHA-256 hash.
* Update `partition_xlsx` to always use `soupparser_fromstring` to parse `html text`
* Add functionality to switch `html` text parser based on whether the `html` text contains emoji
* Add functionality to check if a string contains any emoji characters
* Add CI tests around Notion

### Features

* Add Airtable Connector to be able to pull views/tables/bases from an Airtable organization

### Fixes

* fix pdf partition of list items being detected as titles in OCR only mode
* make notion module discoverable
* fix emails with `Content-Distribution: inline` and `Content-Distribution: attachment` with no filename
* Fix email attachment filenames which had `=` in the filename itself

## 0.9.2

### Enhancements

* Update table extraction section in API documentation to sync with change in Prod API
* Update Notion connector to extract to html
* Added UUID option for `element_id`
* Bump unstructured-inference==0.5.9:
  - better caching of models
  - another version of detectron2 available, though the default layout model is unchanged
* Added UUID option for element_id
* Added UUID option for element_id
* CI improvements to run ingest tests in parallel

### Features

* Adds Sharepoint connector.

### Fixes

* Bump unstructured-inference==0.5.9:
  - ignores Tesseract errors where no text is extracted for tiles that indeed, have no text

## 0.9.1

### Enhancements

* Adds --partition-pdf-infer-table-structure to unstructured-ingest.
* Enable `partition_html` to skip headers and footers with the `skip_headers_and_footers` flag.
* Update `partition_doc` and `partition_docx` to track emphasized texts in the output
* Adds post processing function `filter_element_types`
* Set the default strategy for partitioning images to `hi_res`
* Add page break parameter section in API documentation to sync with change in Prod API
* Update `partition_html` to track emphasized texts in the output
* Update `XMLDocument._read_xml` to create `<p>` tag element for the text enclosed in the `<pre>` tag
* Add parameter `include_tail_text` to `_construct_text` to enable (skip) tail text inclusion
* Add Notion connector

### Features

### Fixes

* Remove unused `_partition_via_api` function
* Fixed emoji bug in `partition_xlsx`.
* Pass `file_filename` metadata when partitioning file object
* Skip ingest test on missing Slack token
* Add Dropbox variables to CI environments
* Remove default encoding for ingest
* Adds new element type `EmailAddress` for recognising email address in the  text
* Simplifies `min_partition` logic; makes partitions falling below the `min_partition`
  less likely.
* Fix bug where ingest test check for number of files fails in smoke test
* Fix unstructured-ingest entrypoint failure

## 0.9.0

### Enhancements

* Dependencies are now split by document type, creating a slimmer base installation.

## 0.8.8

### Enhancements

### Features

### Fixes

* Rename "date" field to "last_modified"
* Adds Box connector

### Fixes

## 0.8.7

### Enhancements

* Put back useful function `split_by_paragraph`

### Features

### Fixes

* Fix argument order in NLTK download step

## 0.8.6

### Enhancements

### Features

### Fixes

* Remove debug print lines and non-functional code

## 0.8.5

### Enhancements

* Add parameter `skip_infer_table_types` to enable (skip) table extraction for other doc types
* Adds optional Unstructured API unit tests in CI
* Tracks last modified date for all document types.
* Add auto_paragraph_grouper to detect new-line and blank-line new paragraph for .txt files.
* refactor the ingest cli to better support expanding supported connectors

## 0.8.3

### Enhancements

### Features

### Fixes

* NLTK now only gets downloaded if necessary.
* Handling for empty tables in Word Documents and PowerPoints.

## 0.8.4

### Enhancements

* Additional tests and refactor of JSON detection.
* Update functionality to retrieve image metadata from a page for `document_to_element_list`
* Links are now tracked in `partition_html` output.
* Set the file's current position to the beginning after reading the file in `convert_to_bytes`
* Add `min_partition` kwarg to that combines elements below a specified threshold and modifies splitting of strings longer than max partition so words are not split.
* set the file's current position to the beginning after reading the file in `convert_to_bytes`
* Add slide notes to pptx
* Add `--encoding` directive to ingest
* Improve json detection by `detect_filetype`

### Features

* Adds Outlook connector
* Add support for dpi parameter in inference library
* Adds Onedrive connector.
* Add Confluence connector for ingest cli to pull the body text from all documents from all spaces in a confluence domain.

### Fixes

* Fixes issue with email partitioning where From field was being assigned the To field value.
* Use the `image_metadata` property of the `PageLayout` instance to get the page image info in the `document_to_element_list`
* Add functionality to write images to computer storage temporarily instead of keeping them in memory for `ocr_only` strategy
* Add functionality to convert a PDF in small chunks of pages at a time for `ocr_only` strategy
* Adds `.txt`, `.text`, and `.tab` to list of extensions to check if file
  has a `text/plain` MIME type.
* Enables filters to be passed to `partition_doc` so it doesn't error with LibreOffice7.
* Removed old error message that's superseded by `requires_dependencies`.
* Removes using `hi_res` as the default strategy value for `partition_via_api` and `partition_multiple_via_api`

## 0.8.1

### Enhancements

* Add support for Python 3.11

### Features

### Fixes

* Fixed `auto` strategy detected scanned document as having extractable text and using `fast` strategy, resulting in no output.
* Fix list detection in MS Word documents.
* Don't instantiate an element with a coordinate system when there isn't a way to get its location data.

## 0.8.0

### Enhancements

* Allow model used for hi res pdf partition strategy to be chosen when called.
* Updated inference package

### Features

* Add `metadata_filename` parameter across all partition functions

### Fixes

* Update to ensure `convert_to_datafame` grabs all of the metadata fields.
* Adjust encoding recognition threshold value in `detect_file_encoding`
* Fix KeyError when `isd_to_elements` doesn't find a type
* Fix `_output_filename` for local connector, allowing single files to be written correctly to the disk
* Fix for cases where an invalid encoding is extracted from an email header.

### BREAKING CHANGES

* Information about an element's location is no longer returned as top-level attributes of an element. Instead, it is returned in the `coordinates` attribute of the element's metadata.

## 0.7.12

### Enhancements

* Adds `include_metadata` kwarg to `partition_doc`, `partition_docx`, `partition_email`, `partition_epub`, `partition_json`, `partition_msg`, `partition_odt`, `partition_org`, `partition_pdf`, `partition_ppt`, `partition_pptx`, `partition_rst`, and `partition_rtf`

### Features

* Add Elasticsearch connector for ingest cli to pull specific fields from all documents in an index.
* Adds Dropbox connector

### Fixes

* Fix tests that call unstructured-api by passing through an api-key
* Fixed page breaks being given (incorrect) page numbers
* Fix skipping download on ingest when a source document exists locally

## 0.7.11

### Enhancements

* More deterministic element ordering when using `hi_res` PDF parsing strategy (from unstructured-inference bump to 0.5.4)
* Make large model available (from unstructured-inference bump to 0.5.3)
* Combine inferred elements with extracted elements (from unstructured-inference bump to 0.5.2)
* `partition_email` and `partition_msg` will now process attachments if `process_attachments=True`
  and a attachment partitioning functions is passed through with `attachment_partitioner=partition`.

### Features

### Fixes

* Fix tests that call unstructured-api by passing through an api-key
* Fixed page breaks being given (incorrect) page numbers
* Fix skipping download on ingest when a source document exists locally

## 0.7.10

### Enhancements

* Adds a `max_partition` parameter to `partition_text`, `partition_pdf`, `partition_email`,
  `partition_msg` and `partition_xml` that sets a limit for the size of an individual
  document elements. Defaults to `1500` for everything except `partition_xml`, which has
  a default value of `None`.
* DRY connector refactor

### Features

* `hi_res` model for pdfs and images is selectable via environment variable.

### Fixes

* CSV check now ignores escaped commas.
* Fix for filetype exploration util when file content does not have a comma.
* Adds negative lookahead to bullet pattern to avoid detecting plain text line
  breaks like `-------` as list items.
* Fix pre tag parsing for `partition_html`
* Fix lookup error for annotated Arabic and Hebrew encodings

## 0.7.9

### Enhancements

* Improvements to string check for leafs in `partition_xml`.
* Adds --partition-ocr-languages to unstructured-ingest.

### Features

* Adds `partition_org` for processed Org Mode documents.

### Fixes

## 0.7.8

### Enhancements

### Features

* Adds Google Cloud Service connector

### Fixes

* Updates the `parse_email` for `partition_eml` so that `unstructured-api` passes the smoke tests
* `partition_email` now works if there is no message content
* Updates the `"fast"` strategy for `partition_pdf` so that it's able to recursively
* Adds recursive functionality to all fsspec connectors
* Adds generic --recursive ingest flag

## 0.7.7

### Enhancements

* Adds functionality to replace the `MIME` encodings for `eml` files with one of the common encodings if a `unicode` error occurs
* Adds missed file-like object handling in `detect_file_encoding`
* Adds functionality to extract charset info from `eml` files

### Features

* Added coordinate system class to track coordinate types and convert to different coordinate

### Fixes

* Adds an `html_assemble_articles` kwarg to `partition_html` to enable users to capture
  control whether content outside of `<article>` tags is captured when
  `<article>` tags are present.
* Check for the `xml` attribute on `element` before looking for pagebreaks in `partition_docx`.

## 0.7.6

### Enhancements

* Convert fast startegy to ocr_only for images
* Adds support for page numbers in `.docx` and `.doc` when user or renderer
  created page breaks are present.
* Adds retry logic for the unstructured-ingest Biomed connector

### Features

* Provides users with the ability to extract additional metadata via regex.
* Updates `partition_docx` to include headers and footers in the output.
* Create `partition_tsv` and associated tests. Make additional changes to `detect_filetype`.

### Fixes

* Remove fake api key in test `partition_via_api` since we now require valid/empty api keys
* Page number defaults to `None` instead of `1` when page number is not present in the metadata.
  A page number of `None` indicates that page numbers are not being tracked for the document
  or that page numbers do not apply to the element in question..
* Fixes an issue with some pptx files. Assume pptx shapes are found in top left position of slide
  in case the shape.top and shape.left attributes are `None`.

## 0.7.5

### Enhancements

* Adds functionality to sort elements in `partition_pdf` for `fast` strategy
* Adds ingest tests with `--fast` strategy on PDF documents
* Adds --api-key to unstructured-ingest

### Features

* Adds `partition_rst` for processed ReStructured Text documents.

### Fixes

* Adds handling for emails that do not have a datetime to extract.
* Adds pdf2image package as core requirement of unstructured (with no extras)

## 0.7.4

### Enhancements

* Allows passing kwargs to request data field for `partition_via_api` and `partition_multiple_via_api`
* Enable MIME type detection if libmagic is not available
* Adds handling for empty files in `detect_filetype` and `partition`.

### Features

### Fixes

* Reslove `grpcio` import issue on `weaviate.schema.validate_schema` for python 3.9 and 3.10
* Remove building `detectron2` from source in Dockerfile

## 0.7.3

### Enhancements

* Update IngestDoc abstractions and add data source metadata in ElementMetadata

### Features

### Fixes

* Pass `strategy` parameter down from `partition` for `partition_image`
* Filetype detection if a CSV has a `text/plain` MIME type
* `convert_office_doc` no longers prints file conversion info messages to stdout.
* `partition_via_api` reflects the actual filetype for the file processed in the API.

## 0.7.2

### Enhancements

* Adds an optional encoding kwarg to `elements_to_json` and `elements_from_json`
* Bump version of base image to use new stable version of tesseract

### Features

### Fixes

* Update the `read_txt_file` utility function to keep using `spooled_to_bytes_io_if_needed` for xml
* Add functionality to the `read_txt_file` utility function to handle file-like object from URL
* Remove the unused parameter `encoding` from `partition_pdf`
* Change auto.py to have a `None` default for encoding
* Add functionality to try other common encodings for html and xml files if an error related to the encoding is raised and the user has not specified an encoding.
* Adds benchmark test with test docs in example-docs
* Re-enable test_upload_label_studio_data_with_sdk
* File detection now detects code files as plain text
* Adds `tabulate` explicitly to dependencies
* Fixes an issue in `metadata.page_number` of pptx files
* Adds showing help if no parameters passed

## 0.7.1

### Enhancements

### Features

* Add `stage_for_weaviate` to stage `unstructured` outputs for upload to Weaviate, along with
  a helper function for defining a class to use in Weaviate schemas.
* Builds from Unstructured base image, built off of Rocky Linux 8.7, this resolves almost all CVE's in the image.

### Fixes

## 0.7.0

### Enhancements

* Installing `detectron2` from source is no longer required when using the `local-inference` extra.
* Updates `.pptx` parsing to include text in tables.

### Features

### Fixes

* Fixes an issue in `_add_element_metadata` that caused all elements to have `page_number=1`
  in the element metadata.
* Adds `.log` as a file extension for TXT files.
* Adds functionality to try other common encodings for email (`.eml`) files if an error related to the encoding is raised and the user has not specified an encoding.
* Allow passed encoding to be used in the `replace_mime_encodings`
* Fixes page metadata for `partition_html` when `include_metadata=False`
* A `ValueError` now raises if `file_filename` is not specified when you use `partition_via_api`
  with a file-like object.

## 0.6.11

### Enhancements

* Supports epub tests since pandoc is updated in base image

### Features

### Fixes

## 0.6.10

### Enhancements

* XLS support from auto partition

### Features

### Fixes

## 0.6.9

### Enhancements

* fast strategy for pdf now keeps element bounding box data
* setup.py refactor

### Features

### Fixes

* Adds functionality to try other common encodings if an error related to the encoding is raised and the user has not specified an encoding.
* Adds additional MIME types for CSV

## 0.6.8

### Enhancements

### Features

* Add `partition_csv` for CSV files.

### Fixes

## 0.6.7

### Enhancements

* Deprecate `--s3-url` in favor of `--remote-url` in CLI
* Refactor out non-connector-specific config variables
* Add `file_directory` to metadata
* Add `page_name` to metadata. Currently used for the sheet name in XLSX documents.
* Added a `--partition-strategy` parameter to unstructured-ingest so that users can specify
  partition strategy in CLI. For example, `--partition-strategy fast`.
* Added metadata for filetype.
* Add Discord connector to pull messages from a list of channels
* Refactor `unstructured/file-utils/filetype.py` to better utilise hashmap to return mime type.
* Add local declaration of DOCX_MIME_TYPES and XLSX_MIME_TYPES for `test_filetype.py`.

### Features

* Add `partition_xml` for XML files.
* Add `partition_xlsx` for Microsoft Excel documents.

### Fixes

* Supports `hml` filetype for partition as a variation of html filetype.
* Makes `pytesseract` a function level import in `partition_pdf` so you can use the `"fast"`
  or `"hi_res"` strategies if `pytesseract` is not installed. Also adds the
  `required_dependencies` decorator for the `"hi_res"` and `"ocr_only"` strategies.
* Fix to ensure `filename` is tracked in metadata for `docx` tables.

## 0.6.6

### Enhancements

* Adds an `"auto"` strategy that chooses the partitioning strategy based on document
  characteristics and function kwargs. This is the new default strategy for `partition_pdf`
  and `partition_image`. Users can maintain existing behavior by explicitly setting
  `strategy="hi_res"`.
* Added an additional trace logger for NLP debugging.
* Add `get_date` method to `ElementMetadata` for converting the datestring to a `datetime` object.
* Cleanup the `filename` attribute on `ElementMetadata` to remove the full filepath.

### Features

* Added table reading as html with URL parsing to `partition_docx` in docx
* Added metadata field for text_as_html for docx files

### Fixes

* `fileutils/file_type` check json and eml decode ignore error
* `partition_email` was updated to more flexibly handle deviations from the RFC-2822 standard.
  The time in the metadata returns `None` if the time does not match RFC-2822 at all.
* Include all metadata fields when converting to dataframe or CSV

## 0.6.5

### Enhancements

* Added support for SpooledTemporaryFile file argument.

### Features

### Fixes

## 0.6.4

### Enhancements

* Added an "ocr_only" strategy for `partition_pdf`. Refactored the strategy decision
  logic into its own module.

### Features

### Fixes

## 0.6.3

### Enhancements

* Add an "ocr_only" strategy for `partition_image`.

### Features

* Added `partition_multiple_via_api` for partitioning multiple documents in a single REST
  API call.
* Added `stage_for_baseplate` function to prepare outputs for ingestion into Baseplate.
* Added `partition_odt` for processing Open Office documents.

### Fixes

* Updates the grouping logic in the `partition_pdf` fast strategy to group together text
  in the same bounding box.

## 0.6.2

### Enhancements

* Added logic to `partition_pdf` for detecting copy protected PDFs and falling back
  to the hi res strategy when necessary.

### Features

* Add `partition_via_api` for partitioning documents through the hosted API.

### Fixes

* Fix how `exceeds_cap_ratio` handles empty (returns `True` instead of `False`)
* Updates `detect_filetype` to properly detect JSONs when the MIME type is `text/plain`.

## 0.6.1

### Enhancements

* Updated the table extraction parameter name to be more descriptive

### Features

### Fixes

## 0.6.0

### Enhancements

* Adds an `ssl_verify` kwarg to `partition` and `partition_html` to enable turning off
  SSL verification for HTTP requests. SSL verification is on by default.
* Allows users to pass in ocr language to `partition_pdf` and `partition_image` through
  the `ocr_language` kwarg. `ocr_language` corresponds to the code for the language pack
  in Tesseract. You will need to install the relevant Tesseract language pack to use a
  given language.

### Features

* Table extraction is now possible for pdfs from `partition` and `partition_pdf`.
* Adds support for extracting attachments from `.msg` files

### Fixes

* Adds an `ssl_verify` kwarg to `partition` and `partition_html` to enable turning off
  SSL verification for HTTP requests. SSL verification is on by default.

## 0.5.13

### Enhancements

* Allow headers to be passed into `partition` when `url` is used.

### Features

* `bytes_string_to_string` cleaning brick for bytes string output.

### Fixes

* Fixed typo in call to `exactly_one` in `partition_json`
* unstructured-documents encode xml string if document_tree is `None` in `_read_xml`.
* Update to `_read_xml` so that Markdown files with embedded HTML process correctly.
* Fallback to "fast" strategy only emits a warning if the user specifies the "hi_res" strategy.
* unstructured-partition-text_type exceeds_cap_ratio fix returns and how capitalization ratios are calculated
* `partition_pdf` and `partition_text` group broken paragraphs to avoid fragmented `NarrativeText` elements.
* .json files resolved as "application/json" on centos7 (or other installs with older libmagic libs)

## 0.5.12

### Enhancements

* Add OS mimetypes DB to docker image, mainly for unstructured-api compat.
* Use the image registry as a cache when building Docker images.
* Adds the ability for `partition_text` to group together broken paragraphs.
* Added method to utils to allow date time format validation

### Features

* Add Slack connector to pull messages for a specific channel
* Add --partition-by-api parameter to unstructured-ingest
* Added `partition_rtf` for processing rich text files.
* `partition` now accepts a `url` kwarg in addition to `file` and `filename`.

### Fixes

* Allow encoding to be passed into `replace_mime_encodings`.
* unstructured-ingest connector-specific dependencies are imported on demand.
* unstructured-ingest --flatten-metadata supported for local connector.
* unstructured-ingest fix runtime error when using --metadata-include.

## 0.5.11

### Enhancements

### Features

### Fixes

* Guard against null style attribute in docx document elements
* Update HTML encoding to better support foreign language characters

## 0.5.10

### Enhancements

* Updated inference package
* Add sender, recipient, date, and subject to element metadata for emails

### Features

* Added `--download-only` parameter to `unstructured-ingest`

### Fixes

* FileNotFound error when filename is provided but file is not on disk

## 0.5.9

### Enhancements

### Features

### Fixes

* Convert file to str in helper `split_by_paragraph` for `partition_text`

## 0.5.8

### Enhancements

* Update `elements_to_json` to return string when filename is not specified
* `elements_from_json` may take a string instead of a filename with the `text` kwarg
* `detect_filetype` now does a final fallback to file extension.
* Empty tags are now skipped during the depth check for HTML processing.

### Features

* Add local file system to `unstructured-ingest`
* Add `--max-docs` parameter to `unstructured-ingest`
* Added `partition_msg` for processing MSFT Outlook .msg files.

### Fixes

* `convert_file_to_text` now passes through the `source_format` and `target_format` kwargs.
  Previously they were hard coded.
* Partitioning functions that accept a `text` kwarg no longer raise an error if an empty
  string is passed (and empty list of elements is returned instead).
* `partition_json` no longer fails if the input is an empty list.
* Fixed bug in `chunk_by_attention_window` that caused the last word in segments to be cut-off
  in some cases.

### BREAKING CHANGES

* `stage_for_transformers` now returns a list of elements, making it consistent with other
  staging bricks

## 0.5.7

### Enhancements

* Refactored codebase using `exactly_one`
* Adds ability to pass headers when passing a url in partition_html()
* Added optional `content_type` and `file_filename` parameters to `partition()` to bypass file detection

### Features

* Add `--flatten-metadata` parameter to `unstructured-ingest`
* Add `--fields-include` parameter to `unstructured-ingest`

### Fixes

## 0.5.6

### Enhancements

* `contains_english_word()`, used heavily in text processing, is 10x faster.

### Features

* Add `--metadata-include` and `--metadata-exclude` parameters to `unstructured-ingest`
* Add `clean_non_ascii_chars` to remove non-ascii characters from unicode string

### Fixes

* Fix problem with PDF partition (duplicated test)

## 0.5.4

### Enhancements

* Added Biomedical literature connector for ingest cli.
* Add `FsspecConnector` to easily integrate any existing `fsspec` filesystem as a connector.
* Rename `s3_connector.py` to `s3.py` for readability and consistency with the
  rest of the connectors.
* Now `S3Connector` relies on `s3fs` instead of on `boto3`, and it inherits
  from `FsspecConnector`.
* Adds an `UNSTRUCTURED_LANGUAGE_CHECKS` environment variable to control whether or not language
  specific checks like vocabulary and POS tagging are applied. Set to `"true"` for higher
  resolution partitioning and `"false"` for faster processing.
* Improves `detect_filetype` warning to include filename when provided.
* Adds a "fast" strategy for partitioning PDFs with PDFMiner. Also falls back to the "fast"
  strategy if detectron2 is not available.
* Start deprecation life cycle for `unstructured-ingest --s3-url` option, to be deprecated in
  favor of `--remote-url`.

### Features

* Add `AzureBlobStorageConnector` based on its `fsspec` implementation inheriting
  from `FsspecConnector`
* Add `partition_epub` for partitioning e-books in EPUB3 format.

### Fixes

* Fixes processing for text files with `message/rfc822` MIME type.
* Open xml files in read-only mode when reading contents to construct an XMLDocument.

## 0.5.3

### Enhancements

* `auto.partition()` can now load Unstructured ISD json documents.
* Simplify partitioning functions.
* Improve logging for ingest CLI.

### Features

* Add `--wikipedia-auto-suggest` argument to the ingest CLI to disable automatic redirection
  to pages with similar names.
* Add setup script for Amazon Linux 2
* Add optional `encoding` argument to the `partition_(text/email/html)` functions.
* Added Google Drive connector for ingest cli.
* Added Gitlab connector for ingest cli.

### Fixes

## 0.5.2

### Enhancements

* Fully move from printing to logging.
* `unstructured-ingest` now uses a default `--download_dir` of `$HOME/.cache/unstructured/ingest`
  rather than a "tmp-ingest-" dir in the working directory.

### Features

### Fixes

* `setup_ubuntu.sh` no longer fails in some contexts by interpreting
  `DEBIAN_FRONTEND=noninteractive` as a command
* `unstructured-ingest` no longer re-downloads files when --preserve-downloads
  is used without --download-dir.
* Fixed an issue that was causing text to be skipped in some HTML documents.

## 0.5.1

### Enhancements

### Features

### Fixes

* Fixes an error causing JavaScript to appear in the output of `partition_html` sometimes.
* Fix several issues with the `requires_dependencies` decorator, including the error message
  and how it was used, which had caused an error for `unstructured-ingest --github-url ...`.

## 0.5.0

### Enhancements

* Add `requires_dependencies` Python decorator to check dependencies are installed before
  instantiating a class or running a function

### Features

* Added Wikipedia connector for ingest cli.

### Fixes

* Fix `process_document` file cleaning on failure
* Fixes an error introduced in the metadata tracking commit that caused `NarrativeText`
  and `FigureCaption` elements to be represented as `Text` in HTML documents.

## 0.4.16

### Enhancements

* Fallback to using file extensions for filetype detection if `libmagic` is not present

### Features

* Added setup script for Ubuntu
* Added GitHub connector for ingest cli.
* Added `partition_md` partitioner.
* Added Reddit connector for ingest cli.

### Fixes

* Initializes connector properly in ingest.main::MainProcess
* Restricts version of unstructured-inference to avoid multithreading issue

## 0.4.15

### Enhancements

* Added `elements_to_json` and `elements_from_json` for easier serialization/deserialization
* `convert_to_dict`, `dict_to_elements` and `convert_to_csv` are now aliases for functions
  that use the ISD terminology.

### Fixes

* Update to ensure all elements are preserved during serialization/deserialization

## 0.4.14

* Automatically install `nltk` models in the `tokenize` module.

## 0.4.13

* Fixes unstructured-ingest cli.

## 0.4.12

* Adds console_entrypoint for unstructured-ingest, other structure/doc updates related to ingest.
* Add `parser` parameter to `partition_html`.

## 0.4.11

* Adds `partition_doc` for partitioning Word documents in `.doc` format. Requires `libreoffice`.
* Adds `partition_ppt` for partitioning PowerPoint documents in `.ppt` format. Requires `libreoffice`.

## 0.4.10

* Fixes `ElementMetadata` so that it's JSON serializable when the filename is a `Path` object.

## 0.4.9

* Added ingest modules and s3 connector, sample ingest script
* Default to `url=None` for `partition_pdf` and `partition_image`
* Add ability to skip English specific check by setting the `UNSTRUCTURED_LANGUAGE` env var to `""`.
* Document `Element` objects now track metadata

## 0.4.8

* Modified XML and HTML parsers not to load comments.

## 0.4.7

* Added the ability to pull an HTML document from a url in `partition_html`.
* Added the the ability to get file summary info from lists of filenames and lists
  of file contents.
* Added optional page break to `partition` for `.pptx`, `.pdf`, images, and `.html` files.
* Added `to_dict` method to document elements.
* Include more unicode quotes in `replace_unicode_quotes`.

## 0.4.6

* Loosen the default cap threshold to `0.5`.
* Add a `UNSTRUCTURED_NARRATIVE_TEXT_CAP_THRESHOLD` environment variable for controlling
  the cap ratio threshold.
* Unknown text elements are identified as `Text` for HTML and plain text documents.
* `Body Text` styles no longer default to `NarrativeText` for Word documents. The style information
  is insufficient to determine that the text is narrative.
* Upper cased text is lower cased before checking for verbs. This helps avoid some missed verbs.
* Adds an `Address` element for capturing elements that only contain an address.
* Suppress the `UserWarning` when detectron is called.
* Checks that titles and narrative test have at least one English word.
* Checks that titles and narrative text are at least 50% alpha characters.
* Restricts titles to a maximum word length. Adds a `UNSTRUCTURED_TITLE_MAX_WORD_LENGTH`
  environment variable for controlling the max number of words in a title.
* Updated `partition_pptx` to order the elements on the page

## 0.4.4

* Updated `partition_pdf` and `partition_image` to return `unstructured` `Element` objects
* Fixed the healthcheck url path when partitioning images and PDFs via API
* Adds an optional `coordinates` attribute to document objects
* Adds `FigureCaption` and `CheckBox` document elements
* Added ability to split lists detected in `LayoutElement` objects
* Adds `partition_pptx` for partitioning PowerPoint documents
* LayoutParser models now download from HugginfaceHub instead of DropBox
* Fixed file type detection for XML and HTML files on Amazone Linux

## 0.4.3

* Adds `requests` as a base dependency
* Fix in `exceeds_cap_ratio` so the function doesn't break with empty text
* Fix bug in `_parse_received_data`.
* Update `detect_filetype` to properly handle `.doc`, `.xls`, and `.ppt`.

## 0.4.2

* Added `partition_image` to process documents in an image format.
* Fixed utf-8 encoding error in `partition_email` with attachments for `text/html`

## 0.4.1

* Added support for text files in the `partition` function
* Pinned `opencv-python` for easier installation on Linux

## 0.4.0

* Added generic `partition` brick that detects the file type and routes a file to the appropriate
  partitioning brick.
* Added a file type detection module.
* Updated `partition_html` and `partition_eml` to support file-like objects in 'rb' mode.
* Cleaning brick for removing ordered bullets `clean_ordered_bullets`.
* Extract brick method for ordered bullets `extract_ordered_bullets`.
* Test for `clean_ordered_bullets`.
* Test for `extract_ordered_bullets`.
* Added `partition_docx` for pre-processing Word Documents.
* Added new REGEX patterns to extract email header information
* Added new functions to extract header information `parse_received_data` and `partition_header`
* Added new function to parse plain text files `partition_text`
* Added new cleaners functions `extract_ip_address`, `extract_ip_address_name`, `extract_mapi_id`, `extract_datetimetz`
* Add new `Image` element and function to find embedded images `find_embedded_images`
* Added `get_directory_file_info` for summarizing information about source documents

## 0.3.5

* Add support for local inference
* Add new pattern to recognize plain text dash bullets
* Add test for bullet patterns
* Fix for `partition_html` that allows for processing `div` tags that have both text and child
  elements
* Add ability to extract document metadata from `.docx`, `.xlsx`, and `.jpg` files.
* Helper functions for identifying and extracting phone numbers
* Add new function `extract_attachment_info` that extracts and decodes the attachment
  of an email.
* Staging brick to convert a list of `Element`s to a `pandas` dataframe.
* Add plain text functionality to `partition_email`

## 0.3.4

* Python-3.7 compat

## 0.3.3

* Removes BasicConfig from logger configuration
* Adds the `partition_email` partitioning brick
* Adds the `replace_mime_encodings` cleaning bricks
* Small fix to HTML parsing related to processing list items with sub-tags
* Add `EmailElement` data structure to store email documents

## 0.3.2

* Added `translate_text` brick for translating text between languages
* Add an `apply` method to make it easier to apply cleaners to elements

## 0.3.1

* Added \_\_init.py\_\_ to `partition`

## 0.3.0

* Implement staging brick for Argilla. Converts lists of `Text` elements to `argilla` dataset classes.
* Removing the local PDF parsing code and any dependencies and tests.
* Reorganizes the staging bricks in the unstructured.partition module
* Allow entities to be passed into the Datasaur staging brick
* Added HTML escapes to the `replace_unicode_quotes` brick
* Fix bad responses in partition_pdf to raise ValueError
* Adds `partition_html` for partitioning HTML documents.

## 0.2.6

* Small change to how \_read is placed within the inheritance structure since it doesn't really apply to pdf
* Add partitioning brick for calling the document image analysis API

## 0.2.5

* Update python requirement to >=3.7

## 0.2.4

* Add alternative way of importing `Final` to support google colab

## 0.2.3

* Add cleaning bricks for removing prefixes and postfixes
* Add cleaning bricks for extracting text before and after a pattern

## 0.2.2

* Add staging brick for Datasaur

## 0.2.1

* Added brick to convert an ISD dictionary to a list of elements
* Update `PDFDocument` to use the `from_file` method
* Added staging brick for CSV format for ISD (Initial Structured Data) format.
* Added staging brick for separating text into attention window size chunks for `transformers`.
* Added staging brick for LabelBox.
* Added ability to upload LabelStudio predictions
* Added utility function for JSONL reading and writing
* Added staging brick for CSV format for Prodigy
* Added staging brick for Prodigy
* Added ability to upload LabelStudio annotations
* Added text_field and id_field to stage_for_label_studio signature

## 0.2.0

* Initial release of unstructured<|MERGE_RESOLUTION|>--- conflicted
+++ resolved
@@ -1,20 +1,14 @@
 ## 0.16.7
 
 ### Enhancements
-<<<<<<< HEAD
 - **Metrics: Weighted table average is optional**
-=======
 - **Add image_alt_mode to partition_html** Adds an `image_alt_mode` parameter to `partition_html()` to control how alt text is extracted from images in HTML documents. The parameter can be set to `to_text` to extract alt text as text from <img> html tags
->>>>>>> e48d79ec
-
-### Features
-
-### Fixes
-
-<<<<<<< HEAD
-
-=======
->>>>>>> e48d79ec
+
+### Features
+
+### Fixes
+
+
 ## 0.16.6
 
 ### Enhancements
