<<<<<<< HEAD
## 0.13.4
=======
## 0.13.4-dev3

### Enhancements
* **Unique and deterministic hash IDs for elements** Element IDs produced by any partitioning
  function are now deterministic and unique at the document level by default. Before, hashes were
  based only on text; however, they now also take into account the element's sequence number on a
  page, the page's number in the document, and the document's file name.
* **Enable remote chunking via unstructured-ingest** Chunking using unstructured-ingest was
  previously limited to local chunking using the strategies `basic` and `by_title`. Remote chunking
  options via the API are now accessible.
* **Save table in cells format**. `UnstructuredTableTransformerModel` is able to return predicted table in cells format

### Features

* **Add integration with the Google Cloud Vision API**. Adds a third OCR provider, alongside Tesseract and Paddle: the Google Cloud Vision API.

### Fixes

* **Remove ElementMetadata.section field.**. This field was unused, not populated by any partitioners.

## 0.13.3
>>>>>>> df1f7bcd

### Enhancements

* **Remove duplicate image elements**. Remove image elements identified by PDFMiner that have similar bounding boxes and the same text.
* **Add support for `start_index` in `html` links extraction**
* **Add `strategy` arg value to `_PptxPartitionerOptions`.** This makes this paritioning option available for sub-partitioners to come that may optionally use inference or other expensive operations to improve the partitioning.
* **Support pluggable sub-partitioner for PPTX Picture shapes.** Use a distinct sub-partitioner for partitioning PPTX Picture (image) shapes and allow the default picture sub-partitioner to be replaced at run-time by one of the user's choosing.
* **Introduce `starting_page_number` parameter to partitioning functions** It applies to those partitioners which support `page_number` in element's metadata: PDF, TIFF, XLSX, DOC, DOCX, PPT, PPTX.
* **Redesign the internal mechanism of assigning element IDs** This allows for further enhancements related to element IDs such as deterministic and document-unique hashes. The way partitioning functions operate hasn't changed, which means `unique_element_ids` continues to be `False` by default, utilizing text hashes.

### Features

### Fixes

* **Add support for extracting text from tag tails in HTML**. This fix adds ability to generate separate elements using tag tails.
* **Add support for extracting text from `<b>` tags in HTML** Now `partition_html()` can extract text from `<b>` tags inside container tags (like `<div>`, `<pre>`).
* **Fix pip-compile make target** Missing base.in dependency missing from requirments make file added

## 0.13.2

### Enhancements

### Features

### Fixes

* **Brings back missing word list files** that caused `partition` failures in 0.13.1.

## 0.13.1

### Enhancements

* **Drop constraint on pydantic, supporting later versions** All dependencies has pydantic pinned at an old version. This explicit pin was removed, allowing the latest version to be pulled in when requirements are compiled.

### Features

* **Add a set of new `ElementType`s to extend future element types**

### Fixes

* **Fix `partition_html()` swallowing some paragraphs**. The `partition_html()` only considers elements with limited depth to avoid becoming the text representation of a giant div. This fix increases the limit value.
* **Fix SFTP** Adds flag options to SFTP connector on whether to use ssh keys / agent, with flag values defaulting to False. This is to prevent looking for ssh files when using username and password. Currently, username and password are required, making that always the case.

## 0.13.0

### Enhancements

* **Add `.metadata.is_continuation` to text-split chunks.** `.metadata.is_continuation=True` is added to second-and-later chunks formed by text-splitting an oversized `Table` element but not to their counterpart `Text` element splits. Add this indicator for `CompositeElement` to allow text-split continuation chunks to be identified for downstream processes that may wish to skip intentionally redundant metadata values in continuation chunks.
* **Add `compound_structure_acc` metric to table eval.** Add a new property to `unstructured.metrics.table_eval.TableEvaluation`: `composite_structure_acc`, which is computed from the element level row and column index and content accuracy scores
* **Add `.metadata.orig_elements` to chunks.** `.metadata.orig_elements: list[Element]` is added to chunks during the chunking process (when requested) to allow access to information from the elements each chunk was formed from. This is useful for example to recover metadata fields that cannot be consolidated to a single value for a chunk, like `page_number`, `coordinates`, and `image_base64`.
* **Add `--include_orig_elements` option to Ingest CLI.** By default, when chunking, the original elements used to form each chunk are added to `chunk.metadata.orig_elements` for each chunk. * The `include_orig_elements` parameter allows the user to turn off this behavior to produce a smaller payload when they don't need this metadata.
* **Add Google VertexAI embedder** Adds VertexAI embeddings to support embedding via Google Vertex AI.

### Features

* **Chunking populates `.metadata.orig_elements` for each chunk.** This behavior allows the text and metadata of the elements combined to make each chunk to be accessed. This can be important for example to recover metadata such as `.coordinates` that cannot be consolidated across elements and so is dropped from chunks. This option is controlled by the `include_orig_elements` parameter to `partition_*()` or to the chunking functions. This option defaults to `True` so original-elements are preserved by default. This behavior is not yet supported via the REST APIs or SDKs but will be in a closely subsequent PR to other `unstructured` repositories. The original elements will also not serialize or deserialize yet; this will also be added in a closely subsequent PR.
* **Add Clarifai destination connector** Adds support for writing partitioned and chunked documents into Clarifai.

### Fixes

* **Fix `clean_pdfminer_inner_elements()` to remove only pdfminer (embedded) elements merged with inferred elements**. Previously, some embedded elements were removed even if they were not merged with inferred elements. Now, only embedded elements that are already merged with inferred elements are removed.
* **Clarify IAM Role Requirement for GCS Platform Connectors**. The GCS Source Connector requires Storage Object Viewer and GCS Destination Connector requires Storage Object Creator IAM roles.
* **Change table extraction defaults** Change table extraction defaults in favor of using `skip_infer_table_types` parameter and reflect these changes in documentation.
* **Fix OneDrive dates with inconsistent formatting** Adds logic to conditionally support dates returned by office365 that may vary in date formatting or may be a datetime rather than a string. See previous fix for SharePoint
* **Adds tracking for AstraDB** Adds tracking info so AstraDB can see what source called their api.
* **Support AWS Bedrock Embeddings in ingest CLI** The configs required to instantiate the bedrock embedding class are now exposed in the api and the version of boto being used meets the minimum requirement to introduce the bedrock runtime required to hit the service.
* **Change MongoDB redacting** Original redact secrets solution is causing issues in platform. This fix uses our standard logging redact solution.

## 0.12.6

### Enhancements

* **Improve ability to capture embedded links in `partition_pdf()` for `fast` strategy** Previously, a threshold value that affects the capture of embedded links was set to a fixed value by default. This allows users to specify the threshold value for better capturing.
* **Refactor `add_chunking_strategy` decorator to dispatch by name.** Add `chunk()` function to be used by the `add_chunking_strategy` decorator to dispatch chunking call based on a chunking-strategy name (that can be dynamic at runtime). This decouples chunking dispatch from only those chunkers known at "compile" time and enables runtime registration of custom chunkers.
* **Redefine `table_level_acc` metric for table evaluation.** `table_level_acc` now is an average of individual predicted table's accuracy. A predicted table's accuracy is defined as the sequence matching ratio between itself and its corresponding ground truth table.

### Features

* **Added Unstructured Platform Documentation** The Unstructured Platform is currently in beta. The documentation provides how-to guides for setting up workflow automation, job scheduling, and configuring source and destination connectors.

### Fixes

* **Partitioning raises on file-like object with `.name` not a local file path.** When partitioning a file using the `file=` argument, and `file` is a file-like object (e.g. io.BytesIO) having a `.name` attribute, and the value of `file.name` is not a valid path to a file present on the local filesystem, `FileNotFoundError` is raised. This prevents use of the `file.name` attribute for downstream purposes to, for example, describe the source of a document retrieved from a network location via HTTP.
* **Fix SharePoint dates with inconsistent formatting** Adds logic to conditionally support dates returned by office365 that may vary in date formatting or may be a datetime rather than a string.
* **Include warnings** about the potential risk of installing a version of `pandoc` which does not support RTF files + instructions that will help resolve that issue.
* **Incorporate the `install-pandoc` Makefile recipe** into relevant stages of CI workflow, ensuring it is a version that supports RTF input files.
* **Fix Google Drive source key** Allow passing string for source connector key.
* **Fix table structure evaluations calculations** Replaced special value `-1.0` with `np.nan` and corrected rows filtering of files metrics basing on that.
* **Fix Sharepoint-with-permissions test** Ignore permissions metadata, update test.
* **Fix table structure evaluations for edge case** Fixes the issue when the prediction does not contain any table - no longer errors in such case.

## 0.12.5

### Enhancements

### Features
* Add `date_from_file_object` parameter to partition. If True and if file is provided via `file` parameter it will cause partition to infer last modified date from `file`'s content. If False, last modified metadata will be `None`.

* **Header and footer detection for fast strategy** `partition_pdf` with `fast` strategy now
  detects elements that are in the top or bottom 5 percent of the page as headers and footers.
* **Add parent_element to overlapping case output** Adds parent_element to the output for `identify_overlapping_or_nesting_case` and `catch_overlapping_and_nested_bboxes` functions.
* **Add table structure evaluation** Adds a new function to evaluate the structure of a table and return a metric that represents the quality of the table structure. This function is used to evaluate the quality of the table structure and the table contents.
* **Add AstraDB destination connector** Adds support for writing embedded documents into an AstraDB vector database.
* **Add OctoAI embedder** Adds support for embeddings via OctoAI.

### Fixes

* **Fix passing list type parameters when calling unstructured API via `partition_via_api()`** Update `partition_via_api()` to convert all list type parameters to JSON formatted strings before calling the unstructured client SDK. This will support image block extraction via `partition_via_api()`.
* **Fix `check_connection` in opensearch, databricks, postgres, azure connectors**
* **Fix don't treat plain text files with double quotes as JSON** If a file can be deserialized as JSON but it deserializes as a string, treat it as plain text even though it's valid JSON.
* **Fix `check_connection` in opensearch, databricks, postgres, azure connectors**
* **Fix cluster of bugs in `partition_xlsx()` that dropped content.** Algorithm for detecting "subtables" within a worksheet dropped table elements for certain patterns of populated cells such as when a trailing single-cell row appeared in a contiguous block of populated cells.
* **Improved documentation**. Fixed broken links and improved readability on `Key Concepts` page.
* **Rename `OpenAiEmbeddingConfig` to `OpenAIEmbeddingConfig`.**
* **Fix partition_json() doesn't chunk.** The `@add_chunking_strategy` decorator was missing from `partition_json()` such that pre-partitioned documents serialized to JSON did not chunk when a chunking-strategy was specified.


## 0.12.4

### Enhancements

* **Apply New Version of `black` formatting** The `black` library recently introduced a new major version that introduces new formatting conventions. This change brings code in the `unstructured` repo into compliance with the new conventions.
* **Move ingest imports to local scopes** Moved ingest dependencies into local scopes to be able to import ingest connector classes without the need of installing imported external dependencies. This allows lightweight use of the classes (not the instances. to use the instances as intended you'll still need the dependencies).
* **Add support for `.p7s` files** `partition_email` can now process `.p7s` files. The signature for the signed message is extracted and added to metadata.
* **Fallback to valid content types for emails** If the user selected content type does not exist on the email message, `partition_email` now falls back to anoter valid content type if it's available.

### Features

* **Add .heic file partitioning** .heic image files were previously unsupported and are now supported though partition_image()
* **Add the ability to specify an alternate OCR** implementation by implementing an `OCRAgent` interface and specify it using `OCR_AGENT` environment variable.
* **Add Vectara destination connector** Adds support for writing partitioned documents into a Vectara index.
* **Add ability to detect text in .docx inline shapes** extensions of docx partition, extracts text from inline shapes and includes them in paragraph's text

### Fixes

* **Fix `partition_pdf()` not working when using chipper model with `file`**
* **Handle common incorrect arguments for `languages` and `ocr_languages`** Users are regularly receiving errors on the API because they are defining `ocr_languages` or `languages` with additional quotationmarks, brackets, and similar mistakes. This update handles common incorrect arguments and raises an appropriate warning.
* **Default `hi_res_model_name` now relies on `unstructured-inference`** When no explicit `hi_res_model_name` is passed into `partition` or `partition_pdf_or_image` the default model is picked by `unstructured-inference`'s settings or os env variable `UNSTRUCTURED_HI_RES_MODEL_NAME`; it now returns the same model name regardless of `infer_table_structure`'s value; this function will be deprecated in the future and the default model name will simply rely on `unstructured-inference` and will not consider os env in a future release.
* **Fix remove Vectara requirements from setup.py - there are no dependencies**
* **Add missing dependency files to package manifest**. Updates the file path for the ingest
  dependencies and adds missing extra dependencies.
* **Fix remove Vectara requirements from setup.py - there are no dependencies **
* **Add title to Vectara upload - was not separated out from initial connector **
* **Fix change OpenSearch port to fix potential conflict with Elasticsearch in ingest test **


## 0.12.3

### Enhancements

* **Driver for MongoDB connector.** Adds a driver with `unstructured` version information to the
  MongoDB connector.

### Features

* **Add Databricks Volumes destination connector** Databricks Volumes connector added to ingest CLI.  Users may now use `unstructured-ingest` to write partitioned data to a Databricks Volumes storage service.

### Fixes

* **Fix support for different Chipper versions and prevent running PDFMiner with Chipper**
* **Treat YAML files as text.** Adds YAML MIME types to the file detection code and treats those
  files as text.
* **Fix FSSpec destination connectors check_connection.** FSSpec destination connectors did not use `check_connection`. There was an error when trying to `ls` destination directory - it may not exist at the moment of connector creation. Now `check_connection` calls `ls` on bucket root and this method is called on `initialize` of destination connector.
* **Fix databricks-volumes extra location.** `setup.py` is currently pointing to the wrong location for the databricks-volumes extra requirements. This results in errors when trying to build the wheel for unstructured. This change updates to point to the correct path.
* **Fix uploading None values to Chroma and Pinecone.** Removes keys with None values with Pinecone and Chroma destinations. Pins Pinecone dependency
* **Update documentation.** (i) best practice for table extration by using 'skip_infer_table_types' param, instead of 'pdf_infer_table_structure', and (ii) fixed CSS, RST issues and typo in the documentation.
* **Fix postgres storage of link_texts.** Formatting of link_texts was breaking metadata storage.

## 0.12.2

### Enhancements

### Features

### Fixes

* **Fix index error in table processing.** Bumps the `unstructured-inference` version to address and
  index error that occurs on some tables in the table transformer object.

## 0.12.1

### Enhancements

* **Allow setting image block crop padding parameter** In certain circumstances, adjusting the image block crop padding can improve image block extraction by preventing extracted image blocks from being clipped.
* **Add suport for bitmap images in `partition_image`** Adds support for `.bmp` files in
  `partition`, `partition_image`, and `detect_filetype`.
* **Keep all image elements when using "hi_res" strategy** Previously, `Image` elements with small chunks of text were ignored unless the image block extraction parameters (`extract_images_in_pdf` or `extract_image_block_types`) were specified. Now, all image elements are kept regardless of whether the image block extraction parameters are specified.
* **Add filetype detection for `.wav` files.** Add filetpye detection for `.wav` files.
* **Add "basic" chunking strategy.** Add baseline chunking strategy that includes all shared chunking behaviors without breaking chunks on section or page boundaries.
* **Add overlap option for chunking.** Add option to overlap chunks. Intra-chunk and inter-chunk overlap are requested separately. Intra-chunk overlap is applied only to the second and later chunks formed by text-splitting an oversized chunk. Inter-chunk overlap may also be specified; this applies overlap between "normal" (not-oversized) chunks.
* **Salesforce connector accepts private key path or value.** Salesforce parameter `private-key-file` has been renamed to `private-key`. Private key can be provided as path to file or file contents.
* **Update documentation**: (i) added verbiage about the free API cap limit, (ii) added deprecation warning on ``Staging`` bricks in favor of ``Destination Connectors``, (iii) added warning and code examples to use the SaaS API Endpoints using CLI-vs-SDKs, (iv) fixed example pages formatting, (v) added deprecation on ``model_name`` in favor of ``hi_res_model_name``, (vi) added ``extract_images_in_pdf`` usage in ``partition_pdf`` section, (vii) reorganize and improve the documentation introduction section, and (viii) added PDF table extraction best practices.
* **Add "basic" chunking to ingest CLI.** Add options to ingest CLI allowing access to the new "basic" chunking strategy and overlap options.
* **Make Elasticsearch Destination connector arguments optional.** Elasticsearch Destination connector write settings are made optional and will rely on default values when not specified.
* **Normalize Salesforce artifact names.** Introduced file naming pattern present in other connectors to Salesforce connector.
* **Install Kapa AI chatbot.** Added Kapa.ai website widget on the documentation.

### Features
* **MongoDB Source Connector.** New source connector added to all CLI ingest commands to support downloading/partitioning files from MongoDB.
* **Add OpenSearch source and destination connectors.** OpenSearch, a fork of Elasticsearch, is a popular storage solution for various functionality such as search, or providing intermediary caches within data pipelines. Feature: Added OpenSearch source connector to support downloading/partitioning files. Added OpenSearch destination connector to be able to ingest documents from any supported source, embed them and write the embeddings / documents into OpenSearch.

### Fixes

* **Fix GCS connector converting JSON to string with single quotes.** FSSpec serialization caused conversion of JSON token to string with single quotes. GCS requires token in form of dict so this format is now assured.
* **Pin version of unstructured-client** Set minimum version of unstructured-client to avoid raising a TypeError when passing `api_key_auth` to `UnstructuredClient`
* **Fix the serialization of the Pinecone destination connector.** Presence of the PineconeIndex object breaks serialization due to TypeError: cannot pickle '_thread.lock' object. This removes that object before serialization.
* **Fix the serialization of the Elasticsearch destination connector.** Presence of the _client object breaks serialization due to TypeError: cannot pickle '_thread.lock' object. This removes that object before serialization.
* **Fix the serialization of the Postgres destination connector.** Presence of the _client object breaks serialization due to TypeError: cannot pickle '_thread.lock' object. This removes that object before serialization.
* **Fix documentation and sample code for Chroma.** Was pointing to wrong examples..
* **Fix flatten_dict to be able to flatten tuples inside dicts** Update flatten_dict function to support flattening tuples inside dicts. This is necessary for objects like Coordinates, when the object is not written to the disk, therefore not being converted to a list before getting flattened (still being a tuple).
* **Fix the serialization of the Chroma destination connector.** Presence of the ChromaCollection object breaks serialization due to TypeError: cannot pickle 'module' object. This removes that object before serialization.
* **Fix fsspec connectors returning version as integer.** Connector data source versions should always be string values, however we were using the integer checksum value for the version for fsspec connectors. This casts that value to a string.

## 0.12.0

### Enhancements

* **Drop support for python3.8** All dependencies are now built off of the minimum version of python being `3.10`

## 0.11.9

### Enhancements

* **Rename kwargs related to extracting image blocks** Rename the kwargs related to extracting image blocks for consistency and API usage.

### Features

* **Add PostgreSQL/SQLite destination connector** PostgreSQL and SQLite connector added to ingest CLI.  Users may now use `unstructured-ingest` to write partitioned data to a PostgreSQL or SQLite database. And write embeddings to PostgreSQL pgvector database.

### Fixes

* **Handle users providing fully spelled out languages** Occasionally some users are defining the `languages` param as a fully spelled out language instead of a language code. This adds a dictionary for common languages so those small mistakes are caught and silently fixed.
* **Fix unequal row-length in HTMLTable.text_as_html.** Fixes to other aspects of partition_html() in v0.11 allowed unequal cell-counts in table rows. Make the cells in each row correspond 1:1 with cells in the original table row. This fix also removes "noise" cells resulting from HTML-formatting whitespace and eliminates the "column-shifting" of cells that previously resulted from noise-cells.
* **Fix MongoDB connector URI password redaction.** MongoDB documentation states that characters `$ : / ? # [ ] @` must be percent encoded. URIs with password containing such special character were not redacted.

## 0.11.8

### Enhancements

* **Add SaaS API User Guide.** This documentation serves as a guide for Unstructured SaaS API users to register, receive an API key and URL, and manage your account and billing information.
* **Add inter-chunk overlap capability.** Implement overlap between chunks. This applies to all chunks prior to any text-splitting of oversized chunks so is a distinct behavior; overlap at text-splits of oversized chunks is independent of inter-chunk overlap (distinct chunk boundaries) and can be requested separately. Note this capability is not yet available from the API but will shortly be made accessible using a new `overlap_all` kwarg on partition functions.

### Features

### Fixes

## 0.11.7

### Enhancements

* **Add intra-chunk overlap capability.** Implement overlap for split-chunks where text-splitting is used to divide an oversized chunk into two or more chunks that fit in the chunking window. Note this capability is not yet available from the API but will shortly be made accessible using a new `overlap` kwarg on partition functions.
* **Update encoders to leverage dataclasses** All encoders now follow a class approach which get annotated with the dataclass decorator. Similar to the connectors, it uses a nested dataclass for the configs required to configure a client as well as a field/property approach to cache the client. This makes sure any variable associated with the class exists as a dataclass field.

### Features

* **Add Qdrant destination connector.** Adds support for writing documents and embeddings into a Qdrant collection.
* **Store base64 encoded image data in metadata fields.** Rather than saving to file, stores base64 encoded data of the image bytes and the mimetype for the image in metadata fields: `image_base64` and `image_mime_type` (if that is what the user specifies by some other param like `pdf_extract_to_payload`). This would allow the API to have parity with the library.

### Fixes

* **Fix table structure metric script** Update the call to table agent to now provide OCR tokens as required
* **Fix element extraction not working when using "auto" strategy for pdf and image** If element extraction is specified, the "auto" strategy falls back to the "hi_res" strategy.
* **Fix a bug passing a custom url to `partition_via_api`** Users that self host the api were not able to pass their custom url to `partition_via_api`.

## 0.11.6

### Enhancements

* **Update the layout analysis script.** The previous script only supported annotating `final` elements. The updated script also supports annotating `inferred` and `extracted` elements.
* **AWS Marketplace API documentation**: Added the user guide, including setting up VPC and CloudFormation, to deploy Unstructured API on AWS platform.
* **Azure Marketplace API documentation**: Improved the user guide to deploy Azure Marketplace API by adding references to Azure documentation.
* **Integration documentation**: Updated URLs for the `staging_for` bricks

### Features

* **Partition emails with base64-encoded text.** Automatically handles and decodes base64 encoded text in emails with content type `text/plain` and `text/html`.
* **Add Chroma destination connector** Chroma database connector added to ingest CLI.  Users may now use `unstructured-ingest` to write partitioned/embedded data to a Chroma vector database.
* **Add Elasticsearch destination connector.** Problem: After ingesting data from a source, users might want to move their data into a destination. Elasticsearch is a popular storage solution for various functionality such as search, or providing intermediary caches within data pipelines. Feature: Added Elasticsearch destination connector to be able to ingest documents from any supported source, embed them and write the embeddings / documents into Elasticsearch.

### Fixes

* **Enable --fields argument omission for elasticsearch connector** Solves two bugs where removing the optional parameter --fields broke the connector due to an integer processing error and using an elasticsearch config for a destination connector resulted in a serialization issue when optional parameter --fields was not provided.
* **Add hi_res_model_name** Adds kwarg to relevant functions and add comments that model_name is to be deprecated.

## 0.11.5

### Enhancements

### Features

### Fixes

* **Fix `partition_pdf()` and `partition_image()` importation issue.** Reorganize `pdf.py` and `image.py` modules to be consistent with other types of document import code.

## 0.11.4

### Enhancements

* **Refactor image extraction code.** The image extraction code is moved from `unstructured-inference` to `unstructured`.
* **Refactor pdfminer code.** The pdfminer code is moved from `unstructured-inference` to `unstructured`.
* **Improve handling of auth data for fsspec connectors.** Leverage an extension of the dataclass paradigm to support a `sensitive` annotation for fields related to auth (i.e. passwords, tokens). Refactor all fsspec connectors to use explicit access configs rather than a generic dictionary.
* **Add glob support for fsspec connectors** Similar to the glob support in the ingest local source connector, similar filters are now enabled on all fsspec based source connectors to limit files being partitioned.
* Define a constant for the splitter "+" used in tesseract ocr languages.

### Features

* **Save tables in PDF's separately as images.** The "table" elements are saved as `table-<pageN>-<tableN>.jpg`. This filename is presented in the `image_path` metadata field for the Table element. The default would be to not do this.
* **Add Weaviate destination connector** Weaviate connector added to ingest CLI.  Users may now use `unstructured-ingest` to write partitioned data from over 20 data sources (so far) to a Weaviate object collection.
* **Sftp Source Connector.** New source connector added to support downloading/partitioning files from Sftp.

### Fixes

* **Fix pdf `hi_res` partitioning failure when pdfminer fails.** Implemented logic to fall back to the "inferred_layout + OCR" if pdfminer fails in the `hi_res` strategy.
* **Fix a bug where image can be scaled too large for tesseract** Adds a limit to prevent auto-scaling an image beyond the maximum size `tesseract` can handle for ocr layout detection
* **Update partition_csv to handle different delimiters** CSV files containing both non-comma delimiters and commas in the data were throwing an error in Pandas. `partition_csv` now identifies the correct delimiter before the file is processed.
* **partition returning cid code in `hi_res`** occasionally pdfminer can fail to decode the text in an pdf file and return cid code as text. Now when this happens the text from OCR is used.

## 0.11.2

### Enhancements

* **Updated Documentation**: (i) Added examples, and (ii) API Documentation, including Usage, SDKs, Azure Marketplace, and parameters and validation errors.

### Features

* * **Add Pinecone destination connector.** Problem: After ingesting data from a source, users might want to produce embeddings for their data and write these into a vector DB. Pinecone is an option among these vector databases. Feature: Added Pinecone destination connector to be able to ingest documents from any supported source, embed them and write the embeddings / documents into Pinecone.

### Fixes

* **Process chunking parameter names in ingest correctly** Solves a bug where chunking parameters weren't being processed and used by ingest cli by renaming faulty parameter names and prepends; adds relevant parameters to ingest pinecone test to verify that the parameters are functional.

## 0.11.1

### Enhancements

* **Use `pikepdf` to repair invalid PDF structure** for PDFminer when we see error `PSSyntaxError` when PDFminer opens the document and creates the PDFminer pages object or processes a single PDF page.
* **Batch Source Connector support** For instances where it is more optimal to read content from a source connector in batches, a new batch ingest doc is added which created multiple ingest docs after reading them in in batches per process.

### Features

* **Staging Brick for Coco Format** Staging brick which converts a list of Elements into Coco Format.
* **Adds HubSpot connector** Adds connector to retrieve call, communications, emails, notes, products and tickets from HubSpot

### Fixes

* **Do not extract text of `<style>` tags in HTML.** `<style>` tags containing CSS in invalid positions previously contributed to element text. Do not consider text node of a `<style>` element as textual content.
* **Fix DOCX merged table cell repeats cell text.** Only include text for a merged cell, not for each underlying cell spanned by the merge.
* **Fix tables not extracted from DOCX header/footers.** Headers and footers in DOCX documents skip tables defined in the header and commonly used for layout/alignment purposes. Extract text from tables as a string and include in the `Header` and `Footer` document elements.
* **Fix output filepath for fsspec-based source connectors.** Previously the base directory was being included in the output filepath unnecessarily.

## 0.11.0

### Enhancements

* **Add a class for the strategy constants.** Add a class `PartitionStrategy` for the strategy constants and use the constants to replace strategy strings.
* **Temporary Support for paddle language parameter.** User can specify default langage code for paddle with ENV `DEFAULT_PADDLE_LANG` before we have the language mapping for paddle.
* **Improve DOCX page-break fidelity.** Improve page-break fidelity such that a paragraph containing a page-break is split into two elements, one containing the text before the page-break and the other the text after. Emit the PageBreak element between these two and assign the correct page-number (n and n+1 respectively) to the two textual elements.

### Features

* **Add ad-hoc fields to `ElementMetadata` instance.** End-users can now add their own metadata fields simply by assigning to an element-metadata attribute-name of their choice, like `element.metadata.coefficient = 0.58`. These fields will round-trip through JSON and can be accessed with dotted notation.
* **MongoDB Destination Connector.** New destination connector added to all CLI ingest commands to support writing partitioned json output to mongodb.

### Fixes

* **Fix `TYPE_TO_TEXT_ELEMENT_MAP`.** Updated `Figure` mapping from `FigureCaption` to `Image`.
* **Handle errors when extracting PDF text** Certain pdfs throw unexpected errors when being opened by `pdfminer`, causing `partition_pdf()` to fail. We expect to be able to partition smoothly using an alternative strategy if text extraction doesn't work.  Added exception handling to handle unexpected errors when extracting pdf text and to help determine pdf strategy.
* **Fix `fast` strategy fall back to `ocr_only`** The `fast` strategy should not fall back to a more expensive strategy.
* **Remove default user ./ssh folder** The default notebook user during image build would create the known_hosts file with incorrect ownership, this is legacy and no longer needed so it was removed.
* **Include `languages` in metadata when partitioning `strategy=hi_res` or `fast`** User defined `languages` was previously used for text detection, but not included in the resulting element metadata for some strategies. `languages` will now be included in the metadata regardless of partition strategy for pdfs and images.
* **Handle a case where Paddle returns a list item in ocr_data as None** In partition, while parsing PaddleOCR data, it was assumed that PaddleOCR does not return None for any list item in ocr_data. Removed the assumption by skipping the text region whenever this happens.
* **Fix some pdfs returning `KeyError: 'N'`** Certain pdfs were throwing this error when being opened by pdfminer. Added a wrapper function for pdfminer that allows these documents to be partitioned.
* **Fix mis-splits on `Table` chunks.** Remedies repeated appearance of full `.text_as_html` on metadata of each `TableChunk` split from a `Table` element too large to fit in the chunking window.
* **Import tables_agent from inference** so that we don't have to initialize a global table agent in unstructured OCR again
* **Fix empty table is identified as bulleted-table.** A table with no text content was mistakenly identified as a bulleted-table and processed by the wrong branch of the initial HTML partitioner.
* **Fix partition_html() emits empty (no text) tables.** A table with cells nested below a `<thead>` or `<tfoot>` element was emitted as a table element having no text and unparseable HTML in `element.metadata.text_as_html`. Do not emit empty tables to the element stream.
* **Fix HTML `element.metadata.text_as_html` contains spurious <br> elements in invalid locations.** The HTML generated for the `text_as_html` metadata for HTML tables contained `<br>` elements invalid locations like between `<table>` and `<tr>`. Change the HTML generator such that these do not appear.
* **Fix HTML table cells enclosed in <thead> and <tfoot> elements are dropped.** HTML table cells nested in a `<thead>` or `<tfoot>` element were not detected and the text in those cells was omitted from the table element text and `.text_as_html`. Detect table rows regardless of the semantic tag they may be nested in.
* **Remove whitespace padding from `.text_as_html`.** `tabulate` inserts padding spaces to achieve visual alignment of columns in HTML tables it generates. Add our own HTML generator to do this simple job and omit that padding as well as newlines ("\n") used for human readability.
* **Fix local connector with absolute input path** When passed an absolute filepath for the input document path, the local connector incorrectly writes the output file to the input file directory. This fixes such that the output in this case is written to `output-dir/input-filename.json`

## 0.10.30

### Enhancements

* **Support nested DOCX tables.** In DOCX, like HTML, a table cell can itself contain a table. In this case, create nested HTML tables to reflect that structure and create a plain-text table with captures all the text in nested tables, formatting it as a reasonable facsimile of a table.
* **Add connection check to ingest connectors** Each source and destination connector now support a `check_connection()` method which makes sure a valid connection can be established with the source/destination given any authentication credentials in a lightweight request.

### Features

* **Add functionality to do a second OCR on cropped table images.** Changes to the values for scaling ENVs affect entire page OCR output(OCR regression) so we now do a second OCR for tables.
* **Adds ability to pass timeout for a request when partitioning via a `url`.** `partition` now accepts a new optional parameter `request_timeout` which if set will prevent any `requests.get` from hanging indefinitely and instead will raise a timeout error. This is useful when partitioning a url that may be slow to respond or may not respond at all.

### Fixes

* **Fix logic that determines pdf auto strategy.** Previously, `_determine_pdf_auto_strategy` returned `hi_res` strategy only if `infer_table_structure` was true. It now returns the `hi_res` strategy if either `infer_table_structure` or `extract_images_in_pdf` is true.
* **Fix invalid coordinates when parsing tesseract ocr data.** Previously, when parsing tesseract ocr data, the ocr data had invalid bboxes if zoom was set to `0`. A logical check is now added to avoid such error.
* **Fix ingest partition parameters not being passed to the api.** When using the --partition-by-api flag via unstructured-ingest, none of the partition arguments are forwarded, meaning that these options are disregarded. With this change, we now pass through all of the relevant partition arguments to the api. This allows a user to specify all of the same partition arguments they would locally and have them respected when specifying --partition-by-api.
* **Support tables in section-less DOCX.** Generalize solution for MS Chat Transcripts exported as DOCX by including tables in the partitioned output when present.
* **Support tables that contain only numbers when partitioning via `ocr_only`** Tables that contain only numbers are returned as floats in a pandas.DataFrame when the image is converted from `.image_to_data()`. An AttributeError was raised downstream when trying to `.strip()` the floats.
* **Improve DOCX page-break detection.** DOCX page breaks are reliably indicated by `w:lastRenderedPageBreak` elements present in the document XML. Page breaks are NOT reliably indicated by "hard" page-breaks inserted by the author and when present are redundant to a `w:lastRenderedPageBreak` element so cause over-counting if used. Use rendered page-breaks only.

## 0.10.29

### Enhancements

* **Adds include_header argument for partition_csv and partition_tsv** Now supports retaining header rows in CSV and TSV documents element partitioning.
* **Add retry logic for all source connectors** All http calls being made by the ingest source connectors have been isolated and wrapped by the `SourceConnectionNetworkError` custom error, which triggers the retry logic, if enabled, in the ingest pipeline.
* **Google Drive source connector supports credentials from memory** Originally, the connector expected a filepath to pull the credentials from when creating the client. This was expanded to support passing that information from memory as a dict if access to the file system might not be available.
* **Add support for generic partition configs in ingest cli** Along with the explicit partition options supported by the cli, an `additional_partition_args` arg was added to allow users to pass in any other arguments that should be added when calling partition(). This helps keep any changes to the input parameters of the partition() exposed in the CLI.
* **Map full output schema for table-based destination connectors** A full schema was introduced to map the type of all output content from the json partition output and mapped to a flattened table structure to leverage table-based destination connectors. The delta table destination connector was updated at the moment to take advantage of this.
* **Incorporate multiple embedding model options into ingest, add diff test embeddings** Problem: Ingest pipeline already supported embedding functionality, however users might want to use different types of embedding providers. Enhancement: Extend ingest pipeline so that users can specify and embed via a particular embedding provider from a range of options. Also adds a diff test to compare output from an embedding module with the expected output

### Features

* **Allow setting table crop parameter** In certain circumstances, adjusting the table crop padding may improve table.

### Fixes

* **Fixes `partition_text` to prevent empty elements** Adds a check to filter out empty bullets.
* **Handle empty string for `ocr_languages` with values for `languages`** Some API users ran into an issue with sending `languages` params because the API defaulted to also using an empty string for `ocr_languages`. This update handles situations where `languages` is defined and `ocr_languages` is an empty string.
* **Fix PDF tried to loop through None** Previously the PDF annotation extraction tried to loop through `annots` that resolved out as None. A logical check added to avoid such error.
* **Ingest session handler not being shared correctly** All ingest docs that leverage the session handler should only need to set it once per process. It was recreating it each time because the right values weren't being set nor available given how dataclasses work in python.
* **Ingest download-only fix.** Previously the download only flag was being checked after the doc factory pipeline step, which occurs before the files are actually downloaded by the source node. This check was moved after the source node to allow for the files to be downloaded first before exiting the pipeline.
* **Fix flaky chunk-metadata.** Prior implementation was sensitive to element order in the section resulting in metadata values sometimes being dropped. Also, not all metadata items can be consolidated across multiple elements (e.g. coordinates) and so are now dropped from consolidated metadata.
* **Fix tesseract error `Estimating resolution as X`** leaded by invalid language parameters input. Proceed with defalut language `eng` when `lang.py` fails to find valid language code for tesseract, so that we don't pass an empty string to tesseract CLI and raise an exception in downstream.

## 0.10.28

### Enhancements

* **Add table structure evaluation helpers** Adds functions to evaluate the similarity between predicted table structure and actual table structure.
* **Use `yolox` by default for table extraction when partitioning pdf/image** `yolox` model provides higher recall of the table regions than the quantized version and it is now the default element detection model when `infer_table_structure=True` for partitioning pdf/image files
* **Remove pdfminer elements from inside tables** Previously, when using `hi_res` some elements where extracted using pdfminer too, so we removed pdfminer from the tables pipeline to avoid duplicated elements.
* **Fsspec downstream connectors** New destination connector added to ingest CLI, users may now use `unstructured-ingest` to write to any of the following:
  * Azure
  * Box
  * Dropbox
  * Google Cloud Service

### Features

* **Update `ocr_only` strategy in `partition_pdf()`** Adds the functionality to get accurate coordinate data when partitioning PDFs and Images with the `ocr_only` strategy.

### Fixes
* **Fixed SharePoint permissions for the fetching to be opt-in** Problem: Sharepoint permissions were trying to be fetched even when no reletad cli params were provided, and this gave an error due to values for those keys not existing. Fix: Updated getting keys to be with .get() method and changed the "skip-check" to check individual cli params rather than checking the existance of a config object.

* **Fixes issue where tables from markdown documents were being treated as text** Problem: Tables from markdown documents were being treated as text, and not being extracted as tables. Solution: Enable the `tables` extension when instantiating the `python-markdown` object. Importance: This will allow users to extract structured data from tables in markdown documents.
* **Fix wrong logger for paddle info** Replace the logger from unstructured-inference with the logger from unstructured for paddle_ocr.py module.
* **Fix ingest pipeline to be able to use chunking and embedding together** Problem: When ingest pipeline was using chunking and embedding together, embedding outputs were empty and the outputs of chunking couldn't be re-read into memory and be forwarded to embeddings. Fix: Added CompositeElement type to TYPE_TO_TEXT_ELEMENT_MAP to be able to process CompositeElements with unstructured.staging.base.isd_to_elements
* **Fix unnecessary mid-text chunk-splitting.** The "pre-chunker" did not consider separator blank-line ("\n\n") length when grouping elements for a single chunk. As a result, sections were frequently over-populated producing a over-sized chunk that required mid-text splitting.
* **Fix frequent dissociation of title from chunk.** The sectioning algorithm included the title of the next section with the prior section whenever it would fit, frequently producing association of a section title with the prior section and dissociating it from its actual section. Fix this by performing combination of whole sections only.
* **Fix PDF attempt to get dict value from string.** Fixes a rare edge case that prevented some PDF's from being partitioned. The `get_uris_from_annots` function tried to access the dictionary value of a string instance variable. Assign `None` to the annotation variable if the instance type is not dictionary to avoid the erroneous attempt.

## 0.10.27

### Enhancements

* **Leverage dict to share content across ingest pipeline** To share the ingest doc content across steps in the ingest pipeline, this was updated to use a multiprocessing-safe dictionary so changes get persisted and each step has the option to modify the ingest docs in place.

### Features

### Fixes

* **Removed `ebooklib` as a dependency** `ebooklib` is licensed under AGPL3, which is incompatible with the Apache 2.0 license. Thus it is being removed.
* **Caching fixes in ingest pipeline** Previously, steps like the source node were not leveraging parameters such as `re_download` to dictate if files should be forced to redownload rather than use what might already exist locally.

## 0.10.26

### Enhancements

* **Add text CCT CI evaluation workflow** Adds cct text extraction evaluation metrics to the current ingest workflow to measure the performance of each file extracted as well as aggregated-level performance.

### Features

* **Functionality to catch and classify overlapping/nested elements** Method to identify overlapping-bboxes cases within detected elements in a document. It returns two values: a boolean defining if there are overlapping elements present, and a list reporting them with relevant metadata. The output includes information about the `overlapping_elements`, `overlapping_case`, `overlapping_percentage`, `largest_ngram_percentage`, `overlap_percentage_total`, `max_area`, `min_area`, and `total_area`.
* **Add Local connector source metadata** python's os module used to pull stats from local file when processing via the local connector and populates fields such as last modified time, created time.

### Fixes

* **Fixes elements partitioned from an image file missing certain metadata** Metadata for image files, like file type, was being handled differently from other file types. This caused a bug where other metadata, like the file name, was being missed. This change brought metadata handling for image files to be more in line with the handling for other file types so that file name and other metadata fields are being captured.
* **Adds `typing-extensions` as an explicit dependency** This package is an implicit dependency, but the module is being imported directly in `unstructured.documents.elements` so the dependency should be explicit in case changes in other dependencies lead to `typing-extensions` being dropped as a dependency.
* **Stop passing `extract_tables` to `unstructured-inference` since it is now supported in `unstructured` instead** Table extraction previously occurred in `unstructured-inference`, but that logic, except for the table model itself, is now a part of the `unstructured` library. Thus the parameter triggering table extraction is no longer passed to the `unstructured-inference` package. Also noted the table output regression for PDF files.
* **Fix a bug in Table partitioning** Previously the `skip_infer_table_types` variable used in `partition` was not being passed down to specific file partitioners. Now you can utilize the `skip_infer_table_types` list variable when calling `partition` to specify the filetypes for which you want to skip table extraction, or the `infer_table_structure` boolean variable on the file specific partitioning function.
* **Fix partition docx without sections** Some docx files, like those from teams output, do not contain sections and it would produce no results because the code assumes all components are in sections. Now if no sections is detected from a document we iterate through the paragraphs and return contents found in the paragraphs.
* **Fix out-of-order sequencing of split chunks.** Fixes behavior where "split" chunks were inserted at the beginning of the chunk sequence. This would produce a chunk sequence like [5a, 5b, 3a, 3b, 1, 2, 4] when sections 3 and 5 exceeded `max_characters`.
* **Deserialization of ingest docs fixed** When ingest docs are being deserialized as part of the ingest pipeline process (cli), there were certain fields that weren't getting persisted (metadata and date processed). The from_dict method was updated to take these into account and a unit test added to check.
* **Map source cli command configs when destination set** Due to how the source connector is dynamically called when the destination connector is set via the CLI, the configs were being set incorrectoy, causing the source connector to break. The configs were fixed and updated to take into account Fsspec-specific connectors.

## 0.10.25

### Enhancements

* **Duplicate CLI param check** Given that many of the options associated with the `Click` based cli ingest commands are added dynamically from a number of configs, a check was incorporated to make sure there were no duplicate entries to prevent new configs from overwriting already added options.
* **Ingest CLI refactor for better code reuse** Much of the ingest cli code can be templated and was a copy-paste across files, adding potential risk. Code was refactored to use a base class which had much of the shared code templated.

### Features

* **Table OCR refactor** support Table OCR with pre-computed OCR data to ensure we only do one OCR for entrie document. User can specify
ocr agent tesseract/paddle in environment variable `OCR_AGENT` for OCRing the entire document.
* **Adds accuracy function** The accuracy scoring was originally an option under `calculate_edit_distance`. For easy function call, it is now a wrapper around the original function that calls edit_distance and return as "score".
* **Adds HuggingFaceEmbeddingEncoder** The HuggingFace Embedding Encoder uses a local embedding model as opposed to using an API.
* **Add AWS bedrock embedding connector** `unstructured.embed.bedrock` now provides a connector to use AWS bedrock's `titan-embed-text` model to generate embeddings for elements. This features requires valid AWS bedrock setup and an internet connectionto run.

### Fixes

* **Import PDFResourceManager more directly** We were importing `PDFResourceManager` from `pdfminer.converter` which was causing an error for some users. We changed to import from the actual location of `PDFResourceManager`, which is `pdfminer.pdfinterp`.
* **Fix language detection of elements with empty strings** This resolves a warning message that was raised by `langdetect` if the language was attempted to be detected on an empty string. Language detection is now skipped for empty strings.
* **Fix chunks breaking on regex-metadata matches.** Fixes "over-chunking" when `regex_metadata` was used, where every element that contained a regex-match would start a new chunk.
* **Fix regex-metadata match offsets not adjusted within chunk.** Fixes incorrect regex-metadata match start/stop offset in chunks where multiple elements are combined.
* **Map source cli command configs when destination set** Due to how the source connector is dynamically called when the destination connector is set via the CLI, the configs were being set incorrectoy, causing the source connector to break. The configs were fixed and updated to take into account Fsspec-specific connectors.
* **Fix metrics folder not discoverable** Fixes issue where unstructured/metrics folder is not discoverable on PyPI by adding an `__init__.py` file under the folder.
* **Fix a bug when `parition_pdf` get `model_name=None`** In API usage the `model_name` value is `None` and the `cast` function in `partition_pdf` would return `None` and lead to attribution error. Now we use `str` function to explicit convert the content to string so it is garanteed to have `starts_with` and other string functions as attributes
* **Fix html partition fail on tables without `tbody` tag** HTML tables may sometimes just contain headers without body (`tbody` tag)

## 0.10.24

### Enhancements

* **Improve natural reading order** Some `OCR` elements with only spaces in the text have full-page width in the bounding box, which causes the `xycut` sorting to not work as expected. Now the logic to parse OCR results removes any elements with only spaces (more than one space).
* **Ingest compression utilities and fsspec connector support** Generic utility code added to handle files that get pulled from a source connector that are either tar or zip compressed and uncompress them locally. This is then processed using a local source connector. Currently this functionality has been incorporated into the fsspec connector and all those inheriting from it (currently: Azure Blob Storage, Google Cloud Storage, S3, Box, and Dropbox).
* **Ingest destination connectors support for writing raw list of elements** Along with the default write method used in the ingest pipeline to write the json content associated with the ingest docs, each destination connector can now also write a raw list of elements to the desired downstream location without having an ingest doc associated with it.

### Features

* **Adds element type percent match function** In order to evaluate the element type extracted, we add a function that calculates the matched percentage between two frequency dictionary.

### Fixes

* **Fix paddle model file not discoverable** Fixes issue where ocr_models/paddle_ocr.py file is not discoverable on PyPI by adding
an `__init__.py` file under the folder.
* **Chipper v2 Fixes** Includes fix for a memory leak and rare last-element bbox fix. (unstructured-inference==0.7.7)
* **Fix image resizing issue** Includes fix related to resizing images in the tables pipeline. (unstructured-inference==0.7.6)

## 0.10.23

### Enhancements

* **Add functionality to limit precision when serializing to json** Precision for `points` is limited to 1 decimal point if coordinates["system"] == "PixelSpace" (otherwise 2 decimal points?). Precision for `detection_class_prob` is limited to 5 decimal points.
* **Fix csv file detection logic when mime-type is text/plain** Previously the logic to detect csv file type was considering only first row's comma count comparing with the header_row comma count and both the rows being same line the result was always true, Now the logic is changed to consider the comma's count for all the lines except first line and compare with header_row comma count.
* **Improved inference speed for Chipper V2** API requests with 'hi_res_model_name=chipper' now have ~2-3x faster responses.

### Features

### Fixes

* **Cleans up temporary files after conversion** Previously a file conversion utility was leaving temporary files behind on the filesystem without removing them when no longer needed. This fix helps prevent an accumulation of temporary files taking up excessive disk space.
* **Fixes `under_non_alpha_ratio` dividing by zero** Although this function guarded against a specific cause of division by zero, there were edge cases slipping through like strings with only whitespace. This update more generally prevents the function from performing a division by zero.
* **Fix languages default** Previously the default language was being set to English when elements didn't have text or if langdetect could not detect the language. It now defaults to None so there is not misleading information about the language detected.
* **Fixes recursion limit error that was being raised when partitioning Excel documents of a certain size** Previously we used a recursive method to find subtables within an excel sheet. However this would run afoul of Python's recursion depth limit when there was a contiguous block of more than 1000 cells within a sheet. This function has been updated to use the NetworkX library which avoids Python recursion issues.

## 0.10.22

### Enhancements

* **bump `unstructured-inference` to `0.7.3`** The updated version of `unstructured-inference` supports a new version of the Chipper model, as well as a cleaner schema for its output classes. Support is included for new inference features such as hierarchy and ordering.
* **Expose skip_infer_table_types in ingest CLI.** For each connector a new `--skip-infer-table-types` parameter was added to map to the `skip_infer_table_types` partition argument. This gives more granular control to unstructured-ingest users, allowing them to specify the file types for which we should attempt table extraction.
* **Add flag to ingest CLI to raise error if any single doc fails in pipeline** Currently if a single doc fails in the pipeline, the whole thing halts due to the error. This flag defaults to log an error but continue with the docs it can.
* **Emit hyperlink metadata for DOCX file-type.** DOCX partitioner now adds `metadata.links`, `metadata.link_texts` and `metadata.link_urls` for elements that contain a hyperlink that points to an external resource. So-called "jump" links pointing to document internal locations (such as those found in a table-of-contents "jumping" to a chapter or section) are excluded.

### Features

* **Add `elements_to_text` as a staging helper function** In order to get a single clean text output from unstructured for metric calculations, automate the process of extracting text from elements using this function.
* **Adds permissions(RBAC) data ingestion functionality for the Sharepoint connector.** Problem: Role based access control is an important component in many data storage systems. Users may need to pass permissions (RBAC) data to downstream systems when ingesting data. Feature: Added permissions data ingestion functionality to the Sharepoint connector.

### Fixes

* **Fixes PDF list parsing creating duplicate list items** Previously a bug in PDF list item parsing caused removal of other elements and duplication of the list item
* **Fixes duplicated elements** Fixes issue where elements are duplicated when embeddings are generated. This will allow users to generate embeddings for their list of Elements without duplicating/breaking the orginal content.
* **Fixes failure when flagging for embeddings through unstructured-ingest** Currently adding the embedding parameter to any connector results in a failure on the copy stage. This is resolves the issue by adding the IngestDoc to the context map in the embedding node's `run` method. This allows users to specify that connectors fetch embeddings without failure.
* **Fix ingest pipeline reformat nodes not discoverable** Fixes issue where  reformat nodes raise ModuleNotFoundError on import. This was due to the directory was missing `__init__.py` in order to make it discoverable.
* **Fix default language in ingest CLI** Previously the default was being set to english which injected potentially incorrect information to downstream language detection libraries. By setting the default to None allows those libraries to better detect what language the text is in the doc being processed.

## 0.10.21

* **Adds Scarf analytics**.

## 0.10.20

### Enhancements

* **Add document level language detection functionality.** Adds the "auto" default for the languages param to all partitioners. The primary language present in the document is detected using the `langdetect` package. Additional param `detect_language_per_element` is also added for partitioners that return multiple elements. Defaults to `False`.
* **Refactor OCR code** The OCR code for entire page is moved from unstructured-inference to unstructured. On top of continuing support for OCR language parameter, we also support two OCR processing modes, "entire_page" or "individual_blocks".
* **Align to top left when shrinking bounding boxes for `xy-cut` sorting:** Update `shrink_bbox()` to keep top left rather than center.
* **Add visualization script to annotate elements** This script is often used to analyze/visualize elements with coordinates (e.g. partition_pdf()).
* **Adds data source properties to the Jira, Github and Gitlab connectors** These properties (date_created, date_modified, version, source_url, record_locator) are written to element metadata during ingest, mapping elements to information about the document source from which they derive. This functionality enables downstream applications to reveal source document applications, e.g. a link to a GDrive doc, Salesforce record, etc.
* **Improve title detection in pptx documents** The default title textboxes on a pptx slide are now categorized as titles.
* **Improve hierarchy detection in pptx documents** List items, and other slide text are properly nested under the slide title. This will enable better chunking of pptx documents.
* **Refactor of the ingest cli workflow** The refactored approach uses a dynamically set pipeline with a snapshot along each step to save progress and accommodate continuation from a snapshot if an error occurs. This also allows the pipeline to dynamically assign any number of steps to modify the partitioned content before it gets written to a destination.
* **Applies `max_characters=<n>` argument to all element types in `add_chunking_strategy` decorator** Previously this argument was only utilized in chunking Table elements and now applies to all partitioned elements if `add_chunking_strategy` decorator is utilized, further preparing the elements for downstream processing.
* **Add common retry strategy utilities for unstructured-ingest** Dynamic retry strategy with exponential backoff added to Notion source connector.
*
### Features

* **Adds `bag_of_words` and `percent_missing_text` functions** In order to count the word frequencies in two input texts and calculate the percentage of text missing relative to the source document.
* **Adds `edit_distance` calculation metrics** In order to benchmark the cleaned, extracted text with unstructured, `edit_distance` (`Levenshtein distance`) is included.
* **Adds detection_origin field to metadata** Problem: Currently isn't an easy way to find out how an element was created. With this change that information is added. Importance: With this information the developers and users are now able to know how an element was created to make decisions on how to use it. In order tu use this feature
setting UNSTRUCTURED_INCLUDE_DEBUG_METADATA=true is needed.
* **Adds a function that calculates frequency of the element type and its depth** To capture the accuracy of element type extraction, this function counts the occurrences of each unique element type with its depth for use in element metrics.

### Fixes

* **Fix zero division error in annotation bbox size** This fixes the bug where we find annotation bboxes realted to an element that need to divide the intersection size between annotation bbox and element bbox by the size of the annotation bbox
* **Fix prevent metadata module from importing dependencies from unnecessary modules** Problem: The `metadata` module had several top level imports that were only used in and applicable to code related to specific document types, while there were many general-purpose functions. As a result, general-purpose functions couldn't be used without unnecessary dependencies being installed. Fix: moved 3rd party dependency top level imports to inside the functions in which they are used and applied a decorator to check that the dependency is installed and emit a helpful error message if not.
* **Fixes category_depth None value for Title elements** Problem: `Title` elements from `chipper` get `category_depth`= None even when `Headline` and/or `Subheadline` elements are present in the same page. Fix: all `Title` elements with `category_depth` = None should be set to have a depth of 0 instead iff there are `Headline` and/or `Subheadline` element-types present. Importance: `Title` elements should be equivalent html `H1` when nested headings are present; otherwise, `category_depth` metadata can result ambiguous within elements in a page.
* **Tweak `xy-cut` ordering output to be more column friendly** This results in the order of elements more closely reflecting natural reading order which benefits downstream applications. While element ordering from `xy-cut` is usually mostly correct when ordering multi-column documents, sometimes elements from a RHS column will appear before elements in a LHS column. Fix: add swapped `xy-cut` ordering by sorting by X coordinate first and then Y coordinate.
* **Fixes badly initialized Formula** Problem: YoloX contain new types of elements, when loading a document that contain formulas a new element of that class
should be generated, however the Formula class inherits from Element instead of Text. After this change the element is correctly created with the correct class
allowing the document to be loaded. Fix: Change parent class for Formula to Text. Importance: Crucial to be able to load documents that contain formulas.
* **Fixes pdf uri error** An error was encountered when URI type of `GoToR` which refers to pdf resources outside of its own was detected since no condition catches such case. The code is fixing the issue by initialize URI before any condition check.


## 0.10.19

### Enhancements

* **Adds XLSX document level language detection** Enhancing on top of language detection functionality in previous release, we now support language detection within `.xlsx` file type at Element level.
* **bump `unstructured-inference` to `0.6.6`** The updated version of `unstructured-inference` makes table extraction in `hi_res` mode configurable to fine tune table extraction performance; it also improves element detection by adding a deduplication post processing step in the `hi_res` partitioning of pdfs and images.
* **Detect text in HTML Heading Tags as Titles** This will increase the accuracy of hierarchies in HTML documents and provide more accurate element categorization. If text is in an HTML heading tag and is not a list item, address, or narrative text, categorize it as a title.
* **Update python-based docs** Refactor docs to use the actual unstructured code rather than using the subprocess library to run the cli command itself.
* **Adds Table support for the `add_chunking_strategy` decorator to partition functions.** In addition to combining elements under Title elements, user's can now specify the `max_characters=<n>` argument to chunk Table elements into TableChunk elements with `text` and `text_as_html` of length <n> characters. This means partitioned Table results are ready for use in downstream applications without any post processing.
* **Expose endpoint url for s3 connectors** By allowing for the endpoint url to be explicitly overwritten, this allows for any non-AWS data providers supporting the s3 protocol to be supported (i.e. minio).

### Features

* **change default `hi_res` model for pdf/image partition to `yolox`** Now partitioning pdf/image using `hi_res` strategy utilizes `yolox_quantized` model isntead of `detectron2_onnx` model. This new default model has better recall for tables and produces more detailed categories for elements.
* **XLSX can now reads subtables within one sheet** Problem: Many .xlsx files are not created to be read as one full table per sheet. There are subtables, text and header along with more informations to extract from each sheet. Feature: This `partition_xlsx` now can reads subtable(s) within one .xlsx sheet, along with extracting other title and narrative texts. Importance: This enhance the power of .xlsx reading to not only one table per sheet, allowing user to capture more data tables from the file, if exists.
* **Update Documentation on Element Types and Metadata**: We have updated the documentation according to the latest element types and metadata. It includes the common and additional metadata provided by the Partitions and Connectors.

### Fixes

* **Fixes partition_pdf is_alnum reference bug** Problem: The `partition_pdf` when attempt to get bounding box from element experienced a reference before assignment error when the first object is not text extractable.  Fix: Switched to a flag when the condition is met. Importance: Crucial to be able to partition with pdf.
* **Fix various cases of HTML text missing after partition**
  Problem: Under certain circumstances, text immediately after some HTML tags will be misssing from partition result.
  Fix: Updated code to deal with these cases.
  Importance: This will ensure the correctness when partitioning HTML and Markdown documents.
* **Fixes chunking when `detection_class_prob` appears in Element metadata** Problem: when `detection_class_prob` appears in Element metadata, Elements will only be combined by chunk_by_title if they have the same `detection_class_prob` value (which is rare). This is unlikely a case we ever need to support and most often results in no chunking. Fix: `detection_class_prob` is included in the chunking list of metadata keys excluded for similarity comparison. Importance: This change allows `chunk_by_title` to operate as intended for documents which include `detection_class_prob` metadata in their Elements.

## 0.10.18

### Enhancements

* **Better detection of natural reading order in images and PDF's** The elements returned by partition better reflect natural reading order in some cases, particularly in complicated multi-column layouts, leading to better chunking and retrieval for downstream applications. Achieved by improving the `xy-cut` sorting to preprocess bboxes, shrinking all bounding boxes by 90% along x and y axes (still centered around the same center point), which allows projection lines to be drawn where not possible before if layout bboxes overlapped.
* **Improves `partition_xml` to be faster and more memory efficient when partitioning large XML files** The new behavior is to partition iteratively to prevent loading the entire XML tree into memory at once in most use cases.
* **Adds data source properties to SharePoint, Outlook, Onedrive, Reddit, Slack, DeltaTable connectors** These properties (date_created, date_modified, version, source_url, record_locator) are written to element metadata during ingest, mapping elements to information about the document source from which they derive. This functionality enables downstream applications to reveal source document applications, e.g. a link to a GDrive doc, Salesforce record, etc.
* **Add functionality to save embedded images in PDF's separately as images** This allows users to save embedded images in PDF's separately as images, given some directory path. The saved image path is written to the metadata for the Image element. Downstream applications may benefit by providing users with image links from relevant "hits."
* **Azure Cognite Search destination connector** New Azure Cognitive Search destination connector added to ingest CLI.  Users may now use `unstructured-ingest` to write partitioned data from over 20 data sources (so far) to an Azure Cognitive Search index.
* **Improves salesforce partitioning** Partitions Salesforce data as xlm instead of text for improved detail and flexibility. Partitions htmlbody instead of textbody for Salesforce emails. Importance: Allows all Salesforce fields to be ingested and gives Salesforce emails more detailed partitioning.
* **Add document level language detection functionality.** Introduces the "auto" default for the languages param, which then detects the languages present in the document using the `langdetect` package. Adds the document languages as ISO 639-3 codes to the element metadata. Implemented only for the partition_text function to start.
* **PPTX partitioner refactored in preparation for enhancement.** Behavior should be unchanged except that shapes enclosed in a group-shape are now included, as many levels deep as required (a group-shape can itself contain a group-shape).
* **Embeddings support for the SharePoint SourceConnector via unstructured-ingest CLI** The SharePoint connector can now optionally create embeddings from the elements it pulls out during partition and upload those embeddings to Azure Cognitive Search index.
* **Improves hierarchy from docx files by leveraging natural hierarchies built into docx documents**  Hierarchy can now be detected from an indentation level for list bullets/numbers and by style name (e.g. Heading 1, List Bullet 2, List Number).
* **Chunking support for the SharePoint SourceConnector via unstructured-ingest CLI** The SharePoint connector can now optionally chunk the elements pulled out during partition via the chunking unstructured brick. This can be used as a stage before creating embeddings.

### Features

* **Adds `links` metadata in `partition_pdf` for `fast` strategy.** Problem: PDF files contain rich information and hyperlink that Unstructured did not captured earlier. Feature: `partition_pdf` now can capture embedded links within the file along with its associated text and page number. Importance: Providing depth in extracted elements give user a better understanding and richer context of documents. This also enables user to map to other elements within the document if the hyperlink is refered internally.
* **Adds the embedding module to be able to embed Elements** Problem: Many NLP applications require the ability to represent parts of documents in a semantic way. Until now, Unstructured did not have text embedding ability within the core library. Feature: This embedding module is able to track embeddings related data with a class, embed a list of elements, and return an updated list of Elements with the *embeddings* property. The module is also able to embed query strings. Importance: Ability to embed documents or parts of documents will enable users to make use of these semantic representations in different NLP applications, such as search, retrieval, and retrieval augmented generation.

### Fixes

* **Fixes a metadata source serialization bug** Problem: In unstructured elements, when loading an elements json file from the disk, the data_source attribute is assumed to be an instance of DataSourceMetadata and the code acts based on that. However the loader did not satisfy the assumption, and loaded it as a dict instead, causing an error. Fix: Added necessary code block to initialize a DataSourceMetadata object, also refactored DataSourceMetadata.from_dict() method to remove redundant code. Importance: Crucial to be able to load elements (which have data_source fields) from json files.
* **Fixes issue where unstructured-inference was not getting updated** Problem: unstructured-inference was not getting upgraded to the version to match unstructured release when doing a pip install.  Solution: using `pip install unstructured[all-docs]` it will now upgrade both unstructured and unstructured-inference. Importance: This will ensure that the inference library is always in sync with the unstructured library, otherwise users will be using outdated libraries which will likely lead to unintended behavior.
* **Fixes SharePoint connector failures if any document has an unsupported filetype** Problem: Currently the entire connector ingest run fails if a single IngestDoc has an unsupported filetype. This is because a ValueError is raised in the IngestDoc's `__post_init__`. Fix: Adds a try/catch when the IngestConnector runs get_ingest_docs such that the error is logged but all processable documents->IngestDocs are still instantiated and returned. Importance: Allows users to ingest SharePoint content even when some files with unsupported filetypes exist there.
* **Fixes Sharepoint connector server_path issue** Problem: Server path for the Sharepoint Ingest Doc was incorrectly formatted, causing issues while fetching pages from the remote source. Fix: changes formatting of remote file path before instantiating SharepointIngestDocs and appends a '/' while fetching pages from the remote source. Importance: Allows users to fetch pages from Sharepoint Sites.
* **Fixes Sphinx errors.** Fixes errors when running Sphinx `make html` and installs library to suppress warnings.
* **Fixes a metadata backwards compatibility error** Problem: When calling `partition_via_api`, the hosted api may return an element schema that's newer than the current `unstructured`. In this case, metadata fields were added which did not exist in the local `ElementMetadata` dataclass, and `__init__()` threw an error. Fix: remove nonexistent fields before instantiating in `ElementMetadata.from_json()`. Importance: Crucial to avoid breaking changes when adding fields.
* **Fixes issue with Discord connector when a channel returns `None`** Problem: Getting the `jump_url` from a nonexistent Discord `channel` fails. Fix: property `jump_url` is now retrieved within the same context as the messages from the channel. Importance: Avoids cascading issues when the connector fails to fetch information about a Discord channel.
* **Fixes occasionally SIGABTR when writing table with `deltalake` on Linux** Problem: occasionally on Linux ingest can throw a `SIGABTR` when writing `deltalake` table even though the table was written correctly. Fix: put the writing function into a `Process` to ensure its execution to the fullest extent before returning to the main process. Importance: Improves stability of connectors using `deltalake`
* **Fixes badly initialized Formula** Problem: YoloX contain new types of elements, when loading a document that contain formulas a new element of that class should be generated, however the Formula class inherits from Element instead of Text. After this change the element is correctly created with the correct class allowing the document to be loaded. Fix: Change parent class for Formula to Text. Importance: Crucial to be able to load documents that contain formulas.

## 0.10.16

### Enhancements

* **Adds data source properties to Airtable, Confluence, Discord, Elasticsearch, Google Drive, and Wikipedia connectors** These properties (date_created, date_modified, version, source_url, record_locator) are written to element metadata during ingest, mapping elements to information about the document source from which they derive. This functionality enables downstream applications to reveal source document applications, e.g. a link to a GDrive doc, Salesforce record, etc.
* **DOCX partitioner refactored in preparation for enhancement.** Behavior should be unchanged except in multi-section documents containing different headers/footers for different sections. These will now emit all distinct headers and footers encountered instead of just those for the last section.
* **Add a function to map between Tesseract and standard language codes.** This allows users to input language information to the `languages` param in any Tesseract-supported langcode or any ISO 639 standard language code.
* **Add document level language detection functionality.** Introduces the "auto" default for the languages param, which then detects the languages present in the document using the `langdetect` package. Implemented only for the partition_text function to start.

### Features

### Fixes

* ***Fixes an issue that caused a partition error for some PDF's.** Fixes GH Issue 1460 by bypassing a coordinate check if an element has invalid coordinates.

## 0.10.15


### Enhancements

* **Support for better element categories from the next-generation image-to-text model ("chipper").** Previously, not all of the classifications from Chipper were being mapped to proper `unstructured` element categories so the consumer of the library would see many `UncategorizedText` elements. This fixes the issue, improving the granularity of the element categories outputs for better downstream processing and chunking. The mapping update is:
  * "Threading": `NarrativeText`
  * "Form": `NarrativeText`
  * "Field-Name": `Title`
  * "Value": `NarrativeText`
  * "Link": `NarrativeText`
  * "Headline": `Title` (with `category_depth=1`)
  * "Subheadline": `Title` (with `category_depth=2`)
  * "Abstract": `NarrativeText`
* **Better ListItem grouping for PDF's (fast strategy).** The `partition_pdf` with `fast` strategy previously broke down some numbered list item lines as separate elements. This enhancement leverages the x,y coordinates and bbox sizes to help decide whether the following chunk of text is a continuation of the immediate previous detected ListItem element or not, and not detect it as its own non-ListItem element.
* **Fall back to text-based classification for uncategorized Layout elements for Images and PDF's**. Improves element classification by running existing text-based rules on previously `UncategorizedText` elements.
* **Adds table partitioning for Partitioning for many doc types including: .html, .epub., .md, .rst, .odt, and .msg.** At the core of this change is the .html partition functionality, which is leveraged by the other effected doc types. This impacts many scenarios where `Table` Elements are now propery extracted.
* **Create and add `add_chunking_strategy` decorator to partition functions.** Previously, users were responsible for their own chunking after partitioning elements, often required for downstream applications. Now, individual elements may be combined into right-sized chunks where min and max character size may be specified if `chunking_strategy=by_title`. Relevant elements are grouped together for better downstream results. This enables users immediately use partitioned results effectively in downstream applications (e.g. RAG architecture apps) without any additional post-processing.
* **Adds `languages` as an input parameter and marks `ocr_languages` kwarg for deprecation in pdf, image, and auto partitioning functions.** Previously, language information was only being used for Tesseract OCR for image-based documents and was in a Tesseract specific string format, but by refactoring into a list of standard language codes independent of Tesseract, the `unstructured` library will better support `languages` for other non-image pipelines and/or support for other OCR engines.
* **Removes `UNSTRUCTURED_LANGUAGE` env var usage and replaces `language` with `languages` as an input parameter to unstructured-partition-text_type functions.** The previous parameter/input setup was not user-friendly or scalable to the variety of elements being processed. By refactoring the inputted language information into a list of standard language codes, we can support future applications of the element language such as detection, metadata, and multi-language elements. Now, to skip English specific checks, set the `languages` parameter to any non-English language(s).
* **Adds `xlsx` and `xls` filetype extensions to the `skip_infer_table_types` default list in `partition`.** By adding these file types to the input parameter these files should not go through table extraction. Users can still specify if they would like to extract tables from these filetypes, but will have to set the `skip_infer_table_types` to exclude the desired filetype extension. This avoids mis-representing complex spreadsheets where there may be multiple sub-tables and other content.
* **Better debug output related to sentence counting internals**. Clarify message when sentence is not counted toward sentence count because there aren't enough words, relevant for developers focused on `unstructured`s NLP internals.
* **Faster ocr_only speed for partitioning PDF and images.** Use `unstructured_pytesseract.run_and_get_multiple_output` function to reduce the number of calls to `tesseract` by half when partitioning pdf or image with `tesseract`
* **Adds data source properties to fsspec connectors** These properties (date_created, date_modified, version, source_url, record_locator) are written to element metadata during ingest, mapping elements to information about the document source from which they derive. This functionality enables downstream applications to reveal source document applications, e.g. a link to a GDrive doc, Salesforce record, etc.
* **Add delta table destination connector** New delta table destination connector added to ingest CLI.  Users may now use `unstructured-ingest` to write partitioned data from over 20 data sources (so far) to a Delta Table.
* **Rename to Source and Destination Connectors in the Documentation.** Maintain naming consistency between Connectors codebase and documentation with the first addition to a destination connector.
* **Non-HTML text files now return unstructured-elements as opposed to HTML-elements.** Previously the text based files that went through `partition_html` would return HTML-elements but now we preserve the format from the input using `source_format` argument in the partition call.
* **Adds `PaddleOCR` as an optional alternative to `Tesseract`** for OCR in processing of PDF or Image files, it is installable via the `makefile` command `install-paddleocr`. For experimental purposes only.
* **Bump unstructured-inference** to 0.5.28. This version bump markedly improves the output of table data, rendered as `metadata.text_as_html` in an element. These changes include:
  * add env variable `ENTIRE_PAGE_OCR` to specify using paddle or tesseract on entire page OCR
  * table structure detection now pads the input image by 25 pixels in all 4 directions to improve its recall (0.5.27)
  * support paddle with both cpu and gpu and assume it is pre-installed (0.5.26)
  * fix a bug where `cells_to_html` doesn't handle cells spanning multiple rows properly (0.5.25)
  * remove `cv2` preprocessing step before OCR step in table transformer (0.5.24)

### Features

* **Adds element metadata via `category_depth` with default value None**.
  * This additional metadata is useful for vectordb/LLM, chunking strategies, and retrieval applications.
* **Adds a naive hierarchy for elements via a `parent_id` on the element's metadata**
  * Users will now have more metadata for implementing vectordb/LLM chunking strategies. For example, text elements could be queried by their preceding title element.
  * Title elements created from HTML headings will properly nest

### Fixes

* **`add_pytesseract_bboxes_to_elements` no longer returns `nan` values**. The function logic is now broken into new methods
  `_get_element_box` and `convert_multiple_coordinates_to_new_system`
* **Selecting a different model wasn't being respected when calling `partition_image`.** Problem: `partition_pdf` allows for passing a `model_name` parameter. Given the similarity between the image and PDF pipelines, the expected behavior is that `partition_image` should support the same parameter, but `partition_image` was unintentionally not passing along its `kwargs`. This was corrected by adding the kwargs to the downstream call.
* **Fixes a chunking issue via dropping the field "coordinates".** Problem: chunk_by_title function was chunking each element to its own individual chunk while it needed to group elements into a fewer number of chunks. We've discovered that this happens due to a metadata matching logic in chunk_by_title function, and discovered that elements with different metadata can't be put into the same chunk. At the same time, any element with "coordinates" essentially had different metadata than other elements, due each element locating in different places and having different coordinates. Fix: That is why we have included the key "coordinates" inside a list of excluded metadata keys, while doing this "metadata_matches" comparision. Importance: This change is crucial to be able to chunk by title for documents which include "coordinates" metadata in their elements.

## 0.10.14

### Enhancements

* Update all connectors to use new downstream architecture
  * New click type added to parse comma-delimited string inputs
  * Some CLI options renamed

### Features

### Fixes

## 0.10.13

### Enhancements

* Updated documentation: Added back support doc types for partitioning, more Python codes in the API page,  RAG definition, and use case.
* Updated Hi-Res Metadata: PDFs and Images using Hi-Res strategy now have layout model class probabilities added ot metadata.
* Updated the `_detect_filetype_from_octet_stream()` function to use libmagic to infer the content type of file when it is not a zip file.
* Tesseract minor version bump to 5.3.2

### Features

* Add Jira Connector to be able to pull issues from a Jira organization
* Add `clean_ligatures` function to expand ligatures in text


### Fixes

* `partition_html` breaks on `<br>` elements.
* Ingest error handling to properly raise errors when wrapped
* GH issue 1361: fixes a sortig error that prevented some PDF's from being parsed
* Bump unstructured-inference
  * Brings back embedded images in PDF's (0.5.23)

## 0.10.12

### Enhancements

* Removed PIL pin as issue has been resolved upstream
* Bump unstructured-inference
  * Support for yolox_quantized layout detection model (0.5.20)
* YoloX element types added


### Features

* Add Salesforce Connector to be able to pull Account, Case, Campaign, EmailMessage, Lead

### Fixes


* Bump unstructured-inference
  * Avoid divide-by-zero errors swith `safe_division` (0.5.21)

## 0.10.11

### Enhancements

* Bump unstructured-inference
  * Combine entire-page OCR output with layout-detected elements, to ensure full coverage of the page (0.5.19)

### Features

* Add in ingest cli s3 writer

### Fixes

* Fix a bug where `xy-cut` sorting attemps to sort elements without valid coordinates; now xy cut sorting only works when **all** elements have valid coordinates

## 0.10.10

### Enhancements

* Adds `text` as an input parameter to `partition_xml`.
* `partition_xml` no longer runs through `partition_text`, avoiding incorrect splitting
  on carriage returns in the XML. Since `partition_xml` no longer calls `partition_text`,
  `min_partition` and `max_partition` are no longer supported in `partition_xml`.
* Bump `unstructured-inference==0.5.18`, change non-default detectron2 classification threshold
* Upgrade base image from rockylinux 8 to rockylinux 9
* Serialize IngestDocs to JSON when passing to subprocesses

### Features

### Fixes

- Fix a bug where mismatched `elements` and `bboxes` are passed into `add_pytesseract_bbox_to_elements`

## 0.10.9

### Enhancements

* Fix `test_json` to handle only non-extra dependencies file types (plain-text)

### Features

* Adds `chunk_by_title` to break a document into sections based on the presence of `Title`
  elements.
* add new extraction function `extract_image_urls_from_html` to extract all img related URL from html text.

### Fixes

* Make cv2 dependency optional
* Edit `add_pytesseract_bbox_to_elements`'s (`ocr_only` strategy) `metadata.coordinates.points` return type to `Tuple` for consistency.
* Re-enable test-ingest-confluence-diff for ingest tests
* Fix syntax for ingest test check number of files
* Fix csv and tsv partitioners loosing the first line of the files when creating elements

## 0.10.8

### Enhancements

* Release docker image that installs Python 3.10 rather than 3.8

### Features

### Fixes

## 0.10.7

### Enhancements

### Features

### Fixes

* Remove overly aggressive ListItem chunking for images and PDF's which typically resulted in inchorent elements.

## 0.10.6

### Enhancements

* Enable `partition_email` and `partition_msg` to detect if an email is PGP encryped. If
  and email is PGP encryped, the functions will return an empy list of elements and
  emit a warning about the encrypted content.
* Add threaded Slack conversations into Slack connector output
* Add functionality to sort elements using `xy-cut` sorting approach in `partition_pdf` for `hi_res` and `fast` strategies
* Bump unstructured-inference
  * Set OMP_THREAD_LIMIT to 1 if not set for better tesseract perf (0.5.17)

### Features

* Extract coordinates from PDFs and images when using OCR only strategy and add to metadata

### Fixes

* Update `partition_html` to respect the order of `<pre>` tags.
* Fix bug in `partition_pdf_or_image` where two partitions were called if `strategy == "ocr_only"`.
* Bump unstructured-inference
  * Fix issue where temporary files were being left behind (0.5.16)
* Adds deprecation warning for the `file_filename` kwarg to `partition`, `partition_via_api`,
  and `partition_multiple_via_api`.
* Fix documentation build workflow by pinning dependencies

## 0.10.5

### Enhancements

* Create new CI Pipelines
  - Checking text, xml, email, and html doc tests against the library installed without extras
  - Checking each library extra against their respective tests
* `partition` raises an error and tells the user to install the appropriate extra if a filetype
  is detected that is missing dependencies.
* Add custom errors to ingest
* Bump `unstructured-ingest==0.5.15`
  - Handle an uncaught TesseractError (0.5.15)
  - Add TIFF test file and TIFF filetype to `test_from_image_file` in `test_layout` (0.5.14)
* Use `entire_page` ocr mode for pdfs and images
* Add notes on extra installs to docs
* Adds ability to reuse connections per process in unstructured-ingest

### Features
* Add delta table connector

### Fixes

## 0.10.4
* Pass ocr_mode in partition_pdf and set the default back to individual pages for now
* Add diagrams and descriptions for ingest design in the ingest README

### Features
* Supports multipage TIFF image partitioning

### Fixes

## 0.10.2

### Enhancements
* Bump unstructured-inference==0.5.13:
  - Fix extracted image elements being included in layout merge, addresses the issue
    where an entire-page image in a PDF was not passed to the layout model when using hi_res.

### Features

### Fixes

## 0.10.1

### Enhancements
* Bump unstructured-inference==0.5.12:
  - fix to avoid trace for certain PDF's (0.5.12)
  - better defaults for DPI for hi_res and  Chipper (0.5.11)
  - implement full-page OCR (0.5.10)

### Features

### Fixes

* Fix dead links in repository README (Quick Start > Install for local development, and Learn more > Batch Processing)
* Update document dependencies to include tesseract-lang for additional language support (required for tests to pass)

## 0.10.0

### Enhancements

* Add `include_header` kwarg to `partition_xlsx` and change default behavior to `True`
* Update the `links` and `emphasized_texts` metadata fields

### Features

### Fixes

## 0.9.3

### Enhancements

* Pinned dependency cleanup.
* Update `partition_csv` to always use `soupparser_fromstring` to parse `html text`
* Update `partition_tsv` to always use `soupparser_fromstring` to parse `html text`
* Add `metadata.section` to capture epub table of contents data
* Add `unique_element_ids` kwarg to partition functions. If `True`, will use a UUID
  for element IDs instead of a SHA-256 hash.
* Update `partition_xlsx` to always use `soupparser_fromstring` to parse `html text`
* Add functionality to switch `html` text parser based on whether the `html` text contains emoji
* Add functionality to check if a string contains any emoji characters
* Add CI tests around Notion

### Features

* Add Airtable Connector to be able to pull views/tables/bases from an Airtable organization

### Fixes

* fix pdf partition of list items being detected as titles in OCR only mode
* make notion module discoverable
* fix emails with `Content-Distribution: inline` and `Content-Distribution: attachment` with no filename
* Fix email attachment filenames which had `=` in the filename itself

## 0.9.2


### Enhancements

* Update table extraction section in API documentation to sync with change in Prod API
* Update Notion connector to extract to html
* Added UUID option for `element_id`
* Bump unstructured-inference==0.5.9:
  - better caching of models
  - another version of detectron2 available, though the default layout model is unchanged
* Added UUID option for element_id
* Added UUID option for element_id
* CI improvements to run ingest tests in parallel

### Features

* Adds Sharepoint connector.

### Fixes

* Bump unstructured-inference==0.5.9:
  - ignores Tesseract errors where no text is extracted for tiles that indeed, have no text

## 0.9.1

### Enhancements

* Adds --partition-pdf-infer-table-structure to unstructured-ingest.
* Enable `partition_html` to skip headers and footers with the `skip_headers_and_footers` flag.
* Update `partition_doc` and `partition_docx` to track emphasized texts in the output
* Adds post processing function `filter_element_types`
* Set the default strategy for partitioning images to `hi_res`
* Add page break parameter section in API documentation to sync with change in Prod API
* Update `partition_html` to track emphasized texts in the output
* Update `XMLDocument._read_xml` to create `<p>` tag element for the text enclosed in the `<pre>` tag
* Add parameter `include_tail_text` to `_construct_text` to enable (skip) tail text inclusion
* Add Notion connector

### Features

### Fixes

* Remove unused `_partition_via_api` function
* Fixed emoji bug in `partition_xlsx`.
* Pass `file_filename` metadata when partitioning file object
* Skip ingest test on missing Slack token
* Add Dropbox variables to CI environments
* Remove default encoding for ingest
* Adds new element type `EmailAddress` for recognising email address in the  text
* Simplifies `min_partition` logic; makes partitions falling below the `min_partition`
  less likely.
* Fix bug where ingest test check for number of files fails in smoke test
* Fix unstructured-ingest entrypoint failure

## 0.9.0

### Enhancements

* Dependencies are now split by document type, creating a slimmer base installation.

## 0.8.8

### Enhancements

### Features

### Fixes

* Rename "date" field to "last_modified"
* Adds Box connector

### Fixes

## 0.8.7

### Enhancements

* Put back useful function `split_by_paragraph`

### Features

### Fixes

* Fix argument order in NLTK download step

## 0.8.6

### Enhancements

### Features

### Fixes

* Remove debug print lines and non-functional code

## 0.8.5

### Enhancements

* Add parameter `skip_infer_table_types` to enable (skip) table extraction for other doc types
* Adds optional Unstructured API unit tests in CI
* Tracks last modified date for all document types.
* Add auto_paragraph_grouper to detect new-line and blank-line new paragraph for .txt files.
* refactor the ingest cli to better support expanding supported connectors

## 0.8.3

### Enhancements

### Features

### Fixes

* NLTK now only gets downloaded if necessary.
* Handling for empty tables in Word Documents and PowerPoints.

## 0.8.4

### Enhancements

* Additional tests and refactor of JSON detection.
* Update functionality to retrieve image metadata from a page for `document_to_element_list`
* Links are now tracked in `partition_html` output.
* Set the file's current position to the beginning after reading the file in `convert_to_bytes`
* Add `min_partition` kwarg to that combines elements below a specified threshold and modifies splitting of strings longer than max partition so words are not split.
* set the file's current position to the beginning after reading the file in `convert_to_bytes`
* Add slide notes to pptx
* Add `--encoding` directive to ingest
* Improve json detection by `detect_filetype`

### Features

* Adds Outlook connector
* Add support for dpi parameter in inference library
* Adds Onedrive connector.
* Add Confluence connector for ingest cli to pull the body text from all documents from all spaces in a confluence domain.

### Fixes

* Fixes issue with email partitioning where From field was being assigned the To field value.
* Use the `image_metadata` property of the `PageLayout` instance to get the page image info in the `document_to_element_list`
* Add functionality to write images to computer storage temporarily instead of keeping them in memory for `ocr_only` strategy
* Add functionality to convert a PDF in small chunks of pages at a time for `ocr_only` strategy
* Adds `.txt`, `.text`, and `.tab` to list of extensions to check if file
  has a `text/plain` MIME type.
* Enables filters to be passed to `partition_doc` so it doesn't error with LibreOffice7.
* Removed old error message that's superseded by `requires_dependencies`.
* Removes using `hi_res` as the default strategy value for `partition_via_api` and `partition_multiple_via_api`

## 0.8.1

### Enhancements

* Add support for Python 3.11

### Features

### Fixes

* Fixed `auto` strategy detected scanned document as having extractable text and using `fast` strategy, resulting in no output.
* Fix list detection in MS Word documents.
* Don't instantiate an element with a coordinate system when there isn't a way to get its location data.

## 0.8.0

### Enhancements

* Allow model used for hi res pdf partition strategy to be chosen when called.
* Updated inference package

### Features

* Add `metadata_filename` parameter across all partition functions

### Fixes

* Update to ensure `convert_to_datafame` grabs all of the metadata fields.
* Adjust encoding recognition threshold value in `detect_file_encoding`
* Fix KeyError when `isd_to_elements` doesn't find a type
* Fix `_output_filename` for local connector, allowing single files to be written correctly to the disk

* Fix for cases where an invalid encoding is extracted from an email header.

### BREAKING CHANGES

* Information about an element's location is no longer returned as top-level attributes of an element. Instead, it is returned in the `coordinates` attribute of the element's metadata.

## 0.7.12

### Enhancements

* Adds `include_metadata` kwarg to `partition_doc`, `partition_docx`, `partition_email`, `partition_epub`, `partition_json`, `partition_msg`, `partition_odt`, `partition_org`, `partition_pdf`, `partition_ppt`, `partition_pptx`, `partition_rst`, and `partition_rtf`
### Features

* Add Elasticsearch connector for ingest cli to pull specific fields from all documents in an index.
* Adds Dropbox connector

### Fixes

* Fix tests that call unstructured-api by passing through an api-key
* Fixed page breaks being given (incorrect) page numbers
* Fix skipping download on ingest when a source document exists locally

## 0.7.11

### Enhancements

* More deterministic element ordering when using `hi_res` PDF parsing strategy (from unstructured-inference bump to 0.5.4)
* Make large model available (from unstructured-inference bump to 0.5.3)
* Combine inferred elements with extracted elements (from unstructured-inference bump to 0.5.2)
* `partition_email` and `partition_msg` will now process attachments if `process_attachments=True`
  and a attachment partitioning functions is passed through with `attachment_partitioner=partition`.

### Features

### Fixes

* Fix tests that call unstructured-api by passing through an api-key
* Fixed page breaks being given (incorrect) page numbers
* Fix skipping download on ingest when a source document exists locally

## 0.7.10

### Enhancements

* Adds a `max_partition` parameter to `partition_text`, `partition_pdf`, `partition_email`,
  `partition_msg` and `partition_xml` that sets a limit for the size of an individual
  document elements. Defaults to `1500` for everything except `partition_xml`, which has
  a default value of `None`.
* DRY connector refactor

### Features

* `hi_res` model for pdfs and images is selectable via environment variable.

### Fixes

* CSV check now ignores escaped commas.
* Fix for filetype exploration util when file content does not have a comma.
* Adds negative lookahead to bullet pattern to avoid detecting plain text line
  breaks like `-------` as list items.
* Fix pre tag parsing for `partition_html`
* Fix lookup error for annotated Arabic and Hebrew encodings

## 0.7.9

### Enhancements

* Improvements to string check for leafs in `partition_xml`.
* Adds --partition-ocr-languages to unstructured-ingest.

### Features

* Adds `partition_org` for processed Org Mode documents.

### Fixes

## 0.7.8

### Enhancements

### Features

* Adds Google Cloud Service connector

### Fixes

* Updates the `parse_email` for `partition_eml` so that `unstructured-api` passes the smoke tests
* `partition_email` now works if there is no message content
* Updates the `"fast"` strategy for `partition_pdf` so that it's able to recursively
* Adds recursive functionality to all fsspec connectors
* Adds generic --recursive ingest flag

## 0.7.7

### Enhancements

* Adds functionality to replace the `MIME` encodings for `eml` files with one of the common encodings if a `unicode` error occurs
* Adds missed file-like object handling in `detect_file_encoding`
* Adds functionality to extract charset info from `eml` files

### Features

* Added coordinate system class to track coordinate types and convert to different coordinate

### Fixes

* Adds an `html_assemble_articles` kwarg to `partition_html` to enable users to capture
  control whether content outside of `<article>` tags is captured when
  `<article>` tags are present.
* Check for the `xml` attribute on `element` before looking for pagebreaks in `partition_docx`.

## 0.7.6

### Enhancements

* Convert fast startegy to ocr_only for images
* Adds support for page numbers in `.docx` and `.doc` when user or renderer
  created page breaks are present.
* Adds retry logic for the unstructured-ingest Biomed connector

### Features

* Provides users with the ability to extract additional metadata via regex.
* Updates `partition_docx` to include headers and footers in the output.
* Create `partition_tsv` and associated tests. Make additional changes to `detect_filetype`.

### Fixes

* Remove fake api key in test `partition_via_api` since we now require valid/empty api keys
* Page number defaults to `None` instead of `1` when page number is not present in the metadata.
  A page number of `None` indicates that page numbers are not being tracked for the document
  or that page numbers do not apply to the element in question..
* Fixes an issue with some pptx files. Assume pptx shapes are found in top left position of slide
  in case the shape.top and shape.left attributes are `None`.

## 0.7.5

### Enhancements

* Adds functionality to sort elements in `partition_pdf` for `fast` strategy
* Adds ingest tests with `--fast` strategy on PDF documents
* Adds --api-key to unstructured-ingest

### Features

* Adds `partition_rst` for processed ReStructured Text documents.

### Fixes

* Adds handling for emails that do not have a datetime to extract.
* Adds pdf2image package as core requirement of unstructured (with no extras)

## 0.7.4

### Enhancements

* Allows passing kwargs to request data field for `partition_via_api` and `partition_multiple_via_api`
* Enable MIME type detection if libmagic is not available
* Adds handling for empty files in `detect_filetype` and `partition`.

### Features

### Fixes

* Reslove `grpcio` import issue on `weaviate.schema.validate_schema` for python 3.9 and 3.10
* Remove building `detectron2` from source in Dockerfile

## 0.7.3

### Enhancements

* Update IngestDoc abstractions and add data source metadata in ElementMetadata

### Features

### Fixes

* Pass `strategy` parameter down from `partition` for `partition_image`
* Filetype detection if a CSV has a `text/plain` MIME type
* `convert_office_doc` no longers prints file conversion info messages to stdout.
* `partition_via_api` reflects the actual filetype for the file processed in the API.

## 0.7.2

### Enhancements

* Adds an optional encoding kwarg to `elements_to_json` and `elements_from_json`
* Bump version of base image to use new stable version of tesseract

### Features

### Fixes

* Update the `read_txt_file` utility function to keep using `spooled_to_bytes_io_if_needed` for xml
* Add functionality to the `read_txt_file` utility function to handle file-like object from URL
* Remove the unused parameter `encoding` from `partition_pdf`
* Change auto.py to have a `None` default for encoding
* Add functionality to try other common encodings for html and xml files if an error related to the encoding is raised and the user has not specified an encoding.
* Adds benchmark test with test docs in example-docs
* Re-enable test_upload_label_studio_data_with_sdk
* File detection now detects code files as plain text
* Adds `tabulate` explicitly to dependencies
* Fixes an issue in `metadata.page_number` of pptx files
* Adds showing help if no parameters passed

## 0.7.1

### Enhancements

### Features

* Add `stage_for_weaviate` to stage `unstructured` outputs for upload to Weaviate, along with
  a helper function for defining a class to use in Weaviate schemas.
* Builds from Unstructured base image, built off of Rocky Linux 8.7, this resolves almost all CVE's in the image.

### Fixes

## 0.7.0

### Enhancements

* Installing `detectron2` from source is no longer required when using the `local-inference` extra.
* Updates `.pptx` parsing to include text in tables.

### Features

### Fixes

* Fixes an issue in `_add_element_metadata` that caused all elements to have `page_number=1`
  in the element metadata.
* Adds `.log` as a file extension for TXT files.
* Adds functionality to try other common encodings for email (`.eml`) files if an error related to the encoding is raised and the user has not specified an encoding.
* Allow passed encoding to be used in the `replace_mime_encodings`
* Fixes page metadata for `partition_html` when `include_metadata=False`
* A `ValueError` now raises if `file_filename` is not specified when you use `partition_via_api`
  with a file-like object.

## 0.6.11

### Enhancements

* Supports epub tests since pandoc is updated in base image

### Features


### Fixes


## 0.6.10

### Enhancements

* XLS support from auto partition

### Features

### Fixes

## 0.6.9

### Enhancements

* fast strategy for pdf now keeps element bounding box data
* setup.py refactor

### Features

### Fixes

* Adds functionality to try other common encodings if an error related to the encoding is raised and the user has not specified an encoding.
* Adds additional MIME types for CSV

## 0.6.8

### Enhancements

### Features

* Add `partition_csv` for CSV files.

### Fixes

## 0.6.7

### Enhancements

* Deprecate `--s3-url` in favor of `--remote-url` in CLI
* Refactor out non-connector-specific config variables
* Add `file_directory` to metadata
* Add `page_name` to metadata. Currently used for the sheet name in XLSX documents.
* Added a `--partition-strategy` parameter to unstructured-ingest so that users can specify
  partition strategy in CLI. For example, `--partition-strategy fast`.
* Added metadata for filetype.
* Add Discord connector to pull messages from a list of channels
* Refactor `unstructured/file-utils/filetype.py` to better utilise hashmap to return mime type.
* Add local declaration of DOCX_MIME_TYPES and XLSX_MIME_TYPES for `test_filetype.py`.

### Features

* Add `partition_xml` for XML files.
* Add `partition_xlsx` for Microsoft Excel documents.

### Fixes

* Supports `hml` filetype for partition as a variation of html filetype.
* Makes `pytesseract` a function level import in `partition_pdf` so you can use the `"fast"`
  or `"hi_res"` strategies if `pytesseract` is not installed. Also adds the
  `required_dependencies` decorator for the `"hi_res"` and `"ocr_only"` strategies.
* Fix to ensure `filename` is tracked in metadata for `docx` tables.

## 0.6.6

### Enhancements

* Adds an `"auto"` strategy that chooses the partitioning strategy based on document
  characteristics and function kwargs. This is the new default strategy for `partition_pdf`
  and `partition_image`. Users can maintain existing behavior by explicitly setting
  `strategy="hi_res"`.
* Added an additional trace logger for NLP debugging.
* Add `get_date` method to `ElementMetadata` for converting the datestring to a `datetime` object.
* Cleanup the `filename` attribute on `ElementMetadata` to remove the full filepath.

### Features

* Added table reading as html with URL parsing to `partition_docx` in docx
* Added metadata field for text_as_html for docx files

### Fixes

* `fileutils/file_type` check json and eml decode ignore error
* `partition_email` was updated to more flexibly handle deviations from the RFC-2822 standard.
  The time in the metadata returns `None` if the time does not match RFC-2822 at all.
* Include all metadata fields when converting to dataframe or CSV

## 0.6.5

### Enhancements

* Added support for SpooledTemporaryFile file argument.

### Features

### Fixes


## 0.6.4

### Enhancements

* Added an "ocr_only" strategy for `partition_pdf`. Refactored the strategy decision
  logic into its own module.

### Features

### Fixes

## 0.6.3

### Enhancements

* Add an "ocr_only" strategy for `partition_image`.

### Features

* Added `partition_multiple_via_api` for partitioning multiple documents in a single REST
  API call.
* Added `stage_for_baseplate` function to prepare outputs for ingestion into Baseplate.
* Added `partition_odt` for processing Open Office documents.

### Fixes

* Updates the grouping logic in the `partition_pdf` fast strategy to group together text
  in the same bounding box.

## 0.6.2

### Enhancements

* Added logic to `partition_pdf` for detecting copy protected PDFs and falling back
  to the hi res strategy when necessary.


### Features

* Add `partition_via_api` for partitioning documents through the hosted API.

### Fixes

* Fix how `exceeds_cap_ratio` handles empty (returns `True` instead of `False`)
* Updates `detect_filetype` to properly detect JSONs when the MIME type is `text/plain`.

## 0.6.1

### Enhancements

* Updated the table extraction parameter name to be more descriptive

### Features

### Fixes

## 0.6.0

### Enhancements

* Adds an `ssl_verify` kwarg to `partition` and `partition_html` to enable turning off
  SSL verification for HTTP requests. SSL verification is on by default.
* Allows users to pass in ocr language to `partition_pdf` and `partition_image` through
  the `ocr_language` kwarg. `ocr_language` corresponds to the code for the language pack
  in Tesseract. You will need to install the relevant Tesseract language pack to use a
  given language.

### Features

* Table extraction is now possible for pdfs from `partition` and `partition_pdf`.
* Adds support for extracting attachments from `.msg` files

### Fixes

* Adds an `ssl_verify` kwarg to `partition` and `partition_html` to enable turning off
  SSL verification for HTTP requests. SSL verification is on by default.

## 0.5.13

### Enhancements

* Allow headers to be passed into `partition` when `url` is used.

### Features

* `bytes_string_to_string` cleaning brick for bytes string output.

### Fixes

* Fixed typo in call to `exactly_one` in `partition_json`
* unstructured-documents encode xml string if document_tree is `None` in `_read_xml`.
* Update to `_read_xml` so that Markdown files with embedded HTML process correctly.
* Fallback to "fast" strategy only emits a warning if the user specifies the "hi_res" strategy.
* unstructured-partition-text_type exceeds_cap_ratio fix returns and how capitalization ratios are calculated
* `partition_pdf` and `partition_text` group broken paragraphs to avoid fragmented `NarrativeText` elements.
* .json files resolved as "application/json" on centos7 (or other installs with older libmagic libs)

## 0.5.12

### Enhancements

* Add OS mimetypes DB to docker image, mainly for unstructured-api compat.
* Use the image registry as a cache when building Docker images.
* Adds the ability for `partition_text` to group together broken paragraphs.
* Added method to utils to allow date time format validation

### Features
* Add Slack connector to pull messages for a specific channel

* Add --partition-by-api parameter to unstructured-ingest
* Added `partition_rtf` for processing rich text files.
* `partition` now accepts a `url` kwarg in addition to `file` and `filename`.

### Fixes

* Allow encoding to be passed into `replace_mime_encodings`.
* unstructured-ingest connector-specific dependencies are imported on demand.
* unstructured-ingest --flatten-metadata supported for local connector.
* unstructured-ingest fix runtime error when using --metadata-include.

## 0.5.11

### Enhancements

### Features

### Fixes

* Guard against null style attribute in docx document elements
* Update HTML encoding to better support foreign language characters

## 0.5.10

### Enhancements

* Updated inference package
* Add sender, recipient, date, and subject to element metadata for emails

### Features

* Added `--download-only` parameter to `unstructured-ingest`

### Fixes

* FileNotFound error when filename is provided but file is not on disk

## 0.5.9

### Enhancements

### Features

### Fixes

* Convert file to str in helper `split_by_paragraph` for `partition_text`

## 0.5.8

### Enhancements

* Update `elements_to_json` to return string when filename is not specified
* `elements_from_json` may take a string instead of a filename with the `text` kwarg
* `detect_filetype` now does a final fallback to file extension.
* Empty tags are now skipped during the depth check for HTML processing.

### Features

* Add local file system to `unstructured-ingest`
* Add `--max-docs` parameter to `unstructured-ingest`
* Added `partition_msg` for processing MSFT Outlook .msg files.

### Fixes

* `convert_file_to_text` now passes through the `source_format` and `target_format` kwargs.
  Previously they were hard coded.
* Partitioning functions that accept a `text` kwarg no longer raise an error if an empty
  string is passed (and empty list of elements is returned instead).
* `partition_json` no longer fails if the input is an empty list.
* Fixed bug in `chunk_by_attention_window` that caused the last word in segments to be cut-off
  in some cases.

### BREAKING CHANGES

* `stage_for_transformers` now returns a list of elements, making it consistent with other
  staging bricks

## 0.5.7

### Enhancements

* Refactored codebase using `exactly_one`
* Adds ability to pass headers when passing a url in partition_html()
* Added optional `content_type` and `file_filename` parameters to `partition()` to bypass file detection

### Features

* Add `--flatten-metadata` parameter to `unstructured-ingest`
* Add `--fields-include` parameter to `unstructured-ingest`

### Fixes

## 0.5.6

### Enhancements

* `contains_english_word()`, used heavily in text processing, is 10x faster.

### Features

* Add `--metadata-include` and `--metadata-exclude` parameters to `unstructured-ingest`
* Add `clean_non_ascii_chars` to remove non-ascii characters from unicode string

### Fixes

* Fix problem with PDF partition (duplicated test)

## 0.5.4

### Enhancements

* Added Biomedical literature connector for ingest cli.
* Add `FsspecConnector` to easily integrate any existing `fsspec` filesystem as a connector.
* Rename `s3_connector.py` to `s3.py` for readability and consistency with the
  rest of the connectors.
* Now `S3Connector` relies on `s3fs` instead of on `boto3`, and it inherits
  from `FsspecConnector`.
* Adds an `UNSTRUCTURED_LANGUAGE_CHECKS` environment variable to control whether or not language
  specific checks like vocabulary and POS tagging are applied. Set to `"true"` for higher
  resolution partitioning and `"false"` for faster processing.
* Improves `detect_filetype` warning to include filename when provided.
* Adds a "fast" strategy for partitioning PDFs with PDFMiner. Also falls back to the "fast"
  strategy if detectron2 is not available.
* Start deprecation life cycle for `unstructured-ingest --s3-url` option, to be deprecated in
  favor of `--remote-url`.

### Features

* Add `AzureBlobStorageConnector` based on its `fsspec` implementation inheriting
from `FsspecConnector`
* Add `partition_epub` for partitioning e-books in EPUB3 format.

### Fixes

* Fixes processing for text files with `message/rfc822` MIME type.
* Open xml files in read-only mode when reading contents to construct an XMLDocument.

## 0.5.3

### Enhancements

* `auto.partition()` can now load Unstructured ISD json documents.
* Simplify partitioning functions.
* Improve logging for ingest CLI.

### Features

* Add `--wikipedia-auto-suggest` argument to the ingest CLI to disable automatic redirection
  to pages with similar names.
* Add setup script for Amazon Linux 2
* Add optional `encoding` argument to the `partition_(text/email/html)` functions.
* Added Google Drive connector for ingest cli.
* Added Gitlab connector for ingest cli.

### Fixes

## 0.5.2

### Enhancements

* Fully move from printing to logging.
* `unstructured-ingest` now uses a default `--download_dir` of `$HOME/.cache/unstructured/ingest`
rather than a "tmp-ingest-" dir in the working directory.

### Features

### Fixes

* `setup_ubuntu.sh` no longer fails in some contexts by interpreting
`DEBIAN_FRONTEND=noninteractive` as a command
* `unstructured-ingest` no longer re-downloads files when --preserve-downloads
is used without --download-dir.
* Fixed an issue that was causing text to be skipped in some HTML documents.

## 0.5.1

### Enhancements

### Features

### Fixes

* Fixes an error causing JavaScript to appear in the output of `partition_html` sometimes.
* Fix several issues with the `requires_dependencies` decorator, including the error message
  and how it was used, which had caused an error for `unstructured-ingest --github-url ...`.

## 0.5.0

### Enhancements

* Add `requires_dependencies` Python decorator to check dependencies are installed before
  instantiating a class or running a function

### Features

* Added Wikipedia connector for ingest cli.

### Fixes

* Fix `process_document` file cleaning on failure
* Fixes an error introduced in the metadata tracking commit that caused `NarrativeText`
  and `FigureCaption` elements to be represented as `Text` in HTML documents.

## 0.4.16

### Enhancements

* Fallback to using file extensions for filetype detection if `libmagic` is not present

### Features

* Added setup script for Ubuntu
* Added GitHub connector for ingest cli.
* Added `partition_md` partitioner.
* Added Reddit connector for ingest cli.

### Fixes

* Initializes connector properly in ingest.main::MainProcess
* Restricts version of unstructured-inference to avoid multithreading issue

## 0.4.15

### Enhancements

* Added `elements_to_json` and `elements_from_json` for easier serialization/deserialization
* `convert_to_dict`, `dict_to_elements` and `convert_to_csv` are now aliases for functions
  that use the ISD terminology.

### Fixes

* Update to ensure all elements are preserved during serialization/deserialization

## 0.4.14

* Automatically install `nltk` models in the `tokenize` module.

## 0.4.13

* Fixes unstructured-ingest cli.

## 0.4.12

* Adds console_entrypoint for unstructured-ingest, other structure/doc updates related to ingest.
* Add `parser` parameter to `partition_html`.

## 0.4.11

* Adds `partition_doc` for partitioning Word documents in `.doc` format. Requires `libreoffice`.
* Adds `partition_ppt` for partitioning PowerPoint documents in `.ppt` format. Requires `libreoffice`.

## 0.4.10

* Fixes `ElementMetadata` so that it's JSON serializable when the filename is a `Path` object.

## 0.4.9

* Added ingest modules and s3 connector, sample ingest script
* Default to `url=None` for `partition_pdf` and `partition_image`
* Add ability to skip English specific check by setting the `UNSTRUCTURED_LANGUAGE` env var to `""`.
* Document `Element` objects now track metadata

## 0.4.8

* Modified XML and HTML parsers not to load comments.

## 0.4.7

* Added the ability to pull an HTML document from a url in `partition_html`.
* Added the the ability to get file summary info from lists of filenames and lists
  of file contents.
* Added optional page break to `partition` for `.pptx`, `.pdf`, images, and `.html` files.
* Added `to_dict` method to document elements.
* Include more unicode quotes in `replace_unicode_quotes`.

## 0.4.6

* Loosen the default cap threshold to `0.5`.
* Add a `UNSTRUCTURED_NARRATIVE_TEXT_CAP_THRESHOLD` environment variable for controlling
  the cap ratio threshold.
* Unknown text elements are identified as `Text` for HTML and plain text documents.
* `Body Text` styles no longer default to `NarrativeText` for Word documents. The style information
  is insufficient to determine that the text is narrative.
* Upper cased text is lower cased before checking for verbs. This helps avoid some missed verbs.
* Adds an `Address` element for capturing elements that only contain an address.
* Suppress the `UserWarning` when detectron is called.
* Checks that titles and narrative test have at least one English word.
* Checks that titles and narrative text are at least 50% alpha characters.
* Restricts titles to a maximum word length. Adds a `UNSTRUCTURED_TITLE_MAX_WORD_LENGTH`
  environment variable for controlling the max number of words in a title.
* Updated `partition_pptx` to order the elements on the page

## 0.4.4

* Updated `partition_pdf` and `partition_image` to return `unstructured` `Element` objects
* Fixed the healthcheck url path when partitioning images and PDFs via API
* Adds an optional `coordinates` attribute to document objects
* Adds `FigureCaption` and `CheckBox` document elements
* Added ability to split lists detected in `LayoutElement` objects
* Adds `partition_pptx` for partitioning PowerPoint documents
* LayoutParser models now download from HugginfaceHub instead of DropBox
* Fixed file type detection for XML and HTML files on Amazone Linux

## 0.4.3

* Adds `requests` as a base dependency
* Fix in `exceeds_cap_ratio` so the function doesn't break with empty text
* Fix bug in `_parse_received_data`.
* Update `detect_filetype` to properly handle `.doc`, `.xls`, and `.ppt`.

## 0.4.2

* Added `partition_image` to process documents in an image format.
* Fixed utf-8 encoding error in `partition_email` with attachments for `text/html`

## 0.4.1

* Added support for text files in the `partition` function
* Pinned `opencv-python` for easier installation on Linux

## 0.4.0

* Added generic `partition` brick that detects the file type and routes a file to the appropriate
  partitioning brick.
* Added a file type detection module.
* Updated `partition_html` and `partition_eml` to support file-like objects in 'rb' mode.
* Cleaning brick for removing ordered bullets `clean_ordered_bullets`.
* Extract brick method for ordered bullets `extract_ordered_bullets`.
* Test for `clean_ordered_bullets`.
* Test for `extract_ordered_bullets`.
* Added `partition_docx` for pre-processing Word Documents.
* Added new REGEX patterns to extract email header information
* Added new functions to extract header information `parse_received_data` and `partition_header`
* Added new function to parse plain text files `partition_text`
* Added new cleaners functions `extract_ip_address`, `extract_ip_address_name`, `extract_mapi_id`, `extract_datetimetz`
* Add new `Image` element and function to find embedded images `find_embedded_images`
* Added `get_directory_file_info` for summarizing information about source documents

## 0.3.5

* Add support for local inference
* Add new pattern to recognize plain text dash bullets
* Add test for bullet patterns
* Fix for `partition_html` that allows for processing `div` tags that have both text and child
  elements
* Add ability to extract document metadata from `.docx`, `.xlsx`, and `.jpg` files.
* Helper functions for identifying and extracting phone numbers
* Add new function `extract_attachment_info` that extracts and decodes the attachment
of an email.
* Staging brick to convert a list of `Element`s to a `pandas` dataframe.
* Add plain text functionality to `partition_email`

## 0.3.4

* Python-3.7 compat

## 0.3.3

* Removes BasicConfig from logger configuration
* Adds the `partition_email` partitioning brick
* Adds the `replace_mime_encodings` cleaning bricks
* Small fix to HTML parsing related to processing list items with sub-tags
* Add `EmailElement` data structure to store email documents

## 0.3.2

* Added `translate_text` brick for translating text between languages
* Add an `apply` method to make it easier to apply cleaners to elements

## 0.3.1

* Added \_\_init.py\_\_ to `partition`

## 0.3.0

* Implement staging brick for Argilla. Converts lists of `Text` elements to `argilla` dataset classes.
* Removing the local PDF parsing code and any dependencies and tests.
* Reorganizes the staging bricks in the unstructured.partition module
* Allow entities to be passed into the Datasaur staging brick
* Added HTML escapes to the `replace_unicode_quotes` brick
* Fix bad responses in partition_pdf to raise ValueError
* Adds `partition_html` for partitioning HTML documents.

## 0.2.6

* Small change to how \_read is placed within the inheritance structure since it doesn't really apply to pdf
* Add partitioning brick for calling the document image analysis API

## 0.2.5

* Update python requirement to >=3.7

## 0.2.4

* Add alternative way of importing `Final` to support google colab

## 0.2.3

* Add cleaning bricks for removing prefixes and postfixes
* Add cleaning bricks for extracting text before and after a pattern

## 0.2.2

* Add staging brick for Datasaur

## 0.2.1

* Added brick to convert an ISD dictionary to a list of elements
* Update `PDFDocument` to use the `from_file` method
* Added staging brick for CSV format for ISD (Initial Structured Data) format.
* Added staging brick for separating text into attention window size chunks for `transformers`.
* Added staging brick for LabelBox.
* Added ability to upload LabelStudio predictions
* Added utility function for JSONL reading and writing
* Added staging brick for CSV format for Prodigy
* Added staging brick for Prodigy
* Added ability to upload LabelStudio annotations
* Added text_field and id_field to stage_for_label_studio signature

## 0.2.0

* Initial release of unstructured<|MERGE_RESOLUTION|>--- conflicted
+++ resolved
@@ -1,7 +1,4 @@
-<<<<<<< HEAD
-## 0.13.4
-=======
-## 0.13.4-dev3
+## 0.13.4-dev4
 
 ### Enhancements
 * **Unique and deterministic hash IDs for elements** Element IDs produced by any partitioning
@@ -22,7 +19,6 @@
 * **Remove ElementMetadata.section field.**. This field was unused, not populated by any partitioners.
 
 ## 0.13.3
->>>>>>> df1f7bcd
 
 ### Enhancements
 
