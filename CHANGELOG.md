<<<<<<< HEAD
## 0.13.8-dev13
=======
## 0.13.8-dev17
>>>>>>> df8d39a4

### Enhancements

* **Skip unnecessary element sorting in `partition_pdf()`**. Skip element sorting when determining whether embedded text can be extracted.
* **Faster evaluation** Support for concurrent processing of documents during evaluation
* **Add strategy parameter to `partition_docx()`.** Behavior of future enhancements may be sensitive the partitioning strategy. Add this parameter so `partition_docx()` is aware of the requested strategy.
* **Add GLOBAL_WORKING_DIR and GLOBAL_WORKING_PROCESS_DIR** configuration parameteres to control temporary storage.

### Features
* **Add form extraction basics (document elements and placeholder code in partition)**. This is to lay the ground work for the future. Form extraction models are not currently available in the library. An attempt to use this functionality will end in a `NotImplementedError`.

### Fixes

* **Add missing starting_page_num param to partition_image**
* **Make the filename and file params for partition_image and partition_pdf match the other partitioners**
* **Fix include_slide_notes and include_page_breaks params in partition_ppt**
* **Re-apply: skip accuracy calculation feature** Overwritten by mistake
* **Fix type hint for paragraph_grouper param** `paragraph_grouper` can be set to `False`, but the type hint did not not reflect this previously.
* **Remove links param from partition_pdf** `links` is extracted during partitioning and is not needed as a paramter in partition_pdf.
* **Improve CSV delimeter detection.** `partition_csv()` would raise on CSV files with very long lines.
* **Fix disk-space leak in `partition_doc()`.** Remove temporary file created but not removed when `file` argument is passed to `partition_doc()`.
* **Fix possible `SyntaxError` or `SyntaxWarning` on regex patterns.** Change regex patterns to raw strings to avoid these warnings/errors in Python 3.11+.
* **Fix disk-space leak in `partition_odt()`.** Remove temporary file created but not removed when `file` argument is passed to `partition_odt()`.
* **AstraDB: option to prevent indexing metadata**

## 0.13.7

### Enhancements

* **Remove `page_number` metadata fields** for HTML partition until we have a better strategy to decide page counting.
* **Extract OCRAgent.get_agent().** Generalize access to the configured OCRAgent instance beyond its use for PDFs.
* **Add calculation of table related metrics which take into account colspans and rowspans**
* **Evaluation: skip accuracy calculation** for files for which output and ground truth sizes differ greatly

### Features

* **add ability to get ratio of `cid` characters in embedded text extracted by `pdfminer`**.

### Fixes

* **`partition_docx()` handles short table rows.** The DOCX format allows a table row to start late and/or end early, meaning cells at the beginning or end of a row can be omitted. While there are legitimate uses for this capability, using it in practice is relatively rare. However, it can happen unintentionally when adjusting cell borders with the mouse. Accommodate this case and generate accurate `.text` and `.metadata.text_as_html` for these tables.
* **Remedy macOS test failure not triggered by CI.** Generalize temp-file detection beyond hard-coded Linux-specific prefix.
* **Remove unnecessary warning log for using default layout model.**
* **Add chunking to partition_tsv** Even though partition_tsv() produces a single Table element, chunking is made available because the Table element is often larger than the desired chunk size and must be divided into smaller chunks.

## 0.13.6

### Enhancements

### Features

### Fixes

- **ValueError: Invalid file (FileType.UNK) when parsing Content-Type header with charset directive** URL response Content-Type headers are now parsed according to RFC 9110.

## 0.13.5

### Enhancements

### Features

### Fixes

* **KeyError raised when updating parent_id** In the past, combining `ListItem` elements could result in reusing the same memory location which then led to unexpected side effects when updating element IDs.
* **Bump unstructured-inference==0.7.29**: table transformer predictions are now removed if confidence is below threshold

## 0.13.4

### Enhancements

* **Unique and deterministic hash IDs for elements** Element IDs produced by any partitioning
  function are now deterministic and unique at the document level by default. Before, hashes were
  based only on text; however, they now also take into account the element's sequence number on a
  page, the page's number in the document, and the document's file name.
* **Enable remote chunking via unstructured-ingest** Chunking using unstructured-ingest was
  previously limited to local chunking using the strategies `basic` and `by_title`. Remote chunking
  options via the API are now accessible.
* **Save table in cells format**. `UnstructuredTableTransformerModel` is able to return predicted table in cells format

### Features

* **Add a `PDF_ANNOTATION_THRESHOLD` environment variable to control the capture of embedded links in `partition_pdf()` for `fast` strategy**.
* **Add integration with the Google Cloud Vision API**. Adds a third OCR provider, alongside Tesseract and Paddle: the Google Cloud Vision API.

### Fixes

* **Remove ElementMetadata.section field.**. This field was unused, not populated by any partitioners.

## 0.13.3

### Enhancements

* **Remove duplicate image elements**. Remove image elements identified by PDFMiner that have similar bounding boxes and the same text.
* **Add support for `start_index` in `html` links extraction**
* **Add `strategy` arg value to `_PptxPartitionerOptions`.** This makes this paritioning option available for sub-partitioners to come that may optionally use inference or other expensive operations to improve the partitioning.
* **Support pluggable sub-partitioner for PPTX Picture shapes.** Use a distinct sub-partitioner for partitioning PPTX Picture (image) shapes and allow the default picture sub-partitioner to be replaced at run-time by one of the user's choosing.
* **Introduce `starting_page_number` parameter to partitioning functions** It applies to those partitioners which support `page_number` in element's metadata: PDF, TIFF, XLSX, DOC, DOCX, PPT, PPTX.
* **Redesign the internal mechanism of assigning element IDs** This allows for further enhancements related to element IDs such as deterministic and document-unique hashes. The way partitioning functions operate hasn't changed, which means `unique_element_ids` continues to be `False` by default, utilizing text hashes.

### Features

### Fixes

* **Add support for extracting text from tag tails in HTML**. This fix adds ability to generate separate elements using tag tails.
* **Add support for extracting text from `<b>` tags in HTML** Now `partition_html()` can extract text from `<b>` tags inside container tags (like `<div>`, `<pre>`).
* **Fix pip-compile make target** Missing base.in dependency missing from requirments make file added

## 0.13.2

### Enhancements

### Features

### Fixes

* **Brings back missing word list files** that caused `partition` failures in 0.13.1.

## 0.13.1

### Enhancements

* **Drop constraint on pydantic, supporting later versions** All dependencies has pydantic pinned at an old version. This explicit pin was removed, allowing the latest version to be pulled in when requirements are compiled.

### Features

* **Add a set of new `ElementType`s to extend future element types**

### Fixes

* **Fix `partition_html()` swallowing some paragraphs**. The `partition_html()` only considers elements with limited depth to avoid becoming the text representation of a giant div. This fix increases the limit value.
* **Fix SFTP** Adds flag options to SFTP connector on whether to use ssh keys / agent, with flag values defaulting to False. This is to prevent looking for ssh files when using username and password. Currently, username and password are required, making that always the case.

## 0.13.0

### Enhancements

* **Add `.metadata.is_continuation` to text-split chunks.** `.metadata.is_continuation=True` is added to second-and-later chunks formed by text-splitting an oversized `Table` element but not to their counterpart `Text` element splits. Add this indicator for `CompositeElement` to allow text-split continuation chunks to be identified for downstream processes that may wish to skip intentionally redundant metadata values in continuation chunks.
* **Add `compound_structure_acc` metric to table eval.** Add a new property to `unstructured.metrics.table_eval.TableEvaluation`: `composite_structure_acc`, which is computed from the element level row and column index and content accuracy scores
* **Add `.metadata.orig_elements` to chunks.** `.metadata.orig_elements: list[Element]` is added to chunks during the chunking process (when requested) to allow access to information from the elements each chunk was formed from. This is useful for example to recover metadata fields that cannot be consolidated to a single value for a chunk, like `page_number`, `coordinates`, and `image_base64`.
* **Add `--include_orig_elements` option to Ingest CLI.** By default, when chunking, the original elements used to form each chunk are added to `chunk.metadata.orig_elements` for each chunk. * The `include_orig_elements` parameter allows the user to turn off this behavior to produce a smaller payload when they don't need this metadata.
* **Add Google VertexAI embedder** Adds VertexAI embeddings to support embedding via Google Vertex AI.

### Features

* **Chunking populates `.metadata.orig_elements` for each chunk.** This behavior allows the text and metadata of the elements combined to make each chunk to be accessed. This can be important for example to recover metadata such as `.coordinates` that cannot be consolidated across elements and so is dropped from chunks. This option is controlled by the `include_orig_elements` parameter to `partition_*()` or to the chunking functions. This option defaults to `True` so original-elements are preserved by default. This behavior is not yet supported via the REST APIs or SDKs but will be in a closely subsequent PR to other `unstructured` repositories. The original elements will also not serialize or deserialize yet; this will also be added in a closely subsequent PR.
* **Add Clarifai destination connector** Adds support for writing partitioned and chunked documents into Clarifai.

### Fixes

* **Fix `clean_pdfminer_inner_elements()` to remove only pdfminer (embedded) elements merged with inferred elements**. Previously, some embedded elements were removed even if they were not merged with inferred elements. Now, only embedded elements that are already merged with inferred elements are removed.
* **Clarify IAM Role Requirement for GCS Platform Connectors**. The GCS Source Connector requires Storage Object Viewer and GCS Destination Connector requires Storage Object Creator IAM roles.
* **Change table extraction defaults** Change table extraction defaults in favor of using `skip_infer_table_types` parameter and reflect these changes in documentation.
* **Fix OneDrive dates with inconsistent formatting** Adds logic to conditionally support dates returned by office365 that may vary in date formatting or may be a datetime rather than a string. See previous fix for SharePoint
* **Adds tracking for AstraDB** Adds tracking info so AstraDB can see what source called their api.
* **Support AWS Bedrock Embeddings in ingest CLI** The configs required to instantiate the bedrock embedding class are now exposed in the api and the version of boto being used meets the minimum requirement to introduce the bedrock runtime required to hit the service.
* **Change MongoDB redacting** Original redact secrets solution is causing issues in platform. This fix uses our standard logging redact solution.

## 0.12.6

### Enhancements

* **Improve ability to capture embedded links in `partition_pdf()` for `fast` strategy** Previously, a threshold value that affects the capture of embedded links was set to a fixed value by default. This allows users to specify the threshold value for better capturing.
* **Refactor `add_chunking_strategy` decorator to dispatch by name.** Add `chunk()` function to be used by the `add_chunking_strategy` decorator to dispatch chunking call based on a chunking-strategy name (that can be dynamic at runtime). This decouples chunking dispatch from only those chunkers known at "compile" time and enables runtime registration of custom chunkers.
* **Redefine `table_level_acc` metric for table evaluation.** `table_level_acc` now is an average of individual predicted table's accuracy. A predicted table's accuracy is defined as the sequence matching ratio between itself and its corresponding ground truth table.

### Features

* **Added Unstructured Platform Documentation** The Unstructured Platform is currently in beta. The documentation provides how-to guides for setting up workflow automation, job scheduling, and configuring source and destination connectors.

### Fixes

* **Partitioning raises on file-like object with `.name` not a local file path.** When partitioning a file using the `file=` argument, and `file` is a file-like object (e.g. io.BytesIO) having a `.name` attribute, and the value of `file.name` is not a valid path to a file present on the local filesystem, `FileNotFoundError` is raised. This prevents use of the `file.name` attribute for downstream purposes to, for example, describe the source of a document retrieved from a network location via HTTP.
* **Fix SharePoint dates with inconsistent formatting** Adds logic to conditionally support dates returned by office365 that may vary in date formatting or may be a datetime rather than a string.
* **Include warnings** about the potential risk of installing a version of `pandoc` which does not support RTF files + instructions that will help resolve that issue.
* **Incorporate the `install-pandoc` Makefile recipe** into relevant stages of CI workflow, ensuring it is a version that supports RTF input files.
* **Fix Google Drive source key** Allow passing string for source connector key.
* **Fix table structure evaluations calculations** Replaced special value `-1.0` with `np.nan` and corrected rows filtering of files metrics basing on that.
* **Fix Sharepoint-with-permissions test** Ignore permissions metadata, update test.
* **Fix table structure evaluations for edge case** Fixes the issue when the prediction does not contain any table - no longer errors in such case.

## 0.12.5

### Enhancements

### Features
* Add `date_from_file_object` parameter to partition. If True and if file is provided via `file` parameter it will cause partition to infer last modified date from `file`'s content. If False, last modified metadata will be `None`.

* **Header and footer detection for fast strategy** `partition_pdf` with `fast` strategy now
  detects elements that are in the top or bottom 5 percent of the page as headers and footers.
* **Add parent_element to overlapping case output** Adds parent_element to the output for `identify_overlapping_or_nesting_case` and `catch_overlapping_and_nested_bboxes` functions.
* **Add table structure evaluation** Adds a new function to evaluate the structure of a table and return a metric that represents the quality of the table structure. This function is used to evaluate the quality of the table structure and the table contents.
* **Add AstraDB destination connector** Adds support for writing embedded documents into an AstraDB vector database.
* **Add OctoAI embedder** Adds support for embeddings via OctoAI.

### Fixes

* **Fix passing list type parameters when calling unstructured API via `partition_via_api()`** Update `partition_via_api()` to convert all list type parameters to JSON formatted strings before calling the unstructured client SDK. This will support image block extraction via `partition_via_api()`.
* **Fix `check_connection` in opensearch, databricks, postgres, azure connectors**
* **Fix don't treat plain text files with double quotes as JSON** If a file can be deserialized as JSON but it deserializes as a string, treat it as plain text even though it's valid JSON.
* **Fix `check_connection` in opensearch, databricks, postgres, azure connectors**
* **Fix cluster of bugs in `partition_xlsx()` that dropped content.** Algorithm for detecting "subtables" within a worksheet dropped table elements for certain patterns of populated cells such as when a trailing single-cell row appeared in a contiguous block of populated cells.
* **Improved documentation**. Fixed broken links and improved readability on `Key Concepts` page.
* **Rename `OpenAiEmbeddingConfig` to `OpenAIEmbeddingConfig`.**
* **Fix partition_json() doesn't chunk.** The `@add_chunking_strategy` decorator was missing from `partition_json()` such that pre-partitioned documents serialized to JSON did not chunk when a chunking-strategy was specified.


## 0.12.4

### Enhancements

* **Apply New Version of `black` formatting** The `black` library recently introduced a new major version that introduces new formatting conventions. This change brings code in the `unstructured` repo into compliance with the new conventions.
* **Move ingest imports to local scopes** Moved ingest dependencies into local scopes to be able to import ingest connector classes without the need of installing imported external dependencies. This allows lightweight use of the classes (not the instances. to use the instances as intended you'll still need the dependencies).
* **Add support for `.p7s` files** `partition_email` can now process `.p7s` files. The signature for the signed message is extracted and added to metadata.
* **Fallback to valid content types for emails** If the user selected content type does not exist on the email message, `partition_email` now falls back to anoter valid content type if it's available.

### Features

* **Add .heic file partitioning** .heic image files were previously unsupported and are now supported though partition_image()
* **Add the ability to specify an alternate OCR** implementation by implementing an `OCRAgent` interface and specify it using `OCR_AGENT` environment variable.
* **Add Vectara destination connector** Adds support for writing partitioned documents into a Vectara index.
* **Add ability to detect text in .docx inline shapes** extensions of docx partition, extracts text from inline shapes and includes them in paragraph's text

### Fixes

* **Fix `partition_pdf()` not working when using chipper model with `file`**
* **Handle common incorrect arguments for `languages` and `ocr_languages`** Users are regularly receiving errors on the API because they are defining `ocr_languages` or `languages` with additional quotationmarks, brackets, and similar mistakes. This update handles common incorrect arguments and raises an appropriate warning.
* **Default `hi_res_model_name` now relies on `unstructured-inference`** When no explicit `hi_res_model_name` is passed into `partition` or `partition_pdf_or_image` the default model is picked by `unstructured-inference`'s settings or os env variable `UNSTRUCTURED_HI_RES_MODEL_NAME`; it now returns the same model name regardless of `infer_table_structure`'s value; this function will be deprecated in the future and the default model name will simply rely on `unstructured-inference` and will not consider os env in a future release.
* **Fix remove Vectara requirements from setup.py - there are no dependencies**
* **Add missing dependency files to package manifest**. Updates the file path for the ingest
  dependencies and adds missing extra dependencies.
* **Fix remove Vectara requirements from setup.py - there are no dependencies **
* **Add title to Vectara upload - was not separated out from initial connector **
* **Fix change OpenSearch port to fix potential conflict with Elasticsearch in ingest test **


## 0.12.3

### Enhancements

* **Driver for MongoDB connector.** Adds a driver with `unstructured` version information to the
  MongoDB connector.

### Features

* **Add Databricks Volumes destination connector** Databricks Volumes connector added to ingest CLI.  Users may now use `unstructured-ingest` to write partitioned data to a Databricks Volumes storage service.

### Fixes

* **Fix support for different Chipper versions and prevent running PDFMiner with Chipper**
* **Treat YAML files as text.** Adds YAML MIME types to the file detection code and treats those
  files as text.
* **Fix FSSpec destination connectors check_connection.** FSSpec destination connectors did not use `check_connection`. There was an error when trying to `ls` destination directory - it may not exist at the moment of connector creation. Now `check_connection` calls `ls` on bucket root and this method is called on `initialize` of destination connector.
* **Fix databricks-volumes extra location.** `setup.py` is currently pointing to the wrong location for the databricks-volumes extra requirements. This results in errors when trying to build the wheel for unstructured. This change updates to point to the correct path.
* **Fix uploading None values to Chroma and Pinecone.** Removes keys with None values with Pinecone and Chroma destinations. Pins Pinecone dependency
* **Update documentation.** (i) best practice for table extration by using 'skip_infer_table_types' param, instead of 'pdf_infer_table_structure', and (ii) fixed CSS, RST issues and typo in the documentation.
* **Fix postgres storage of link_texts.** Formatting of link_texts was breaking metadata storage.

## 0.12.2

### Enhancements

### Features

### Fixes

* **Fix index error in table processing.** Bumps the `unstructured-inference` version to address and
  index error that occurs on some tables in the table transformer object.

## 0.12.1

### Enhancements

* **Allow setting image block crop padding parameter** In certain circumstances, adjusting the image block crop padding can improve image block extraction by preventing extracted image blocks from being clipped.
* **Add suport for bitmap images in `partition_image`** Adds support for `.bmp` files in
  `partition`, `partition_image`, and `detect_filetype`.
* **Keep all image elements when using "hi_res" strategy** Previously, `Image` elements with small chunks of text were ignored unless the image block extraction parameters (`extract_images_in_pdf` or `extract_image_block_types`) were specified. Now, all image elements are kept regardless of whether the image block extraction parameters are specified.
* **Add filetype detection for `.wav` files.** Add filetpye detection for `.wav` files.
* **Add "basic" chunking strategy.** Add baseline chunking strategy that includes all shared chunking behaviors without breaking chunks on section or page boundaries.
* **Add overlap option for chunking.** Add option to overlap chunks. Intra-chunk and inter-chunk overlap are requested separately. Intra-chunk overlap is applied only to the second and later chunks formed by text-splitting an oversized chunk. Inter-chunk overlap may also be specified; this applies overlap between "normal" (not-oversized) chunks.
* **Salesforce connector accepts private key path or value.** Salesforce parameter `private-key-file` has been renamed to `private-key`. Private key can be provided as path to file or file contents.
* **Update documentation**: (i) added verbiage about the free API cap limit, (ii) added deprecation warning on ``Staging`` bricks in favor of ``Destination Connectors``, (iii) added warning and code examples to use the SaaS API Endpoints using CLI-vs-SDKs, (iv) fixed example pages formatting, (v) added deprecation on ``model_name`` in favor of ``hi_res_model_name``, (vi) added ``extract_images_in_pdf`` usage in ``partition_pdf`` section, (vii) reorganize and improve the documentation introduction section, and (viii) added PDF table extraction best practices.
* **Add "basic" chunking to ingest CLI.** Add options to ingest CLI allowing access to the new "basic" chunking strategy and overlap options.
* **Make Elasticsearch Destination connector arguments optional.** Elasticsearch Destination connector write settings are made optional and will rely on default values when not specified.
* **Normalize Salesforce artifact names.** Introduced file naming pattern present in other connectors to Salesforce connector.
* **Install Kapa AI chatbot.** Added Kapa.ai website widget on the documentation.

### Features
* **MongoDB Source Connector.** New source connector added to all CLI ingest commands to support downloading/partitioning files from MongoDB.
* **Add OpenSearch source and destination connectors.** OpenSearch, a fork of Elasticsearch, is a popular storage solution for various functionality such as search, or providing intermediary caches within data pipelines. Feature: Added OpenSearch source connector to support downloading/partitioning files. Added OpenSearch destination connector to be able to ingest documents from any supported source, embed them and write the embeddings / documents into OpenSearch.

### Fixes

* **Fix GCS connector converting JSON to string with single quotes.** FSSpec serialization caused conversion of JSON token to string with single quotes. GCS requires token in form of dict so this format is now assured.
* **Pin version of unstructured-client** Set minimum version of unstructured-client to avoid raising a TypeError when passing `api_key_auth` to `UnstructuredClient`
* **Fix the serialization of the Pinecone destination connector.** Presence of the PineconeIndex object breaks serialization due to TypeError: cannot pickle '_thread.lock' object. This removes that object before serialization.
* **Fix the serialization of the Elasticsearch destination connector.** Presence of the _client object breaks serialization due to TypeError: cannot pickle '_thread.lock' object. This removes that object before serialization.
* **Fix the serialization of the Postgres destination connector.** Presence of the _client object breaks serialization due to TypeError: cannot pickle '_thread.lock' object. This removes that object before serialization.
* **Fix documentation and sample code for Chroma.** Was pointing to wrong examples..
* **Fix flatten_dict to be able to flatten tuples inside dicts** Update flatten_dict function to support flattening tuples inside dicts. This is necessary for objects like Coordinates, when the object is not written to the disk, therefore not being converted to a list before getting flattened (still being a tuple).
* **Fix the serialization of the Chroma destination connector.** Presence of the ChromaCollection object breaks serialization due to TypeError: cannot pickle 'module' object. This removes that object before serialization.
* **Fix fsspec connectors returning version as integer.** Connector data source versions should always be string values, however we were using the integer checksum value for the version for fsspec connectors. This casts that value to a string.

## 0.12.0

### Enhancements

* **Drop support for python3.8** All dependencies are now built off of the minimum version of python being `3.10`

## 0.11.9

### Enhancements

* **Rename kwargs related to extracting image blocks** Rename the kwargs related to extracting image blocks for consistency and API usage.

### Features

* **Add PostgreSQL/SQLite destination connector** PostgreSQL and SQLite connector added to ingest CLI.  Users may now use `unstructured-ingest` to write partitioned data to a PostgreSQL or SQLite database. And write embeddings to PostgreSQL pgvector database.

### Fixes

* **Handle users providing fully spelled out languages** Occasionally some users are defining the `languages` param as a fully spelled out language instead of a language code. This adds a dictionary for common languages so those small mistakes are caught and silently fixed.
* **Fix unequal row-length in HTMLTable.text_as_html.** Fixes to other aspects of partition_html() in v0.11 allowed unequal cell-counts in table rows. Make the cells in each row correspond 1:1 with cells in the original table row. This fix also removes "noise" cells resulting from HTML-formatting whitespace and eliminates the "column-shifting" of cells that previously resulted from noise-cells.
* **Fix MongoDB connector URI password redaction.** MongoDB documentation states that characters `$ : / ? # [ ] @` must be percent encoded. URIs with password containing such special character were not redacted.

## 0.11.8

### Enhancements

* **Add SaaS API User Guide.** This documentation serves as a guide for Unstructured SaaS API users to register, receive an API key and URL, and manage your account and billing information.
* **Add inter-chunk overlap capability.** Implement overlap between chunks. This applies to all chunks prior to any text-splitting of oversized chunks so is a distinct behavior; overlap at text-splits of oversized chunks is independent of inter-chunk overlap (distinct chunk boundaries) and can be requested separately. Note this capability is not yet available from the API but will shortly be made accessible using a new `overlap_all` kwarg on partition functions.

### Features

### Fixes

## 0.11.7

### Enhancements

* **Add intra-chunk overlap capability.** Implement overlap for split-chunks where text-splitting is used to divide an oversized chunk into two or more chunks that fit in the chunking window. Note this capability is not yet available from the API but will shortly be made accessible using a new `overlap` kwarg on partition functions.
* **Update encoders to leverage dataclasses** All encoders now follow a class approach which get annotated with the dataclass decorator. Similar to the connectors, it uses a nested dataclass for the configs required to configure a client as well as a field/property approach to cache the client. This makes sure any variable associated with the class exists as a dataclass field.

### Features

* **Add Qdrant destination connector.** Adds support for writing documents and embeddings into a Qdrant collection.
* **Store base64 encoded image data in metadata fields.** Rather than saving to file, stores base64 encoded data of the image bytes and the mimetype for the image in metadata fields: `image_base64` and `image_mime_type` (if that is what the user specifies by some other param like `pdf_extract_to_payload`). This would allow the API to have parity with the library.

### Fixes

* **Fix table structure metric script** Update the call to table agent to now provide OCR tokens as required
* **Fix element extraction not working when using "auto" strategy for pdf and image** If element extraction is specified, the "auto" strategy falls back to the "hi_res" strategy.
* **Fix a bug passing a custom url to `partition_via_api`** Users that self host the api were not able to pass their custom url to `partition_via_api`.

## 0.11.6

### Enhancements

* **Update the layout analysis script.** The previous script only supported annotating `final` elements. The updated script also supports annotating `inferred` and `extracted` elements.
* **AWS Marketplace API documentation**: Added the user guide, including setting up VPC and CloudFormation, to deploy Unstructured API on AWS platform.
* **Azure Marketplace API documentation**: Improved the user guide to deploy Azure Marketplace API by adding references to Azure documentation.
* **Integration documentation**: Updated URLs for the `staging_for` bricks

### Features

* **Partition emails with base64-encoded text.** Automatically handles and decodes base64 encoded text in emails with content type `text/plain` and `text/html`.
* **Add Chroma destination connector** Chroma database connector added to ingest CLI.  Users may now use `unstructured-ingest` to write partitioned/embedded data to a Chroma vector database.
* **Add Elasticsearch destination connector.** Problem: After ingesting data from a source, users might want to move their data into a destination. Elasticsearch is a popular storage solution for various functionality such as search, or providing intermediary caches within data pipelines. Feature: Added Elasticsearch destination connector to be able to ingest documents from any supported source, embed them and write the embeddings / documents into Elasticsearch.

### Fixes

* **Enable --fields argument omission for elasticsearch connector** Solves two bugs where removing the optional parameter --fields broke the connector due to an integer processing error and using an elasticsearch config for a destination connector resulted in a serialization issue when optional parameter --fields was not provided.
* **Add hi_res_model_name** Adds kwarg to relevant functions and add comments that model_name is to be deprecated.

## 0.11.5

### Enhancements

### Features

### Fixes

* **Fix `partition_pdf()` and `partition_image()` importation issue.** Reorganize `pdf.py` and `image.py` modules to be consistent with other types of document import code.

## 0.11.4

### Enhancements

* **Refactor image extraction code.** The image extraction code is moved from `unstructured-inference` to `unstructured`.
* **Refactor pdfminer code.** The pdfminer code is moved from `unstructured-inference` to `unstructured`.
* **Improve handling of auth data for fsspec connectors.** Leverage an extension of the dataclass paradigm to support a `sensitive` annotation for fields related to auth (i.e. passwords, tokens). Refactor all fsspec connectors to use explicit access configs rather than a generic dictionary.
* **Add glob support for fsspec connectors** Similar to the glob support in the ingest local source connector, similar filters are now enabled on all fsspec based source connectors to limit files being partitioned.
* Define a constant for the splitter "+" used in tesseract ocr languages.

### Features

* **Save tables in PDF's separately as images.** The "table" elements are saved as `table-<pageN>-<tableN>.jpg`. This filename is presented in the `image_path` metadata field for the Table element. The default would be to not do this.
* **Add Weaviate destination connector** Weaviate connector added to ingest CLI.  Users may now use `unstructured-ingest` to write partitioned data from over 20 data sources (so far) to a Weaviate object collection.
* **Sftp Source Connector.** New source connector added to support downloading/partitioning files from Sftp.

### Fixes

* **Fix pdf `hi_res` partitioning failure when pdfminer fails.** Implemented logic to fall back to the "inferred_layout + OCR" if pdfminer fails in the `hi_res` strategy.
* **Fix a bug where image can be scaled too large for tesseract** Adds a limit to prevent auto-scaling an image beyond the maximum size `tesseract` can handle for ocr layout detection
* **Update partition_csv to handle different delimiters** CSV files containing both non-comma delimiters and commas in the data were throwing an error in Pandas. `partition_csv` now identifies the correct delimiter before the file is processed.
* **partition returning cid code in `hi_res`** occasionally pdfminer can fail to decode the text in an pdf file and return cid code as text. Now when this happens the text from OCR is used.

## 0.11.2

### Enhancements

* **Updated Documentation**: (i) Added examples, and (ii) API Documentation, including Usage, SDKs, Azure Marketplace, and parameters and validation errors.

### Features

* * **Add Pinecone destination connector.** Problem: After ingesting data from a source, users might want to produce embeddings for their data and write these into a vector DB. Pinecone is an option among these vector databases. Feature: Added Pinecone destination connector to be able to ingest documents from any supported source, embed them and write the embeddings / documents into Pinecone.

### Fixes

* **Process chunking parameter names in ingest correctly** Solves a bug where chunking parameters weren't being processed and used by ingest cli by renaming faulty parameter names and prepends; adds relevant parameters to ingest pinecone test to verify that the parameters are functional.

## 0.11.1

### Enhancements

* **Use `pikepdf` to repair invalid PDF structure** for PDFminer when we see error `PSSyntaxError` when PDFminer opens the document and creates the PDFminer pages object or processes a single PDF page.
* **Batch Source Connector support** For instances where it is more optimal to read content from a source connector in batches, a new batch ingest doc is added which created multiple ingest docs after reading them in in batches per process.

### Features

* **Staging Brick for Coco Format** Staging brick which converts a list of Elements into Coco Format.
* **Adds HubSpot connector** Adds connector to retrieve call, communications, emails, notes, products and tickets from HubSpot

### Fixes

* **Do not extract text of `<style>` tags in HTML.** `<style>` tags containing CSS in invalid positions previously contributed to element text. Do not consider text node of a `<style>` element as textual content.
* **Fix DOCX merged table cell repeats cell text.** Only include text for a merged cell, not for each underlying cell spanned by the merge.
* **Fix tables not extracted from DOCX header/footers.** Headers and footers in DOCX documents skip tables defined in the header and commonly used for layout/alignment purposes. Extract text from tables as a string and include in the `Header` and `Footer` document elements.
* **Fix output filepath for fsspec-based source connectors.** Previously the base directory was being included in the output filepath unnecessarily.

## 0.11.0

### Enhancements

* **Add a class for the strategy constants.** Add a class `PartitionStrategy` for the strategy constants and use the constants to replace strategy strings.
* **Temporary Support for paddle language parameter.** User can specify default langage code for paddle with ENV `DEFAULT_PADDLE_LANG` before we have the language mapping for paddle.
* **Improve DOCX page-break fidelity.** Improve page-break fidelity such that a paragraph containing a page-break is split into two elements, one containing the text before the page-break and the other the text after. Emit the PageBreak element between these two and assign the correct page-number (n and n+1 respectively) to the two textual elements.

### Features

* **Add ad-hoc fields to `ElementMetadata` instance.** End-users can now add their own metadata fields simply by assigning to an element-metadata attribute-name of their choice, like `element.metadata.coefficient = 0.58`. These fields will round-trip through JSON and can be accessed with dotted notation.
* **MongoDB Destination Connector.** New destination connector added to all CLI ingest commands to support writing partitioned json output to mongodb.

### Fixes

* **Fix `TYPE_TO_TEXT_ELEMENT_MAP`.** Updated `Figure` mapping from `FigureCaption` to `Image`.
* **Handle errors when extracting PDF text** Certain pdfs throw unexpected errors when being opened by `pdfminer`, causing `partition_pdf()` to fail. We expect to be able to partition smoothly using an alternative strategy if text extraction doesn't work.  Added exception handling to handle unexpected errors when extracting pdf text and to help determine pdf strategy.
* **Fix `fast` strategy fall back to `ocr_only`** The `fast` strategy should not fall back to a more expensive strategy.
* **Remove default user ./ssh folder** The default notebook user during image build would create the known_hosts file with incorrect ownership, this is legacy and no longer needed so it was removed.
* **Include `languages` in metadata when partitioning `strategy=hi_res` or `fast`** User defined `languages` was previously used for text detection, but not included in the resulting element metadata for some strategies. `languages` will now be included in the metadata regardless of partition strategy for pdfs and images.
* **Handle a case where Paddle returns a list item in ocr_data as None** In partition, while parsing PaddleOCR data, it was assumed that PaddleOCR does not return None for any list item in ocr_data. Removed the assumption by skipping the text region whenever this happens.
* **Fix some pdfs returning `KeyError: 'N'`** Certain pdfs were throwing this error when being opened by pdfminer. Added a wrapper function for pdfminer that allows these documents to be partitioned.
* **Fix mis-splits on `Table` chunks.** Remedies repeated appearance of full `.text_as_html` on metadata of each `TableChunk` split from a `Table` element too large to fit in the chunking window.
* **Import tables_agent from inference** so that we don't have to initialize a global table agent in unstructured OCR again
* **Fix empty table is identified as bulleted-table.** A table with no text content was mistakenly identified as a bulleted-table and processed by the wrong branch of the initial HTML partitioner.
* **Fix partition_html() emits empty (no text) tables.** A table with cells nested below a `<thead>` or `<tfoot>` element was emitted as a table element having no text and unparseable HTML in `element.metadata.text_as_html`. Do not emit empty tables to the element stream.
* **Fix HTML `element.metadata.text_as_html` contains spurious <br> elements in invalid locations.** The HTML generated for the `text_as_html` metadata for HTML tables contained `<br>` elements invalid locations like between `<table>` and `<tr>`. Change the HTML generator such that these do not appear.
* **Fix HTML table cells enclosed in <thead> and <tfoot> elements are dropped.** HTML table cells nested in a `<thead>` or `<tfoot>` element were not detected and the text in those cells was omitted from the table element text and `.text_as_html`. Detect table rows regardless of the semantic tag they may be nested in.
* **Remove whitespace padding from `.text_as_html`.** `tabulate` inserts padding spaces to achieve visual alignment of columns in HTML tables it generates. Add our own HTML generator to do this simple job and omit that padding as well as newlines ("\n") used for human readability.
* **Fix local connector with absolute input path** When passed an absolute filepath for the input document path, the local connector incorrectly writes the output file to the input file directory. This fixes such that the output in this case is written to `output-dir/input-filename.json`

## 0.10.30

### Enhancements

* **Support nested DOCX tables.** In DOCX, like HTML, a table cell can itself contain a table. In this case, create nested HTML tables to reflect that structure and create a plain-text table with captures all the text in nested tables, formatting it as a reasonable facsimile of a table.
* **Add connection check to ingest connectors** Each source and destination connector now support a `check_connection()` method which makes sure a valid connection can be established with the source/destination given any authentication credentials in a lightweight request.

### Features

* **Add functionality to do a second OCR on cropped table images.** Changes to the values for scaling ENVs affect entire page OCR output(OCR regression) so we now do a second OCR for tables.
* **Adds ability to pass timeout for a request when partitioning via a `url`.** `partition` now accepts a new optional parameter `request_timeout` which if set will prevent any `requests.get` from hanging indefinitely and instead will raise a timeout error. This is useful when partitioning a url that may be slow to respond or may not respond at all.

### Fixes

* **Fix logic that determines pdf auto strategy.** Previously, `_determine_pdf_auto_strategy` returned `hi_res` strategy only if `infer_table_structure` was true. It now returns the `hi_res` strategy if either `infer_table_structure` or `extract_images_in_pdf` is true.
* **Fix invalid coordinates when parsing tesseract ocr data.** Previously, when parsing tesseract ocr data, the ocr data had invalid bboxes if zoom was set to `0`. A logical check is now added to avoid such error.
* **Fix ingest partition parameters not being passed to the api.** When using the --partition-by-api flag via unstructured-ingest, none of the partition arguments are forwarded, meaning that these options are disregarded. With this change, we now pass through all of the relevant partition arguments to the api. This allows a user to specify all of the same partition arguments they would locally and have them respected when specifying --partition-by-api.
* **Support tables in section-less DOCX.** Generalize solution for MS Chat Transcripts exported as DOCX by including tables in the partitioned output when present.
* **Support tables that contain only numbers when partitioning via `ocr_only`** Tables that contain only numbers are returned as floats in a pandas.DataFrame when the image is converted from `.image_to_data()`. An AttributeError was raised downstream when trying to `.strip()` the floats.
* **Improve DOCX page-break detection.** DOCX page breaks are reliably indicated by `w:lastRenderedPageBreak` elements present in the document XML. Page breaks are NOT reliably indicated by "hard" page-breaks inserted by the author and when present are redundant to a `w:lastRenderedPageBreak` element so cause over-counting if used. Use rendered page-breaks only.

## 0.10.29

### Enhancements

* **Adds include_header argument for partition_csv and partition_tsv** Now supports retaining header rows in CSV and TSV documents element partitioning.
* **Add retry logic for all source connectors** All http calls being made by the ingest source connectors have been isolated and wrapped by the `SourceConnectionNetworkError` custom error, which triggers the retry logic, if enabled, in the ingest pipeline.
* **Google Drive source connector supports credentials from memory** Originally, the connector expected a filepath to pull the credentials from when creating the client. This was expanded to support passing that information from memory as a dict if access to the file system might not be available.
* **Add support for generic partition configs in ingest cli** Along with the explicit partition options supported by the cli, an `additional_partition_args` arg was added to allow users to pass in any other arguments that should be added when calling partition(). This helps keep any changes to the input parameters of the partition() exposed in the CLI.
* **Map full output schema for table-based destination connectors** A full schema was introduced to map the type of all output content from the json partition output and mapped to a flattened table structure to leverage table-based destination connectors. The delta table destination connector was updated at the moment to take advantage of this.
* **Incorporate multiple embedding model options into ingest, add diff test embeddings** Problem: Ingest pipeline already supported embedding functionality, however users might want to use different types of embedding providers. Enhancement: Extend ingest pipeline so that users can specify and embed via a particular embedding provider from a range of options. Also adds a diff test to compare output from an embedding module with the expected output

### Features

* **Allow setting table crop parameter** In certain circumstances, adjusting the table crop padding may improve table.

### Fixes

* **Fixes `partition_text` to prevent empty elements** Adds a check to filter out empty bullets.
* **Handle empty string for `ocr_languages` with values for `languages`** Some API users ran into an issue with sending `languages` params because the API defaulted to also using an empty string for `ocr_languages`. This update handles situations where `languages` is defined and `ocr_languages` is an empty string.
* **Fix PDF tried to loop through None** Previously the PDF annotation extraction tried to loop through `annots` that resolved out as None. A logical check added to avoid such error.
* **Ingest session handler not being shared correctly** All ingest docs that leverage the session handler should only need to set it once per process. It was recreating it each time because the right values weren't being set nor available given how dataclasses work in python.
* **Ingest download-only fix.** Previously the download only flag was being checked after the doc factory pipeline step, which occurs before the files are actually downloaded by the source node. This check was moved after the source node to allow for the files to be downloaded first before exiting the pipeline.
* **Fix flaky chunk-metadata.** Prior implementation was sensitive to element order in the section resulting in metadata values sometimes being dropped. Also, not all metadata items can be consolidated across multiple elements (e.g. coordinates) and so are now dropped from consolidated metadata.
* **Fix tesseract error `Estimating resolution as X`** leaded by invalid language parameters input. Proceed with defalut language `eng` when `lang.py` fails to find valid language code for tesseract, so that we don't pass an empty string to tesseract CLI and raise an exception in downstream.

## 0.10.28

### Enhancements

* **Add table structure evaluation helpers** Adds functions to evaluate the similarity between predicted table structure and actual table structure.
* **Use `yolox` by default for table extraction when partitioning pdf/image** `yolox` model provides higher recall of the table regions than the quantized version and it is now the default element detection model when `infer_table_structure=True` for partitioning pdf/image files
* **Remove pdfminer elements from inside tables** Previously, when using `hi_res` some elements where extracted using pdfminer too, so we removed pdfminer from the tables pipeline to avoid duplicated elements.
* **Fsspec downstream connectors** New destination connector added to ingest CLI, users may now use `unstructured-ingest` to write to any of the following:
  * Azure
  * Box
  * Dropbox
  * Google Cloud Service

### Features

* **Update `ocr_only` strategy in `partition_pdf()`** Adds the functionality to get accurate coordinate data when partitioning PDFs and Images with the `ocr_only` strategy.

### Fixes
* **Fixed SharePoint permissions for the fetching to be opt-in** Problem: Sharepoint permissions were trying to be fetched even when no reletad cli params were provided, and this gave an error due to values for those keys not existing. Fix: Updated getting keys to be with .get() method and changed the "skip-check" to check individual cli params rather than checking the existance of a config object.

* **Fixes issue where tables from markdown documents were being treated as text** Problem: Tables from markdown documents were being treated as text, and not being extracted as tables. Solution: Enable the `tables` extension when instantiating the `python-markdown` object. Importance: This will allow users to extract structured data from tables in markdown documents.
* **Fix wrong logger for paddle info** Replace the logger from unstructured-inference with the logger from unstructured for paddle_ocr.py module.
* **Fix ingest pipeline to be able to use chunking and embedding together** Problem: When ingest pipeline was using chunking and embedding together, embedding outputs were empty and the outputs of chunking couldn't be re-read into memory and be forwarded to embeddings. Fix: Added CompositeElement type to TYPE_TO_TEXT_ELEMENT_MAP to be able to process CompositeElements with unstructured.staging.base.isd_to_elements
* **Fix unnecessary mid-text chunk-splitting.** The "pre-chunker" did not consider separator blank-line ("\n\n") length when grouping elements for a single chunk. As a result, sections were frequently over-populated producing a over-sized chunk that required mid-text splitting.
* **Fix frequent dissociation of title from chunk.** The sectioning algorithm included the title of the next section with the prior section whenever it would fit, frequently producing association of a section title with the prior section and dissociating it from its actual section. Fix this by performing combination of whole sections only.
* **Fix PDF attempt to get dict value from string.** Fixes a rare edge case that prevented some PDF's from being partitioned. The `get_uris_from_annots` function tried to access the dictionary value of a string instance variable. Assign `None` to the annotation variable if the instance type is not dictionary to avoid the erroneous attempt.

## 0.10.27

### Enhancements

* **Leverage dict to share content across ingest pipeline** To share the ingest doc content across steps in the ingest pipeline, this was updated to use a multiprocessing-safe dictionary so changes get persisted and each step has the option to modify the ingest docs in place.

### Features

### Fixes

* **Removed `ebooklib` as a dependency** `ebooklib` is licensed under AGPL3, which is incompatible with the Apache 2.0 license. Thus it is being removed.
* **Caching fixes in ingest pipeline** Previously, steps like the source node were not leveraging parameters such as `re_download` to dictate if files should be forced to redownload rather than use what might already exist locally.

## 0.10.26

### Enhancements

* **Add text CCT CI evaluation workflow** Adds cct text extraction evaluation metrics to the current ingest workflow to measure the performance of each file extracted as well as aggregated-level performance.

### Features

* **Functionality to catch and classify overlapping/nested elements** Method to identify overlapping-bboxes cases within detected elements in a document. It returns two values: a boolean defining if there are overlapping elements present, and a list reporting them with relevant metadata. The output includes information about the `overlapping_elements`, `overlapping_case`, `overlapping_percentage`, `largest_ngram_percentage`, `overlap_percentage_total`, `max_area`, `min_area`, and `total_area`.
* **Add Local connector source metadata** python's os module used to pull stats from local file when processing via the local connector and populates fields such as last modified time, created time.

### Fixes

* **Fixes elements partitioned from an image file missing certain metadata** Metadata for image files, like file type, was being handled differently from other file types. This caused a bug where other metadata, like the file name, was being missed. This change brought metadata handling for image files to be more in line with the handling for other file types so that file name and other metadata fields are being captured.
* **Adds `typing-extensions` as an explicit dependency** This package is an implicit dependency, but the module is being imported directly in `unstructured.documents.elements` so the dependency should be explicit in case changes in other dependencies lead to `typing-extensions` being dropped as a dependency.
* **Stop passing `extract_tables` to `unstructured-inference` since it is now supported in `unstructured` instead** Table extraction previously occurred in `unstructured-inference`, but that logic, except for the table model itself, is now a part of the `unstructured` library. Thus the parameter triggering table extraction is no longer passed to the `unstructured-inference` package. Also noted the table output regression for PDF files.
* **Fix a bug in Table partitioning** Previously the `skip_infer_table_types` variable used in `partition` was not being passed down to specific file partitioners. Now you can utilize the `skip_infer_table_types` list variable when calling `partition` to specify the filetypes for which you want to skip table extraction, or the `infer_table_structure` boolean variable on the file specific partitioning function.
* **Fix partition docx without sections** Some docx files, like those from teams output, do not contain sections and it would produce no results because the code assumes all components are in sections. Now if no sections is detected from a document we iterate through the paragraphs and return contents found in the paragraphs.
* **Fix out-of-order sequencing of split chunks.** Fixes behavior where "split" chunks were inserted at the beginning of the chunk sequence. This would produce a chunk sequence like [5a, 5b, 3a, 3b, 1, 2, 4] when sections 3 and 5 exceeded `max_characters`.
* **Deserialization of ingest docs fixed** When ingest docs are being deserialized as part of the ingest pipeline process (cli), there were certain fields that weren't getting persisted (metadata and date processed). The from_dict method was updated to take these into account and a unit test added to check.
* **Map source cli command configs when destination set** Due to how the source connector is dynamically called when the destination connector is set via the CLI, the configs were being set incorrectoy, causing the source connector to break. The configs were fixed and updated to take into account Fsspec-specific connectors.

## 0.10.25

### Enhancements

* **Duplicate CLI param check** Given that many of the options associated with the `Click` based cli ingest commands are added dynamically from a number of configs, a check was incorporated to make sure there were no duplicate entries to prevent new configs from overwriting already added options.
* **Ingest CLI refactor for better code reuse** Much of the ingest cli code can be templated and was a copy-paste across files, adding potential risk. Code was refactored to use a base class which had much of the shared code templated.

### Features

* **Table OCR refactor** support Table OCR with pre-computed OCR data to ensure we only do one OCR for entrie document. User can specify
ocr agent tesseract/paddle in environment variable `OCR_AGENT` for OCRing the entire document.
* **Adds accuracy function** The accuracy scoring was originally an option under `calculate_edit_distance`. For easy function call, it is now a wrapper around the original function that calls edit_distance and return as "score".
* **Adds HuggingFaceEmbeddingEncoder** The HuggingFace Embedding Encoder uses a local embedding model as opposed to using an API.
* **Add AWS bedrock embedding connector** `unstructured.embed.bedrock` now provides a connector to use AWS bedrock's `titan-embed-text` model to generate embeddings for elements. This features requires valid AWS bedrock setup and an internet connectionto run.

### Fixes

* **Import PDFResourceManager more directly** We were importing `PDFResourceManager` from `pdfminer.converter` which was causing an error for some users. We changed to import from the actual location of `PDFResourceManager`, which is `pdfminer.pdfinterp`.
* **Fix language detection of elements with empty strings** This resolves a warning message that was raised by `langdetect` if the language was attempted to be detected on an empty string. Language detection is now skipped for empty strings.
* **Fix chunks breaking on regex-metadata matches.** Fixes "over-chunking" when `regex_metadata` was used, where every element that contained a regex-match would start a new chunk.
* **Fix regex-metadata match offsets not adjusted within chunk.** Fixes incorrect regex-metadata match start/stop offset in chunks where multiple elements are combined.
* **Map source cli command configs when destination set** Due to how the source connector is dynamically called when the destination connector is set via the CLI, the configs were being set incorrectoy, causing the source connector to break. The configs were fixed and updated to take into account Fsspec-specific connectors.
* **Fix metrics folder not discoverable** Fixes issue where unstructured/metrics folder is not discoverable on PyPI by adding an `__init__.py` file under the folder.
* **Fix a bug when `parition_pdf` get `model_name=None`** In API usage the `model_name` value is `None` and the `cast` function in `partition_pdf` would return `None` and lead to attribution error. Now we use `str` function to explicit convert the content to string so it is garanteed to have `starts_with` and other string functions as attributes
* **Fix html partition fail on tables without `tbody` tag** HTML tables may sometimes just contain headers without body (`tbody` tag)

## 0.10.24

### Enhancements

* **Improve natural reading order** Some `OCR` elements with only spaces in the text have full-page width in the bounding box, which causes the `xycut` sorting to not work as expected. Now the logic to parse OCR results removes any elements with only spaces (more than one space).
* **Ingest compression utilities and fsspec connector support** Generic utility code added to handle files that get pulled from a source connector that are either tar or zip compressed and uncompress them locally. This is then processed using a local source connector. Currently this functionality has been incorporated into the fsspec connector and all those inheriting from it (currently: Azure Blob Storage, Google Cloud Storage, S3, Box, and Dropbox).
* **Ingest destination connectors support for writing raw list of elements** Along with the default write method used in the ingest pipeline to write the json content associated with the ingest docs, each destination connector can now also write a raw list of elements to the desired downstream location without having an ingest doc associated with it.

### Features

* **Adds element type percent match function** In order to evaluate the element type extracted, we add a function that calculates the matched percentage between two frequency dictionary.

### Fixes

* **Fix paddle model file not discoverable** Fixes issue where ocr_models/paddle_ocr.py file is not discoverable on PyPI by adding
an `__init__.py` file under the folder.
* **Chipper v2 Fixes** Includes fix for a memory leak and rare last-element bbox fix. (unstructured-inference==0.7.7)
* **Fix image resizing issue** Includes fix related to resizing images in the tables pipeline. (unstructured-inference==0.7.6)

## 0.10.23

### Enhancements

* **Add functionality to limit precision when serializing to json** Precision for `points` is limited to 1 decimal point if coordinates["system"] == "PixelSpace" (otherwise 2 decimal points?). Precision for `detection_class_prob` is limited to 5 decimal points.
* **Fix csv file detection logic when mime-type is text/plain** Previously the logic to detect csv file type was considering only first row's comma count comparing with the header_row comma count and both the rows being same line the result was always true, Now the logic is changed to consider the comma's count for all the lines except first line and compare with header_row comma count.
* **Improved inference speed for Chipper V2** API requests with 'hi_res_model_name=chipper' now have ~2-3x faster responses.

### Features

### Fixes

* **Cleans up temporary files after conversion** Previously a file conversion utility was leaving temporary files behind on the filesystem without removing them when no longer needed. This fix helps prevent an accumulation of temporary files taking up excessive disk space.
* **Fixes `under_non_alpha_ratio` dividing by zero** Although this function guarded against a specific cause of division by zero, there were edge cases slipping through like strings with only whitespace. This update more generally prevents the function from performing a division by zero.
* **Fix languages default** Previously the default language was being set to English when elements didn't have text or if langdetect could not detect the language. It now defaults to None so there is not misleading information about the language detected.
* **Fixes recursion limit error that was being raised when partitioning Excel documents of a certain size** Previously we used a recursive method to find subtables within an excel sheet. However this would run afoul of Python's recursion depth limit when there was a contiguous block of more than 1000 cells within a sheet. This function has been updated to use the NetworkX library which avoids Python recursion issues.

## 0.10.22

### Enhancements

* **bump `unstructured-inference` to `0.7.3`** The updated version of `unstructured-inference` supports a new version of the Chipper model, as well as a cleaner schema for its output classes. Support is included for new inference features such as hierarchy and ordering.
* **Expose skip_infer_table_types in ingest CLI.** For each connector a new `--skip-infer-table-types` parameter was added to map to the `skip_infer_table_types` partition argument. This gives more granular control to unstructured-ingest users, allowing them to specify the file types for which we should attempt table extraction.
* **Add flag to ingest CLI to raise error if any single doc fails in pipeline** Currently if a single doc fails in the pipeline, the whole thing halts due to the error. This flag defaults to log an error but continue with the docs it can.
* **Emit hyperlink metadata for DOCX file-type.** DOCX partitioner now adds `metadata.links`, `metadata.link_texts` and `metadata.link_urls` for elements that contain a hyperlink that points to an external resource. So-called "jump" links pointing to document internal locations (such as those found in a table-of-contents "jumping" to a chapter or section) are excluded.

### Features

* **Add `elements_to_text` as a staging helper function** In order to get a single clean text output from unstructured for metric calculations, automate the process of extracting text from elements using this function.
* **Adds permissions(RBAC) data ingestion functionality for the Sharepoint connector.** Problem: Role based access control is an important component in many data storage systems. Users may need to pass permissions (RBAC) data to downstream systems when ingesting data. Feature: Added permissions data ingestion functionality to the Sharepoint connector.

### Fixes

* **Fixes PDF list parsing creating duplicate list items** Previously a bug in PDF list item parsing caused removal of other elements and duplication of the list item
* **Fixes duplicated elements** Fixes issue where elements are duplicated when embeddings are generated. This will allow users to generate embeddings for their list of Elements without duplicating/breaking the orginal content.
* **Fixes failure when flagging for embeddings through unstructured-ingest** Currently adding the embedding parameter to any connector results in a failure on the copy stage. This is resolves the issue by adding the IngestDoc to the context map in the embedding node's `run` method. This allows users to specify that connectors fetch embeddings without failure.
* **Fix ingest pipeline reformat nodes not discoverable** Fixes issue where  reformat nodes raise ModuleNotFoundError on import. This was due to the directory was missing `__init__.py` in order to make it discoverable.
* **Fix default language in ingest CLI** Previously the default was being set to english which injected potentially incorrect information to downstream language detection libraries. By setting the default to None allows those libraries to better detect what language the text is in the doc being processed.

## 0.10.21

* **Adds Scarf analytics**.

## 0.10.20

### Enhancements

* **Add document level language detection functionality.** Adds the "auto" default for the languages param to all partitioners. The primary language present in the document is detected using the `langdetect` package. Additional param `detect_language_per_element` is also added for partitioners that return multiple elements. Defaults to `False`.
* **Refactor OCR code** The OCR code for entire page is moved from unstructured-inference to unstructured. On top of continuing support for OCR language parameter, we also support two OCR processing modes, "entire_page" or "individual_blocks".
* **Align to top left when shrinking bounding boxes for `xy-cut` sorting:** Update `shrink_bbox()` to keep top left rather than center.
* **Add visualization script to annotate elements** This script is often used to analyze/visualize elements with coordinates (e.g. partition_pdf()).
* **Adds data source properties to the Jira, Github and Gitlab connectors** These properties (date_created, date_modified, version, source_url, record_locator) are written to element metadata during ingest, mapping elements to information about the document source from which they derive. This functionality enables downstream applications to reveal source document applications, e.g. a link to a GDrive doc, Salesforce record, etc.
* **Improve title detection in pptx documents** The default title textboxes on a pptx slide are now categorized as titles.
* **Improve hierarchy detection in pptx documents** List items, and other slide text are properly nested under the slide title. This will enable better chunking of pptx documents.
* **Refactor of the ingest cli workflow** The refactored approach uses a dynamically set pipeline with a snapshot along each step to save progress and accommodate continuation from a snapshot if an error occurs. This also allows the pipeline to dynamically assign any number of steps to modify the partitioned content before it gets written to a destination.
* **Applies `max_characters=<n>` argument to all element types in `add_chunking_strategy` decorator** Previously this argument was only utilized in chunking Table elements and now applies to all partitioned elements if `add_chunking_strategy` decorator is utilized, further preparing the elements for downstream processing.
* **Add common retry strategy utilities for unstructured-ingest** Dynamic retry strategy with exponential backoff added to Notion source connector.
*
### Features

* **Adds `bag_of_words` and `percent_missing_text` functions** In order to count the word frequencies in two input texts and calculate the percentage of text missing relative to the source document.
* **Adds `edit_distance` calculation metrics** In order to benchmark the cleaned, extracted text with unstructured, `edit_distance` (`Levenshtein distance`) is included.
* **Adds detection_origin field to metadata** Problem: Currently isn't an easy way to find out how an element was created. With this change that information is added. Importance: With this information the developers and users are now able to know how an element was created to make decisions on how to use it. In order tu use this feature
setting UNSTRUCTURED_INCLUDE_DEBUG_METADATA=true is needed.
* **Adds a function that calculates frequency of the element type and its depth** To capture the accuracy of element type extraction, this function counts the occurrences of each unique element type with its depth for use in element metrics.

### Fixes

* **Fix zero division error in annotation bbox size** This fixes the bug where we find annotation bboxes realted to an element that need to divide the intersection size between annotation bbox and element bbox by the size of the annotation bbox
* **Fix prevent metadata module from importing dependencies from unnecessary modules** Problem: The `metadata` module had several top level imports that were only used in and applicable to code related to specific document types, while there were many general-purpose functions. As a result, general-purpose functions couldn't be used without unnecessary dependencies being installed. Fix: moved 3rd party dependency top level imports to inside the functions in which they are used and applied a decorator to check that the dependency is installed and emit a helpful error message if not.
* **Fixes category_depth None value for Title elements** Problem: `Title` elements from `chipper` get `category_depth`= None even when `Headline` and/or `Subheadline` elements are present in the same page. Fix: all `Title` elements with `category_depth` = None should be set to have a depth of 0 instead iff there are `Headline` and/or `Subheadline` element-types present. Importance: `Title` elements should be equivalent html `H1` when nested headings are present; otherwise, `category_depth` metadata can result ambiguous within elements in a page.
* **Tweak `xy-cut` ordering output to be more column friendly** This results in the order of elements more closely reflecting natural reading order which benefits downstream applications. While element ordering from `xy-cut` is usually mostly correct when ordering multi-column documents, sometimes elements from a RHS column will appear before elements in a LHS column. Fix: add swapped `xy-cut` ordering by sorting by X coordinate first and then Y coordinate.
* **Fixes badly initialized Formula** Problem: YoloX contain new types of elements, when loading a document that contain formulas a new element of that class
should be generated, however the Formula class inherits from Element instead of Text. After this change the element is correctly created with the correct class
allowing the document to be loaded. Fix: Change parent class for Formula to Text. Importance: Crucial to be able to load documents that contain formulas.
* **Fixes pdf uri error** An error was encountered when URI type of `GoToR` which refers to pdf resources outside of its own was detected since no condition catches such case. The code is fixing the issue by initialize URI before any condition check.


## 0.10.19

### Enhancements

* **Adds XLSX document level language detection** Enhancing on top of language detection functionality in previous release, we now support language detection within `.xlsx` file type at Element level.
* **bump `unstructured-inference` to `0.6.6`** The updated version of `unstructured-inference` makes table extraction in `hi_res` mode configurable to fine tune table extraction performance; it also improves element detection by adding a deduplication post processing step in the `hi_res` partitioning of pdfs and images.
* **Detect text in HTML Heading Tags as Titles** This will increase the accuracy of hierarchies in HTML documents and provide more accurate element categorization. If text is in an HTML heading tag and is not a list item, address, or narrative text, categorize it as a title.
* **Update python-based docs** Refactor docs to use the actual unstructured code rather than using the subprocess library to run the cli command itself.
* **Adds Table support for the `add_chunking_strategy` decorator to partition functions.** In addition to combining elements under Title elements, user's can now specify the `max_characters=<n>` argument to chunk Table elements into TableChunk elements with `text` and `text_as_html` of length <n> characters. This means partitioned Table results are ready for use in downstream applications without any post processing.
* **Expose endpoint url for s3 connectors** By allowing for the endpoint url to be explicitly overwritten, this allows for any non-AWS data providers supporting the s3 protocol to be supported (i.e. minio).

### Features

* **change default `hi_res` model for pdf/image partition to `yolox`** Now partitioning pdf/image using `hi_res` strategy utilizes `yolox_quantized` model isntead of `detectron2_onnx` model. This new default model has better recall for tables and produces more detailed categories for elements.
* **XLSX can now reads subtables within one sheet** Problem: Many .xlsx files are not created to be read as one full table per sheet. There are subtables, text and header along with more informations to extract from each sheet. Feature: This `partition_xlsx` now can reads subtable(s) within one .xlsx sheet, along with extracting other title and narrative texts. Importance: This enhance the power of .xlsx reading to not only one table per sheet, allowing user to capture more data tables from the file, if exists.
* **Update Documentation on Element Types and Metadata**: We have updated the documentation according to the latest element types and metadata. It includes the common and additional metadata provided by the Partitions and Connectors.

### Fixes

* **Fixes partition_pdf is_alnum reference bug** Problem: The `partition_pdf` when attempt to get bounding box from element experienced a reference before assignment error when the first object is not text extractable.  Fix: Switched to a flag when the condition is met. Importance: Crucial to be able to partition with pdf.
* **Fix various cases of HTML text missing after partition**
  Problem: Under certain circumstances, text immediately after some HTML tags will be misssing from partition result.
  Fix: Updated code to deal with these cases.
  Importance: This will ensure the correctness when partitioning HTML and Markdown documents.
* **Fixes chunking when `detection_class_prob` appears in Element metadata** Problem: when `detection_class_prob` appears in Element metadata, Elements will only be combined by chunk_by_title if they have the same `detection_class_prob` value (which is rare). This is unlikely a case we ever need to support and most often results in no chunking. Fix: `detection_class_prob` is included in the chunking list of metadata keys excluded for similarity comparison. Importance: This change allows `chunk_by_title` to operate as intended for documents which include `detection_class_prob` metadata in their Elements.

## 0.10.18

### Enhancements

* **Better detection of natural reading order in images and PDF's** The elements returned by partition better reflect natural reading order in some cases, particularly in complicated multi-column layouts, leading to better chunking and retrieval for downstream applications. Achieved by improving the `xy-cut` sorting to preprocess bboxes, shrinking all bounding boxes by 90% along x and y axes (still centered around the same center point), which allows projection lines to be drawn where not possible before if layout bboxes overlapped.
* **Improves `partition_xml` to be faster and more memory efficient when partitioning large XML files** The new behavior is to partition iteratively to prevent loading the entire XML tree into memory at once in most use cases.
* **Adds data source properties to SharePoint, Outlook, Onedrive, Reddit, Slack, DeltaTable connectors** These properties (date_created, date_modified, version, source_url, record_locator) are written to element metadata during ingest, mapping elements to information about the document source from which they derive. This functionality enables downstream applications to reveal source document applications, e.g. a link to a GDrive doc, Salesforce record, etc.
* **Add functionality to save embedded images in PDF's separately as images** This allows users to save embedded images in PDF's separately as images, given some directory path. The saved image path is written to the metadata for the Image element. Downstream applications may benefit by providing users with image links from relevant "hits."
* **Azure Cognite Search destination connector** New Azure Cognitive Search destination connector added to ingest CLI.  Users may now use `unstructured-ingest` to write partitioned data from over 20 data sources (so far) to an Azure Cognitive Search index.
* **Improves salesforce partitioning** Partitions Salesforce data as xlm instead of text for improved detail and flexibility. Partitions htmlbody instead of textbody for Salesforce emails. Importance: Allows all Salesforce fields to be ingested and gives Salesforce emails more detailed partitioning.
* **Add document level language detection functionality.** Introduces the "auto" default for the languages param, which then detects the languages present in the document using the `langdetect` package. Adds the document languages as ISO 639-3 codes to the element metadata. Implemented only for the partition_text function to start.
* **PPTX partitioner refactored in preparation for enhancement.** Behavior should be unchanged except that shapes enclosed in a group-shape are now included, as many levels deep as required (a group-shape can itself contain a group-shape).
* **Embeddings support for the SharePoint SourceConnector via unstructured-ingest CLI** The SharePoint connector can now optionally create embeddings from the elements it pulls out during partition and upload those embeddings to Azure Cognitive Search index.
* **Improves hierarchy from docx files by leveraging natural hierarchies built into docx documents**  Hierarchy can now be detected from an indentation level for list bullets/numbers and by style name (e.g. Heading 1, List Bullet 2, List Number).
* **Chunking support for the SharePoint SourceConnector via unstructured-ingest CLI** The SharePoint connector can now optionally chunk the elements pulled out during partition via the chunking unstructured brick. This can be used as a stage before creating embeddings.

### Features

* **Adds `links` metadata in `partition_pdf` for `fast` strategy.** Problem: PDF files contain rich information and hyperlink that Unstructured did not captured earlier. Feature: `partition_pdf` now can capture embedded links within the file along with its associated text and page number. Importance: Providing depth in extracted elements give user a better understanding and richer context of documents. This also enables user to map to other elements within the document if the hyperlink is refered internally.
* **Adds the embedding module to be able to embed Elements** Problem: Many NLP applications require the ability to represent parts of documents in a semantic way. Until now, Unstructured did not have text embedding ability within the core library. Feature: This embedding module is able to track embeddings related data with a class, embed a list of elements, and return an updated list of Elements with the *embeddings* property. The module is also able to embed query strings. Importance: Ability to embed documents or parts of documents will enable users to make use of these semantic representations in different NLP applications, such as search, retrieval, and retrieval augmented generation.

### Fixes

* **Fixes a metadata source serialization bug** Problem: In unstructured elements, when loading an elements json file from the disk, the data_source attribute is assumed to be an instance of DataSourceMetadata and the code acts based on that. However the loader did not satisfy the assumption, and loaded it as a dict instead, causing an error. Fix: Added necessary code block to initialize a DataSourceMetadata object, also refactored DataSourceMetadata.from_dict() method to remove redundant code. Importance: Crucial to be able to load elements (which have data_source fields) from json files.
* **Fixes issue where unstructured-inference was not getting updated** Problem: unstructured-inference was not getting upgraded to the version to match unstructured release when doing a pip install.  Solution: using `pip install unstructured[all-docs]` it will now upgrade both unstructured and unstructured-inference. Importance: This will ensure that the inference library is always in sync with the unstructured library, otherwise users will be using outdated libraries which will likely lead to unintended behavior.
* **Fixes SharePoint connector failures if any document has an unsupported filetype** Problem: Currently the entire connector ingest run fails if a single IngestDoc has an unsupported filetype. This is because a ValueError is raised in the IngestDoc's `__post_init__`. Fix: Adds a try/catch when the IngestConnector runs get_ingest_docs such that the error is logged but all processable documents->IngestDocs are still instantiated and returned. Importance: Allows users to ingest SharePoint content even when some files with unsupported filetypes exist there.
* **Fixes Sharepoint connector server_path issue** Problem: Server path for the Sharepoint Ingest Doc was incorrectly formatted, causing issues while fetching pages from the remote source. Fix: changes formatting of remote file path before instantiating SharepointIngestDocs and appends a '/' while fetching pages from the remote source. Importance: Allows users to fetch pages from Sharepoint Sites.
* **Fixes Sphinx errors.** Fixes errors when running Sphinx `make html` and installs library to suppress warnings.
* **Fixes a metadata backwards compatibility error** Problem: When calling `partition_via_api`, the hosted api may return an element schema that's newer than the current `unstructured`. In this case, metadata fields were added which did not exist in the local `ElementMetadata` dataclass, and `__init__()` threw an error. Fix: remove nonexistent fields before instantiating in `ElementMetadata.from_json()`. Importance: Crucial to avoid breaking changes when adding fields.
* **Fixes issue with Discord connector when a channel returns `None`** Problem: Getting the `jump_url` from a nonexistent Discord `channel` fails. Fix: property `jump_url` is now retrieved within the same context as the messages from the channel. Importance: Avoids cascading issues when the connector fails to fetch information about a Discord channel.
* **Fixes occasionally SIGABTR when writing table with `deltalake` on Linux** Problem: occasionally on Linux ingest can throw a `SIGABTR` when writing `deltalake` table even though the table was written correctly. Fix: put the writing function into a `Process` to ensure its execution to the fullest extent before returning to the main process. Importance: Improves stability of connectors using `deltalake`
* **Fixes badly initialized Formula** Problem: YoloX contain new types of elements, when loading a document that contain formulas a new element of that class should be generated, however the Formula class inherits from Element instead of Text. After this change the element is correctly created with the correct class allowing the document to be loaded. Fix: Change parent class for Formula to Text. Importance: Crucial to be able to load documents that contain formulas.

## 0.10.16

### Enhancements

* **Adds data source properties to Airtable, Confluence, Discord, Elasticsearch, Google Drive, and Wikipedia connectors** These properties (date_created, date_modified, version, source_url, record_locator) are written to element metadata during ingest, mapping elements to information about the document source from which they derive. This functionality enables downstream applications to reveal source document applications, e.g. a link to a GDrive doc, Salesforce record, etc.
* **DOCX partitioner refactored in preparation for enhancement.** Behavior should be unchanged except in multi-section documents containing different headers/footers for different sections. These will now emit all distinct headers and footers encountered instead of just those for the last section.
* **Add a function to map between Tesseract and standard language codes.** This allows users to input language information to the `languages` param in any Tesseract-supported langcode or any ISO 639 standard language code.
* **Add document level language detection functionality.** Introduces the "auto" default for the languages param, which then detects the languages present in the document using the `langdetect` package. Implemented only for the partition_text function to start.

### Features

### Fixes

* ***Fixes an issue that caused a partition error for some PDF's.** Fixes GH Issue 1460 by bypassing a coordinate check if an element has invalid coordinates.

## 0.10.15


### Enhancements

* **Support for better element categories from the next-generation image-to-text model ("chipper").** Previously, not all of the classifications from Chipper were being mapped to proper `unstructured` element categories so the consumer of the library would see many `UncategorizedText` elements. This fixes the issue, improving the granularity of the element categories outputs for better downstream processing and chunking. The mapping update is:
  * "Threading": `NarrativeText`
  * "Form": `NarrativeText`
  * "Field-Name": `Title`
  * "Value": `NarrativeText`
  * "Link": `NarrativeText`
  * "Headline": `Title` (with `category_depth=1`)
  * "Subheadline": `Title` (with `category_depth=2`)
  * "Abstract": `NarrativeText`
* **Better ListItem grouping for PDF's (fast strategy).** The `partition_pdf` with `fast` strategy previously broke down some numbered list item lines as separate elements. This enhancement leverages the x,y coordinates and bbox sizes to help decide whether the following chunk of text is a continuation of the immediate previous detected ListItem element or not, and not detect it as its own non-ListItem element.
* **Fall back to text-based classification for uncategorized Layout elements for Images and PDF's**. Improves element classification by running existing text-based rules on previously `UncategorizedText` elements.
* **Adds table partitioning for Partitioning for many doc types including: .html, .epub., .md, .rst, .odt, and .msg.** At the core of this change is the .html partition functionality, which is leveraged by the other effected doc types. This impacts many scenarios where `Table` Elements are now propery extracted.
* **Create and add `add_chunking_strategy` decorator to partition functions.** Previously, users were responsible for their own chunking after partitioning elements, often required for downstream applications. Now, individual elements may be combined into right-sized chunks where min and max character size may be specified if `chunking_strategy=by_title`. Relevant elements are grouped together for better downstream results. This enables users immediately use partitioned results effectively in downstream applications (e.g. RAG architecture apps) without any additional post-processing.
* **Adds `languages` as an input parameter and marks `ocr_languages` kwarg for deprecation in pdf, image, and auto partitioning functions.** Previously, language information was only being used for Tesseract OCR for image-based documents and was in a Tesseract specific string format, but by refactoring into a list of standard language codes independent of Tesseract, the `unstructured` library will better support `languages` for other non-image pipelines and/or support for other OCR engines.
* **Removes `UNSTRUCTURED_LANGUAGE` env var usage and replaces `language` with `languages` as an input parameter to unstructured-partition-text_type functions.** The previous parameter/input setup was not user-friendly or scalable to the variety of elements being processed. By refactoring the inputted language information into a list of standard language codes, we can support future applications of the element language such as detection, metadata, and multi-language elements. Now, to skip English specific checks, set the `languages` parameter to any non-English language(s).
* **Adds `xlsx` and `xls` filetype extensions to the `skip_infer_table_types` default list in `partition`.** By adding these file types to the input parameter these files should not go through table extraction. Users can still specify if they would like to extract tables from these filetypes, but will have to set the `skip_infer_table_types` to exclude the desired filetype extension. This avoids mis-representing complex spreadsheets where there may be multiple sub-tables and other content.
* **Better debug output related to sentence counting internals**. Clarify message when sentence is not counted toward sentence count because there aren't enough words, relevant for developers focused on `unstructured`s NLP internals.
* **Faster ocr_only speed for partitioning PDF and images.** Use `unstructured_pytesseract.run_and_get_multiple_output` function to reduce the number of calls to `tesseract` by half when partitioning pdf or image with `tesseract`
* **Adds data source properties to fsspec connectors** These properties (date_created, date_modified, version, source_url, record_locator) are written to element metadata during ingest, mapping elements to information about the document source from which they derive. This functionality enables downstream applications to reveal source document applications, e.g. a link to a GDrive doc, Salesforce record, etc.
* **Add delta table destination connector** New delta table destination connector added to ingest CLI.  Users may now use `unstructured-ingest` to write partitioned data from over 20 data sources (so far) to a Delta Table.
* **Rename to Source and Destination Connectors in the Documentation.** Maintain naming consistency between Connectors codebase and documentation with the first addition to a destination connector.
* **Non-HTML text files now return unstructured-elements as opposed to HTML-elements.** Previously the text based files that went through `partition_html` would return HTML-elements but now we preserve the format from the input using `source_format` argument in the partition call.
* **Adds `PaddleOCR` as an optional alternative to `Tesseract`** for OCR in processing of PDF or Image files, it is installable via the `makefile` command `install-paddleocr`. For experimental purposes only.
* **Bump unstructured-inference** to 0.5.28. This version bump markedly improves the output of table data, rendered as `metadata.text_as_html` in an element. These changes include:
  * add env variable `ENTIRE_PAGE_OCR` to specify using paddle or tesseract on entire page OCR
  * table structure detection now pads the input image by 25 pixels in all 4 directions to improve its recall (0.5.27)
  * support paddle with both cpu and gpu and assume it is pre-installed (0.5.26)
  * fix a bug where `cells_to_html` doesn't handle cells spanning multiple rows properly (0.5.25)
  * remove `cv2` preprocessing step before OCR step in table transformer (0.5.24)

### Features

* **Adds element metadata via `category_depth` with default value None**.
  * This additional metadata is useful for vectordb/LLM, chunking strategies, and retrieval applications.
* **Adds a naive hierarchy for elements via a `parent_id` on the element's metadata**
  * Users will now have more metadata for implementing vectordb/LLM chunking strategies. For example, text elements could be queried by their preceding title element.
  * Title elements created from HTML headings will properly nest

### Fixes

* **`add_pytesseract_bboxes_to_elements` no longer returns `nan` values**. The function logic is now broken into new methods
  `_get_element_box` and `convert_multiple_coordinates_to_new_system`
* **Selecting a different model wasn't being respected when calling `partition_image`.** Problem: `partition_pdf` allows for passing a `model_name` parameter. Given the similarity between the image and PDF pipelines, the expected behavior is that `partition_image` should support the same parameter, but `partition_image` was unintentionally not passing along its `kwargs`. This was corrected by adding the kwargs to the downstream call.
* **Fixes a chunking issue via dropping the field "coordinates".** Problem: chunk_by_title function was chunking each element to its own individual chunk while it needed to group elements into a fewer number of chunks. We've discovered that this happens due to a metadata matching logic in chunk_by_title function, and discovered that elements with different metadata can't be put into the same chunk. At the same time, any element with "coordinates" essentially had different metadata than other elements, due each element locating in different places and having different coordinates. Fix: That is why we have included the key "coordinates" inside a list of excluded metadata keys, while doing this "metadata_matches" comparision. Importance: This change is crucial to be able to chunk by title for documents which include "coordinates" metadata in their elements.

## 0.10.14

### Enhancements

* Update all connectors to use new downstream architecture
  * New click type added to parse comma-delimited string inputs
  * Some CLI options renamed

### Features

### Fixes

## 0.10.13

### Enhancements

* Updated documentation: Added back support doc types for partitioning, more Python codes in the API page,  RAG definition, and use case.
* Updated Hi-Res Metadata: PDFs and Images using Hi-Res strategy now have layout model class probabilities added ot metadata.
* Updated the `_detect_filetype_from_octet_stream()` function to use libmagic to infer the content type of file when it is not a zip file.
* Tesseract minor version bump to 5.3.2

### Features

* Add Jira Connector to be able to pull issues from a Jira organization
* Add `clean_ligatures` function to expand ligatures in text


### Fixes

* `partition_html` breaks on `<br>` elements.
* Ingest error handling to properly raise errors when wrapped
* GH issue 1361: fixes a sortig error that prevented some PDF's from being parsed
* Bump unstructured-inference
  * Brings back embedded images in PDF's (0.5.23)

## 0.10.12

### Enhancements

* Removed PIL pin as issue has been resolved upstream
* Bump unstructured-inference
  * Support for yolox_quantized layout detection model (0.5.20)
* YoloX element types added


### Features

* Add Salesforce Connector to be able to pull Account, Case, Campaign, EmailMessage, Lead

### Fixes


* Bump unstructured-inference
  * Avoid divide-by-zero errors swith `safe_division` (0.5.21)

## 0.10.11

### Enhancements

* Bump unstructured-inference
  * Combine entire-page OCR output with layout-detected elements, to ensure full coverage of the page (0.5.19)

### Features

* Add in ingest cli s3 writer

### Fixes

* Fix a bug where `xy-cut` sorting attemps to sort elements without valid coordinates; now xy cut sorting only works when **all** elements have valid coordinates

## 0.10.10

### Enhancements

* Adds `text` as an input parameter to `partition_xml`.
* `partition_xml` no longer runs through `partition_text`, avoiding incorrect splitting
  on carriage returns in the XML. Since `partition_xml` no longer calls `partition_text`,
  `min_partition` and `max_partition` are no longer supported in `partition_xml`.
* Bump `unstructured-inference==0.5.18`, change non-default detectron2 classification threshold
* Upgrade base image from rockylinux 8 to rockylinux 9
* Serialize IngestDocs to JSON when passing to subprocesses

### Features

### Fixes

- Fix a bug where mismatched `elements` and `bboxes` are passed into `add_pytesseract_bbox_to_elements`

## 0.10.9

### Enhancements

* Fix `test_json` to handle only non-extra dependencies file types (plain-text)

### Features

* Adds `chunk_by_title` to break a document into sections based on the presence of `Title`
  elements.
* add new extraction function `extract_image_urls_from_html` to extract all img related URL from html text.

### Fixes

* Make cv2 dependency optional
* Edit `add_pytesseract_bbox_to_elements`'s (`ocr_only` strategy) `metadata.coordinates.points` return type to `Tuple` for consistency.
* Re-enable test-ingest-confluence-diff for ingest tests
* Fix syntax for ingest test check number of files
* Fix csv and tsv partitioners loosing the first line of the files when creating elements

## 0.10.8

### Enhancements

* Release docker image that installs Python 3.10 rather than 3.8

### Features

### Fixes

## 0.10.7

### Enhancements

### Features

### Fixes

* Remove overly aggressive ListItem chunking for images and PDF's which typically resulted in inchorent elements.

## 0.10.6

### Enhancements

* Enable `partition_email` and `partition_msg` to detect if an email is PGP encryped. If
  and email is PGP encryped, the functions will return an empy list of elements and
  emit a warning about the encrypted content.
* Add threaded Slack conversations into Slack connector output
* Add functionality to sort elements using `xy-cut` sorting approach in `partition_pdf` for `hi_res` and `fast` strategies
* Bump unstructured-inference
  * Set OMP_THREAD_LIMIT to 1 if not set for better tesseract perf (0.5.17)

### Features

* Extract coordinates from PDFs and images when using OCR only strategy and add to metadata

### Fixes

* Update `partition_html` to respect the order of `<pre>` tags.
* Fix bug in `partition_pdf_or_image` where two partitions were called if `strategy == "ocr_only"`.
* Bump unstructured-inference
  * Fix issue where temporary files were being left behind (0.5.16)
* Adds deprecation warning for the `file_filename` kwarg to `partition`, `partition_via_api`,
  and `partition_multiple_via_api`.
* Fix documentation build workflow by pinning dependencies

## 0.10.5

### Enhancements

* Create new CI Pipelines
  - Checking text, xml, email, and html doc tests against the library installed without extras
  - Checking each library extra against their respective tests
* `partition` raises an error and tells the user to install the appropriate extra if a filetype
  is detected that is missing dependencies.
* Add custom errors to ingest
* Bump `unstructured-ingest==0.5.15`
  - Handle an uncaught TesseractError (0.5.15)
  - Add TIFF test file and TIFF filetype to `test_from_image_file` in `test_layout` (0.5.14)
* Use `entire_page` ocr mode for pdfs and images
* Add notes on extra installs to docs
* Adds ability to reuse connections per process in unstructured-ingest

### Features
* Add delta table connector

### Fixes

## 0.10.4
* Pass ocr_mode in partition_pdf and set the default back to individual pages for now
* Add diagrams and descriptions for ingest design in the ingest README

### Features
* Supports multipage TIFF image partitioning

### Fixes

## 0.10.2

### Enhancements
* Bump unstructured-inference==0.5.13:
  - Fix extracted image elements being included in layout merge, addresses the issue
    where an entire-page image in a PDF was not passed to the layout model when using hi_res.

### Features

### Fixes

## 0.10.1

### Enhancements
* Bump unstructured-inference==0.5.12:
  - fix to avoid trace for certain PDF's (0.5.12)
  - better defaults for DPI for hi_res and  Chipper (0.5.11)
  - implement full-page OCR (0.5.10)

### Features

### Fixes

* Fix dead links in repository README (Quick Start > Install for local development, and Learn more > Batch Processing)
* Update document dependencies to include tesseract-lang for additional language support (required for tests to pass)

## 0.10.0

### Enhancements

* Add `include_header` kwarg to `partition_xlsx` and change default behavior to `True`
* Update the `links` and `emphasized_texts` metadata fields

### Features

### Fixes

## 0.9.3

### Enhancements

* Pinned dependency cleanup.
* Update `partition_csv` to always use `soupparser_fromstring` to parse `html text`
* Update `partition_tsv` to always use `soupparser_fromstring` to parse `html text`
* Add `metadata.section` to capture epub table of contents data
* Add `unique_element_ids` kwarg to partition functions. If `True`, will use a UUID
  for element IDs instead of a SHA-256 hash.
* Update `partition_xlsx` to always use `soupparser_fromstring` to parse `html text`
* Add functionality to switch `html` text parser based on whether the `html` text contains emoji
* Add functionality to check if a string contains any emoji characters
* Add CI tests around Notion

### Features

* Add Airtable Connector to be able to pull views/tables/bases from an Airtable organization

### Fixes

* fix pdf partition of list items being detected as titles in OCR only mode
* make notion module discoverable
* fix emails with `Content-Distribution: inline` and `Content-Distribution: attachment` with no filename
* Fix email attachment filenames which had `=` in the filename itself

## 0.9.2


### Enhancements

* Update table extraction section in API documentation to sync with change in Prod API
* Update Notion connector to extract to html
* Added UUID option for `element_id`
* Bump unstructured-inference==0.5.9:
  - better caching of models
  - another version of detectron2 available, though the default layout model is unchanged
* Added UUID option for element_id
* Added UUID option for element_id
* CI improvements to run ingest tests in parallel

### Features

* Adds Sharepoint connector.

### Fixes

* Bump unstructured-inference==0.5.9:
  - ignores Tesseract errors where no text is extracted for tiles that indeed, have no text

## 0.9.1

### Enhancements

* Adds --partition-pdf-infer-table-structure to unstructured-ingest.
* Enable `partition_html` to skip headers and footers with the `skip_headers_and_footers` flag.
* Update `partition_doc` and `partition_docx` to track emphasized texts in the output
* Adds post processing function `filter_element_types`
* Set the default strategy for partitioning images to `hi_res`
* Add page break parameter section in API documentation to sync with change in Prod API
* Update `partition_html` to track emphasized texts in the output
* Update `XMLDocument._read_xml` to create `<p>` tag element for the text enclosed in the `<pre>` tag
* Add parameter `include_tail_text` to `_construct_text` to enable (skip) tail text inclusion
* Add Notion connector

### Features

### Fixes

* Remove unused `_partition_via_api` function
* Fixed emoji bug in `partition_xlsx`.
* Pass `file_filename` metadata when partitioning file object
* Skip ingest test on missing Slack token
* Add Dropbox variables to CI environments
* Remove default encoding for ingest
* Adds new element type `EmailAddress` for recognising email address in the  text
* Simplifies `min_partition` logic; makes partitions falling below the `min_partition`
  less likely.
* Fix bug where ingest test check for number of files fails in smoke test
* Fix unstructured-ingest entrypoint failure

## 0.9.0

### Enhancements

* Dependencies are now split by document type, creating a slimmer base installation.

## 0.8.8

### Enhancements

### Features

### Fixes

* Rename "date" field to "last_modified"
* Adds Box connector

### Fixes

## 0.8.7

### Enhancements

* Put back useful function `split_by_paragraph`

### Features

### Fixes

* Fix argument order in NLTK download step

## 0.8.6

### Enhancements

### Features

### Fixes

* Remove debug print lines and non-functional code

## 0.8.5

### Enhancements

* Add parameter `skip_infer_table_types` to enable (skip) table extraction for other doc types
* Adds optional Unstructured API unit tests in CI
* Tracks last modified date for all document types.
* Add auto_paragraph_grouper to detect new-line and blank-line new paragraph for .txt files.
* refactor the ingest cli to better support expanding supported connectors

## 0.8.3

### Enhancements

### Features

### Fixes

* NLTK now only gets downloaded if necessary.
* Handling for empty tables in Word Documents and PowerPoints.

## 0.8.4

### Enhancements

* Additional tests and refactor of JSON detection.
* Update functionality to retrieve image metadata from a page for `document_to_element_list`
* Links are now tracked in `partition_html` output.
* Set the file's current position to the beginning after reading the file in `convert_to_bytes`
* Add `min_partition` kwarg to that combines elements below a specified threshold and modifies splitting of strings longer than max partition so words are not split.
* set the file's current position to the beginning after reading the file in `convert_to_bytes`
* Add slide notes to pptx
* Add `--encoding` directive to ingest
* Improve json detection by `detect_filetype`

### Features

* Adds Outlook connector
* Add support for dpi parameter in inference library
* Adds Onedrive connector.
* Add Confluence connector for ingest cli to pull the body text from all documents from all spaces in a confluence domain.

### Fixes

* Fixes issue with email partitioning where From field was being assigned the To field value.
* Use the `image_metadata` property of the `PageLayout` instance to get the page image info in the `document_to_element_list`
* Add functionality to write images to computer storage temporarily instead of keeping them in memory for `ocr_only` strategy
* Add functionality to convert a PDF in small chunks of pages at a time for `ocr_only` strategy
* Adds `.txt`, `.text`, and `.tab` to list of extensions to check if file
  has a `text/plain` MIME type.
* Enables filters to be passed to `partition_doc` so it doesn't error with LibreOffice7.
* Removed old error message that's superseded by `requires_dependencies`.
* Removes using `hi_res` as the default strategy value for `partition_via_api` and `partition_multiple_via_api`

## 0.8.1

### Enhancements

* Add support for Python 3.11

### Features

### Fixes

* Fixed `auto` strategy detected scanned document as having extractable text and using `fast` strategy, resulting in no output.
* Fix list detection in MS Word documents.
* Don't instantiate an element with a coordinate system when there isn't a way to get its location data.

## 0.8.0

### Enhancements

* Allow model used for hi res pdf partition strategy to be chosen when called.
* Updated inference package

### Features

* Add `metadata_filename` parameter across all partition functions

### Fixes

* Update to ensure `convert_to_datafame` grabs all of the metadata fields.
* Adjust encoding recognition threshold value in `detect_file_encoding`
* Fix KeyError when `isd_to_elements` doesn't find a type
* Fix `_output_filename` for local connector, allowing single files to be written correctly to the disk

* Fix for cases where an invalid encoding is extracted from an email header.

### BREAKING CHANGES

* Information about an element's location is no longer returned as top-level attributes of an element. Instead, it is returned in the `coordinates` attribute of the element's metadata.

## 0.7.12

### Enhancements

* Adds `include_metadata` kwarg to `partition_doc`, `partition_docx`, `partition_email`, `partition_epub`, `partition_json`, `partition_msg`, `partition_odt`, `partition_org`, `partition_pdf`, `partition_ppt`, `partition_pptx`, `partition_rst`, and `partition_rtf`
### Features

* Add Elasticsearch connector for ingest cli to pull specific fields from all documents in an index.
* Adds Dropbox connector

### Fixes

* Fix tests that call unstructured-api by passing through an api-key
* Fixed page breaks being given (incorrect) page numbers
* Fix skipping download on ingest when a source document exists locally

## 0.7.11

### Enhancements

* More deterministic element ordering when using `hi_res` PDF parsing strategy (from unstructured-inference bump to 0.5.4)
* Make large model available (from unstructured-inference bump to 0.5.3)
* Combine inferred elements with extracted elements (from unstructured-inference bump to 0.5.2)
* `partition_email` and `partition_msg` will now process attachments if `process_attachments=True`
  and a attachment partitioning functions is passed through with `attachment_partitioner=partition`.

### Features

### Fixes

* Fix tests that call unstructured-api by passing through an api-key
* Fixed page breaks being given (incorrect) page numbers
* Fix skipping download on ingest when a source document exists locally

## 0.7.10

### Enhancements

* Adds a `max_partition` parameter to `partition_text`, `partition_pdf`, `partition_email`,
  `partition_msg` and `partition_xml` that sets a limit for the size of an individual
  document elements. Defaults to `1500` for everything except `partition_xml`, which has
  a default value of `None`.
* DRY connector refactor

### Features

* `hi_res` model for pdfs and images is selectable via environment variable.

### Fixes

* CSV check now ignores escaped commas.
* Fix for filetype exploration util when file content does not have a comma.
* Adds negative lookahead to bullet pattern to avoid detecting plain text line
  breaks like `-------` as list items.
* Fix pre tag parsing for `partition_html`
* Fix lookup error for annotated Arabic and Hebrew encodings

## 0.7.9

### Enhancements

* Improvements to string check for leafs in `partition_xml`.
* Adds --partition-ocr-languages to unstructured-ingest.

### Features

* Adds `partition_org` for processed Org Mode documents.

### Fixes

## 0.7.8

### Enhancements

### Features

* Adds Google Cloud Service connector

### Fixes

* Updates the `parse_email` for `partition_eml` so that `unstructured-api` passes the smoke tests
* `partition_email` now works if there is no message content
* Updates the `"fast"` strategy for `partition_pdf` so that it's able to recursively
* Adds recursive functionality to all fsspec connectors
* Adds generic --recursive ingest flag

## 0.7.7

### Enhancements

* Adds functionality to replace the `MIME` encodings for `eml` files with one of the common encodings if a `unicode` error occurs
* Adds missed file-like object handling in `detect_file_encoding`
* Adds functionality to extract charset info from `eml` files

### Features

* Added coordinate system class to track coordinate types and convert to different coordinate

### Fixes

* Adds an `html_assemble_articles` kwarg to `partition_html` to enable users to capture
  control whether content outside of `<article>` tags is captured when
  `<article>` tags are present.
* Check for the `xml` attribute on `element` before looking for pagebreaks in `partition_docx`.

## 0.7.6

### Enhancements

* Convert fast startegy to ocr_only for images
* Adds support for page numbers in `.docx` and `.doc` when user or renderer
  created page breaks are present.
* Adds retry logic for the unstructured-ingest Biomed connector

### Features

* Provides users with the ability to extract additional metadata via regex.
* Updates `partition_docx` to include headers and footers in the output.
* Create `partition_tsv` and associated tests. Make additional changes to `detect_filetype`.

### Fixes

* Remove fake api key in test `partition_via_api` since we now require valid/empty api keys
* Page number defaults to `None` instead of `1` when page number is not present in the metadata.
  A page number of `None` indicates that page numbers are not being tracked for the document
  or that page numbers do not apply to the element in question..
* Fixes an issue with some pptx files. Assume pptx shapes are found in top left position of slide
  in case the shape.top and shape.left attributes are `None`.

## 0.7.5

### Enhancements

* Adds functionality to sort elements in `partition_pdf` for `fast` strategy
* Adds ingest tests with `--fast` strategy on PDF documents
* Adds --api-key to unstructured-ingest

### Features

* Adds `partition_rst` for processed ReStructured Text documents.

### Fixes

* Adds handling for emails that do not have a datetime to extract.
* Adds pdf2image package as core requirement of unstructured (with no extras)

## 0.7.4

### Enhancements

* Allows passing kwargs to request data field for `partition_via_api` and `partition_multiple_via_api`
* Enable MIME type detection if libmagic is not available
* Adds handling for empty files in `detect_filetype` and `partition`.

### Features

### Fixes

* Reslove `grpcio` import issue on `weaviate.schema.validate_schema` for python 3.9 and 3.10
* Remove building `detectron2` from source in Dockerfile

## 0.7.3

### Enhancements

* Update IngestDoc abstractions and add data source metadata in ElementMetadata

### Features

### Fixes

* Pass `strategy` parameter down from `partition` for `partition_image`
* Filetype detection if a CSV has a `text/plain` MIME type
* `convert_office_doc` no longers prints file conversion info messages to stdout.
* `partition_via_api` reflects the actual filetype for the file processed in the API.

## 0.7.2

### Enhancements

* Adds an optional encoding kwarg to `elements_to_json` and `elements_from_json`
* Bump version of base image to use new stable version of tesseract

### Features

### Fixes

* Update the `read_txt_file` utility function to keep using `spooled_to_bytes_io_if_needed` for xml
* Add functionality to the `read_txt_file` utility function to handle file-like object from URL
* Remove the unused parameter `encoding` from `partition_pdf`
* Change auto.py to have a `None` default for encoding
* Add functionality to try other common encodings for html and xml files if an error related to the encoding is raised and the user has not specified an encoding.
* Adds benchmark test with test docs in example-docs
* Re-enable test_upload_label_studio_data_with_sdk
* File detection now detects code files as plain text
* Adds `tabulate` explicitly to dependencies
* Fixes an issue in `metadata.page_number` of pptx files
* Adds showing help if no parameters passed

## 0.7.1

### Enhancements

### Features

* Add `stage_for_weaviate` to stage `unstructured` outputs for upload to Weaviate, along with
  a helper function for defining a class to use in Weaviate schemas.
* Builds from Unstructured base image, built off of Rocky Linux 8.7, this resolves almost all CVE's in the image.

### Fixes

## 0.7.0

### Enhancements

* Installing `detectron2` from source is no longer required when using the `local-inference` extra.
* Updates `.pptx` parsing to include text in tables.

### Features

### Fixes

* Fixes an issue in `_add_element_metadata` that caused all elements to have `page_number=1`
  in the element metadata.
* Adds `.log` as a file extension for TXT files.
* Adds functionality to try other common encodings for email (`.eml`) files if an error related to the encoding is raised and the user has not specified an encoding.
* Allow passed encoding to be used in the `replace_mime_encodings`
* Fixes page metadata for `partition_html` when `include_metadata=False`
* A `ValueError` now raises if `file_filename` is not specified when you use `partition_via_api`
  with a file-like object.

## 0.6.11

### Enhancements

* Supports epub tests since pandoc is updated in base image

### Features


### Fixes


## 0.6.10

### Enhancements

* XLS support from auto partition

### Features

### Fixes

## 0.6.9

### Enhancements

* fast strategy for pdf now keeps element bounding box data
* setup.py refactor

### Features

### Fixes

* Adds functionality to try other common encodings if an error related to the encoding is raised and the user has not specified an encoding.
* Adds additional MIME types for CSV

## 0.6.8

### Enhancements

### Features

* Add `partition_csv` for CSV files.

### Fixes

## 0.6.7

### Enhancements

* Deprecate `--s3-url` in favor of `--remote-url` in CLI
* Refactor out non-connector-specific config variables
* Add `file_directory` to metadata
* Add `page_name` to metadata. Currently used for the sheet name in XLSX documents.
* Added a `--partition-strategy` parameter to unstructured-ingest so that users can specify
  partition strategy in CLI. For example, `--partition-strategy fast`.
* Added metadata for filetype.
* Add Discord connector to pull messages from a list of channels
* Refactor `unstructured/file-utils/filetype.py` to better utilise hashmap to return mime type.
* Add local declaration of DOCX_MIME_TYPES and XLSX_MIME_TYPES for `test_filetype.py`.

### Features

* Add `partition_xml` for XML files.
* Add `partition_xlsx` for Microsoft Excel documents.

### Fixes

* Supports `hml` filetype for partition as a variation of html filetype.
* Makes `pytesseract` a function level import in `partition_pdf` so you can use the `"fast"`
  or `"hi_res"` strategies if `pytesseract` is not installed. Also adds the
  `required_dependencies` decorator for the `"hi_res"` and `"ocr_only"` strategies.
* Fix to ensure `filename` is tracked in metadata for `docx` tables.

## 0.6.6

### Enhancements

* Adds an `"auto"` strategy that chooses the partitioning strategy based on document
  characteristics and function kwargs. This is the new default strategy for `partition_pdf`
  and `partition_image`. Users can maintain existing behavior by explicitly setting
  `strategy="hi_res"`.
* Added an additional trace logger for NLP debugging.
* Add `get_date` method to `ElementMetadata` for converting the datestring to a `datetime` object.
* Cleanup the `filename` attribute on `ElementMetadata` to remove the full filepath.

### Features

* Added table reading as html with URL parsing to `partition_docx` in docx
* Added metadata field for text_as_html for docx files

### Fixes

* `fileutils/file_type` check json and eml decode ignore error
* `partition_email` was updated to more flexibly handle deviations from the RFC-2822 standard.
  The time in the metadata returns `None` if the time does not match RFC-2822 at all.
* Include all metadata fields when converting to dataframe or CSV

## 0.6.5

### Enhancements

* Added support for SpooledTemporaryFile file argument.

### Features

### Fixes


## 0.6.4

### Enhancements

* Added an "ocr_only" strategy for `partition_pdf`. Refactored the strategy decision
  logic into its own module.

### Features

### Fixes

## 0.6.3

### Enhancements

* Add an "ocr_only" strategy for `partition_image`.

### Features

* Added `partition_multiple_via_api` for partitioning multiple documents in a single REST
  API call.
* Added `stage_for_baseplate` function to prepare outputs for ingestion into Baseplate.
* Added `partition_odt` for processing Open Office documents.

### Fixes

* Updates the grouping logic in the `partition_pdf` fast strategy to group together text
  in the same bounding box.

## 0.6.2

### Enhancements

* Added logic to `partition_pdf` for detecting copy protected PDFs and falling back
  to the hi res strategy when necessary.


### Features

* Add `partition_via_api` for partitioning documents through the hosted API.

### Fixes

* Fix how `exceeds_cap_ratio` handles empty (returns `True` instead of `False`)
* Updates `detect_filetype` to properly detect JSONs when the MIME type is `text/plain`.

## 0.6.1

### Enhancements

* Updated the table extraction parameter name to be more descriptive

### Features

### Fixes

## 0.6.0

### Enhancements

* Adds an `ssl_verify` kwarg to `partition` and `partition_html` to enable turning off
  SSL verification for HTTP requests. SSL verification is on by default.
* Allows users to pass in ocr language to `partition_pdf` and `partition_image` through
  the `ocr_language` kwarg. `ocr_language` corresponds to the code for the language pack
  in Tesseract. You will need to install the relevant Tesseract language pack to use a
  given language.

### Features

* Table extraction is now possible for pdfs from `partition` and `partition_pdf`.
* Adds support for extracting attachments from `.msg` files

### Fixes

* Adds an `ssl_verify` kwarg to `partition` and `partition_html` to enable turning off
  SSL verification for HTTP requests. SSL verification is on by default.

## 0.5.13

### Enhancements

* Allow headers to be passed into `partition` when `url` is used.

### Features

* `bytes_string_to_string` cleaning brick for bytes string output.

### Fixes

* Fixed typo in call to `exactly_one` in `partition_json`
* unstructured-documents encode xml string if document_tree is `None` in `_read_xml`.
* Update to `_read_xml` so that Markdown files with embedded HTML process correctly.
* Fallback to "fast" strategy only emits a warning if the user specifies the "hi_res" strategy.
* unstructured-partition-text_type exceeds_cap_ratio fix returns and how capitalization ratios are calculated
* `partition_pdf` and `partition_text` group broken paragraphs to avoid fragmented `NarrativeText` elements.
* .json files resolved as "application/json" on centos7 (or other installs with older libmagic libs)

## 0.5.12

### Enhancements

* Add OS mimetypes DB to docker image, mainly for unstructured-api compat.
* Use the image registry as a cache when building Docker images.
* Adds the ability for `partition_text` to group together broken paragraphs.
* Added method to utils to allow date time format validation

### Features
* Add Slack connector to pull messages for a specific channel

* Add --partition-by-api parameter to unstructured-ingest
* Added `partition_rtf` for processing rich text files.
* `partition` now accepts a `url` kwarg in addition to `file` and `filename`.

### Fixes

* Allow encoding to be passed into `replace_mime_encodings`.
* unstructured-ingest connector-specific dependencies are imported on demand.
* unstructured-ingest --flatten-metadata supported for local connector.
* unstructured-ingest fix runtime error when using --metadata-include.

## 0.5.11

### Enhancements

### Features

### Fixes

* Guard against null style attribute in docx document elements
* Update HTML encoding to better support foreign language characters

## 0.5.10

### Enhancements

* Updated inference package
* Add sender, recipient, date, and subject to element metadata for emails

### Features

* Added `--download-only` parameter to `unstructured-ingest`

### Fixes

* FileNotFound error when filename is provided but file is not on disk

## 0.5.9

### Enhancements

### Features

### Fixes

* Convert file to str in helper `split_by_paragraph` for `partition_text`

## 0.5.8

### Enhancements

* Update `elements_to_json` to return string when filename is not specified
* `elements_from_json` may take a string instead of a filename with the `text` kwarg
* `detect_filetype` now does a final fallback to file extension.
* Empty tags are now skipped during the depth check for HTML processing.

### Features

* Add local file system to `unstructured-ingest`
* Add `--max-docs` parameter to `unstructured-ingest`
* Added `partition_msg` for processing MSFT Outlook .msg files.

### Fixes

* `convert_file_to_text` now passes through the `source_format` and `target_format` kwargs.
  Previously they were hard coded.
* Partitioning functions that accept a `text` kwarg no longer raise an error if an empty
  string is passed (and empty list of elements is returned instead).
* `partition_json` no longer fails if the input is an empty list.
* Fixed bug in `chunk_by_attention_window` that caused the last word in segments to be cut-off
  in some cases.

### BREAKING CHANGES

* `stage_for_transformers` now returns a list of elements, making it consistent with other
  staging bricks

## 0.5.7

### Enhancements

* Refactored codebase using `exactly_one`
* Adds ability to pass headers when passing a url in partition_html()
* Added optional `content_type` and `file_filename` parameters to `partition()` to bypass file detection

### Features

* Add `--flatten-metadata` parameter to `unstructured-ingest`
* Add `--fields-include` parameter to `unstructured-ingest`

### Fixes

## 0.5.6

### Enhancements

* `contains_english_word()`, used heavily in text processing, is 10x faster.

### Features

* Add `--metadata-include` and `--metadata-exclude` parameters to `unstructured-ingest`
* Add `clean_non_ascii_chars` to remove non-ascii characters from unicode string

### Fixes

* Fix problem with PDF partition (duplicated test)

## 0.5.4

### Enhancements

* Added Biomedical literature connector for ingest cli.
* Add `FsspecConnector` to easily integrate any existing `fsspec` filesystem as a connector.
* Rename `s3_connector.py` to `s3.py` for readability and consistency with the
  rest of the connectors.
* Now `S3Connector` relies on `s3fs` instead of on `boto3`, and it inherits
  from `FsspecConnector`.
* Adds an `UNSTRUCTURED_LANGUAGE_CHECKS` environment variable to control whether or not language
  specific checks like vocabulary and POS tagging are applied. Set to `"true"` for higher
  resolution partitioning and `"false"` for faster processing.
* Improves `detect_filetype` warning to include filename when provided.
* Adds a "fast" strategy for partitioning PDFs with PDFMiner. Also falls back to the "fast"
  strategy if detectron2 is not available.
* Start deprecation life cycle for `unstructured-ingest --s3-url` option, to be deprecated in
  favor of `--remote-url`.

### Features

* Add `AzureBlobStorageConnector` based on its `fsspec` implementation inheriting
from `FsspecConnector`
* Add `partition_epub` for partitioning e-books in EPUB3 format.

### Fixes

* Fixes processing for text files with `message/rfc822` MIME type.
* Open xml files in read-only mode when reading contents to construct an XMLDocument.

## 0.5.3

### Enhancements

* `auto.partition()` can now load Unstructured ISD json documents.
* Simplify partitioning functions.
* Improve logging for ingest CLI.

### Features

* Add `--wikipedia-auto-suggest` argument to the ingest CLI to disable automatic redirection
  to pages with similar names.
* Add setup script for Amazon Linux 2
* Add optional `encoding` argument to the `partition_(text/email/html)` functions.
* Added Google Drive connector for ingest cli.
* Added Gitlab connector for ingest cli.

### Fixes

## 0.5.2

### Enhancements

* Fully move from printing to logging.
* `unstructured-ingest` now uses a default `--download_dir` of `$HOME/.cache/unstructured/ingest`
rather than a "tmp-ingest-" dir in the working directory.

### Features

### Fixes

* `setup_ubuntu.sh` no longer fails in some contexts by interpreting
`DEBIAN_FRONTEND=noninteractive` as a command
* `unstructured-ingest` no longer re-downloads files when --preserve-downloads
is used without --download-dir.
* Fixed an issue that was causing text to be skipped in some HTML documents.

## 0.5.1

### Enhancements

### Features

### Fixes

* Fixes an error causing JavaScript to appear in the output of `partition_html` sometimes.
* Fix several issues with the `requires_dependencies` decorator, including the error message
  and how it was used, which had caused an error for `unstructured-ingest --github-url ...`.

## 0.5.0

### Enhancements

* Add `requires_dependencies` Python decorator to check dependencies are installed before
  instantiating a class or running a function

### Features

* Added Wikipedia connector for ingest cli.

### Fixes

* Fix `process_document` file cleaning on failure
* Fixes an error introduced in the metadata tracking commit that caused `NarrativeText`
  and `FigureCaption` elements to be represented as `Text` in HTML documents.

## 0.4.16

### Enhancements

* Fallback to using file extensions for filetype detection if `libmagic` is not present

### Features

* Added setup script for Ubuntu
* Added GitHub connector for ingest cli.
* Added `partition_md` partitioner.
* Added Reddit connector for ingest cli.

### Fixes

* Initializes connector properly in ingest.main::MainProcess
* Restricts version of unstructured-inference to avoid multithreading issue

## 0.4.15

### Enhancements

* Added `elements_to_json` and `elements_from_json` for easier serialization/deserialization
* `convert_to_dict`, `dict_to_elements` and `convert_to_csv` are now aliases for functions
  that use the ISD terminology.

### Fixes

* Update to ensure all elements are preserved during serialization/deserialization

## 0.4.14

* Automatically install `nltk` models in the `tokenize` module.

## 0.4.13

* Fixes unstructured-ingest cli.

## 0.4.12

* Adds console_entrypoint for unstructured-ingest, other structure/doc updates related to ingest.
* Add `parser` parameter to `partition_html`.

## 0.4.11

* Adds `partition_doc` for partitioning Word documents in `.doc` format. Requires `libreoffice`.
* Adds `partition_ppt` for partitioning PowerPoint documents in `.ppt` format. Requires `libreoffice`.

## 0.4.10

* Fixes `ElementMetadata` so that it's JSON serializable when the filename is a `Path` object.

## 0.4.9

* Added ingest modules and s3 connector, sample ingest script
* Default to `url=None` for `partition_pdf` and `partition_image`
* Add ability to skip English specific check by setting the `UNSTRUCTURED_LANGUAGE` env var to `""`.
* Document `Element` objects now track metadata

## 0.4.8

* Modified XML and HTML parsers not to load comments.

## 0.4.7

* Added the ability to pull an HTML document from a url in `partition_html`.
* Added the the ability to get file summary info from lists of filenames and lists
  of file contents.
* Added optional page break to `partition` for `.pptx`, `.pdf`, images, and `.html` files.
* Added `to_dict` method to document elements.
* Include more unicode quotes in `replace_unicode_quotes`.

## 0.4.6

* Loosen the default cap threshold to `0.5`.
* Add a `UNSTRUCTURED_NARRATIVE_TEXT_CAP_THRESHOLD` environment variable for controlling
  the cap ratio threshold.
* Unknown text elements are identified as `Text` for HTML and plain text documents.
* `Body Text` styles no longer default to `NarrativeText` for Word documents. The style information
  is insufficient to determine that the text is narrative.
* Upper cased text is lower cased before checking for verbs. This helps avoid some missed verbs.
* Adds an `Address` element for capturing elements that only contain an address.
* Suppress the `UserWarning` when detectron is called.
* Checks that titles and narrative test have at least one English word.
* Checks that titles and narrative text are at least 50% alpha characters.
* Restricts titles to a maximum word length. Adds a `UNSTRUCTURED_TITLE_MAX_WORD_LENGTH`
  environment variable for controlling the max number of words in a title.
* Updated `partition_pptx` to order the elements on the page

## 0.4.4

* Updated `partition_pdf` and `partition_image` to return `unstructured` `Element` objects
* Fixed the healthcheck url path when partitioning images and PDFs via API
* Adds an optional `coordinates` attribute to document objects
* Adds `FigureCaption` and `CheckBox` document elements
* Added ability to split lists detected in `LayoutElement` objects
* Adds `partition_pptx` for partitioning PowerPoint documents
* LayoutParser models now download from HugginfaceHub instead of DropBox
* Fixed file type detection for XML and HTML files on Amazone Linux

## 0.4.3

* Adds `requests` as a base dependency
* Fix in `exceeds_cap_ratio` so the function doesn't break with empty text
* Fix bug in `_parse_received_data`.
* Update `detect_filetype` to properly handle `.doc`, `.xls`, and `.ppt`.

## 0.4.2

* Added `partition_image` to process documents in an image format.
* Fixed utf-8 encoding error in `partition_email` with attachments for `text/html`

## 0.4.1

* Added support for text files in the `partition` function
* Pinned `opencv-python` for easier installation on Linux

## 0.4.0

* Added generic `partition` brick that detects the file type and routes a file to the appropriate
  partitioning brick.
* Added a file type detection module.
* Updated `partition_html` and `partition_eml` to support file-like objects in 'rb' mode.
* Cleaning brick for removing ordered bullets `clean_ordered_bullets`.
* Extract brick method for ordered bullets `extract_ordered_bullets`.
* Test for `clean_ordered_bullets`.
* Test for `extract_ordered_bullets`.
* Added `partition_docx` for pre-processing Word Documents.
* Added new REGEX patterns to extract email header information
* Added new functions to extract header information `parse_received_data` and `partition_header`
* Added new function to parse plain text files `partition_text`
* Added new cleaners functions `extract_ip_address`, `extract_ip_address_name`, `extract_mapi_id`, `extract_datetimetz`
* Add new `Image` element and function to find embedded images `find_embedded_images`
* Added `get_directory_file_info` for summarizing information about source documents

## 0.3.5

* Add support for local inference
* Add new pattern to recognize plain text dash bullets
* Add test for bullet patterns
* Fix for `partition_html` that allows for processing `div` tags that have both text and child
  elements
* Add ability to extract document metadata from `.docx`, `.xlsx`, and `.jpg` files.
* Helper functions for identifying and extracting phone numbers
* Add new function `extract_attachment_info` that extracts and decodes the attachment
of an email.
* Staging brick to convert a list of `Element`s to a `pandas` dataframe.
* Add plain text functionality to `partition_email`

## 0.3.4

* Python-3.7 compat

## 0.3.3

* Removes BasicConfig from logger configuration
* Adds the `partition_email` partitioning brick
* Adds the `replace_mime_encodings` cleaning bricks
* Small fix to HTML parsing related to processing list items with sub-tags
* Add `EmailElement` data structure to store email documents

## 0.3.2

* Added `translate_text` brick for translating text between languages
* Add an `apply` method to make it easier to apply cleaners to elements

## 0.3.1

* Added \_\_init.py\_\_ to `partition`

## 0.3.0

* Implement staging brick for Argilla. Converts lists of `Text` elements to `argilla` dataset classes.
* Removing the local PDF parsing code and any dependencies and tests.
* Reorganizes the staging bricks in the unstructured.partition module
* Allow entities to be passed into the Datasaur staging brick
* Added HTML escapes to the `replace_unicode_quotes` brick
* Fix bad responses in partition_pdf to raise ValueError
* Adds `partition_html` for partitioning HTML documents.

## 0.2.6

* Small change to how \_read is placed within the inheritance structure since it doesn't really apply to pdf
* Add partitioning brick for calling the document image analysis API

## 0.2.5

* Update python requirement to >=3.7

## 0.2.4

* Add alternative way of importing `Final` to support google colab

## 0.2.3

* Add cleaning bricks for removing prefixes and postfixes
* Add cleaning bricks for extracting text before and after a pattern

## 0.2.2

* Add staging brick for Datasaur

## 0.2.1

* Added brick to convert an ISD dictionary to a list of elements
* Update `PDFDocument` to use the `from_file` method
* Added staging brick for CSV format for ISD (Initial Structured Data) format.
* Added staging brick for separating text into attention window size chunks for `transformers`.
* Added staging brick for LabelBox.
* Added ability to upload LabelStudio predictions
* Added utility function for JSONL reading and writing
* Added staging brick for CSV format for Prodigy
* Added staging brick for Prodigy
* Added ability to upload LabelStudio annotations
* Added text_field and id_field to stage_for_label_studio signature

## 0.2.0

* Initial release of unstructured<|MERGE_RESOLUTION|>--- conflicted
+++ resolved
@@ -1,8 +1,4 @@
-<<<<<<< HEAD
-## 0.13.8-dev13
-=======
-## 0.13.8-dev17
->>>>>>> df8d39a4
+## 0.13.8-dev18
 
 ### Enhancements
 
