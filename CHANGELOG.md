--- conflicted
+++ resolved
@@ -1,8 +1,4 @@
-<<<<<<< HEAD
-## 0.14.7-dev4
-=======
-## 0.14.7-dev5
->>>>>>> 0b73978b
+## 0.14.7-dev6
 
 ### Enhancements
 
@@ -11,11 +7,8 @@
 
 ### Features
 
-<<<<<<< HEAD
 * **Enhanced analysis features in PDF pipeline** Adds dumps of bboxes visualization for each layout and OD model bboxes dump as JSON.
-=======
 * **Expose conversion functions for tables** Adds public functions to convert tables from HTML to the Deckerd format and back
->>>>>>> 0b73978b
 
 ### Fixes
 
