<<<<<<< HEAD
## 0.15.1-dev10
=======
## 0.15.1
>>>>>>> 7e887442

### Enhancements

* **Improve `pdfminer` embedded `image` extraction to exclude text elements and produce more accurate bounding boxes.** This results in cleaner, more precise element extraction in `pdf` partitioning.

### Features

* **Update partition_eml and partition_msg to capture cc, bcc, and message_id fields** Cc, bcc, and message_id information is captured in element metadata for both msg and email partitioning and `Recipient` elements are generated for cc and bcc when `include_headers=True` for email partitioning.
* **Mark ingest as deprecated** Begin sunset of ingest code in this repo as it's been moved to a dedicated repo.
* **Add `pdf_hi_res_max_pages` argument for partitioning, which allows rejecting PDF files that exceed this page number limit, when the `high_res` strategy is chosen.** By default, it will allow parsing PDF files with an unlimited number of pages.

### Fixes

* **Update `HuggingFaceEmbeddingEncoder` to use `HuggingFaceEmbeddings` from `langchain_huggingface` package instead of the deprecated version from `langchain-community`.** This resolves the deprecation warning and ensures compatibility with future versions of langchain.
* **Update `OpenAIEmbeddingEncoder` to use `OpenAIEmbeddings` from `langchain-openai` package instead of the deprecated version from `langchain-community`.** This resolves the deprecation warning and ensures compatibility with future versions of langchain.
* **Update import of Pinecone exception** Adds compatibility for pinecone-client>=5.0.0
* **File-type detection catches non-existent file-path.** `detect_filetype()` no longer silently falls back to detecting a file-type based on the extension when no file exists at the path provided. Instead `FileNotFoundError` is raised. This provides consistent user notification of a mis-typed path rather than an unpredictable exception from a file-type specific partitioner when the file cannot be opened.
* **EML files specified as a file-path are detected correctly.** Resolved a bug where an EML file submitted to `partition()` as a file-path was identified as TXT and partitioned using `partition_text()`. EML files specified by path are now identified and processed correctly, including processing any attachments.
* **A DOCX, PPTX, or XLSX file specified by path and ambiguously identified as MIME-type "application/octet-stream" is identified correctly.** Resolves a shortcoming where a file specified by path immediately fell back to filename-extension based identification when misidentified as "application/octet-stream", either by asserted content type or a mis-guess by libmagic. An MS Office file misidentified in this way is now correctly identified regardless of its filename and whether it is specified by path or file-like object.
* **Textual content retrieved from a URL with gzip transport compression now partitions correctly.** Resolves a bug where a textual file-type (such as Markdown) retrieved by passing a URL to `partition()` would raise when `gzip` compression was used for transport by the server.
* **A DOCX, PPTX, or XLSX content-type asserted on partition is confirmed or fixed.** Resolves a bug where calling `partition()` with a swapped MS-Office `content_type` would cause the file-type to be misidentified. A DOCX, PPTX, or XLSX MIME-type received by `partition()` is now checked for accuracy and corrected if the file is for a different MS-Office 2007+ type.
* **DOC, PPT, XLS, and MSG files are now auto-detected correctly.** Resolves a bug where DOC, PPT, and XLS files were auto-detected as MSG files under certain circumstances.
* **Renames Astra to AstraDB** Conforms with DataStax internal naming conventions.

## 0.15.0

### Enhancements

* **Improve text clearing process in email partitioning.** Updated the email partitioner to remove both `=\n` and `=\r\n` characters during the clearing process. Previously, only `=\n` characters were removed.
* **Bump unstructured.paddleocr to 2.8.0.1.**
* **Refine HTML parser to accommodate block element nested in phrasing.** HTML parser no longer raises on a block element (e.g. `<p>`, `<div>`) nested inside a phrasing element (e.g. `<strong>` or `<cite>`). Instead it breaks the phrasing run (and therefore element) at the block-item start and begins a new phrasing run after the block-item. This is consistent with how the browser determines element boundaries in this situation.
* **Install rewritten HTML parser to fix 12 existing bugs and provide headroom for refinement and growth.** A rewritten HTML parser resolves a collection of outstanding bugs with HTML partitioning and provides a firm foundation for further elaborating that important partitioner.
* **CI check for dependency licenses** Adds a CI check to ensure dependencies are appropriately licensed.

### Features

* **Add support for specifying OCR language to `partition_pdf()`.** Extend language specification capability to `PaddleOCR` in addition to `TesseractOCR`. Users can now specify OCR languages for both OCR engines when using `partition_pdf()`.
* **Add AstraDB source connector** Adds support for ingesting documents from AstraDB.

### Fixes

* **Remedy error on Windows when `nltk` binaries are downloaded.** Work around a quirk in the Windows implementation of `tempfile.NamedTemporaryFile` where accessing the temporary file by name raises `PermissionError`.
* **Move Astra embedded_dimension to write config**

## 0.14.10

### Enhancements

* **Update unstructured-client dependency** Change unstructured-client dependency pin back to greater than min version and updated tests that were failing given the update.
* **`.doc` files are now supported in the `arm64` image.**. `libreoffice24` is added to the `arm64` image, meaning `.doc` files are now supported. We have follow on work planned to investigate adding `.ppt` support for `arm64` as well.
* **Add table detection metrics: recall, precision and f1.**
* **Remove unused _with_spans metrics.**

### Features

**Add Object Detection Metrics to CI** Add object detection metrics (average precision, precision, recall and f1-score) implementations.

### Fixes

* **Fix counting false negatives and false positives in table structure evaluation.**
* **Fix Slack CI test** Change channel that Slack test is pointing to because previous test bot expired
* **Remove NLTK download** Removes `nltk.download` in favor of downloading from an S3 bucket we host to mitigate CVE-2024-39705

## 0.14.9

### Enhancements

* **Added visualization and OD model result dump for PDF** In PDF `hi_res` strategy the `analysis` parameter can be used to visualize the result of the OD model and dump the result to a file. Additionally, the visualization of bounding boxes of each layout source is rendered and saved for each page.
* **`partition_docx()` distinguishes "file not found" from "not a ZIP archive" error.** `partition_docx()` now provides different error messages for "file not found" and "file is not a ZIP archive (and therefore not a DOCX file)". This aids diagnosis since these two conditions generally point in different directions as to the cause and fix.

### Features

### Fixes

* **Fix a bug where multiple `soffice` processes could be attempted** Add a wait mechanism in `convert_office_doc` so that the function first checks if another `soffice` is running already: if yes wait till the other process finishes or till the wait timeout before spawning a subprocess to run `soffice`
* **`partition()` now forwards `strategy` arg to `partition_docx()`, `partition_pptx()`, and their brokering partitioners for DOC, ODT, and PPT formats.** A `strategy` argument passed to `partition()` (or the default value "auto" assigned by `partition()`) is now forwarded to `partition_docx()`, `partition_pptx()`, and their brokering partitioners when those filetypes are detected.

## 0.14.8

### Enhancements

* **Move arm64 image to wolfi-base** The `arm64` image now runs on `wolfi-base`. The `arm64` build for `wolfi-base` does not yet include `libreoffce`, and so `arm64` does not currently support processing `.doc`, `.ppt`, or `.xls` file. If you need to process those files on `arm64`, use the legacy `rockylinux` image.

### Features

### Fixes

* **Bump unstructured-inference==0.7.36** Fix `ValueError` when converting cells to html.
* **`partition()` now forwards `strategy` arg to `partition_docx()`, `partition_ppt()`, and `partition_pptx()`.** A `strategy` argument passed to `partition()` (or the default value "auto" assigned by `partition()`) is now forwarded to `partition_docx()`, `partition_ppt()`, and `partition_pptx()` when those filetypes are detected.
* **Fix missing sensitive field markers** for embedders

## 0.14.7

### Enhancements

* **Pull from `wolfi-base` image.** The amd64 image now pulls from the `unstructured` `wolfi-base` image to avoid duplication of dependency setup steps.
* **Fix windows temp file.** Make the creation of a temp file in unstructured/partition/pdf_image/ocr.py windows compatible.

### Features

* **Expose conversion functions for tables** Adds public functions to convert tables from HTML to the Deckerd format and back

* **Adds Kafka Source and Destination** New source and destination connector added to all CLI ingest commands to support reading from and writing to Kafka streams. Also supports Confluent Kafka.

### Fixes

* **Fix an error publishing docker images.** Update user in docker-smoke-test to reflect changes made by the amd64 image pull from the "unstructured" "wolfi-base" image.
* **Fix a IndexError when partitioning a pdf with values for both `extract_image_block_types` and `starting_page_number`.

## 0.14.6

### Enhancements

* **Bump unstructured-inference==0.7.35** Fix syntax for generated HTML tables.

### Features

* **tqdm ingest support** add optional flag to ingest flow to print out progress bar of each step in the process.

### Fixes

* **Remove deprecated `overwrite_schema` kwarg from Delta Table connector.** The `overwrite_schema` kwarg is deprecated in `deltalake>=0.18.0`. `schema_mode=` should be used now instead. `schema_mode="overwrite"` is equivalent to `overwrite_schema=True` and `schema_mode="merge"` is equivalent to `overwrite_schema="False"`. `schema_mode` defaults to `None`. You can also now specify `engine`, which defaults to `"pyarrow"`. You need to specify `enginer="rust"` to use `"schema_mode"`.
* **Fix passing parameters to python-client** - Remove parsing list arguments to strings in passing arguments to python-client in Ingest workflow and `partition_via_api`
* **table metric bug fix** get_element_level_alignment()now will find all the matched indices in predicted table data instead of only returning the first match in the case of multiple matches for the same gt string.
* **fsspec connector path/permissions bug** V2 fsspec connectors were failing when defined relative filepaths had leading slash. This strips that slash to guarantee the relative path never has it.
* **Dropbox connector internal file path bugs** Dropbox source connector currently raises exceptions when indexing files due to two issues: a path formatting idiosyncrasy of the Dropbox library and a divergence in the definition of the Dropbox libraries fs.info method, expecting a 'url' parameter rather than 'path'.
* **update table metric evaluation to handle corrected HTML syntax for tables** This change is connected to the update in [unstructured-inference change](https://github.com/Unstructured-IO/unstructured-inference/pull/355) - fixes transforming HTML table to deckerd and internal cells format.

## 0.14.5

### Enhancements

* **Filtering for tar extraction** Adds tar filtering to the compression module for connectors to avoid decompression malicious content in `.tar.gz` files. This was added to the Python `tarfile` lib in Python 3.12. The change only applies when using Python 3.12 and above.
* **Use `python-oxmsg` for `partition_msg()`.** Outlook MSG emails are now partitioned using the `python-oxmsg` package which resolves some shortcomings of the prior MSG parser.

### Features

### Fixes

* **8-bit string Outlook MSG files are parsed.** `partition_msg()` is now able to parse non-unicode Outlook MSG emails.
* **Attachments to Outlook MSG files are extracted intact.** `partition_msg()` is now able to extract attachments without corruption.

## 0.14.4

### Enhancements

* **Move logger error to debug level when PDFminer fails to extract text** which includes error message for Invalid dictionary construct.
* **Add support for Pinecone serverless** Adds Pinecone serverless to the connector tests. Pinecone
    serverless will work version versions >=0.14.2, but hadn't been tested until now.

### Features

- **Allow configuration of the Google Vision API endpoint** Add an environment variable to select the Google Vision API in the US or the EU.

### Fixes

* **Address the issue of unrecognized tables in `UnstructuredTableTransformerModel`** When a table is not recognized, the `element.metadata.text_as_html` attribute is set to an empty string.
* **Remove root handlers in ingest logger**. Removes root handlers in ingest loggers to ensure secrets aren't accidentally exposed in Colab notebooks.
* **Fix V2 S3 Destination Connector authentication** Fixes bugs with S3 Destination Connector where the connection config was neither registered nor properly deserialized.
* **Clarified dependence on particular version of `python-docx`** Pinned `python-docx` version to ensure a particular method `unstructured` uses is included.
* **Ingest preserves original file extension** Ingest V2 introduced a change that dropped the original extension for upgraded connectors. This reverts that change.

## 0.14.3

### Enhancements

* **Move `category` field from Text class to Element class.**
* **`partition_docx()` now supports pluggable picture sub-partitioners.** A subpartitioner that accepts a DOCX `Paragraph` and generates elements is now supported. This allows adding a custom sub-partitioner that extracts images and applies OCR or summarization for the image.
* **Add VoyageAI embedder** Adds VoyageAI embeddings to support embedding via Voyage AI.

### Features

### Fixes

* **Fix `partition_pdf()` to keep spaces in the text**. The control character `\t` is now replaced with a space instead of being removed when merging inferred elements with embedded elements.
* **Turn off XML resolve entities** Sets `resolve_entities=False` for XML parsing with `lxml`
  to avoid text being dynamically injected into the XML document.
* **Add backward compatibility for the deprecated pdf_infer_table_structure parameter**.
* **Add the missing `form_extraction_skip_tables` argument to the `partition_pdf_or_image` call**.
  to avoid text being dynamically injected into the XML document.
* **Chromadb change from Add to Upsert using element_id to make idempotent**
* **Diable `table_as_cells` output by default** to reduce overhead in partition; now `table_as_cells` is only produced when the env `EXTACT_TABLE_AS_CELLS` is `true`
* **Reduce excessive logging** Change per page ocr info level logging into detail level trace logging
* **Replace try block in `document_to_element_list` for handling HTMLDocument** Use `getattr(element, "type", "")` to get the `type` attribute of an element when it exists. This is more explicit way to handle the special case for HTML documents and prevents other types of attribute error from being silenced by the try block

## 0.14.2

### Enhancements

* **Bump unstructured-inference==0.7.33**.

### Features

* **Add attribution to the `pinecone` connector**.

### Fixes

## 0.14.1

### Enhancements

* **Refactor code related to embedded text extraction**. The embedded text extraction code is moved from `unstructured-inference` to `unstructured`.

### Features

* **Large improvements to the ingest process:**
  * Support for multiprocessing and async, with limits for both.
  * Streamlined to process when mapping CLI invocations to the underlying code
  * More granular steps introduced to give better control over process (i.e. dedicated step to uncompress files already in the local filesystem, new optional staging step before upload)
  * Use the python client when calling the unstructured api for partitioning or chunking
  * Saving the final content is now a dedicated destination connector (local) set as the default if none are provided. Avoids adding new files locally if uploading elsewhere.
  * Leverage last modified date when deciding if new files should be downloaded and reprocessed.
  * Add attribution to the `pinecone` connector
  * **Add support for Python 3.12**. `unstructured` now works with Python 3.12!

### Fixes

## 0.14.0

### BREAKING CHANGES

* **Turn table extraction for PDFs and images off by default**. Reverting the default behavior for table extraction to "off" for PDFs and images. A number of users didn't realize we made the change and were impacted by slower processing times due to the extra model call for table extraction.

### Enhancements

* **Skip unnecessary element sorting in `partition_pdf()`**. Skip element sorting when determining whether embedded text can be extracted.
* **Faster evaluation** Support for concurrent processing of documents during evaluation
* **Add strategy parameter to `partition_docx()`.** Behavior of future enhancements may be sensitive the partitioning strategy. Add this parameter so `partition_docx()` is aware of the requested strategy.
* **Add GLOBAL_WORKING_DIR and GLOBAL_WORKING_PROCESS_DIR** configuration parameteres to control temporary storage.

### Features
* **Add form extraction basics (document elements and placeholder code in partition)**. This is to lay the ground work for the future. Form extraction models are not currently available in the library. An attempt to use this functionality will end in a `NotImplementedError`.

### Fixes

* **Add missing starting_page_num param to partition_image**
* **Make the filename and file params for partition_image and partition_pdf match the other partitioners**
* **Fix include_slide_notes and include_page_breaks params in partition_ppt**
* **Re-apply: skip accuracy calculation feature** Overwritten by mistake
* **Fix type hint for paragraph_grouper param** `paragraph_grouper` can be set to `False`, but the type hint did not not reflect this previously.
* **Remove links param from partition_pdf** `links` is extracted during partitioning and is not needed as a paramter in partition_pdf.
* **Improve CSV delimeter detection.** `partition_csv()` would raise on CSV files with very long lines.
* **Fix disk-space leak in `partition_doc()`.** Remove temporary file created but not removed when `file` argument is passed to `partition_doc()`.
* **Fix possible `SyntaxError` or `SyntaxWarning` on regex patterns.** Change regex patterns to raw strings to avoid these warnings/errors in Python 3.11+.
* **Fix disk-space leak in `partition_odt()`.** Remove temporary file created but not removed when `file` argument is passed to `partition_odt()`.
* **AstraDB: option to prevent indexing metadata**
* **Fix Missing py.typed**

## 0.13.7

### Enhancements

* **Remove `page_number` metadata fields** for HTML partition until we have a better strategy to decide page counting.
* **Extract OCRAgent.get_agent().** Generalize access to the configured OCRAgent instance beyond its use for PDFs.
* **Add calculation of table related metrics which take into account colspans and rowspans**
* **Evaluation: skip accuracy calculation** for files for which output and ground truth sizes differ greatly

### Features

* **add ability to get ratio of `cid` characters in embedded text extracted by `pdfminer`**.

### Fixes

* **`partition_docx()` handles short table rows.** The DOCX format allows a table row to start late and/or end early, meaning cells at the beginning or end of a row can be omitted. While there are legitimate uses for this capability, using it in practice is relatively rare. However, it can happen unintentionally when adjusting cell borders with the mouse. Accommodate this case and generate accurate `.text` and `.metadata.text_as_html` for these tables.
* **Remedy macOS test failure not triggered by CI.** Generalize temp-file detection beyond hard-coded Linux-specific prefix.
* **Remove unnecessary warning log for using default layout model.**
* **Add chunking to partition_tsv** Even though partition_tsv() produces a single Table element, chunking is made available because the Table element is often larger than the desired chunk size and must be divided into smaller chunks.

## 0.13.6

### Enhancements

### Features

### Fixes

- **ValueError: Invalid file (FileType.UNK) when parsing Content-Type header with charset directive** URL response Content-Type headers are now parsed according to RFC 9110.

## 0.13.5

### Enhancements

### Features

### Fixes

* **KeyError raised when updating parent_id** In the past, combining `ListItem` elements could result in reusing the same memory location which then led to unexpected side effects when updating element IDs.
* **Bump unstructured-inference==0.7.29**: table transformer predictions are now removed if confidence is below threshold

## 0.13.4

### Enhancements

* **Unique and deterministic hash IDs for elements** Element IDs produced by any partitioning
  function are now deterministic and unique at the document level by default. Before, hashes were
  based only on text; however, they now also take into account the element's sequence number on a
  page, the page's number in the document, and the document's file name.
* **Enable remote chunking via unstructured-ingest** Chunking using unstructured-ingest was
  previously limited to local chunking using the strategies `basic` and `by_title`. Remote chunking
  options via the API are now accessible.
* **Save table in cells format**. `UnstructuredTableTransformerModel` is able to return predicted table in cells format

### Features

* **Add a `PDF_ANNOTATION_THRESHOLD` environment variable to control the capture of embedded links in `partition_pdf()` for `fast` strategy**.
* **Add integration with the Google Cloud Vision API**. Adds a third OCR provider, alongside Tesseract and Paddle: the Google Cloud Vision API.

### Fixes

* **Remove ElementMetadata.section field.**. This field was unused, not populated by any partitioners.

## 0.13.3

### Enhancements

* **Remove duplicate image elements**. Remove image elements identified by PDFMiner that have similar bounding boxes and the same text.
* **Add support for `start_index` in `html` links extraction**
* **Add `strategy` arg value to `_PptxPartitionerOptions`.** This makes this paritioning option available for sub-partitioners to come that may optionally use inference or other expensive operations to improve the partitioning.
* **Support pluggable sub-partitioner for PPTX Picture shapes.** Use a distinct sub-partitioner for partitioning PPTX Picture (image) shapes and allow the default picture sub-partitioner to be replaced at run-time by one of the user's choosing.
* **Introduce `starting_page_number` parameter to partitioning functions** It applies to those partitioners which support `page_number` in element's metadata: PDF, TIFF, XLSX, DOC, DOCX, PPT, PPTX.
* **Redesign the internal mechanism of assigning element IDs** This allows for further enhancements related to element IDs such as deterministic and document-unique hashes. The way partitioning functions operate hasn't changed, which means `unique_element_ids` continues to be `False` by default, utilizing text hashes.

### Features

### Fixes

* **Add support for extracting text from tag tails in HTML**. This fix adds ability to generate separate elements using tag tails.
* **Add support for extracting text from `<b>` tags in HTML** Now `partition_html()` can extract text from `<b>` tags inside container tags (like `<div>`, `<pre>`).
* **Fix pip-compile make target** Missing base.in dependency missing from requirments make file added

## 0.13.2

### Enhancements

### Features

### Fixes

* **Brings back missing word list files** that caused `partition` failures in 0.13.1.

## 0.13.1

### Enhancements

* **Drop constraint on pydantic, supporting later versions** All dependencies has pydantic pinned at an old version. This explicit pin was removed, allowing the latest version to be pulled in when requirements are compiled.

### Features

* **Add a set of new `ElementType`s to extend future element types**

### Fixes

* **Fix `partition_html()` swallowing some paragraphs**. The `partition_html()` only considers elements with limited depth to avoid becoming the text representation of a giant div. This fix increases the limit value.
* **Fix SFTP** Adds flag options to SFTP connector on whether to use ssh keys / agent, with flag values defaulting to False. This is to prevent looking for ssh files when using username and password. Currently, username and password are required, making that always the case.

## 0.13.0

### Enhancements

* **Add `.metadata.is_continuation` to text-split chunks.** `.metadata.is_continuation=True` is added to second-and-later chunks formed by text-splitting an oversized `Table` element but not to their counterpart `Text` element splits. Add this indicator for `CompositeElement` to allow text-split continuation chunks to be identified for downstream processes that may wish to skip intentionally redundant metadata values in continuation chunks.
* **Add `compound_structure_acc` metric to table eval.** Add a new property to `unstructured.metrics.table_eval.TableEvaluation`: `composite_structure_acc`, which is computed from the element level row and column index and content accuracy scores
* **Add `.metadata.orig_elements` to chunks.** `.metadata.orig_elements: list[Element]` is added to chunks during the chunking process (when requested) to allow access to information from the elements each chunk was formed from. This is useful for example to recover metadata fields that cannot be consolidated to a single value for a chunk, like `page_number`, `coordinates`, and `image_base64`.
* **Add `--include_orig_elements` option to Ingest CLI.** By default, when chunking, the original elements used to form each chunk are added to `chunk.metadata.orig_elements` for each chunk. * The `include_orig_elements` parameter allows the user to turn off this behavior to produce a smaller payload when they don't need this metadata.
* **Add Google VertexAI embedder** Adds VertexAI embeddings to support embedding via Google Vertex AI.

### Features

* **Chunking populates `.metadata.orig_elements` for each chunk.** This behavior allows the text and metadata of the elements combined to make each chunk to be accessed. This can be important for example to recover metadata such as `.coordinates` that cannot be consolidated across elements and so is dropped from chunks. This option is controlled by the `include_orig_elements` parameter to `partition_*()` or to the chunking functions. This option defaults to `True` so original-elements are preserved by default. This behavior is not yet supported via the REST APIs or SDKs but will be in a closely subsequent PR to other `unstructured` repositories. The original elements will also not serialize or deserialize yet; this will also be added in a closely subsequent PR.
* **Add Clarifai destination connector** Adds support for writing partitioned and chunked documents into Clarifai.

### Fixes

* **Fix `clean_pdfminer_inner_elements()` to remove only pdfminer (embedded) elements merged with inferred elements**. Previously, some embedded elements were removed even if they were not merged with inferred elements. Now, only embedded elements that are already merged with inferred elements are removed.
* **Clarify IAM Role Requirement for GCS Platform Connectors**. The GCS Source Connector requires Storage Object Viewer and GCS Destination Connector requires Storage Object Creator IAM roles.
* **Change table extraction defaults** Change table extraction defaults in favor of using `skip_infer_table_types` parameter and reflect these changes in documentation.
* **Fix OneDrive dates with inconsistent formatting** Adds logic to conditionally support dates returned by office365 that may vary in date formatting or may be a datetime rather than a string. See previous fix for SharePoint
* **Adds tracking for AstraDB** Adds tracking info so AstraDB can see what source called their api.
* **Support AWS Bedrock Embeddings in ingest CLI** The configs required to instantiate the bedrock embedding class are now exposed in the api and the version of boto being used meets the minimum requirement to introduce the bedrock runtime required to hit the service.
* **Change MongoDB redacting** Original redact secrets solution is causing issues in platform. This fix uses our standard logging redact solution.

## 0.12.6

### Enhancements

* **Improve ability to capture embedded links in `partition_pdf()` for `fast` strategy** Previously, a threshold value that affects the capture of embedded links was set to a fixed value by default. This allows users to specify the threshold value for better capturing.
* **Refactor `add_chunking_strategy` decorator to dispatch by name.** Add `chunk()` function to be used by the `add_chunking_strategy` decorator to dispatch chunking call based on a chunking-strategy name (that can be dynamic at runtime). This decouples chunking dispatch from only those chunkers known at "compile" time and enables runtime registration of custom chunkers.
* **Redefine `table_level_acc` metric for table evaluation.** `table_level_acc` now is an average of individual predicted table's accuracy. A predicted table's accuracy is defined as the sequence matching ratio between itself and its corresponding ground truth table.

### Features

* **Added Unstructured Platform Documentation** The Unstructured Platform is currently in beta. The documentation provides how-to guides for setting up workflow automation, job scheduling, and configuring source and destination connectors.

### Fixes

* **Partitioning raises on file-like object with `.name` not a local file path.** When partitioning a file using the `file=` argument, and `file` is a file-like object (e.g. io.BytesIO) having a `.name` attribute, and the value of `file.name` is not a valid path to a file present on the local filesystem, `FileNotFoundError` is raised. This prevents use of the `file.name` attribute for downstream purposes to, for example, describe the source of a document retrieved from a network location via HTTP.
* **Fix SharePoint dates with inconsistent formatting** Adds logic to conditionally support dates returned by office365 that may vary in date formatting or may be a datetime rather than a string.
* **Include warnings** about the potential risk of installing a version of `pandoc` which does not support RTF files + instructions that will help resolve that issue.
* **Incorporate the `install-pandoc` Makefile recipe** into relevant stages of CI workflow, ensuring it is a version that supports RTF input files.
* **Fix Google Drive source key** Allow passing string for source connector key.
* **Fix table structure evaluations calculations** Replaced special value `-1.0` with `np.nan` and corrected rows filtering of files metrics basing on that.
* **Fix Sharepoint-with-permissions test** Ignore permissions metadata, update test.
* **Fix table structure evaluations for edge case** Fixes the issue when the prediction does not contain any table - no longer errors in such case.

## 0.12.5

### Enhancements

### Features
* Add `date_from_file_object` parameter to partition. If True and if file is provided via `file` parameter it will cause partition to infer last modified date from `file`'s content. If False, last modified metadata will be `None`.

* **Header and footer detection for fast strategy** `partition_pdf` with `fast` strategy now
  detects elements that are in the top or bottom 5 percent of the page as headers and footers.
* **Add parent_element to overlapping case output** Adds parent_element to the output for `identify_overlapping_or_nesting_case` and `catch_overlapping_and_nested_bboxes` functions.
* **Add table structure evaluation** Adds a new function to evaluate the structure of a table and return a metric that represents the quality of the table structure. This function is used to evaluate the quality of the table structure and the table contents.
* **Add AstraDB destination connector** Adds support for writing embedded documents into an AstraDB vector database.
* **Add OctoAI embedder** Adds support for embeddings via OctoAI.

### Fixes

* **Fix passing list type parameters when calling unstructured API via `partition_via_api()`** Update `partition_via_api()` to convert all list type parameters to JSON formatted strings before calling the unstructured client SDK. This will support image block extraction via `partition_via_api()`.
* **Fix `check_connection` in opensearch, databricks, postgres, azure connectors**
* **Fix don't treat plain text files with double quotes as JSON** If a file can be deserialized as JSON but it deserializes as a string, treat it as plain text even though it's valid JSON.
* **Fix `check_connection` in opensearch, databricks, postgres, azure connectors**
* **Fix cluster of bugs in `partition_xlsx()` that dropped content.** Algorithm for detecting "subtables" within a worksheet dropped table elements for certain patterns of populated cells such as when a trailing single-cell row appeared in a contiguous block of populated cells.
* **Improved documentation**. Fixed broken links and improved readability on `Key Concepts` page.
* **Rename `OpenAiEmbeddingConfig` to `OpenAIEmbeddingConfig`.**
* **Fix partition_json() doesn't chunk.** The `@add_chunking_strategy` decorator was missing from `partition_json()` such that pre-partitioned documents serialized to JSON did not chunk when a chunking-strategy was specified.


## 0.12.4

### Enhancements

* **Apply New Version of `black` formatting** The `black` library recently introduced a new major version that introduces new formatting conventions. This change brings code in the `unstructured` repo into compliance with the new conventions.
* **Move ingest imports to local scopes** Moved ingest dependencies into local scopes to be able to import ingest connector classes without the need of installing imported external dependencies. This allows lightweight use of the classes (not the instances. to use the instances as intended you'll still need the dependencies).
* **Add support for `.p7s` files** `partition_email` can now process `.p7s` files. The signature for the signed message is extracted and added to metadata.
* **Fallback to valid content types for emails** If the user selected content type does not exist on the email message, `partition_email` now falls back to anoter valid content type if it's available.

### Features

* **Add .heic file partitioning** .heic image files were previously unsupported and are now supported though partition_image()
* **Add the ability to specify an alternate OCR** implementation by implementing an `OCRAgent` interface and specify it using `OCR_AGENT` environment variable.
* **Add Vectara destination connector** Adds support for writing partitioned documents into a Vectara index.
* **Add ability to detect text in .docx inline shapes** extensions of docx partition, extracts text from inline shapes and includes them in paragraph's text

### Fixes

* **Fix `partition_pdf()` not working when using chipper model with `file`**
* **Handle common incorrect arguments for `languages` and `ocr_languages`** Users are regularly receiving errors on the API because they are defining `ocr_languages` or `languages` with additional quotationmarks, brackets, and similar mistakes. This update handles common incorrect arguments and raises an appropriate warning.
* **Default `hi_res_model_name` now relies on `unstructured-inference`** When no explicit `hi_res_model_name` is passed into `partition` or `partition_pdf_or_image` the default model is picked by `unstructured-inference`'s settings or os env variable `UNSTRUCTURED_HI_RES_MODEL_NAME`; it now returns the same model name regardless of `infer_table_structure`'s value; this function will be deprecated in the future and the default model name will simply rely on `unstructured-inference` and will not consider os env in a future release.
* **Fix remove Vectara requirements from setup.py - there are no dependencies**
* **Add missing dependency files to package manifest**. Updates the file path for the ingest
  dependencies and adds missing extra dependencies.
* **Fix remove Vectara requirements from setup.py - there are no dependencies **
* **Add title to Vectara upload - was not separated out from initial connector **
* **Fix change OpenSearch port to fix potential conflict with Elasticsearch in ingest test **


## 0.12.3

### Enhancements

* **Driver for MongoDB connector.** Adds a driver with `unstructured` version information to the
  MongoDB connector.

### Features

* **Add Databricks Volumes destination connector** Databricks Volumes connector added to ingest CLI.  Users may now use `unstructured-ingest` to write partitioned data to a Databricks Volumes storage service.

### Fixes

* **Fix support for different Chipper versions and prevent running PDFMiner with Chipper**
* **Treat YAML files as text.** Adds YAML MIME types to the file detection code and treats those
  files as text.
* **Fix FSSpec destination connectors check_connection.** FSSpec destination connectors did not use `check_connection`. There was an error when trying to `ls` destination directory - it may not exist at the moment of connector creation. Now `check_connection` calls `ls` on bucket root and this method is called on `initialize` of destination connector.
* **Fix databricks-volumes extra location.** `setup.py` is currently pointing to the wrong location for the databricks-volumes extra requirements. This results in errors when trying to build the wheel for unstructured. This change updates to point to the correct path.
* **Fix uploading None values to Chroma and Pinecone.** Removes keys with None values with Pinecone and Chroma destinations. Pins Pinecone dependency
* **Update documentation.** (i) best practice for table extration by using 'skip_infer_table_types' param, instead of 'pdf_infer_table_structure', and (ii) fixed CSS, RST issues and typo in the documentation.
* **Fix postgres storage of link_texts.** Formatting of link_texts was breaking metadata storage.

## 0.12.2

### Enhancements

### Features

### Fixes

* **Fix index error in table processing.** Bumps the `unstructured-inference` version to address and
  index error that occurs on some tables in the table transformer object.

## 0.12.1

### Enhancements

* **Allow setting image block crop padding parameter** In certain circumstances, adjusting the image block crop padding can improve image block extraction by preventing extracted image blocks from being clipped.
* **Add suport for bitmap images in `partition_image`** Adds support for `.bmp` files in
  `partition`, `partition_image`, and `detect_filetype`.
* **Keep all image elements when using "hi_res" strategy** Previously, `Image` elements with small chunks of text were ignored unless the image block extraction parameters (`extract_images_in_pdf` or `extract_image_block_types`) were specified. Now, all image elements are kept regardless of whether the image block extraction parameters are specified.
* **Add filetype detection for `.wav` files.** Add filetpye detection for `.wav` files.
* **Add "basic" chunking strategy.** Add baseline chunking strategy that includes all shared chunking behaviors without breaking chunks on section or page boundaries.
* **Add overlap option for chunking.** Add option to overlap chunks. Intra-chunk and inter-chunk overlap are requested separately. Intra-chunk overlap is applied only to the second and later chunks formed by text-splitting an oversized chunk. Inter-chunk overlap may also be specified; this applies overlap between "normal" (not-oversized) chunks.
* **Salesforce connector accepts private key path or value.** Salesforce parameter `private-key-file` has been renamed to `private-key`. Private key can be provided as path to file or file contents.
* **Update documentation**: (i) added verbiage about the free API cap limit, (ii) added deprecation warning on ``Staging`` bricks in favor of ``Destination Connectors``, (iii) added warning and code examples to use the SaaS API Endpoints using CLI-vs-SDKs, (iv) fixed example pages formatting, (v) added deprecation on ``model_name`` in favor of ``hi_res_model_name``, (vi) added ``extract_images_in_pdf`` usage in ``partition_pdf`` section, (vii) reorganize and improve the documentation introduction section, and (viii) added PDF table extraction best practices.
* **Add "basic" chunking to ingest CLI.** Add options to ingest CLI allowing access to the new "basic" chunking strategy and overlap options.
* **Make Elasticsearch Destination connector arguments optional.** Elasticsearch Destination connector write settings are made optional and will rely on default values when not specified.
* **Normalize Salesforce artifact names.** Introduced file naming pattern present in other connectors to Salesforce connector.
* **Install Kapa AI chatbot.** Added Kapa.ai website widget on the documentation.

### Features
* **MongoDB Source Connector.** New source connector added to all CLI ingest commands to support downloading/partitioning files from MongoDB.
* **Add OpenSearch source and destination connectors.** OpenSearch, a fork of Elasticsearch, is a popular storage solution for various functionality such as search, or providing intermediary caches within data pipelines. Feature: Added OpenSearch source connector to support downloading/partitioning files. Added OpenSearch destination connector to be able to ingest documents from any supported source, embed them and write the embeddings / documents into OpenSearch.

### Fixes

* **Fix GCS connector converting JSON to string with single quotes.** FSSpec serialization caused conversion of JSON token to string with single quotes. GCS requires token in form of dict so this format is now assured.
* **Pin version of unstructured-client** Set minimum version of unstructured-client to avoid raising a TypeError when passing `api_key_auth` to `UnstructuredClient`
* **Fix the serialization of the Pinecone destination connector.** Presence of the PineconeIndex object breaks serialization due to TypeError: cannot pickle '_thread.lock' object. This removes that object before serialization.
* **Fix the serialization of the Elasticsearch destination connector.** Presence of the _client object breaks serialization due to TypeError: cannot pickle '_thread.lock' object. This removes that object before serialization.
* **Fix the serialization of the Postgres destination connector.** Presence of the _client object breaks serialization due to TypeError: cannot pickle '_thread.lock' object. This removes that object before serialization.
* **Fix documentation and sample code for Chroma.** Was pointing to wrong examples..
* **Fix flatten_dict to be able to flatten tuples inside dicts** Update flatten_dict function to support flattening tuples inside dicts. This is necessary for objects like Coordinates, when the object is not written to the disk, therefore not being converted to a list before getting flattened (still being a tuple).
* **Fix the serialization of the Chroma destination connector.** Presence of the ChromaCollection object breaks serialization due to TypeError: cannot pickle 'module' object. This removes that object before serialization.
* **Fix fsspec connectors returning version as integer.** Connector data source versions should always be string values, however we were using the integer checksum value for the version for fsspec connectors. This casts that value to a string.

## 0.12.0

### Enhancements

* **Drop support for python3.8** All dependencies are now built off of the minimum version of python being `3.10`

## 0.11.9

### Enhancements

* **Rename kwargs related to extracting image blocks** Rename the kwargs related to extracting image blocks for consistency and API usage.

### Features

* **Add PostgreSQL/SQLite destination connector** PostgreSQL and SQLite connector added to ingest CLI.  Users may now use `unstructured-ingest` to write partitioned data to a PostgreSQL or SQLite database. And write embeddings to PostgreSQL pgvector database.

### Fixes

* **Handle users providing fully spelled out languages** Occasionally some users are defining the `languages` param as a fully spelled out language instead of a language code. This adds a dictionary for common languages so those small mistakes are caught and silently fixed.
* **Fix unequal row-length in HTMLTable.text_as_html.** Fixes to other aspects of partition_html() in v0.11 allowed unequal cell-counts in table rows. Make the cells in each row correspond 1:1 with cells in the original table row. This fix also removes "noise" cells resulting from HTML-formatting whitespace and eliminates the "column-shifting" of cells that previously resulted from noise-cells.
* **Fix MongoDB connector URI password redaction.** MongoDB documentation states that characters `$ : / ? # [ ] @` must be percent encoded. URIs with password containing such special character were not redacted.

## 0.11.8

### Enhancements

* **Add SaaS API User Guide.** This documentation serves as a guide for Unstructured SaaS API users to register, receive an API key and URL, and manage your account and billing information.
* **Add inter-chunk overlap capability.** Implement overlap between chunks. This applies to all chunks prior to any text-splitting of oversized chunks so is a distinct behavior; overlap at text-splits of oversized chunks is independent of inter-chunk overlap (distinct chunk boundaries) and can be requested separately. Note this capability is not yet available from the API but will shortly be made accessible using a new `overlap_all` kwarg on partition functions.

### Features

### Fixes

## 0.11.7

### Enhancements

* **Add intra-chunk overlap capability.** Implement overlap for split-chunks where text-splitting is used to divide an oversized chunk into two or more chunks that fit in the chunking window. Note this capability is not yet available from the API but will shortly be made accessible using a new `overlap` kwarg on partition functions.
* **Update encoders to leverage dataclasses** All encoders now follow a class approach which get annotated with the dataclass decorator. Similar to the connectors, it uses a nested dataclass for the configs required to configure a client as well as a field/property approach to cache the client. This makes sure any variable associated with the class exists as a dataclass field.

### Features

* **Add Qdrant destination connector.** Adds support for writing documents and embeddings into a Qdrant collection.
* **Store base64 encoded image data in metadata fields.** Rather than saving to file, stores base64 encoded data of the image bytes and the mimetype for the image in metadata fields: `image_base64` and `image_mime_type` (if that is what the user specifies by some other param like `pdf_extract_to_payload`). This would allow the API to have parity with the library.

### Fixes

* **Fix table structure metric script** Update the call to table agent to now provide OCR tokens as required
* **Fix element extraction not working when using "auto" strategy for pdf and image** If element extraction is specified, the "auto" strategy falls back to the "hi_res" strategy.
* **Fix a bug passing a custom url to `partition_via_api`** Users that self host the api were not able to pass their custom url to `partition_via_api`.

## 0.11.6

### Enhancements

* **Update the layout analysis script.** The previous script only supported annotating `final` elements. The updated script also supports annotating `inferred` and `extracted` elements.
* **AWS Marketplace API documentation**: Added the user guide, including setting up VPC and CloudFormation, to deploy Unstructured API on AWS platform.
* **Azure Marketplace API documentation**: Improved the user guide to deploy Azure Marketplace API by adding references to Azure documentation.
* **Integration documentation**: Updated URLs for the `staging_for` bricks

### Features

* **Partition emails with base64-encoded text.** Automatically handles and decodes base64 encoded text in emails with content type `text/plain` and `text/html`.
* **Add Chroma destination connector** Chroma database connector added to ingest CLI.  Users may now use `unstructured-ingest` to write partitioned/embedded data to a Chroma vector database.
* **Add Elasticsearch destination connector.** Problem: After ingesting data from a source, users might want to move their data into a destination. Elasticsearch is a popular storage solution for various functionality such as search, or providing intermediary caches within data pipelines. Feature: Added Elasticsearch destination connector to be able to ingest documents from any supported source, embed them and write the embeddings / documents into Elasticsearch.

### Fixes

* **Enable --fields argument omission for elasticsearch connector** Solves two bugs where removing the optional parameter --fields broke the connector due to an integer processing error and using an elasticsearch config for a destination connector resulted in a serialization issue when optional parameter --fields was not provided.
* **Add hi_res_model_name** Adds kwarg to relevant functions and add comments that model_name is to be deprecated.

## 0.11.5

### Enhancements

### Features

### Fixes

* **Fix `partition_pdf()` and `partition_image()` importation issue.** Reorganize `pdf.py` and `image.py` modules to be consistent with other types of document import code.

## 0.11.4

### Enhancements

* **Refactor image extraction code.** The image extraction code is moved from `unstructured-inference` to `unstructured`.
* **Refactor pdfminer code.** The pdfminer code is moved from `unstructured-inference` to `unstructured`.
* **Improve handling of auth data for fsspec connectors.** Leverage an extension of the dataclass paradigm to support a `sensitive` annotation for fields related to auth (i.e. passwords, tokens). Refactor all fsspec connectors to use explicit access configs rather than a generic dictionary.
* **Add glob support for fsspec connectors** Similar to the glob support in the ingest local source connector, similar filters are now enabled on all fsspec based source connectors to limit files being partitioned.
* Define a constant for the splitter "+" used in tesseract ocr languages.

### Features

* **Save tables in PDF's separately as images.** The "table" elements are saved as `table-<pageN>-<tableN>.jpg`. This filename is presented in the `image_path` metadata field for the Table element. The default would be to not do this.
* **Add Weaviate destination connector** Weaviate connector added to ingest CLI.  Users may now use `unstructured-ingest` to write partitioned data from over 20 data sources (so far) to a Weaviate object collection.
* **Sftp Source Connector.** New source connector added to support downloading/partitioning files from Sftp.

### Fixes

* **Fix pdf `hi_res` partitioning failure when pdfminer fails.** Implemented logic to fall back to the "inferred_layout + OCR" if pdfminer fails in the `hi_res` strategy.
* **Fix a bug where image can be scaled too large for tesseract** Adds a limit to prevent auto-scaling an image beyond the maximum size `tesseract` can handle for ocr layout detection
* **Update partition_csv to handle different delimiters** CSV files containing both non-comma delimiters and commas in the data were throwing an error in Pandas. `partition_csv` now identifies the correct delimiter before the file is processed.
* **partition returning cid code in `hi_res`** occasionally pdfminer can fail to decode the text in an pdf file and return cid code as text. Now when this happens the text from OCR is used.

## 0.11.2

### Enhancements

* **Updated Documentation**: (i) Added examples, and (ii) API Documentation, including Usage, SDKs, Azure Marketplace, and parameters and validation errors.

### Features

* * **Add Pinecone destination connector.** Problem: After ingesting data from a source, users might want to produce embeddings for their data and write these into a vector DB. Pinecone is an option among these vector databases. Feature: Added Pinecone destination connector to be able to ingest documents from any supported source, embed them and write the embeddings / documents into Pinecone.

### Fixes

* **Process chunking parameter names in ingest correctly** Solves a bug where chunking parameters weren't being processed and used by ingest cli by renaming faulty parameter names and prepends; adds relevant parameters to ingest pinecone test to verify that the parameters are functional.

## 0.11.1

### Enhancements

* **Use `pikepdf` to repair invalid PDF structure** for PDFminer when we see error `PSSyntaxError` when PDFminer opens the document and creates the PDFminer pages object or processes a single PDF page.
* **Batch Source Connector support** For instances where it is more optimal to read content from a source connector in batches, a new batch ingest doc is added which created multiple ingest docs after reading them in in batches per process.

### Features

* **Staging Brick for Coco Format** Staging brick which converts a list of Elements into Coco Format.
* **Adds HubSpot connector** Adds connector to retrieve call, communications, emails, notes, products and tickets from HubSpot

### Fixes

* **Do not extract text of `<style>` tags in HTML.** `<style>` tags containing CSS in invalid positions previously contributed to element text. Do not consider text node of a `<style>` element as textual content.
* **Fix DOCX merged table cell repeats cell text.** Only include text for a merged cell, not for each underlying cell spanned by the merge.
* **Fix tables not extracted from DOCX header/footers.** Headers and footers in DOCX documents skip tables defined in the header and commonly used for layout/alignment purposes. Extract text from tables as a string and include in the `Header` and `Footer` document elements.
* **Fix output filepath for fsspec-based source connectors.** Previously the base directory was being included in the output filepath unnecessarily.

## 0.11.0

### Enhancements

* **Add a class for the strategy constants.** Add a class `PartitionStrategy` for the strategy constants and use the constants to replace strategy strings.
* **Temporary Support for paddle language parameter.** User can specify default langage code for paddle with ENV `DEFAULT_PADDLE_LANG` before we have the language mapping for paddle.
* **Improve DOCX page-break fidelity.** Improve page-break fidelity such that a paragraph containing a page-break is split into two elements, one containing the text before the page-break and the other the text after. Emit the PageBreak element between these two and assign the correct page-number (n and n+1 respectively) to the two textual elements.

### Features

* **Add ad-hoc fields to `ElementMetadata` instance.** End-users can now add their own metadata fields simply by assigning to an element-metadata attribute-name of their choice, like `element.metadata.coefficient = 0.58`. These fields will round-trip through JSON and can be accessed with dotted notation.
* **MongoDB Destination Connector.** New destination connector added to all CLI ingest commands to support writing partitioned json output to mongodb.

### Fixes

* **Fix `TYPE_TO_TEXT_ELEMENT_MAP`.** Updated `Figure` mapping from `FigureCaption` to `Image`.
* **Handle errors when extracting PDF text** Certain pdfs throw unexpected errors when being opened by `pdfminer`, causing `partition_pdf()` to fail. We expect to be able to partition smoothly using an alternative strategy if text extraction doesn't work.  Added exception handling to handle unexpected errors when extracting pdf text and to help determine pdf strategy.
* **Fix `fast` strategy fall back to `ocr_only`** The `fast` strategy should not fall back to a more expensive strategy.
* **Remove default user ./ssh folder** The default notebook user during image build would create the known_hosts file with incorrect ownership, this is legacy and no longer needed so it was removed.
* **Include `languages` in metadata when partitioning `strategy=hi_res` or `fast`** User defined `languages` was previously used for text detection, but not included in the resulting element metadata for some strategies. `languages` will now be included in the metadata regardless of partition strategy for pdfs and images.
* **Handle a case where Paddle returns a list item in ocr_data as None** In partition, while parsing PaddleOCR data, it was assumed that PaddleOCR does not return None for any list item in ocr_data. Removed the assumption by skipping the text region whenever this happens.
* **Fix some pdfs returning `KeyError: 'N'`** Certain pdfs were throwing this error when being opened by pdfminer. Added a wrapper function for pdfminer that allows these documents to be partitioned.
* **Fix mis-splits on `Table` chunks.** Remedies repeated appearance of full `.text_as_html` on metadata of each `TableChunk` split from a `Table` element too large to fit in the chunking window.
* **Import tables_agent from inference** so that we don't have to initialize a global table agent in unstructured OCR again
* **Fix empty table is identified as bulleted-table.** A table with no text content was mistakenly identified as a bulleted-table and processed by the wrong branch of the initial HTML partitioner.
* **Fix partition_html() emits empty (no text) tables.** A table with cells nested below a `<thead>` or `<tfoot>` element was emitted as a table element having no text and unparseable HTML in `element.metadata.text_as_html`. Do not emit empty tables to the element stream.
* **Fix HTML `element.metadata.text_as_html` contains spurious <br> elements in invalid locations.** The HTML generated for the `text_as_html` metadata for HTML tables contained `<br>` elements invalid locations like between `<table>` and `<tr>`. Change the HTML generator such that these do not appear.
* **Fix HTML table cells enclosed in <thead> and <tfoot> elements are dropped.** HTML table cells nested in a `<thead>` or `<tfoot>` element were not detected and the text in those cells was omitted from the table element text and `.text_as_html`. Detect table rows regardless of the semantic tag they may be nested in.
* **Remove whitespace padding from `.text_as_html`.** `tabulate` inserts padding spaces to achieve visual alignment of columns in HTML tables it generates. Add our own HTML generator to do this simple job and omit that padding as well as newlines ("\n") used for human readability.
* **Fix local connector with absolute input path** When passed an absolute filepath for the input document path, the local connector incorrectly writes the output file to the input file directory. This fixes such that the output in this case is written to `output-dir/input-filename.json`

## 0.10.30

### Enhancements

* **Support nested DOCX tables.** In DOCX, like HTML, a table cell can itself contain a table. In this case, create nested HTML tables to reflect that structure and create a plain-text table with captures all the text in nested tables, formatting it as a reasonable facsimile of a table.
* **Add connection check to ingest connectors** Each source and destination connector now support a `check_connection()` method which makes sure a valid connection can be established with the source/destination given any authentication credentials in a lightweight request.

### Features

* **Add functionality to do a second OCR on cropped table images.** Changes to the values for scaling ENVs affect entire page OCR output(OCR regression) so we now do a second OCR for tables.
* **Adds ability to pass timeout for a request when partitioning via a `url`.** `partition` now accepts a new optional parameter `request_timeout` which if set will prevent any `requests.get` from hanging indefinitely and instead will raise a timeout error. This is useful when partitioning a url that may be slow to respond or may not respond at all.

### Fixes

* **Fix logic that determines pdf auto strategy.** Previously, `_determine_pdf_auto_strategy` returned `hi_res` strategy only if `infer_table_structure` was true. It now returns the `hi_res` strategy if either `infer_table_structure` or `extract_images_in_pdf` is true.
* **Fix invalid coordinates when parsing tesseract ocr data.** Previously, when parsing tesseract ocr data, the ocr data had invalid bboxes if zoom was set to `0`. A logical check is now added to avoid such error.
* **Fix ingest partition parameters not being passed to the api.** When using the --partition-by-api flag via unstructured-ingest, none of the partition arguments are forwarded, meaning that these options are disregarded. With this change, we now pass through all of the relevant partition arguments to the api. This allows a user to specify all of the same partition arguments they would locally and have them respected when specifying --partition-by-api.
* **Support tables in section-less DOCX.** Generalize solution for MS Chat Transcripts exported as DOCX by including tables in the partitioned output when present.
* **Support tables that contain only numbers when partitioning via `ocr_only`** Tables that contain only numbers are returned as floats in a pandas.DataFrame when the image is converted from `.image_to_data()`. An AttributeError was raised downstream when trying to `.strip()` the floats.
* **Improve DOCX page-break detection.** DOCX page breaks are reliably indicated by `w:lastRenderedPageBreak` elements present in the document XML. Page breaks are NOT reliably indicated by "hard" page-breaks inserted by the author and when present are redundant to a `w:lastRenderedPageBreak` element so cause over-counting if used. Use rendered page-breaks only.

## 0.10.29

### Enhancements

* **Adds include_header argument for partition_csv and partition_tsv** Now supports retaining header rows in CSV and TSV documents element partitioning.
* **Add retry logic for all source connectors** All http calls being made by the ingest source connectors have been isolated and wrapped by the `SourceConnectionNetworkError` custom error, which triggers the retry logic, if enabled, in the ingest pipeline.
* **Google Drive source connector supports credentials from memory** Originally, the connector expected a filepath to pull the credentials from when creating the client. This was expanded to support passing that information from memory as a dict if access to the file system might not be available.
* **Add support for generic partition configs in ingest cli** Along with the explicit partition options supported by the cli, an `additional_partition_args` arg was added to allow users to pass in any other arguments that should be added when calling partition(). This helps keep any changes to the input parameters of the partition() exposed in the CLI.
* **Map full output schema for table-based destination connectors** A full schema was introduced to map the type of all output content from the json partition output and mapped to a flattened table structure to leverage table-based destination connectors. The delta table destination connector was updated at the moment to take advantage of this.
* **Incorporate multiple embedding model options into ingest, add diff test embeddings** Problem: Ingest pipeline already supported embedding functionality, however users might want to use different types of embedding providers. Enhancement: Extend ingest pipeline so that users can specify and embed via a particular embedding provider from a range of options. Also adds a diff test to compare output from an embedding module with the expected output

### Features

* **Allow setting table crop parameter** In certain circumstances, adjusting the table crop padding may improve table.

### Fixes

* **Fixes `partition_text` to prevent empty elements** Adds a check to filter out empty bullets.
* **Handle empty string for `ocr_languages` with values for `languages`** Some API users ran into an issue with sending `languages` params because the API defaulted to also using an empty string for `ocr_languages`. This update handles situations where `languages` is defined and `ocr_languages` is an empty string.
* **Fix PDF tried to loop through None** Previously the PDF annotation extraction tried to loop through `annots` that resolved out as None. A logical check added to avoid such error.
* **Ingest session handler not being shared correctly** All ingest docs that leverage the session handler should only need to set it once per process. It was recreating it each time because the right values weren't being set nor available given how dataclasses work in python.
* **Ingest download-only fix.** Previously the download only flag was being checked after the doc factory pipeline step, which occurs before the files are actually downloaded by the source node. This check was moved after the source node to allow for the files to be downloaded first before exiting the pipeline.
* **Fix flaky chunk-metadata.** Prior implementation was sensitive to element order in the section resulting in metadata values sometimes being dropped. Also, not all metadata items can be consolidated across multiple elements (e.g. coordinates) and so are now dropped from consolidated metadata.
* **Fix tesseract error `Estimating resolution as X`** leaded by invalid language parameters input. Proceed with defalut language `eng` when `lang.py` fails to find valid language code for tesseract, so that we don't pass an empty string to tesseract CLI and raise an exception in downstream.

## 0.10.28

### Enhancements

* **Add table structure evaluation helpers** Adds functions to evaluate the similarity between predicted table structure and actual table structure.
* **Use `yolox` by default for table extraction when partitioning pdf/image** `yolox` model provides higher recall of the table regions than the quantized version and it is now the default element detection model when `infer_table_structure=True` for partitioning pdf/image files
* **Remove pdfminer elements from inside tables** Previously, when using `hi_res` some elements where extracted using pdfminer too, so we removed pdfminer from the tables pipeline to avoid duplicated elements.
* **Fsspec downstream connectors** New destination connector added to ingest CLI, users may now use `unstructured-ingest` to write to any of the following:
  * Azure
  * Box
  * Dropbox
  * Google Cloud Service

### Features

* **Update `ocr_only` strategy in `partition_pdf()`** Adds the functionality to get accurate coordinate data when partitioning PDFs and Images with the `ocr_only` strategy.

### Fixes
* **Fixed SharePoint permissions for the fetching to be opt-in** Problem: Sharepoint permissions were trying to be fetched even when no reletad cli params were provided, and this gave an error due to values for those keys not existing. Fix: Updated getting keys to be with .get() method and changed the "skip-check" to check individual cli params rather than checking the existance of a config object.

* **Fixes issue where tables from markdown documents were being treated as text** Problem: Tables from markdown documents were being treated as text, and not being extracted as tables. Solution: Enable the `tables` extension when instantiating the `python-markdown` object. Importance: This will allow users to extract structured data from tables in markdown documents.
* **Fix wrong logger for paddle info** Replace the logger from unstructured-inference with the logger from unstructured for paddle_ocr.py module.
* **Fix ingest pipeline to be able to use chunking and embedding together** Problem: When ingest pipeline was using chunking and embedding together, embedding outputs were empty and the outputs of chunking couldn't be re-read into memory and be forwarded to embeddings. Fix: Added CompositeElement type to TYPE_TO_TEXT_ELEMENT_MAP to be able to process CompositeElements with unstructured.staging.base.isd_to_elements
* **Fix unnecessary mid-text chunk-splitting.** The "pre-chunker" did not consider separator blank-line ("\n\n") length when grouping elements for a single chunk. As a result, sections were frequently over-populated producing a over-sized chunk that required mid-text splitting.
* **Fix frequent dissociation of title from chunk.** The sectioning algorithm included the title of the next section with the prior section whenever it would fit, frequently producing association of a section title with the prior section and dissociating it from its actual section. Fix this by performing combination of whole sections only.
* **Fix PDF attempt to get dict value from string.** Fixes a rare edge case that prevented some PDF's from being partitioned. The `get_uris_from_annots` function tried to access the dictionary value of a string instance variable. Assign `None` to the annotation variable if the instance type is not dictionary to avoid the erroneous attempt.

## 0.10.27

### Enhancements

* **Leverage dict to share content across ingest pipeline** To share the ingest doc content across steps in the ingest pipeline, this was updated to use a multiprocessing-safe dictionary so changes get persisted and each step has the option to modify the ingest docs in place.

### Features

### Fixes

* **Removed `ebooklib` as a dependency** `ebooklib` is licensed under AGPL3, which is incompatible with the Apache 2.0 license. Thus it is being removed.
* **Caching fixes in ingest pipeline** Previously, steps like the source node were not leveraging parameters such as `re_download` to dictate if files should be forced to redownload rather than use what might already exist locally.

## 0.10.26

### Enhancements

* **Add text CCT CI evaluation workflow** Adds cct text extraction evaluation metrics to the current ingest workflow to measure the performance of each file extracted as well as aggregated-level performance.

### Features

* **Functionality to catch and classify overlapping/nested elements** Method to identify overlapping-bboxes cases within detected elements in a document. It returns two values: a boolean defining if there are overlapping elements present, and a list reporting them with relevant metadata. The output includes information about the `overlapping_elements`, `overlapping_case`, `overlapping_percentage`, `largest_ngram_percentage`, `overlap_percentage_total`, `max_area`, `min_area`, and `total_area`.
* **Add Local connector source metadata** python's os module used to pull stats from local file when processing via the local connector and populates fields such as last modified time, created time.

### Fixes

* **Fixes elements partitioned from an image file missing certain metadata** Metadata for image files, like file type, was being handled differently from other file types. This caused a bug where other metadata, like the file name, was being missed. This change brought metadata handling for image files to be more in line with the handling for other file types so that file name and other metadata fields are being captured.
* **Adds `typing-extensions` as an explicit dependency** This package is an implicit dependency, but the module is being imported directly in `unstructured.documents.elements` so the dependency should be explicit in case changes in other dependencies lead to `typing-extensions` being dropped as a dependency.
* **Stop passing `extract_tables` to `unstructured-inference` since it is now supported in `unstructured` instead** Table extraction previously occurred in `unstructured-inference`, but that logic, except for the table model itself, is now a part of the `unstructured` library. Thus the parameter triggering table extraction is no longer passed to the `unstructured-inference` package. Also noted the table output regression for PDF files.
* **Fix a bug in Table partitioning** Previously the `skip_infer_table_types` variable used in `partition` was not being passed down to specific file partitioners. Now you can utilize the `skip_infer_table_types` list variable when calling `partition` to specify the filetypes for which you want to skip table extraction, or the `infer_table_structure` boolean variable on the file specific partitioning function.
* **Fix partition docx without sections** Some docx files, like those from teams output, do not contain sections and it would produce no results because the code assumes all components are in sections. Now if no sections is detected from a document we iterate through the paragraphs and return contents found in the paragraphs.
* **Fix out-of-order sequencing of split chunks.** Fixes behavior where "split" chunks were inserted at the beginning of the chunk sequence. This would produce a chunk sequence like [5a, 5b, 3a, 3b, 1, 2, 4] when sections 3 and 5 exceeded `max_characters`.
* **Deserialization of ingest docs fixed** When ingest docs are being deserialized as part of the ingest pipeline process (cli), there were certain fields that weren't getting persisted (metadata and date processed). The from_dict method was updated to take these into account and a unit test added to check.
* **Map source cli command configs when destination set** Due to how the source connector is dynamically called when the destination connector is set via the CLI, the configs were being set incorrectoy, causing the source connector to break. The configs were fixed and updated to take into account Fsspec-specific connectors.

## 0.10.25

### Enhancements

* **Duplicate CLI param check** Given that many of the options associated with the `Click` based cli ingest commands are added dynamically from a number of configs, a check was incorporated to make sure there were no duplicate entries to prevent new configs from overwriting already added options.
* **Ingest CLI refactor for better code reuse** Much of the ingest cli code can be templated and was a copy-paste across files, adding potential risk. Code was refactored to use a base class which had much of the shared code templated.

### Features

* **Table OCR refactor** support Table OCR with pre-computed OCR data to ensure we only do one OCR for entrie document. User can specify
ocr agent tesseract/paddle in environment variable `OCR_AGENT` for OCRing the entire document.
* **Adds accuracy function** The accuracy scoring was originally an option under `calculate_edit_distance`. For easy function call, it is now a wrapper around the original function that calls edit_distance and return as "score".
* **Adds HuggingFaceEmbeddingEncoder** The HuggingFace Embedding Encoder uses a local embedding model as opposed to using an API.
* **Add AWS bedrock embedding connector** `unstructured.embed.bedrock` now provides a connector to use AWS bedrock's `titan-embed-text` model to generate embeddings for elements. This features requires valid AWS bedrock setup and an internet connectionto run.

### Fixes

* **Import PDFResourceManager more directly** We were importing `PDFResourceManager` from `pdfminer.converter` which was causing an error for some users. We changed to import from the actual location of `PDFResourceManager`, which is `pdfminer.pdfinterp`.
* **Fix language detection of elements with empty strings** This resolves a warning message that was raised by `langdetect` if the language was attempted to be detected on an empty string. Language detection is now skipped for empty strings.
* **Fix chunks breaking on regex-metadata matches.** Fixes "over-chunking" when `regex_metadata` was used, where every element that contained a regex-match would start a new chunk.
* **Fix regex-metadata match offsets not adjusted within chunk.** Fixes incorrect regex-metadata match start/stop offset in chunks where multiple elements are combined.
* **Map source cli command configs when destination set** Due to how the source connector is dynamically called when the destination connector is set via the CLI, the configs were being set incorrectoy, causing the source connector to break. The configs were fixed and updated to take into account Fsspec-specific connectors.
* **Fix metrics folder not discoverable** Fixes issue where unstructured/metrics folder is not discoverable on PyPI by adding an `__init__.py` file under the folder.
* **Fix a bug when `parition_pdf` get `model_name=None`** In API usage the `model_name` value is `None` and the `cast` function in `partition_pdf` would return `None` and lead to attribution error. Now we use `str` function to explicit convert the content to string so it is garanteed to have `starts_with` and other string functions as attributes
* **Fix html partition fail on tables without `tbody` tag** HTML tables may sometimes just contain headers without body (`tbody` tag)

## 0.10.24

### Enhancements

* **Improve natural reading order** Some `OCR` elements with only spaces in the text have full-page width in the bounding box, which causes the `xycut` sorting to not work as expected. Now the logic to parse OCR results removes any elements with only spaces (more than one space).
* **Ingest compression utilities and fsspec connector support** Generic utility code added to handle files that get pulled from a source connector that are either tar or zip compressed and uncompress them locally. This is then processed using a local source connector. Currently this functionality has been incorporated into the fsspec connector and all those inheriting from it (currently: Azure Blob Storage, Google Cloud Storage, S3, Box, and Dropbox).
* **Ingest destination connectors support for writing raw list of elements** Along with the default write method used in the ingest pipeline to write the json content associated with the ingest docs, each destination connector can now also write a raw list of elements to the desired downstream location without having an ingest doc associated with it.

### Features

* **Adds element type percent match function** In order to evaluate the element type extracted, we add a function that calculates the matched percentage between two frequency dictionary.

### Fixes

* **Fix paddle model file not discoverable** Fixes issue where ocr_models/paddle_ocr.py file is not discoverable on PyPI by adding
an `__init__.py` file under the folder.
* **Chipper v2 Fixes** Includes fix for a memory leak and rare last-element bbox fix. (unstructured-inference==0.7.7)
* **Fix image resizing issue** Includes fix related to resizing images in the tables pipeline. (unstructured-inference==0.7.6)

## 0.10.23

### Enhancements

* **Add functionality to limit precision when serializing to json** Precision for `points` is limited to 1 decimal point if coordinates["system"] == "PixelSpace" (otherwise 2 decimal points?). Precision for `detection_class_prob` is limited to 5 decimal points.
* **Fix csv file detection logic when mime-type is text/plain** Previously the logic to detect csv file type was considering only first row's comma count comparing with the header_row comma count and both the rows being same line the result was always true, Now the logic is changed to consider the comma's count for all the lines except first line and compare with header_row comma count.
* **Improved inference speed for Chipper V2** API requests with 'hi_res_model_name=chipper' now have ~2-3x faster responses.

### Features

### Fixes

* **Cleans up temporary files after conversion** Previously a file conversion utility was leaving temporary files behind on the filesystem without removing them when no longer needed. This fix helps prevent an accumulation of temporary files taking up excessive disk space.
* **Fixes `under_non_alpha_ratio` dividing by zero** Although this function guarded against a specific cause of division by zero, there were edge cases slipping through like strings with only whitespace. This update more generally prevents the function from performing a division by zero.
* **Fix languages default** Previously the default language was being set to English when elements didn't have text or if langdetect could not detect the language. It now defaults to None so there is not misleading information about the language detected.
* **Fixes recursion limit error that was being raised when partitioning Excel documents of a certain size** Previously we used a recursive method to find subtables within an excel sheet. However this would run afoul of Python's recursion depth limit when there was a contiguous block of more than 1000 cells within a sheet. This function has been updated to use the NetworkX library which avoids Python recursion issues.

## 0.10.22

### Enhancements

* **bump `unstructured-inference` to `0.7.3`** The updated version of `unstructured-inference` supports a new version of the Chipper model, as well as a cleaner schema for its output classes. Support is included for new inference features such as hierarchy and ordering.
* **Expose skip_infer_table_types in ingest CLI.** For each connector a new `--skip-infer-table-types` parameter was added to map to the `skip_infer_table_types` partition argument. This gives more granular control to unstructured-ingest users, allowing them to specify the file types for which we should attempt table extraction.
* **Add flag to ingest CLI to raise error if any single doc fails in pipeline** Currently if a single doc fails in the pipeline, the whole thing halts due to the error. This flag defaults to log an error but continue with the docs it can.
* **Emit hyperlink metadata for DOCX file-type.** DOCX partitioner now adds `metadata.links`, `metadata.link_texts` and `metadata.link_urls` for elements that contain a hyperlink that points to an external resource. So-called "jump" links pointing to document internal locations (such as those found in a table-of-contents "jumping" to a chapter or section) are excluded.

### Features

* **Add `elements_to_text` as a staging helper function** In order to get a single clean text output from unstructured for metric calculations, automate the process of extracting text from elements using this function.
* **Adds permissions(RBAC) data ingestion functionality for the Sharepoint connector.** Problem: Role based access control is an important component in many data storage systems. Users may need to pass permissions (RBAC) data to downstream systems when ingesting data. Feature: Added permissions data ingestion functionality to the Sharepoint connector.

### Fixes

* **Fixes PDF list parsing creating duplicate list items** Previously a bug in PDF list item parsing caused removal of other elements and duplication of the list item
* **Fixes duplicated elements** Fixes issue where elements are duplicated when embeddings are generated. This will allow users to generate embeddings for their list of Elements without duplicating/breaking the orginal content.
* **Fixes failure when flagging for embeddings through unstructured-ingest** Currently adding the embedding parameter to any connector results in a failure on the copy stage. This is resolves the issue by adding the IngestDoc to the context map in the embedding node's `run` method. This allows users to specify that connectors fetch embeddings without failure.
* **Fix ingest pipeline reformat nodes not discoverable** Fixes issue where  reformat nodes raise ModuleNotFoundError on import. This was due to the directory was missing `__init__.py` in order to make it discoverable.
* **Fix default language in ingest CLI** Previously the default was being set to english which injected potentially incorrect information to downstream language detection libraries. By setting the default to None allows those libraries to better detect what language the text is in the doc being processed.

## 0.10.21

* **Adds Scarf analytics**.

## 0.10.20

### Enhancements

* **Add document level language detection functionality.** Adds the "auto" default for the languages param to all partitioners. The primary language present in the document is detected using the `langdetect` package. Additional param `detect_language_per_element` is also added for partitioners that return multiple elements. Defaults to `False`.
* **Refactor OCR code** The OCR code for entire page is moved from unstructured-inference to unstructured. On top of continuing support for OCR language parameter, we also support two OCR processing modes, "entire_page" or "individual_blocks".
* **Align to top left when shrinking bounding boxes for `xy-cut` sorting:** Update `shrink_bbox()` to keep top left rather than center.
* **Add visualization script to annotate elements** This script is often used to analyze/visualize elements with coordinates (e.g. partition_pdf()).
* **Adds data source properties to the Jira, Github and Gitlab connectors** These properties (date_created, date_modified, version, source_url, record_locator) are written to element metadata during ingest, mapping elements to information about the document source from which they derive. This functionality enables downstream applications to reveal source document applications, e.g. a link to a GDrive doc, Salesforce record, etc.
* **Improve title detection in pptx documents** The default title textboxes on a pptx slide are now categorized as titles.
* **Improve hierarchy detection in pptx documents** List items, and other slide text are properly nested under the slide title. This will enable better chunking of pptx documents.
* **Refactor of the ingest cli workflow** The refactored approach uses a dynamically set pipeline with a snapshot along each step to save progress and accommodate continuation from a snapshot if an error occurs. This also allows the pipeline to dynamically assign any number of steps to modify the partitioned content before it gets written to a destination.
* **Applies `max_characters=<n>` argument to all element types in `add_chunking_strategy` decorator** Previously this argument was only utilized in chunking Table elements and now applies to all partitioned elements if `add_chunking_strategy` decorator is utilized, further preparing the elements for downstream processing.
* **Add common retry strategy utilities for unstructured-ingest** Dynamic retry strategy with exponential backoff added to Notion source connector.
*
### Features

* **Adds `bag_of_words` and `percent_missing_text` functions** In order to count the word frequencies in two input texts and calculate the percentage of text missing relative to the source document.
* **Adds `edit_distance` calculation metrics** In order to benchmark the cleaned, extracted text with unstructured, `edit_distance` (`Levenshtein distance`) is included.
* **Adds detection_origin field to metadata** Problem: Currently isn't an easy way to find out how an element was created. With this change that information is added. Importance: With this information the developers and users are now able to know how an element was created to make decisions on how to use it. In order tu use this feature
setting UNSTRUCTURED_INCLUDE_DEBUG_METADATA=true is needed.
* **Adds a function that calculates frequency of the element type and its depth** To capture the accuracy of element type extraction, this function counts the occurrences of each unique element type with its depth for use in element metrics.

### Fixes

* **Fix zero division error in annotation bbox size** This fixes the bug where we find annotation bboxes realted to an element that need to divide the intersection size between annotation bbox and element bbox by the size of the annotation bbox
* **Fix prevent metadata module from importing dependencies from unnecessary modules** Problem: The `metadata` module had several top level imports that were only used in and applicable to code related to specific document types, while there were many general-purpose functions. As a result, general-purpose functions couldn't be used without unnecessary dependencies being installed. Fix: moved 3rd party dependency top level imports to inside the functions in which they are used and applied a decorator to check that the dependency is installed and emit a helpful error message if not.
* **Fixes category_depth None value for Title elements** Problem: `Title` elements from `chipper` get `category_depth`= None even when `Headline` and/or `Subheadline` elements are present in the same page. Fix: all `Title` elements with `category_depth` = None should be set to have a depth of 0 instead iff there are `Headline` and/or `Subheadline` element-types present. Importance: `Title` elements should be equivalent html `H1` when nested headings are present; otherwise, `category_depth` metadata can result ambiguous within elements in a page.
* **Tweak `xy-cut` ordering output to be more column friendly** This results in the order of elements more closely reflecting natural reading order which benefits downstream applications. While element ordering from `xy-cut` is usually mostly correct when ordering multi-column documents, sometimes elements from a RHS column will appear before elements in a LHS column. Fix: add swapped `xy-cut` ordering by sorting by X coordinate first and then Y coordinate.
* **Fixes badly initialized Formula** Problem: YoloX contain new types of elements, when loading a document that contain formulas a new element of that class
should be generated, however the Formula class inherits from Element instead of Text. After this change the element is correctly created with the correct class
allowing the document to be loaded. Fix: Change parent class for Formula to Text. Importance: Crucial to be able to load documents that contain formulas.
* **Fixes pdf uri error** An error was encountered when URI type of `GoToR` which refers to pdf resources outside of its own was detected since no condition catches such case. The code is fixing the issue by initialize URI before any condition check.


## 0.10.19

### Enhancements

* **Adds XLSX document level language detection** Enhancing on top of language detection functionality in previous release, we now support language detection within `.xlsx` file type at Element level.
* **bump `unstructured-inference` to `0.6.6`** The updated version of `unstructured-inference` makes table extraction in `hi_res` mode configurable to fine tune table extraction performance; it also improves element detection by adding a deduplication post processing step in the `hi_res` partitioning of pdfs and images.
* **Detect text in HTML Heading Tags as Titles** This will increase the accuracy of hierarchies in HTML documents and provide more accurate element categorization. If text is in an HTML heading tag and is not a list item, address, or narrative text, categorize it as a title.
* **Update python-based docs** Refactor docs to use the actual unstructured code rather than using the subprocess library to run the cli command itself.
* **Adds Table support for the `add_chunking_strategy` decorator to partition functions.** In addition to combining elements under Title elements, user's can now specify the `max_characters=<n>` argument to chunk Table elements into TableChunk elements with `text` and `text_as_html` of length <n> characters. This means partitioned Table results are ready for use in downstream applications without any post processing.
* **Expose endpoint url for s3 connectors** By allowing for the endpoint url to be explicitly overwritten, this allows for any non-AWS data providers supporting the s3 protocol to be supported (i.e. minio).

### Features

* **change default `hi_res` model for pdf/image partition to `yolox`** Now partitioning pdf/image using `hi_res` strategy utilizes `yolox_quantized` model isntead of `detectron2_onnx` model. This new default model has better recall for tables and produces more detailed categories for elements.
* **XLSX can now reads subtables within one sheet** Problem: Many .xlsx files are not created to be read as one full table per sheet. There are subtables, text and header along with more informations to extract from each sheet. Feature: This `partition_xlsx` now can reads subtable(s) within one .xlsx sheet, along with extracting other title and narrative texts. Importance: This enhance the power of .xlsx reading to not only one table per sheet, allowing user to capture more data tables from the file, if exists.
* **Update Documentation on Element Types and Metadata**: We have updated the documentation according to the latest element types and metadata. It includes the common and additional metadata provided by the Partitions and Connectors.

### Fixes

* **Fixes partition_pdf is_alnum reference bug** Problem: The `partition_pdf` when attempt to get bounding box from element experienced a reference before assignment error when the first object is not text extractable.  Fix: Switched to a flag when the condition is met. Importance: Crucial to be able to partition with pdf.
* **Fix various cases of HTML text missing after partition**
  Problem: Under certain circumstances, text immediately after some HTML tags will be misssing from partition result.
  Fix: Updated code to deal with these cases.
  Importance: This will ensure the correctness when partitioning HTML and Markdown documents.
* **Fixes chunking when `detection_class_prob` appears in Element metadata** Problem: when `detection_class_prob` appears in Element metadata, Elements will only be combined by chunk_by_title if they have the same `detection_class_prob` value (which is rare). This is unlikely a case we ever need to support and most often results in no chunking. Fix: `detection_class_prob` is included in the chunking list of metadata keys excluded for similarity comparison. Importance: This change allows `chunk_by_title` to operate as intended for documents which include `detection_class_prob` metadata in their Elements.

## 0.10.18

### Enhancements

* **Better detection of natural reading order in images and PDF's** The elements returned by partition better reflect natural reading order in some cases, particularly in complicated multi-column layouts, leading to better chunking and retrieval for downstream applications. Achieved by improving the `xy-cut` sorting to preprocess bboxes, shrinking all bounding boxes by 90% along x and y axes (still centered around the same center point), which allows projection lines to be drawn where not possible before if layout bboxes overlapped.
* **Improves `partition_xml` to be faster and more memory efficient when partitioning large XML files** The new behavior is to partition iteratively to prevent loading the entire XML tree into memory at once in most use cases.
* **Adds data source properties to SharePoint, Outlook, Onedrive, Reddit, Slack, DeltaTable connectors** These properties (date_created, date_modified, version, source_url, record_locator) are written to element metadata during ingest, mapping elements to information about the document source from which they derive. This functionality enables downstream applications to reveal source document applications, e.g. a link to a GDrive doc, Salesforce record, etc.
* **Add functionality to save embedded images in PDF's separately as images** This allows users to save embedded images in PDF's separately as images, given some directory path. The saved image path is written to the metadata for the Image element. Downstream applications may benefit by providing users with image links from relevant "hits."
* **Azure Cognite Search destination connector** New Azure Cognitive Search destination connector added to ingest CLI.  Users may now use `unstructured-ingest` to write partitioned data from over 20 data sources (so far) to an Azure Cognitive Search index.
* **Improves salesforce partitioning** Partitions Salesforce data as xlm instead of text for improved detail and flexibility. Partitions htmlbody instead of textbody for Salesforce emails. Importance: Allows all Salesforce fields to be ingested and gives Salesforce emails more detailed partitioning.
* **Add document level language detection functionality.** Introduces the "auto" default for the languages param, which then detects the languages present in the document using the `langdetect` package. Adds the document languages as ISO 639-3 codes to the element metadata. Implemented only for the partition_text function to start.
* **PPTX partitioner refactored in preparation for enhancement.** Behavior should be unchanged except that shapes enclosed in a group-shape are now included, as many levels deep as required (a group-shape can itself contain a group-shape).
* **Embeddings support for the SharePoint SourceConnector via unstructured-ingest CLI** The SharePoint connector can now optionally create embeddings from the elements it pulls out during partition and upload those embeddings to Azure Cognitive Search index.
* **Improves hierarchy from docx files by leveraging natural hierarchies built into docx documents**  Hierarchy can now be detected from an indentation level for list bullets/numbers and by style name (e.g. Heading 1, List Bullet 2, List Number).
* **Chunking support for the SharePoint SourceConnector via unstructured-ingest CLI** The SharePoint connector can now optionally chunk the elements pulled out during partition via the chunking unstructured brick. This can be used as a stage before creating embeddings.

### Features

* **Adds `links` metadata in `partition_pdf` for `fast` strategy.** Problem: PDF files contain rich information and hyperlink that Unstructured did not captured earlier. Feature: `partition_pdf` now can capture embedded links within the file along with its associated text and page number. Importance: Providing depth in extracted elements give user a better understanding and richer context of documents. This also enables user to map to other elements within the document if the hyperlink is refered internally.
* **Adds the embedding module to be able to embed Elements** Problem: Many NLP applications require the ability to represent parts of documents in a semantic way. Until now, Unstructured did not have text embedding ability within the core library. Feature: This embedding module is able to track embeddings related data with a class, embed a list of elements, and return an updated list of Elements with the *embeddings* property. The module is also able to embed query strings. Importance: Ability to embed documents or parts of documents will enable users to make use of these semantic representations in different NLP applications, such as search, retrieval, and retrieval augmented generation.

### Fixes

* **Fixes a metadata source serialization bug** Problem: In unstructured elements, when loading an elements json file from the disk, the data_source attribute is assumed to be an instance of DataSourceMetadata and the code acts based on that. However the loader did not satisfy the assumption, and loaded it as a dict instead, causing an error. Fix: Added necessary code block to initialize a DataSourceMetadata object, also refactored DataSourceMetadata.from_dict() method to remove redundant code. Importance: Crucial to be able to load elements (which have data_source fields) from json files.
* **Fixes issue where unstructured-inference was not getting updated** Problem: unstructured-inference was not getting upgraded to the version to match unstructured release when doing a pip install.  Solution: using `pip install unstructured[all-docs]` it will now upgrade both unstructured and unstructured-inference. Importance: This will ensure that the inference library is always in sync with the unstructured library, otherwise users will be using outdated libraries which will likely lead to unintended behavior.
* **Fixes SharePoint connector failures if any document has an unsupported filetype** Problem: Currently the entire connector ingest run fails if a single IngestDoc has an unsupported filetype. This is because a ValueError is raised in the IngestDoc's `__post_init__`. Fix: Adds a try/catch when the IngestConnector runs get_ingest_docs such that the error is logged but all processable documents->IngestDocs are still instantiated and returned. Importance: Allows users to ingest SharePoint content even when some files with unsupported filetypes exist there.
* **Fixes Sharepoint connector server_path issue** Problem: Server path for the Sharepoint Ingest Doc was incorrectly formatted, causing issues while fetching pages from the remote source. Fix: changes formatting of remote file path before instantiating SharepointIngestDocs and appends a '/' while fetching pages from the remote source. Importance: Allows users to fetch pages from Sharepoint Sites.
* **Fixes Sphinx errors.** Fixes errors when running Sphinx `make html` and installs library to suppress warnings.
* **Fixes a metadata backwards compatibility error** Problem: When calling `partition_via_api`, the hosted api may return an element schema that's newer than the current `unstructured`. In this case, metadata fields were added which did not exist in the local `ElementMetadata` dataclass, and `__init__()` threw an error. Fix: remove nonexistent fields before instantiating in `ElementMetadata.from_json()`. Importance: Crucial to avoid breaking changes when adding fields.
* **Fixes issue with Discord connector when a channel returns `None`** Problem: Getting the `jump_url` from a nonexistent Discord `channel` fails. Fix: property `jump_url` is now retrieved within the same context as the messages from the channel. Importance: Avoids cascading issues when the connector fails to fetch information about a Discord channel.
* **Fixes occasionally SIGABTR when writing table with `deltalake` on Linux** Problem: occasionally on Linux ingest can throw a `SIGABTR` when writing `deltalake` table even though the table was written correctly. Fix: put the writing function into a `Process` to ensure its execution to the fullest extent before returning to the main process. Importance: Improves stability of connectors using `deltalake`
* **Fixes badly initialized Formula** Problem: YoloX contain new types of elements, when loading a document that contain formulas a new element of that class should be generated, however the Formula class inherits from Element instead of Text. After this change the element is correctly created with the correct class allowing the document to be loaded. Fix: Change parent class for Formula to Text. Importance: Crucial to be able to load documents that contain formulas.

## 0.10.16

### Enhancements

* **Adds data source properties to Airtable, Confluence, Discord, Elasticsearch, Google Drive, and Wikipedia connectors** These properties (date_created, date_modified, version, source_url, record_locator) are written to element metadata during ingest, mapping elements to information about the document source from which they derive. This functionality enables downstream applications to reveal source document applications, e.g. a link to a GDrive doc, Salesforce record, etc.
* **DOCX partitioner refactored in preparation for enhancement.** Behavior should be unchanged except in multi-section documents containing different headers/footers for different sections. These will now emit all distinct headers and footers encountered instead of just those for the last section.
* **Add a function to map between Tesseract and standard language codes.** This allows users to input language information to the `languages` param in any Tesseract-supported langcode or any ISO 639 standard language code.
* **Add document level language detection functionality.** Introduces the "auto" default for the languages param, which then detects the languages present in the document using the `langdetect` package. Implemented only for the partition_text function to start.

### Features

### Fixes

* ***Fixes an issue that caused a partition error for some PDF's.** Fixes GH Issue 1460 by bypassing a coordinate check if an element has invalid coordinates.

## 0.10.15


### Enhancements

* **Support for better element categories from the next-generation image-to-text model ("chipper").** Previously, not all of the classifications from Chipper were being mapped to proper `unstructured` element categories so the consumer of the library would see many `UncategorizedText` elements. This fixes the issue, improving the granularity of the element categories outputs for better downstream processing and chunking. The mapping update is:
  * "Threading": `NarrativeText`
  * "Form": `NarrativeText`
  * "Field-Name": `Title`
  * "Value": `NarrativeText`
  * "Link": `NarrativeText`
  * "Headline": `Title` (with `category_depth=1`)
  * "Subheadline": `Title` (with `category_depth=2`)
  * "Abstract": `NarrativeText`
* **Better ListItem grouping for PDF's (fast strategy).** The `partition_pdf` with `fast` strategy previously broke down some numbered list item lines as separate elements. This enhancement leverages the x,y coordinates and bbox sizes to help decide whether the following chunk of text is a continuation of the immediate previous detected ListItem element or not, and not detect it as its own non-ListItem element.
* **Fall back to text-based classification for uncategorized Layout elements for Images and PDF's**. Improves element classification by running existing text-based rules on previously `UncategorizedText` elements.
* **Adds table partitioning for Partitioning for many doc types including: .html, .epub., .md, .rst, .odt, and .msg.** At the core of this change is the .html partition functionality, which is leveraged by the other effected doc types. This impacts many scenarios where `Table` Elements are now propery extracted.
* **Create and add `add_chunking_strategy` decorator to partition functions.** Previously, users were responsible for their own chunking after partitioning elements, often required for downstream applications. Now, individual elements may be combined into right-sized chunks where min and max character size may be specified if `chunking_strategy=by_title`. Relevant elements are grouped together for better downstream results. This enables users immediately use partitioned results effectively in downstream applications (e.g. RAG architecture apps) without any additional post-processing.
* **Adds `languages` as an input parameter and marks `ocr_languages` kwarg for deprecation in pdf, image, and auto partitioning functions.** Previously, language information was only being used for Tesseract OCR for image-based documents and was in a Tesseract specific string format, but by refactoring into a list of standard language codes independent of Tesseract, the `unstructured` library will better support `languages` for other non-image pipelines and/or support for other OCR engines.
* **Removes `UNSTRUCTURED_LANGUAGE` env var usage and replaces `language` with `languages` as an input parameter to unstructured-partition-text_type functions.** The previous parameter/input setup was not user-friendly or scalable to the variety of elements being processed. By refactoring the inputted language information into a list of standard language codes, we can support future applications of the element language such as detection, metadata, and multi-language elements. Now, to skip English specific checks, set the `languages` parameter to any non-English language(s).
* **Adds `xlsx` and `xls` filetype extensions to the `skip_infer_table_types` default list in `partition`.** By adding these file types to the input parameter these files should not go through table extraction. Users can still specify if they would like to extract tables from these filetypes, but will have to set the `skip_infer_table_types` to exclude the desired filetype extension. This avoids mis-representing complex spreadsheets where there may be multiple sub-tables and other content.
* **Better debug output related to sentence counting internals**. Clarify message when sentence is not counted toward sentence count because there aren't enough words, relevant for developers focused on `unstructured`s NLP internals.
* **Faster ocr_only speed for partitioning PDF and images.** Use `unstructured_pytesseract.run_and_get_multiple_output` function to reduce the number of calls to `tesseract` by half when partitioning pdf or image with `tesseract`
* **Adds data source properties to fsspec connectors** These properties (date_created, date_modified, version, source_url, record_locator) are written to element metadata during ingest, mapping elements to information about the document source from which they derive. This functionality enables downstream applications to reveal source document applications, e.g. a link to a GDrive doc, Salesforce record, etc.
* **Add delta table destination connector** New delta table destination connector added to ingest CLI.  Users may now use `unstructured-ingest` to write partitioned data from over 20 data sources (so far) to a Delta Table.
* **Rename to Source and Destination Connectors in the Documentation.** Maintain naming consistency between Connectors codebase and documentation with the first addition to a destination connector.
* **Non-HTML text files now return unstructured-elements as opposed to HTML-elements.** Previously the text based files that went through `partition_html` would return HTML-elements but now we preserve the format from the input using `source_format` argument in the partition call.
* **Adds `PaddleOCR` as an optional alternative to `Tesseract`** for OCR in processing of PDF or Image files, it is installable via the `makefile` command `install-paddleocr`. For experimental purposes only.
* **Bump unstructured-inference** to 0.5.28. This version bump markedly improves the output of table data, rendered as `metadata.text_as_html` in an element. These changes include:
  * add env variable `ENTIRE_PAGE_OCR` to specify using paddle or tesseract on entire page OCR
  * table structure detection now pads the input image by 25 pixels in all 4 directions to improve its recall (0.5.27)
  * support paddle with both cpu and gpu and assume it is pre-installed (0.5.26)
  * fix a bug where `cells_to_html` doesn't handle cells spanning multiple rows properly (0.5.25)
  * remove `cv2` preprocessing step before OCR step in table transformer (0.5.24)

### Features

* **Adds element metadata via `category_depth` with default value None**.
  * This additional metadata is useful for vectordb/LLM, chunking strategies, and retrieval applications.
* **Adds a naive hierarchy for elements via a `parent_id` on the element's metadata**
  * Users will now have more metadata for implementing vectordb/LLM chunking strategies. For example, text elements could be queried by their preceding title element.
  * Title elements created from HTML headings will properly nest

### Fixes

* **`add_pytesseract_bboxes_to_elements` no longer returns `nan` values**. The function logic is now broken into new methods
  `_get_element_box` and `convert_multiple_coordinates_to_new_system`
* **Selecting a different model wasn't being respected when calling `partition_image`.** Problem: `partition_pdf` allows for passing a `model_name` parameter. Given the similarity between the image and PDF pipelines, the expected behavior is that `partition_image` should support the same parameter, but `partition_image` was unintentionally not passing along its `kwargs`. This was corrected by adding the kwargs to the downstream call.
* **Fixes a chunking issue via dropping the field "coordinates".** Problem: chunk_by_title function was chunking each element to its own individual chunk while it needed to group elements into a fewer number of chunks. We've discovered that this happens due to a metadata matching logic in chunk_by_title function, and discovered that elements with different metadata can't be put into the same chunk. At the same time, any element with "coordinates" essentially had different metadata than other elements, due each element locating in different places and having different coordinates. Fix: That is why we have included the key "coordinates" inside a list of excluded metadata keys, while doing this "metadata_matches" comparision. Importance: This change is crucial to be able to chunk by title for documents which include "coordinates" metadata in their elements.

## 0.10.14

### Enhancements

* Update all connectors to use new downstream architecture
  * New click type added to parse comma-delimited string inputs
  * Some CLI options renamed

### Features

### Fixes

## 0.10.13

### Enhancements

* Updated documentation: Added back support doc types for partitioning, more Python codes in the API page,  RAG definition, and use case.
* Updated Hi-Res Metadata: PDFs and Images using Hi-Res strategy now have layout model class probabilities added ot metadata.
* Updated the `_detect_filetype_from_octet_stream()` function to use libmagic to infer the content type of file when it is not a zip file.
* Tesseract minor version bump to 5.3.2

### Features

* Add Jira Connector to be able to pull issues from a Jira organization
* Add `clean_ligatures` function to expand ligatures in text


### Fixes

* `partition_html` breaks on `<br>` elements.
* Ingest error handling to properly raise errors when wrapped
* GH issue 1361: fixes a sortig error that prevented some PDF's from being parsed
* Bump unstructured-inference
  * Brings back embedded images in PDF's (0.5.23)

## 0.10.12

### Enhancements

* Removed PIL pin as issue has been resolved upstream
* Bump unstructured-inference
  * Support for yolox_quantized layout detection model (0.5.20)
* YoloX element types added


### Features

* Add Salesforce Connector to be able to pull Account, Case, Campaign, EmailMessage, Lead

### Fixes


* Bump unstructured-inference
  * Avoid divide-by-zero errors swith `safe_division` (0.5.21)

## 0.10.11

### Enhancements

* Bump unstructured-inference
  * Combine entire-page OCR output with layout-detected elements, to ensure full coverage of the page (0.5.19)

### Features

* Add in ingest cli s3 writer

### Fixes

* Fix a bug where `xy-cut` sorting attemps to sort elements without valid coordinates; now xy cut sorting only works when **all** elements have valid coordinates

## 0.10.10

### Enhancements

* Adds `text` as an input parameter to `partition_xml`.
* `partition_xml` no longer runs through `partition_text`, avoiding incorrect splitting
  on carriage returns in the XML. Since `partition_xml` no longer calls `partition_text`,
  `min_partition` and `max_partition` are no longer supported in `partition_xml`.
* Bump `unstructured-inference==0.5.18`, change non-default detectron2 classification threshold
* Upgrade base image from rockylinux 8 to rockylinux 9
* Serialize IngestDocs to JSON when passing to subprocesses

### Features

### Fixes

- Fix a bug where mismatched `elements` and `bboxes` are passed into `add_pytesseract_bbox_to_elements`

## 0.10.9

### Enhancements

* Fix `test_json` to handle only non-extra dependencies file types (plain-text)

### Features

* Adds `chunk_by_title` to break a document into sections based on the presence of `Title`
  elements.
* add new extraction function `extract_image_urls_from_html` to extract all img related URL from html text.

### Fixes

* Make cv2 dependency optional
* Edit `add_pytesseract_bbox_to_elements`'s (`ocr_only` strategy) `metadata.coordinates.points` return type to `Tuple` for consistency.
* Re-enable test-ingest-confluence-diff for ingest tests
* Fix syntax for ingest test check number of files
* Fix csv and tsv partitioners loosing the first line of the files when creating elements

## 0.10.8

### Enhancements

* Release docker image that installs Python 3.10 rather than 3.8

### Features

### Fixes

## 0.10.7

### Enhancements

### Features

### Fixes

* Remove overly aggressive ListItem chunking for images and PDF's which typically resulted in inchorent elements.

## 0.10.6

### Enhancements

* Enable `partition_email` and `partition_msg` to detect if an email is PGP encryped. If
  and email is PGP encryped, the functions will return an empy list of elements and
  emit a warning about the encrypted content.
* Add threaded Slack conversations into Slack connector output
* Add functionality to sort elements using `xy-cut` sorting approach in `partition_pdf` for `hi_res` and `fast` strategies
* Bump unstructured-inference
  * Set OMP_THREAD_LIMIT to 1 if not set for better tesseract perf (0.5.17)

### Features

* Extract coordinates from PDFs and images when using OCR only strategy and add to metadata

### Fixes

* Update `partition_html` to respect the order of `<pre>` tags.
* Fix bug in `partition_pdf_or_image` where two partitions were called if `strategy == "ocr_only"`.
* Bump unstructured-inference
  * Fix issue where temporary files were being left behind (0.5.16)
* Adds deprecation warning for the `file_filename` kwarg to `partition`, `partition_via_api`,
  and `partition_multiple_via_api`.
* Fix documentation build workflow by pinning dependencies

## 0.10.5

### Enhancements

* Create new CI Pipelines
  - Checking text, xml, email, and html doc tests against the library installed without extras
  - Checking each library extra against their respective tests
* `partition` raises an error and tells the user to install the appropriate extra if a filetype
  is detected that is missing dependencies.
* Add custom errors to ingest
* Bump `unstructured-ingest==0.5.15`
  - Handle an uncaught TesseractError (0.5.15)
  - Add TIFF test file and TIFF filetype to `test_from_image_file` in `test_layout` (0.5.14)
* Use `entire_page` ocr mode for pdfs and images
* Add notes on extra installs to docs
* Adds ability to reuse connections per process in unstructured-ingest

### Features
* Add delta table connector

### Fixes

## 0.10.4
* Pass ocr_mode in partition_pdf and set the default back to individual pages for now
* Add diagrams and descriptions for ingest design in the ingest README

### Features
* Supports multipage TIFF image partitioning

### Fixes

## 0.10.2

### Enhancements
* Bump unstructured-inference==0.5.13:
  - Fix extracted image elements being included in layout merge, addresses the issue
    where an entire-page image in a PDF was not passed to the layout model when using hi_res.

### Features

### Fixes

## 0.10.1

### Enhancements
* Bump unstructured-inference==0.5.12:
  - fix to avoid trace for certain PDF's (0.5.12)
  - better defaults for DPI for hi_res and  Chipper (0.5.11)
  - implement full-page OCR (0.5.10)

### Features

### Fixes

* Fix dead links in repository README (Quick Start > Install for local development, and Learn more > Batch Processing)
* Update document dependencies to include tesseract-lang for additional language support (required for tests to pass)

## 0.10.0

### Enhancements

* Add `include_header` kwarg to `partition_xlsx` and change default behavior to `True`
* Update the `links` and `emphasized_texts` metadata fields

### Features

### Fixes

## 0.9.3

### Enhancements

* Pinned dependency cleanup.
* Update `partition_csv` to always use `soupparser_fromstring` to parse `html text`
* Update `partition_tsv` to always use `soupparser_fromstring` to parse `html text`
* Add `metadata.section` to capture epub table of contents data
* Add `unique_element_ids` kwarg to partition functions. If `True`, will use a UUID
  for element IDs instead of a SHA-256 hash.
* Update `partition_xlsx` to always use `soupparser_fromstring` to parse `html text`
* Add functionality to switch `html` text parser based on whether the `html` text contains emoji
* Add functionality to check if a string contains any emoji characters
* Add CI tests around Notion

### Features

* Add Airtable Connector to be able to pull views/tables/bases from an Airtable organization

### Fixes

* fix pdf partition of list items being detected as titles in OCR only mode
* make notion module discoverable
* fix emails with `Content-Distribution: inline` and `Content-Distribution: attachment` with no filename
* Fix email attachment filenames which had `=` in the filename itself

## 0.9.2


### Enhancements

* Update table extraction section in API documentation to sync with change in Prod API
* Update Notion connector to extract to html
* Added UUID option for `element_id`
* Bump unstructured-inference==0.5.9:
  - better caching of models
  - another version of detectron2 available, though the default layout model is unchanged
* Added UUID option for element_id
* Added UUID option for element_id
* CI improvements to run ingest tests in parallel

### Features

* Adds Sharepoint connector.

### Fixes

* Bump unstructured-inference==0.5.9:
  - ignores Tesseract errors where no text is extracted for tiles that indeed, have no text

## 0.9.1

### Enhancements

* Adds --partition-pdf-infer-table-structure to unstructured-ingest.
* Enable `partition_html` to skip headers and footers with the `skip_headers_and_footers` flag.
* Update `partition_doc` and `partition_docx` to track emphasized texts in the output
* Adds post processing function `filter_element_types`
* Set the default strategy for partitioning images to `hi_res`
* Add page break parameter section in API documentation to sync with change in Prod API
* Update `partition_html` to track emphasized texts in the output
* Update `XMLDocument._read_xml` to create `<p>` tag element for the text enclosed in the `<pre>` tag
* Add parameter `include_tail_text` to `_construct_text` to enable (skip) tail text inclusion
* Add Notion connector

### Features

### Fixes

* Remove unused `_partition_via_api` function
* Fixed emoji bug in `partition_xlsx`.
* Pass `file_filename` metadata when partitioning file object
* Skip ingest test on missing Slack token
* Add Dropbox variables to CI environments
* Remove default encoding for ingest
* Adds new element type `EmailAddress` for recognising email address in the  text
* Simplifies `min_partition` logic; makes partitions falling below the `min_partition`
  less likely.
* Fix bug where ingest test check for number of files fails in smoke test
* Fix unstructured-ingest entrypoint failure

## 0.9.0

### Enhancements

* Dependencies are now split by document type, creating a slimmer base installation.

## 0.8.8

### Enhancements

### Features

### Fixes

* Rename "date" field to "last_modified"
* Adds Box connector

### Fixes

## 0.8.7

### Enhancements

* Put back useful function `split_by_paragraph`

### Features

### Fixes

* Fix argument order in NLTK download step

## 0.8.6

### Enhancements

### Features

### Fixes

* Remove debug print lines and non-functional code

## 0.8.5

### Enhancements

* Add parameter `skip_infer_table_types` to enable (skip) table extraction for other doc types
* Adds optional Unstructured API unit tests in CI
* Tracks last modified date for all document types.
* Add auto_paragraph_grouper to detect new-line and blank-line new paragraph for .txt files.
* refactor the ingest cli to better support expanding supported connectors

## 0.8.3

### Enhancements

### Features

### Fixes

* NLTK now only gets downloaded if necessary.
* Handling for empty tables in Word Documents and PowerPoints.

## 0.8.4

### Enhancements

* Additional tests and refactor of JSON detection.
* Update functionality to retrieve image metadata from a page for `document_to_element_list`
* Links are now tracked in `partition_html` output.
* Set the file's current position to the beginning after reading the file in `convert_to_bytes`
* Add `min_partition` kwarg to that combines elements below a specified threshold and modifies splitting of strings longer than max partition so words are not split.
* set the file's current position to the beginning after reading the file in `convert_to_bytes`
* Add slide notes to pptx
* Add `--encoding` directive to ingest
* Improve json detection by `detect_filetype`

### Features

* Adds Outlook connector
* Add support for dpi parameter in inference library
* Adds Onedrive connector.
* Add Confluence connector for ingest cli to pull the body text from all documents from all spaces in a confluence domain.

### Fixes

* Fixes issue with email partitioning where From field was being assigned the To field value.
* Use the `image_metadata` property of the `PageLayout` instance to get the page image info in the `document_to_element_list`
* Add functionality to write images to computer storage temporarily instead of keeping them in memory for `ocr_only` strategy
* Add functionality to convert a PDF in small chunks of pages at a time for `ocr_only` strategy
* Adds `.txt`, `.text`, and `.tab` to list of extensions to check if file
  has a `text/plain` MIME type.
* Enables filters to be passed to `partition_doc` so it doesn't error with LibreOffice7.
* Removed old error message that's superseded by `requires_dependencies`.
* Removes using `hi_res` as the default strategy value for `partition_via_api` and `partition_multiple_via_api`

## 0.8.1

### Enhancements

* Add support for Python 3.11

### Features

### Fixes

* Fixed `auto` strategy detected scanned document as having extractable text and using `fast` strategy, resulting in no output.
* Fix list detection in MS Word documents.
* Don't instantiate an element with a coordinate system when there isn't a way to get its location data.

## 0.8.0

### Enhancements

* Allow model used for hi res pdf partition strategy to be chosen when called.
* Updated inference package

### Features

* Add `metadata_filename` parameter across all partition functions

### Fixes

* Update to ensure `convert_to_datafame` grabs all of the metadata fields.
* Adjust encoding recognition threshold value in `detect_file_encoding`
* Fix KeyError when `isd_to_elements` doesn't find a type
* Fix `_output_filename` for local connector, allowing single files to be written correctly to the disk

* Fix for cases where an invalid encoding is extracted from an email header.

### BREAKING CHANGES

* Information about an element's location is no longer returned as top-level attributes of an element. Instead, it is returned in the `coordinates` attribute of the element's metadata.

## 0.7.12

### Enhancements

* Adds `include_metadata` kwarg to `partition_doc`, `partition_docx`, `partition_email`, `partition_epub`, `partition_json`, `partition_msg`, `partition_odt`, `partition_org`, `partition_pdf`, `partition_ppt`, `partition_pptx`, `partition_rst`, and `partition_rtf`
### Features

* Add Elasticsearch connector for ingest cli to pull specific fields from all documents in an index.
* Adds Dropbox connector

### Fixes

* Fix tests that call unstructured-api by passing through an api-key
* Fixed page breaks being given (incorrect) page numbers
* Fix skipping download on ingest when a source document exists locally

## 0.7.11

### Enhancements

* More deterministic element ordering when using `hi_res` PDF parsing strategy (from unstructured-inference bump to 0.5.4)
* Make large model available (from unstructured-inference bump to 0.5.3)
* Combine inferred elements with extracted elements (from unstructured-inference bump to 0.5.2)
* `partition_email` and `partition_msg` will now process attachments if `process_attachments=True`
  and a attachment partitioning functions is passed through with `attachment_partitioner=partition`.

### Features

### Fixes

* Fix tests that call unstructured-api by passing through an api-key
* Fixed page breaks being given (incorrect) page numbers
* Fix skipping download on ingest when a source document exists locally

## 0.7.10

### Enhancements

* Adds a `max_partition` parameter to `partition_text`, `partition_pdf`, `partition_email`,
  `partition_msg` and `partition_xml` that sets a limit for the size of an individual
  document elements. Defaults to `1500` for everything except `partition_xml`, which has
  a default value of `None`.
* DRY connector refactor

### Features

* `hi_res` model for pdfs and images is selectable via environment variable.

### Fixes

* CSV check now ignores escaped commas.
* Fix for filetype exploration util when file content does not have a comma.
* Adds negative lookahead to bullet pattern to avoid detecting plain text line
  breaks like `-------` as list items.
* Fix pre tag parsing for `partition_html`
* Fix lookup error for annotated Arabic and Hebrew encodings

## 0.7.9

### Enhancements

* Improvements to string check for leafs in `partition_xml`.
* Adds --partition-ocr-languages to unstructured-ingest.

### Features

* Adds `partition_org` for processed Org Mode documents.

### Fixes

## 0.7.8

### Enhancements

### Features

* Adds Google Cloud Service connector

### Fixes

* Updates the `parse_email` for `partition_eml` so that `unstructured-api` passes the smoke tests
* `partition_email` now works if there is no message content
* Updates the `"fast"` strategy for `partition_pdf` so that it's able to recursively
* Adds recursive functionality to all fsspec connectors
* Adds generic --recursive ingest flag

## 0.7.7

### Enhancements

* Adds functionality to replace the `MIME` encodings for `eml` files with one of the common encodings if a `unicode` error occurs
* Adds missed file-like object handling in `detect_file_encoding`
* Adds functionality to extract charset info from `eml` files

### Features

* Added coordinate system class to track coordinate types and convert to different coordinate

### Fixes

* Adds an `html_assemble_articles` kwarg to `partition_html` to enable users to capture
  control whether content outside of `<article>` tags is captured when
  `<article>` tags are present.
* Check for the `xml` attribute on `element` before looking for pagebreaks in `partition_docx`.

## 0.7.6

### Enhancements

* Convert fast startegy to ocr_only for images
* Adds support for page numbers in `.docx` and `.doc` when user or renderer
  created page breaks are present.
* Adds retry logic for the unstructured-ingest Biomed connector

### Features

* Provides users with the ability to extract additional metadata via regex.
* Updates `partition_docx` to include headers and footers in the output.
* Create `partition_tsv` and associated tests. Make additional changes to `detect_filetype`.

### Fixes

* Remove fake api key in test `partition_via_api` since we now require valid/empty api keys
* Page number defaults to `None` instead of `1` when page number is not present in the metadata.
  A page number of `None` indicates that page numbers are not being tracked for the document
  or that page numbers do not apply to the element in question..
* Fixes an issue with some pptx files. Assume pptx shapes are found in top left position of slide
  in case the shape.top and shape.left attributes are `None`.

## 0.7.5

### Enhancements

* Adds functionality to sort elements in `partition_pdf` for `fast` strategy
* Adds ingest tests with `--fast` strategy on PDF documents
* Adds --api-key to unstructured-ingest

### Features

* Adds `partition_rst` for processed ReStructured Text documents.

### Fixes

* Adds handling for emails that do not have a datetime to extract.
* Adds pdf2image package as core requirement of unstructured (with no extras)

## 0.7.4

### Enhancements

* Allows passing kwargs to request data field for `partition_via_api` and `partition_multiple_via_api`
* Enable MIME type detection if libmagic is not available
* Adds handling for empty files in `detect_filetype` and `partition`.

### Features

### Fixes

* Reslove `grpcio` import issue on `weaviate.schema.validate_schema` for python 3.9 and 3.10
* Remove building `detectron2` from source in Dockerfile

## 0.7.3

### Enhancements

* Update IngestDoc abstractions and add data source metadata in ElementMetadata

### Features

### Fixes

* Pass `strategy` parameter down from `partition` for `partition_image`
* Filetype detection if a CSV has a `text/plain` MIME type
* `convert_office_doc` no longers prints file conversion info messages to stdout.
* `partition_via_api` reflects the actual filetype for the file processed in the API.

## 0.7.2

### Enhancements

* Adds an optional encoding kwarg to `elements_to_json` and `elements_from_json`
* Bump version of base image to use new stable version of tesseract

### Features

### Fixes

* Update the `read_txt_file` utility function to keep using `spooled_to_bytes_io_if_needed` for xml
* Add functionality to the `read_txt_file` utility function to handle file-like object from URL
* Remove the unused parameter `encoding` from `partition_pdf`
* Change auto.py to have a `None` default for encoding
* Add functionality to try other common encodings for html and xml files if an error related to the encoding is raised and the user has not specified an encoding.
* Adds benchmark test with test docs in example-docs
* Re-enable test_upload_label_studio_data_with_sdk
* File detection now detects code files as plain text
* Adds `tabulate` explicitly to dependencies
* Fixes an issue in `metadata.page_number` of pptx files
* Adds showing help if no parameters passed

## 0.7.1

### Enhancements

### Features

* Add `stage_for_weaviate` to stage `unstructured` outputs for upload to Weaviate, along with
  a helper function for defining a class to use in Weaviate schemas.
* Builds from Unstructured base image, built off of Rocky Linux 8.7, this resolves almost all CVE's in the image.

### Fixes

## 0.7.0

### Enhancements

* Installing `detectron2` from source is no longer required when using the `local-inference` extra.
* Updates `.pptx` parsing to include text in tables.

### Features

### Fixes

* Fixes an issue in `_add_element_metadata` that caused all elements to have `page_number=1`
  in the element metadata.
* Adds `.log` as a file extension for TXT files.
* Adds functionality to try other common encodings for email (`.eml`) files if an error related to the encoding is raised and the user has not specified an encoding.
* Allow passed encoding to be used in the `replace_mime_encodings`
* Fixes page metadata for `partition_html` when `include_metadata=False`
* A `ValueError` now raises if `file_filename` is not specified when you use `partition_via_api`
  with a file-like object.

## 0.6.11

### Enhancements

* Supports epub tests since pandoc is updated in base image

### Features


### Fixes


## 0.6.10

### Enhancements

* XLS support from auto partition

### Features

### Fixes

## 0.6.9

### Enhancements

* fast strategy for pdf now keeps element bounding box data
* setup.py refactor

### Features

### Fixes

* Adds functionality to try other common encodings if an error related to the encoding is raised and the user has not specified an encoding.
* Adds additional MIME types for CSV

## 0.6.8

### Enhancements

### Features

* Add `partition_csv` for CSV files.

### Fixes

## 0.6.7

### Enhancements

* Deprecate `--s3-url` in favor of `--remote-url` in CLI
* Refactor out non-connector-specific config variables
* Add `file_directory` to metadata
* Add `page_name` to metadata. Currently used for the sheet name in XLSX documents.
* Added a `--partition-strategy` parameter to unstructured-ingest so that users can specify
  partition strategy in CLI. For example, `--partition-strategy fast`.
* Added metadata for filetype.
* Add Discord connector to pull messages from a list of channels
* Refactor `unstructured/file-utils/filetype.py` to better utilise hashmap to return mime type.
* Add local declaration of DOCX_MIME_TYPES and XLSX_MIME_TYPES for `test_filetype.py`.

### Features

* Add `partition_xml` for XML files.
* Add `partition_xlsx` for Microsoft Excel documents.

### Fixes

* Supports `hml` filetype for partition as a variation of html filetype.
* Makes `pytesseract` a function level import in `partition_pdf` so you can use the `"fast"`
  or `"hi_res"` strategies if `pytesseract` is not installed. Also adds the
  `required_dependencies` decorator for the `"hi_res"` and `"ocr_only"` strategies.
* Fix to ensure `filename` is tracked in metadata for `docx` tables.

## 0.6.6

### Enhancements

* Adds an `"auto"` strategy that chooses the partitioning strategy based on document
  characteristics and function kwargs. This is the new default strategy for `partition_pdf`
  and `partition_image`. Users can maintain existing behavior by explicitly setting
  `strategy="hi_res"`.
* Added an additional trace logger for NLP debugging.
* Add `get_date` method to `ElementMetadata` for converting the datestring to a `datetime` object.
* Cleanup the `filename` attribute on `ElementMetadata` to remove the full filepath.

### Features

* Added table reading as html with URL parsing to `partition_docx` in docx
* Added metadata field for text_as_html for docx files

### Fixes

* `fileutils/file_type` check json and eml decode ignore error
* `partition_email` was updated to more flexibly handle deviations from the RFC-2822 standard.
  The time in the metadata returns `None` if the time does not match RFC-2822 at all.
* Include all metadata fields when converting to dataframe or CSV

## 0.6.5

### Enhancements

* Added support for SpooledTemporaryFile file argument.

### Features

### Fixes


## 0.6.4

### Enhancements

* Added an "ocr_only" strategy for `partition_pdf`. Refactored the strategy decision
  logic into its own module.

### Features

### Fixes

## 0.6.3

### Enhancements

* Add an "ocr_only" strategy for `partition_image`.

### Features

* Added `partition_multiple_via_api` for partitioning multiple documents in a single REST
  API call.
* Added `stage_for_baseplate` function to prepare outputs for ingestion into Baseplate.
* Added `partition_odt` for processing Open Office documents.

### Fixes

* Updates the grouping logic in the `partition_pdf` fast strategy to group together text
  in the same bounding box.

## 0.6.2

### Enhancements

* Added logic to `partition_pdf` for detecting copy protected PDFs and falling back
  to the hi res strategy when necessary.


### Features

* Add `partition_via_api` for partitioning documents through the hosted API.

### Fixes

* Fix how `exceeds_cap_ratio` handles empty (returns `True` instead of `False`)
* Updates `detect_filetype` to properly detect JSONs when the MIME type is `text/plain`.

## 0.6.1

### Enhancements

* Updated the table extraction parameter name to be more descriptive

### Features

### Fixes

## 0.6.0

### Enhancements

* Adds an `ssl_verify` kwarg to `partition` and `partition_html` to enable turning off
  SSL verification for HTTP requests. SSL verification is on by default.
* Allows users to pass in ocr language to `partition_pdf` and `partition_image` through
  the `ocr_language` kwarg. `ocr_language` corresponds to the code for the language pack
  in Tesseract. You will need to install the relevant Tesseract language pack to use a
  given language.

### Features

* Table extraction is now possible for pdfs from `partition` and `partition_pdf`.
* Adds support for extracting attachments from `.msg` files

### Fixes

* Adds an `ssl_verify` kwarg to `partition` and `partition_html` to enable turning off
  SSL verification for HTTP requests. SSL verification is on by default.

## 0.5.13

### Enhancements

* Allow headers to be passed into `partition` when `url` is used.

### Features

* `bytes_string_to_string` cleaning brick for bytes string output.

### Fixes

* Fixed typo in call to `exactly_one` in `partition_json`
* unstructured-documents encode xml string if document_tree is `None` in `_read_xml`.
* Update to `_read_xml` so that Markdown files with embedded HTML process correctly.
* Fallback to "fast" strategy only emits a warning if the user specifies the "hi_res" strategy.
* unstructured-partition-text_type exceeds_cap_ratio fix returns and how capitalization ratios are calculated
* `partition_pdf` and `partition_text` group broken paragraphs to avoid fragmented `NarrativeText` elements.
* .json files resolved as "application/json" on centos7 (or other installs with older libmagic libs)

## 0.5.12

### Enhancements

* Add OS mimetypes DB to docker image, mainly for unstructured-api compat.
* Use the image registry as a cache when building Docker images.
* Adds the ability for `partition_text` to group together broken paragraphs.
* Added method to utils to allow date time format validation

### Features
* Add Slack connector to pull messages for a specific channel

* Add --partition-by-api parameter to unstructured-ingest
* Added `partition_rtf` for processing rich text files.
* `partition` now accepts a `url` kwarg in addition to `file` and `filename`.

### Fixes

* Allow encoding to be passed into `replace_mime_encodings`.
* unstructured-ingest connector-specific dependencies are imported on demand.
* unstructured-ingest --flatten-metadata supported for local connector.
* unstructured-ingest fix runtime error when using --metadata-include.

## 0.5.11

### Enhancements

### Features

### Fixes

* Guard against null style attribute in docx document elements
* Update HTML encoding to better support foreign language characters

## 0.5.10

### Enhancements

* Updated inference package
* Add sender, recipient, date, and subject to element metadata for emails

### Features

* Added `--download-only` parameter to `unstructured-ingest`

### Fixes

* FileNotFound error when filename is provided but file is not on disk

## 0.5.9

### Enhancements

### Features

### Fixes

* Convert file to str in helper `split_by_paragraph` for `partition_text`

## 0.5.8

### Enhancements

* Update `elements_to_json` to return string when filename is not specified
* `elements_from_json` may take a string instead of a filename with the `text` kwarg
* `detect_filetype` now does a final fallback to file extension.
* Empty tags are now skipped during the depth check for HTML processing.

### Features

* Add local file system to `unstructured-ingest`
* Add `--max-docs` parameter to `unstructured-ingest`
* Added `partition_msg` for processing MSFT Outlook .msg files.

### Fixes

* `convert_file_to_text` now passes through the `source_format` and `target_format` kwargs.
  Previously they were hard coded.
* Partitioning functions that accept a `text` kwarg no longer raise an error if an empty
  string is passed (and empty list of elements is returned instead).
* `partition_json` no longer fails if the input is an empty list.
* Fixed bug in `chunk_by_attention_window` that caused the last word in segments to be cut-off
  in some cases.

### BREAKING CHANGES

* `stage_for_transformers` now returns a list of elements, making it consistent with other
  staging bricks

## 0.5.7

### Enhancements

* Refactored codebase using `exactly_one`
* Adds ability to pass headers when passing a url in partition_html()
* Added optional `content_type` and `file_filename` parameters to `partition()` to bypass file detection

### Features

* Add `--flatten-metadata` parameter to `unstructured-ingest`
* Add `--fields-include` parameter to `unstructured-ingest`

### Fixes

## 0.5.6

### Enhancements

* `contains_english_word()`, used heavily in text processing, is 10x faster.

### Features

* Add `--metadata-include` and `--metadata-exclude` parameters to `unstructured-ingest`
* Add `clean_non_ascii_chars` to remove non-ascii characters from unicode string

### Fixes

* Fix problem with PDF partition (duplicated test)

## 0.5.4

### Enhancements

* Added Biomedical literature connector for ingest cli.
* Add `FsspecConnector` to easily integrate any existing `fsspec` filesystem as a connector.
* Rename `s3_connector.py` to `s3.py` for readability and consistency with the
  rest of the connectors.
* Now `S3Connector` relies on `s3fs` instead of on `boto3`, and it inherits
  from `FsspecConnector`.
* Adds an `UNSTRUCTURED_LANGUAGE_CHECKS` environment variable to control whether or not language
  specific checks like vocabulary and POS tagging are applied. Set to `"true"` for higher
  resolution partitioning and `"false"` for faster processing.
* Improves `detect_filetype` warning to include filename when provided.
* Adds a "fast" strategy for partitioning PDFs with PDFMiner. Also falls back to the "fast"
  strategy if detectron2 is not available.
* Start deprecation life cycle for `unstructured-ingest --s3-url` option, to be deprecated in
  favor of `--remote-url`.

### Features

* Add `AzureBlobStorageConnector` based on its `fsspec` implementation inheriting
from `FsspecConnector`
* Add `partition_epub` for partitioning e-books in EPUB3 format.

### Fixes

* Fixes processing for text files with `message/rfc822` MIME type.
* Open xml files in read-only mode when reading contents to construct an XMLDocument.

## 0.5.3

### Enhancements

* `auto.partition()` can now load Unstructured ISD json documents.
* Simplify partitioning functions.
* Improve logging for ingest CLI.

### Features

* Add `--wikipedia-auto-suggest` argument to the ingest CLI to disable automatic redirection
  to pages with similar names.
* Add setup script for Amazon Linux 2
* Add optional `encoding` argument to the `partition_(text/email/html)` functions.
* Added Google Drive connector for ingest cli.
* Added Gitlab connector for ingest cli.

### Fixes

## 0.5.2

### Enhancements

* Fully move from printing to logging.
* `unstructured-ingest` now uses a default `--download_dir` of `$HOME/.cache/unstructured/ingest`
rather than a "tmp-ingest-" dir in the working directory.

### Features

### Fixes

* `setup_ubuntu.sh` no longer fails in some contexts by interpreting
`DEBIAN_FRONTEND=noninteractive` as a command
* `unstructured-ingest` no longer re-downloads files when --preserve-downloads
is used without --download-dir.
* Fixed an issue that was causing text to be skipped in some HTML documents.

## 0.5.1

### Enhancements

### Features

### Fixes

* Fixes an error causing JavaScript to appear in the output of `partition_html` sometimes.
* Fix several issues with the `requires_dependencies` decorator, including the error message
  and how it was used, which had caused an error for `unstructured-ingest --github-url ...`.

## 0.5.0

### Enhancements

* Add `requires_dependencies` Python decorator to check dependencies are installed before
  instantiating a class or running a function

### Features

* Added Wikipedia connector for ingest cli.

### Fixes

* Fix `process_document` file cleaning on failure
* Fixes an error introduced in the metadata tracking commit that caused `NarrativeText`
  and `FigureCaption` elements to be represented as `Text` in HTML documents.

## 0.4.16

### Enhancements

* Fallback to using file extensions for filetype detection if `libmagic` is not present

### Features

* Added setup script for Ubuntu
* Added GitHub connector for ingest cli.
* Added `partition_md` partitioner.
* Added Reddit connector for ingest cli.

### Fixes

* Initializes connector properly in ingest.main::MainProcess
* Restricts version of unstructured-inference to avoid multithreading issue

## 0.4.15

### Enhancements

* Added `elements_to_json` and `elements_from_json` for easier serialization/deserialization
* `convert_to_dict`, `dict_to_elements` and `convert_to_csv` are now aliases for functions
  that use the ISD terminology.

### Fixes

* Update to ensure all elements are preserved during serialization/deserialization

## 0.4.14

* Automatically install `nltk` models in the `tokenize` module.

## 0.4.13

* Fixes unstructured-ingest cli.

## 0.4.12

* Adds console_entrypoint for unstructured-ingest, other structure/doc updates related to ingest.
* Add `parser` parameter to `partition_html`.

## 0.4.11

* Adds `partition_doc` for partitioning Word documents in `.doc` format. Requires `libreoffice`.
* Adds `partition_ppt` for partitioning PowerPoint documents in `.ppt` format. Requires `libreoffice`.

## 0.4.10

* Fixes `ElementMetadata` so that it's JSON serializable when the filename is a `Path` object.

## 0.4.9

* Added ingest modules and s3 connector, sample ingest script
* Default to `url=None` for `partition_pdf` and `partition_image`
* Add ability to skip English specific check by setting the `UNSTRUCTURED_LANGUAGE` env var to `""`.
* Document `Element` objects now track metadata

## 0.4.8

* Modified XML and HTML parsers not to load comments.

## 0.4.7

* Added the ability to pull an HTML document from a url in `partition_html`.
* Added the the ability to get file summary info from lists of filenames and lists
  of file contents.
* Added optional page break to `partition` for `.pptx`, `.pdf`, images, and `.html` files.
* Added `to_dict` method to document elements.
* Include more unicode quotes in `replace_unicode_quotes`.

## 0.4.6

* Loosen the default cap threshold to `0.5`.
* Add a `UNSTRUCTURED_NARRATIVE_TEXT_CAP_THRESHOLD` environment variable for controlling
  the cap ratio threshold.
* Unknown text elements are identified as `Text` for HTML and plain text documents.
* `Body Text` styles no longer default to `NarrativeText` for Word documents. The style information
  is insufficient to determine that the text is narrative.
* Upper cased text is lower cased before checking for verbs. This helps avoid some missed verbs.
* Adds an `Address` element for capturing elements that only contain an address.
* Suppress the `UserWarning` when detectron is called.
* Checks that titles and narrative test have at least one English word.
* Checks that titles and narrative text are at least 50% alpha characters.
* Restricts titles to a maximum word length. Adds a `UNSTRUCTURED_TITLE_MAX_WORD_LENGTH`
  environment variable for controlling the max number of words in a title.
* Updated `partition_pptx` to order the elements on the page

## 0.4.4

* Updated `partition_pdf` and `partition_image` to return `unstructured` `Element` objects
* Fixed the healthcheck url path when partitioning images and PDFs via API
* Adds an optional `coordinates` attribute to document objects
* Adds `FigureCaption` and `CheckBox` document elements
* Added ability to split lists detected in `LayoutElement` objects
* Adds `partition_pptx` for partitioning PowerPoint documents
* LayoutParser models now download from HugginfaceHub instead of DropBox
* Fixed file type detection for XML and HTML files on Amazone Linux

## 0.4.3

* Adds `requests` as a base dependency
* Fix in `exceeds_cap_ratio` so the function doesn't break with empty text
* Fix bug in `_parse_received_data`.
* Update `detect_filetype` to properly handle `.doc`, `.xls`, and `.ppt`.

## 0.4.2

* Added `partition_image` to process documents in an image format.
* Fixed utf-8 encoding error in `partition_email` with attachments for `text/html`

## 0.4.1

* Added support for text files in the `partition` function
* Pinned `opencv-python` for easier installation on Linux

## 0.4.0

* Added generic `partition` brick that detects the file type and routes a file to the appropriate
  partitioning brick.
* Added a file type detection module.
* Updated `partition_html` and `partition_eml` to support file-like objects in 'rb' mode.
* Cleaning brick for removing ordered bullets `clean_ordered_bullets`.
* Extract brick method for ordered bullets `extract_ordered_bullets`.
* Test for `clean_ordered_bullets`.
* Test for `extract_ordered_bullets`.
* Added `partition_docx` for pre-processing Word Documents.
* Added new REGEX patterns to extract email header information
* Added new functions to extract header information `parse_received_data` and `partition_header`
* Added new function to parse plain text files `partition_text`
* Added new cleaners functions `extract_ip_address`, `extract_ip_address_name`, `extract_mapi_id`, `extract_datetimetz`
* Add new `Image` element and function to find embedded images `find_embedded_images`
* Added `get_directory_file_info` for summarizing information about source documents

## 0.3.5

* Add support for local inference
* Add new pattern to recognize plain text dash bullets
* Add test for bullet patterns
* Fix for `partition_html` that allows for processing `div` tags that have both text and child
  elements
* Add ability to extract document metadata from `.docx`, `.xlsx`, and `.jpg` files.
* Helper functions for identifying and extracting phone numbers
* Add new function `extract_attachment_info` that extracts and decodes the attachment
of an email.
* Staging brick to convert a list of `Element`s to a `pandas` dataframe.
* Add plain text functionality to `partition_email`

## 0.3.4

* Python-3.7 compat

## 0.3.3

* Removes BasicConfig from logger configuration
* Adds the `partition_email` partitioning brick
* Adds the `replace_mime_encodings` cleaning bricks
* Small fix to HTML parsing related to processing list items with sub-tags
* Add `EmailElement` data structure to store email documents

## 0.3.2

* Added `translate_text` brick for translating text between languages
* Add an `apply` method to make it easier to apply cleaners to elements

## 0.3.1

* Added \_\_init.py\_\_ to `partition`

## 0.3.0

* Implement staging brick for Argilla. Converts lists of `Text` elements to `argilla` dataset classes.
* Removing the local PDF parsing code and any dependencies and tests.
* Reorganizes the staging bricks in the unstructured.partition module
* Allow entities to be passed into the Datasaur staging brick
* Added HTML escapes to the `replace_unicode_quotes` brick
* Fix bad responses in partition_pdf to raise ValueError
* Adds `partition_html` for partitioning HTML documents.

## 0.2.6

* Small change to how \_read is placed within the inheritance structure since it doesn't really apply to pdf
* Add partitioning brick for calling the document image analysis API

## 0.2.5

* Update python requirement to >=3.7

## 0.2.4

* Add alternative way of importing `Final` to support google colab

## 0.2.3

* Add cleaning bricks for removing prefixes and postfixes
* Add cleaning bricks for extracting text before and after a pattern

## 0.2.2

* Add staging brick for Datasaur

## 0.2.1

* Added brick to convert an ISD dictionary to a list of elements
* Update `PDFDocument` to use the `from_file` method
* Added staging brick for CSV format for ISD (Initial Structured Data) format.
* Added staging brick for separating text into attention window size chunks for `transformers`.
* Added staging brick for LabelBox.
* Added ability to upload LabelStudio predictions
* Added utility function for JSONL reading and writing
* Added staging brick for CSV format for Prodigy
* Added staging brick for Prodigy
* Added ability to upload LabelStudio annotations
* Added text_field and id_field to stage_for_label_studio signature

## 0.2.0

* Initial release of unstructured<|MERGE_RESOLUTION|>--- conflicted
+++ resolved
@@ -1,8 +1,15 @@
-<<<<<<< HEAD
-## 0.15.1-dev10
-=======
+## 0.15.2-dev0
+
+### Enhancements
+
+### Features
+
+
+### Fixes
+
+* **Renames Astra to Astra DB** Conforms with DataStax internal naming conventions.
+
 ## 0.15.1
->>>>>>> 7e887442
 
 ### Enhancements
 
