--- conflicted
+++ resolved
@@ -12,11 +12,8 @@
 
 * **Cleans up temporary files after conversion** Previously a file conversion utility was leaving temporary files behind on the filesystem without removing them when no longer needed. This fix helps prevent an accumulation of temporary files taking up excessive disk space.
 * **Fixes `under_non_alpha_ratio` dividing by zero** Although this function guarded against a specific cause of division by zero, there were edge cases slipping through like strings with only whitespace. This update more generally prevents the function from performing a division by zero.
-<<<<<<< HEAD
 * **Fix languages default** Previously the default language was being set to English when elements didn't have text or if langdetect could not detect the language. It now defaults to None so there is not misleading information about the language detected.
-=======
 * **Fixes recursion limit error that was being raised when partitioning Excel documents of a certain size** Previously we used a recursive method to find subtables within an excel sheet. However this would run afoul of Python's recursion depth limit when there was a contiguous block of more than 1000 cells within a sheet. This function has been updated to use the NetworkX library which avoids Python recursion issues.
->>>>>>> d0c84d60
 
 ## 0.10.22
 
