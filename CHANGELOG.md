<<<<<<< HEAD
## 0.10.19-dev10
=======
## 0.10.20-dev8
>>>>>>> 9d228c7e

### Enhancements

* **Refactor OCR code** The OCR code for entire page is moved from unstructured-inference to unstructured. On top of continuing support for OCR language parameter, we also support two OCR processing modes, "entire_page" or "individual_blocks".
* **Align to top left when shrinking bounding boxes for `xy-cut` sorting:** Update `shrink_bbox()` to keep top left rather than center.
* **Add visualization script to annotate elements** This script is often used to analyze/visualize elements with coordinates (e.g. partition_pdf()).
* **Adds data source properties to the Jira connector** These properties (date_created, date_modified, version, source_url, record_locator) are written to element metadata during ingest, mapping elements to information about the document source from which they derive. This functionality enables downstream applications to reveal source document applications, e.g. a link to a GDrive doc, Salesforce record, etc.
* **Improve title detection in pptx documents** The default title textboxes on a pptx slide are now categorized as titles.
* **Improve hierarchy detection in pptx documents** List items, and other slide text are properly nested under the slide title. This will enable better chunking of pptx documents.
* **Refactor of the ingest cli workflow** The refactored approach uses a dynamically set pipeline with a snapshot along each step to save progress and accommodate continuation from a snapshot if an error occurs. This also allows the pipeline to dynamically assign any number of steps to modify the partitioned content before it gets written to a destination.
* **Applies `max_characters=<n>` argument to all element types in `add_chunking_strategy` decorator** Previously this argument was only utilized in chunking Table elements and now applies to all partitioned elements if `add_chunking_strategy` decorator is utilized, further preparing the elements for downstream processing.
* **Add common retry strategy utilities for unstructured-ingest** Dynamic retry strategy with exponential backoff added to Notion source connector.
*
### Features

* **Adds `bag_of_words` and `percent_missing_text` functions** In order to count the word frequencies in two input texts and calculate the percentage of text missing relative to the source document.
* **Adds `edit_distance` calculation metrics** In order to benchmark the cleaned, extracted text with unstructured, `edit_distance` (`Levenshtein distance`) is included.
* **Adds detection_origin field to metadata** Problem: Currently isn't an easy way to find out how an element was created. With this change that information is added. Importance: With this information the developers and users are now able to know how an element was created to make decisions on how to use it. In order tu use this feature
setting UNSTRUCTURED_INCLUDE_DEBUG_METADATA=true is needed.

### Fixes

* **Fix zero division error in annotation bbox size** This fixes the bug where we find annotation bboxes realted to an element that need to divide the intersection size between annotation bbox and element bbox by the size of the annotation bbox
* **Fix prevent metadata module from importing dependencies from unnecessary modules** Problem: The `metadata` module had several top level imports that were only used in and applicable to code related to specific document types, while there were many general-purpose functions. As a result, general-purpose functions couldn't be used without unnecessary dependencies being installed. Fix: moved 3rd party dependency top level imports to inside the functions in which they are used and applied a decorator to check that the dependency is installed and emit a helpful error message if not.
* **Fixes category_depth None value for Title elements** Problem: `Title` elements from `chipper` get `category_depth`= None even when `Headline` and/or `Subheadline` elements are present in the same page. Fix: all `Title` elements with `category_depth` = None should be set to have a depth of 0 instead iff there are `Headline` and/or `Subheadline` element-types present. Importance: `Title` elements should be equivalent html `H1` when nested headings are present; otherwise, `category_depth` metadata can result ambiguous within elements in a page.
* **Tweak `xy-cut` ordering output to be more column friendly** This results in the order of elements more closely reflecting natural reading order which benefits downstream applications. While element ordering from `xy-cut` is usually mostly correct when ordering multi-column documents, sometimes elements from a RHS column will appear before elements in a LHS column. Fix: add swapped `xy-cut` ordering by sorting by X coordinate first and then Y coordinate.
* **Fixes badly initialized Formula** Problem: YoloX contain new types of elements, when loading a document that contain formulas a new element of that class
should be generated, however the Formula class inherits from Element instead of Text. After this change the element is correctly created with the correct class
allowing the document to be loaded. Fix: Change parent class for Formula to Text. Importance: Crucial to be able to load documents that contain formulas.
* **Fixes pdf uri error** An error was encountered when URI type of `GoToR` which refers to pdf resources outside of its own was detected since no condition catches such case. The code is fixing the issue by initialize URI before any condition check.

## 0.10.19

### Enhancements

* **Adds XLSX document level language detection** Enhancing on top of language detection functionality in previous release, we now support language detection within `.xlsx` file type at Element level.
* **bump `unstructured-inference` to `0.6.6`** The updated version of `unstructured-inference` makes table extraction in `hi_res` mode configurable to fine tune table extraction performance; it also improves element detection by adding a deduplication post processing step in the `hi_res` partitioning of pdfs and images.
* **Detect text in HTML Heading Tags as Titles** This will increase the accuracy of hierarchies in HTML documents and provide more accurate element categorization. If text is in an HTML heading tag and is not a list item, address, or narrative text, categorize it as a title.
* **Update python-based docs** Refactor docs to use the actual unstructured code rather than using the subprocess library to run the cli command itself.
<<<<<<< HEAD
* **Adds data source properties to Github and Gitlab connectors** These properties (date_created, date_modified, version, source_url, record_locator) are written to element metadata during ingest, mapping elements to information about the document source from which they derive. This functionality enables downstream applications to reveal source document applications, e.g. a link to a GDrive doc, Salesforce record, etc.
=======
>>>>>>> 9d228c7e
* **Adds Table support for the `add_chunking_strategy` decorator to partition functions.** In addition to combining elements under Title elements, user's can now specify the `max_characters=<n>` argument to chunk Table elements into TableChunk elements with `text` and `text_as_html` of length <n> characters. This means partitioned Table results are ready for use in downstream applications without any post processing.
* **Expose endpoint url for s3 connectors** By allowing for the endpoint url to be explicitly overwritten, this allows for any non-AWS data providers supporting the s3 protocol to be supported (i.e. minio).
* **change default `hi_res` model for pdf/image partition to `yolox`** Now partitioning pdf/image using `hi_res` strategy utilizes `yolox_quantized` model isntead of `detectron2_onnx` model. This new default model has better recall for tables and produces more detailed categories for elements.
* **XLSX can now reads subtables within one sheet** Problem: Many .xlsx files are not created to be read as one full table per sheet. There are subtables, text and header along with more informations to extract from each sheet. Feature: This `partition_xlsx` now can reads subtable(s) within one .xlsx sheet, along with extracting other title and narrative texts. Importance: This enhance the power of .xlsx reading to not only one table per sheet, allowing user to capture more data tables from the file, if exists.
* **Update Documentation on Element Types and Metadata**: We have updated the documentation according to the latest element types and metadata. It includes the common and additional metadata provided by the Partitions and Connectors.

### Fixes

* **Fixes partition_pdf is_alnum reference bug** Problem: The `partition_pdf` when attempt to get bounding box from element experienced a reference before assignment error when the first object is not text extractable.  Fix: Switched to a flag when the condition is met. Importance: Crucial to be able to partition with pdf.
* **Fix various cases of HTML text missing after partition**
  Problem: Under certain circumstances, text immediately after some HTML tags will be misssing from partition result.
  Fix: Updated code to deal with these cases.
  Importance: This will ensure the correctness when partitioning HTML and Markdown documents.
* **Fixes chunking when `detection_class_prob` appears in Element metadata** Problem: when `detection_class_prob` appears in Element metadata, Elements will only be combined by chunk_by_title if they have the same `detection_class_prob` value (which is rare). This is unlikely a case we ever need to support and most often results in no chunking. Fix: `detection_class_prob` is included in the chunking list of metadata keys excluded for similarity comparison. Importance: This change allows `chunk_by_title` to operate as intended for documents which include `detection_class_prob` metadata in their Elements.

## 0.10.18

### Enhancements

* **Better detection of natural reading order in images and PDF's** The elements returned by partition better reflect natural reading order in some cases, particularly in complicated multi-column layouts, leading to better chunking and retrieval for downstream applications. Achieved by improving the `xy-cut` sorting to preprocess bboxes, shrinking all bounding boxes by 90% along x and y axes (still centered around the same center point), which allows projection lines to be drawn where not possible before if layout bboxes overlapped.
* **Improves `partition_xml` to be faster and more memory efficient when partitioning large XML files** The new behavior is to partition iteratively to prevent loading the entire XML tree into memory at once in most use cases.
<<<<<<< HEAD
* **Adds data source properties to SharePoint, Outlook, Onedrive, Reddit, Slack, DeltaTable** These properties (date_created, date_modified, version, source_url, record_locator) are written to element metadata during ingest, mapping elements to information about the document source from which they derive. This functionality enables downstream applications to reveal source document applications, e.g. a link to a GDrive doc, Salesforce record, etc.
=======
* **Adds data source properties to SharePoint, Outlook, Onedrive, Reddit, Slack, DeltaTable connectors** These properties (date_created, date_modified, version, source_url, record_locator) are written to element metadata during ingest, mapping elements to information about the document source from which they derive. This functionality enables downstream applications to reveal source document applications, e.g. a link to a GDrive doc, Salesforce record, etc.
>>>>>>> 9d228c7e
* **Add functionality to save embedded images in PDF's separately as images** This allows users to save embedded images in PDF's separately as images, given some directory path. The saved image path is written to the metadata for the Image element. Downstream applications may benefit by providing users with image links from relevant "hits."
* **Azure Cognite Search destination connector** New Azure Cognitive Search destination connector added to ingest CLI.  Users may now use `unstructured-ingest` to write partitioned data from over 20 data sources (so far) to an Azure Cognitive Search index.
* **Improves salesforce partitioning** Partitions Salesforce data as xlm instead of text for improved detail and flexibility. Partitions htmlbody instead of textbody for Salesforce emails. Importance: Allows all Salesforce fields to be ingested and gives Salesforce emails more detailed partitioning.
* **Add document level language detection functionality.** Introduces the "auto" default for the languages param, which then detects the languages present in the document using the `langdetect` package. Adds the document languages as ISO 639-3 codes to the element metadata. Implemented only for the partition_text function to start.
* **PPTX partitioner refactored in preparation for enhancement.** Behavior should be unchanged except that shapes enclosed in a group-shape are now included, as many levels deep as required (a group-shape can itself contain a group-shape).
* **Embeddings support for the SharePoint SourceConnector via unstructured-ingest CLI** The SharePoint connector can now optionally create embeddings from the elements it pulls out during partition and upload those embeddings to Azure Cognitive Search index.
* **Improves hierarchy from docx files by leveraging natural hierarchies built into docx documents**  Hierarchy can now be detected from an indentation level for list bullets/numbers and by style name (e.g. Heading 1, List Bullet 2, List Number).
* **Chunking support for the SharePoint SourceConnector via unstructured-ingest CLI** The SharePoint connector can now optionally chunk the elements pulled out during partition via the chunking unstructured brick. This can be used as a stage before creating embeddings.

### Features

* **Adds `links` metadata in `partition_pdf` for `fast` strategy.** Problem: PDF files contain rich information and hyperlink that Unstructured did not captured earlier. Feature: `partition_pdf` now can capture embedded links within the file along with its associated text and page number. Importance: Providing depth in extracted elements give user a better understanding and richer context of documents. This also enables user to map to other elements within the document if the hyperlink is refered internally.
* **Adds the embedding module to be able to embed Elements** Problem: Many NLP applications require the ability to represent parts of documents in a semantic way. Until now, Unstructured did not have text embedding ability within the core library. Feature: This embedding module is able to track embeddings related data with a class, embed a list of elements, and return an updated list of Elements with the *embeddings* property. The module is also able to embed query strings. Importance: Ability to embed documents or parts of documents will enable users to make use of these semantic representations in different NLP applications, such as search, retrieval, and retrieval augmented generation.

### Fixes

* **Fixes a metadata source serialization bug** Problem: In unstructured elements, when loading an elements json file from the disk, the data_source attribute is assumed to be an instance of DataSourceMetadata and the code acts based on that. However the loader did not satisfy the assumption, and loaded it as a dict instead, causing an error. Fix: Added necessary code block to initialize a DataSourceMetadata object, also refactored DataSourceMetadata.from_dict() method to remove redundant code. Importance: Crucial to be able to load elements (which have data_source fields) from json files.
* **Fixes issue where unstructured-inference was not getting updated** Problem: unstructured-inference was not getting upgraded to the version to match unstructured release when doing a pip install.  Solution: using `pip install unstructured[all-docs]` it will now upgrade both unstructured and unstructured-inference. Importance: This will ensure that the inference library is always in sync with the unstructured library, otherwise users will be using outdated libraries which will likely lead to unintended behavior.
* **Fixes SharePoint connector failures if any document has an unsupported filetype** Problem: Currently the entire connector ingest run fails if a single IngestDoc has an unsupported filetype. This is because a ValueError is raised in the IngestDoc's `__post_init__`. Fix: Adds a try/catch when the IngestConnector runs get_ingest_docs such that the error is logged but all processable documents->IngestDocs are still instantiated and returned. Importance: Allows users to ingest SharePoint content even when some files with unsupported filetypes exist there.
* **Fixes Sharepoint connector server_path issue** Problem: Server path for the Sharepoint Ingest Doc was incorrectly formatted, causing issues while fetching pages from the remote source. Fix: changes formatting of remote file path before instantiating SharepointIngestDocs and appends a '/' while fetching pages from the remote source. Importance: Allows users to fetch pages from Sharepoint Sites.
* **Fixes Sphinx errors.** Fixes errors when running Sphinx `make html` and installs library to suppress warnings.
* **Fixes a metadata backwards compatibility error** Problem: When calling `partition_via_api`, the hosted api may return an element schema that's newer than the current `unstructured`. In this case, metadata fields were added which did not exist in the local `ElementMetadata` dataclass, and `__init__()` threw an error. Fix: remove nonexistent fields before instantiating in `ElementMetadata.from_json()`. Importance: Crucial to avoid breaking changes when adding fields.
* **Fixes issue with Discord connector when a channel returns `None`** Problem: Getting the `jump_url` from a nonexistent Discord `channel` fails. Fix: property `jump_url` is now retrieved within the same context as the messages from the channel. Importance: Avoids cascading issues when the connector fails to fetch information about a Discord channel.
* **Fixes occasionally SIGABTR when writing table with `deltalake` on Linux** Problem: occasionally on Linux ingest can throw a `SIGABTR` when writing `deltalake` table even though the table was written correctly. Fix: put the writing function into a `Process` to ensure its execution to the fullest extent before returning to the main process. Importance: Improves stability of connectors using `deltalake`


* **Fix badly initialized Formula** Problem: YoloX contain new types of elements, when loading a document that contain formulas a new element of that class
should be generated, however the Formula class inherits from Element instead of Text. After this change the element is correctly created with the correct class
allowing the document to be loaded. Fix: Change parent class for Formula to Text. Importance: Crucial to be able to load documents that contain formulas.

## 0.10.16

### Enhancements

* **Adds data source properties to Airtable, Confluence, Discord, Elasticsearch, Google Drive, and Wikipedia connectors** These properties (date_created, date_modified, version, source_url, record_locator) are written to element metadata during ingest, mapping elements to information about the document source from which they derive. This functionality enables downstream applications to reveal source document applications, e.g. a link to a GDrive doc, Salesforce record, etc.
* **DOCX partitioner refactored in preparation for enhancement.** Behavior should be unchanged except in multi-section documents containing different headers/footers for different sections. These will now emit all distinct headers and footers encountered instead of just those for the last section.
* **Add a function to map between Tesseract and standard language codes.** This allows users to input language information to the `languages` param in any Tesseract-supported langcode or any ISO 639 standard language code.
* **Add document level language detection functionality.** Introduces the "auto" default for the languages param, which then detects the languages present in the document using the `langdetect` package. Implemented only for the partition_text function to start.

### Features

### Fixes

* ***Fixes an issue that caused a partition error for some PDF's.** Fixes GH Issue 1460 by bypassing a coordinate check if an element has invalid coordinates.

## 0.10.15


### Enhancements

* **Support for better element categories from the next-generation image-to-text model ("chipper").** Previously, not all of the classifications from Chipper were being mapped to proper `unstructured` element categories so the consumer of the library would see many `UncategorizedText` elements. This fixes the issue, improving the granularity of the element categories outputs for better downstream processing and chunking. The mapping update is:
  * "Threading": `NarrativeText`
  * "Form": `NarrativeText`
  * "Field-Name": `Title`
  * "Value": `NarrativeText`
  * "Link": `NarrativeText`
  * "Headline": `Title` (with `category_depth=1`)
  * "Subheadline": `Title` (with `category_depth=2`)
  * "Abstract": `NarrativeText`
* **Better ListItem grouping for PDF's (fast strategy).** The `partition_pdf` with `fast` strategy previously broke down some numbered list item lines as separate elements. This enhancement leverages the x,y coordinates and bbox sizes to help decide whether the following chunk of text is a continuation of the immediate previous detected ListItem element or not, and not detect it as its own non-ListItem element.
* **Fall back to text-based classification for uncategorized Layout elements for Images and PDF's**. Improves element classification by running existing text-based rules on previously `UncategorizedText` elements.
* **Adds table partitioning for Partitioning for many doc types including: .html, .epub., .md, .rst, .odt, and .msg.** At the core of this change is the .html partition functionality, which is leveraged by the other effected doc types. This impacts many scenarios where `Table` Elements are now propery extracted.
* **Create and add `add_chunking_strategy` decorator to partition functions.** Previously, users were responsible for their own chunking after partitioning elements, often required for downstream applications. Now, individual elements may be combined into right-sized chunks where min and max character size may be specified if `chunking_strategy=by_title`. Relevant elements are grouped together for better downstream results. This enables users immediately use partitioned results effectively in downstream applications (e.g. RAG architecture apps) without any additional post-processing.
* **Adds `languages` as an input parameter and marks `ocr_languages` kwarg for deprecation in pdf, image, and auto partitioning functions.** Previously, language information was only being used for Tesseract OCR for image-based documents and was in a Tesseract specific string format, but by refactoring into a list of standard language codes independent of Tesseract, the `unstructured` library will better support `languages` for other non-image pipelines and/or support for other OCR engines.
* **Removes `UNSTRUCTURED_LANGUAGE` env var usage and replaces `language` with `languages` as an input parameter to unstructured-partition-text_type functions.** The previous parameter/input setup was not user-friendly or scalable to the variety of elements being processed. By refactoring the inputted language information into a list of standard language codes, we can support future applications of the element language such as detection, metadata, and multi-language elements. Now, to skip English specific checks, set the `languages` parameter to any non-English language(s).
* **Adds `xlsx` and `xls` filetype extensions to the `skip_infer_table_types` default list in `partition`.** By adding these file types to the input parameter these files should not go through table extraction. Users can still specify if they would like to extract tables from these filetypes, but will have to set the `skip_infer_table_types` to exclude the desired filetype extension. This avoids mis-representing complex spreadsheets where there may be multiple sub-tables and other content.
* **Better debug output related to sentence counting internals**. Clarify message when sentence is not counted toward sentence count because there aren't enough words, relevant for developers focused on `unstructured`s NLP internals.
* **Faster ocr_only speed for partitioning PDF and images.** Use `unstructured_pytesseract.run_and_get_multiple_output` function to reduce the number of calls to `tesseract` by half when partitioning pdf or image with `tesseract`
* **Adds data source properties to fsspec connectors** These properties (date_created, date_modified, version, source_url, record_locator) are written to element metadata during ingest, mapping elements to information about the document source from which they derive. This functionality enables downstream applications to reveal source document applications, e.g. a link to a GDrive doc, Salesforce record, etc.
* **Add delta table destination connector** New delta table destination connector added to ingest CLI.  Users may now use `unstructured-ingest` to write partitioned data from over 20 data sources (so far) to a Delta Table.
* **Rename to Source and Destination Connectors in the Documentation.** Maintain naming consistency between Connectors codebase and documentation with the first addition to a destination connector.
* **Non-HTML text files now return unstructured-elements as opposed to HTML-elements.** Previously the text based files that went through `partition_html` would return HTML-elements but now we preserve the format from the input using `source_format` argument in the partition call.
* **Adds `PaddleOCR` as an optional alternative to `Tesseract`** for OCR in processing of PDF or Image files, it is installable via the `makefile` command `install-paddleocr`. For experimental purposes only.
* **Bump unstructured-inference** to 0.5.28. This version bump markedly improves the output of table data, rendered as `metadata.text_as_html` in an element. These changes include:
  * add env variable `ENTIRE_PAGE_OCR` to specify using paddle or tesseract on entire page OCR
  * table structure detection now pads the input image by 25 pixels in all 4 directions to improve its recall (0.5.27)
  * support paddle with both cpu and gpu and assume it is pre-installed (0.5.26)
  * fix a bug where `cells_to_html` doesn't handle cells spanning multiple rows properly (0.5.25)
  * remove `cv2` preprocessing step before OCR step in table transformer (0.5.24)

### Features

* **Adds element metadata via `category_depth` with default value None**.
  * This additional metadata is useful for vectordb/LLM, chunking strategies, and retrieval applications.
* **Adds a naive hierarchy for elements via a `parent_id` on the element's metadata**
  * Users will now have more metadata for implementing vectordb/LLM chunking strategies. For example, text elements could be queried by their preceding title element.
  * Title elements created from HTML headings will properly nest

### Fixes

* **`add_pytesseract_bboxes_to_elements` no longer returns `nan` values**. The function logic is now broken into new methods
  `_get_element_box` and `convert_multiple_coordinates_to_new_system`
* **Selecting a different model wasn't being respected when calling `partition_image`.** Problem: `partition_pdf` allows for passing a `model_name` parameter. Given the similarity between the image and PDF pipelines, the expected behavior is that `partition_image` should support the same parameter, but `partition_image` was unintentionally not passing along its `kwargs`. This was corrected by adding the kwargs to the downstream call.
* **Fixes a chunking issue via dropping the field "coordinates".** Problem: chunk_by_title function was chunking each element to its own individual chunk while it needed to group elements into a fewer number of chunks. We've discovered that this happens due to a metadata matching logic in chunk_by_title function, and discovered that elements with different metadata can't be put into the same chunk. At the same time, any element with "coordinates" essentially had different metadata than other elements, due each element locating in different places and having different coordinates. Fix: That is why we have included the key "coordinates" inside a list of excluded metadata keys, while doing this "metadata_matches" comparision. Importance: This change is crucial to be able to chunk by title for documents which include "coordinates" metadata in their elements.

## 0.10.14

### Enhancements

* Update all connectors to use new downstream architecture
  * New click type added to parse comma-delimited string inputs
  * Some CLI options renamed

### Features

### Fixes

## 0.10.13

### Enhancements

* Updated documentation: Added back support doc types for partitioning, more Python codes in the API page,  RAG definition, and use case.
* Updated Hi-Res Metadata: PDFs and Images using Hi-Res strategy now have layout model class probabilities added ot metadata.
* Updated the `_detect_filetype_from_octet_stream()` function to use libmagic to infer the content type of file when it is not a zip file.
* Tesseract minor version bump to 5.3.2

### Features

* Add Jira Connector to be able to pull issues from a Jira organization
* Add `clean_ligatures` function to expand ligatures in text


### Fixes

* `partition_html` breaks on `<br>` elements.
* Ingest error handling to properly raise errors when wrapped
* GH issue 1361: fixes a sortig error that prevented some PDF's from being parsed
* Bump unstructured-inference
  * Brings back embedded images in PDF's (0.5.23)

## 0.10.12

### Enhancements

* Removed PIL pin as issue has been resolved upstream
* Bump unstructured-inference
  * Support for yolox_quantized layout detection model (0.5.20)
* YoloX element types added


### Features

* Add Salesforce Connector to be able to pull Account, Case, Campaign, EmailMessage, Lead

### Fixes


* Bump unstructured-inference
  * Avoid divide-by-zero errors swith `safe_division` (0.5.21)

## 0.10.11

### Enhancements

* Bump unstructured-inference
  * Combine entire-page OCR output with layout-detected elements, to ensure full coverage of the page (0.5.19)

### Features

* Add in ingest cli s3 writer

### Fixes

* Fix a bug where `xy-cut` sorting attemps to sort elements without valid coordinates; now xy cut sorting only works when **all** elements have valid coordinates

## 0.10.10

### Enhancements

* Adds `text` as an input parameter to `partition_xml`.
* `partition_xml` no longer runs through `partition_text`, avoiding incorrect splitting
  on carriage returns in the XML. Since `partition_xml` no longer calls `partition_text`,
  `min_partition` and `max_partition` are no longer supported in `partition_xml`.
* Bump `unstructured-inference==0.5.18`, change non-default detectron2 classification threshold
* Upgrade base image from rockylinux 8 to rockylinux 9
* Serialize IngestDocs to JSON when passing to subprocesses

### Features

### Fixes

- Fix a bug where mismatched `elements` and `bboxes` are passed into `add_pytesseract_bbox_to_elements`

## 0.10.9

### Enhancements

* Fix `test_json` to handle only non-extra dependencies file types (plain-text)

### Features

* Adds `chunk_by_title` to break a document into sections based on the presence of `Title`
  elements.
* add new extraction function `extract_image_urls_from_html` to extract all img related URL from html text.

### Fixes

* Make cv2 dependency optional
* Edit `add_pytesseract_bbox_to_elements`'s (`ocr_only` strategy) `metadata.coordinates.points` return type to `Tuple` for consistency.
* Re-enable test-ingest-confluence-diff for ingest tests
* Fix syntax for ingest test check number of files

## 0.10.8

### Enhancements

* Release docker image that installs Python 3.10 rather than 3.8

### Features

### Fixes

## 0.10.7

### Enhancements

### Features

### Fixes

* Remove overly aggressive ListItem chunking for images and PDF's which typically resulted in inchorent elements.

## 0.10.6

### Enhancements

* Enable `partition_email` and `partition_msg` to detect if an email is PGP encryped. If
  and email is PGP encryped, the functions will return an empy list of elements and
  emit a warning about the encrypted content.
* Add threaded Slack conversations into Slack connector output
* Add functionality to sort elements using `xy-cut` sorting approach in `partition_pdf` for `hi_res` and `fast` strategies
* Bump unstructured-inference
  * Set OMP_THREAD_LIMIT to 1 if not set for better tesseract perf (0.5.17)

### Features

* Extract coordinates from PDFs and images when using OCR only strategy and add to metadata

### Fixes

* Update `partition_html` to respect the order of `<pre>` tags.
* Fix bug in `partition_pdf_or_image` where two partitions were called if `strategy == "ocr_only"`.
* Bump unstructured-inference
  * Fix issue where temporary files were being left behind (0.5.16)
* Adds deprecation warning for the `file_filename` kwarg to `partition`, `partition_via_api`,
  and `partition_multiple_via_api`.
* Fix documentation build workflow by pinning dependencies

## 0.10.5

### Enhancements

* Create new CI Pipelines
  - Checking text, xml, email, and html doc tests against the library installed without extras
  - Checking each library extra against their respective tests
* `partition` raises an error and tells the user to install the appropriate extra if a filetype
  is detected that is missing dependencies.
* Add custom errors to ingest
* Bump `unstructured-ingest==0.5.15`
  - Handle an uncaught TesseractError (0.5.15)
  - Add TIFF test file and TIFF filetype to `test_from_image_file` in `test_layout` (0.5.14)
* Use `entire_page` ocr mode for pdfs and images
* Add notes on extra installs to docs
* Adds ability to reuse connections per process in unstructured-ingest

### Features
* Add delta table connector

### Fixes

## 0.10.4
* Pass ocr_mode in partition_pdf and set the default back to individual pages for now
* Add diagrams and descriptions for ingest design in the ingest README

### Features
* Supports multipage TIFF image partitioning

### Fixes

## 0.10.2

### Enhancements
* Bump unstructured-inference==0.5.13:
  - Fix extracted image elements being included in layout merge, addresses the issue
    where an entire-page image in a PDF was not passed to the layout model when using hi_res.

### Features

### Fixes

## 0.10.1

### Enhancements
* Bump unstructured-inference==0.5.12:
  - fix to avoid trace for certain PDF's (0.5.12)
  - better defaults for DPI for hi_res and  Chipper (0.5.11)
  - implement full-page OCR (0.5.10)

### Features

### Fixes

* Fix dead links in repository README (Quick Start > Install for local development, and Learn more > Batch Processing)
* Update document dependencies to include tesseract-lang for additional language support (required for tests to pass)

## 0.10.0

### Enhancements

* Add `include_header` kwarg to `partition_xlsx` and change default behavior to `True`
* Update the `links` and `emphasized_texts` metadata fields

### Features

### Fixes

## 0.9.3

### Enhancements

* Pinned dependency cleanup.
* Update `partition_csv` to always use `soupparser_fromstring` to parse `html text`
* Update `partition_tsv` to always use `soupparser_fromstring` to parse `html text`
* Add `metadata.section` to capture epub table of contents data
* Add `unique_element_ids` kwarg to partition functions. If `True`, will use a UUID
  for element IDs instead of a SHA-256 hash.
* Update `partition_xlsx` to always use `soupparser_fromstring` to parse `html text`
* Add functionality to switch `html` text parser based on whether the `html` text contains emoji
* Add functionality to check if a string contains any emoji characters
* Add CI tests around Notion

### Features

* Add Airtable Connector to be able to pull views/tables/bases from an Airtable organization

### Fixes

* fix pdf partition of list items being detected as titles in OCR only mode
* make notion module discoverable
* fix emails with `Content-Distribution: inline` and `Content-Distribution: attachment` with no filename
* Fix email attachment filenames which had `=` in the filename itself

## 0.9.2


### Enhancements

* Update table extraction section in API documentation to sync with change in Prod API
* Update Notion connector to extract to html
* Added UUID option for `element_id`
* Bump unstructured-inference==0.5.9:
  - better caching of models
  - another version of detectron2 available, though the default layout model is unchanged
* Added UUID option for element_id
* Added UUID option for element_id
* CI improvements to run ingest tests in parallel

### Features

* Adds Sharepoint connector.

### Fixes

* Bump unstructured-inference==0.5.9:
  - ignores Tesseract errors where no text is extracted for tiles that indeed, have no text

## 0.9.1

### Enhancements

* Adds --partition-pdf-infer-table-structure to unstructured-ingest.
* Enable `partition_html` to skip headers and footers with the `skip_headers_and_footers` flag.
* Update `partition_doc` and `partition_docx` to track emphasized texts in the output
* Adds post processing function `filter_element_types`
* Set the default strategy for partitioning images to `hi_res`
* Add page break parameter section in API documentation to sync with change in Prod API
* Update `partition_html` to track emphasized texts in the output
* Update `XMLDocument._read_xml` to create `<p>` tag element for the text enclosed in the `<pre>` tag
* Add parameter `include_tail_text` to `_construct_text` to enable (skip) tail text inclusion
* Add Notion connector

### Features

### Fixes

* Remove unused `_partition_via_api` function
* Fixed emoji bug in `partition_xlsx`.
* Pass `file_filename` metadata when partitioning file object
* Skip ingest test on missing Slack token
* Add Dropbox variables to CI environments
* Remove default encoding for ingest
* Adds new element type `EmailAddress` for recognising email address in the  text
* Simplifies `min_partition` logic; makes partitions falling below the `min_partition`
  less likely.
* Fix bug where ingest test check for number of files fails in smoke test
* Fix unstructured-ingest entrypoint failure

## 0.9.0

### Enhancements

* Dependencies are now split by document type, creating a slimmer base installation.

## 0.8.8

### Enhancements

### Features

### Fixes

* Rename "date" field to "last_modified"
* Adds Box connector

### Fixes

## 0.8.7

### Enhancements

* Put back useful function `split_by_paragraph`

### Features

### Fixes

* Fix argument order in NLTK download step

## 0.8.6

### Enhancements

### Features

### Fixes

* Remove debug print lines and non-functional code

## 0.8.5

### Enhancements

* Add parameter `skip_infer_table_types` to enable (skip) table extraction for other doc types
* Adds optional Unstructured API unit tests in CI
* Tracks last modified date for all document types.
* Add auto_paragraph_grouper to detect new-line and blank-line new paragraph for .txt files.
* refactor the ingest cli to better support expanding supported connectors

## 0.8.3

### Enhancements

### Features

### Fixes

* NLTK now only gets downloaded if necessary.
* Handling for empty tables in Word Documents and PowerPoints.

## 0.8.4

### Enhancements

* Additional tests and refactor of JSON detection.
* Update functionality to retrieve image metadata from a page for `document_to_element_list`
* Links are now tracked in `partition_html` output.
* Set the file's current position to the beginning after reading the file in `convert_to_bytes`
* Add `min_partition` kwarg to that combines elements below a specified threshold and modifies splitting of strings longer than max partition so words are not split.
* set the file's current position to the beginning after reading the file in `convert_to_bytes`
* Add slide notes to pptx
* Add `--encoding` directive to ingest
* Improve json detection by `detect_filetype`

### Features

* Adds Outlook connector
* Add support for dpi parameter in inference library
* Adds Onedrive connector.
* Add Confluence connector for ingest cli to pull the body text from all documents from all spaces in a confluence domain.

### Fixes

* Fixes issue with email partitioning where From field was being assigned the To field value.
* Use the `image_metadata` property of the `PageLayout` instance to get the page image info in the `document_to_element_list`
* Add functionality to write images to computer storage temporarily instead of keeping them in memory for `ocr_only` strategy
* Add functionality to convert a PDF in small chunks of pages at a time for `ocr_only` strategy
* Adds `.txt`, `.text`, and `.tab` to list of extensions to check if file
  has a `text/plain` MIME type.
* Enables filters to be passed to `partition_doc` so it doesn't error with LibreOffice7.
* Removed old error message that's superseded by `requires_dependencies`.
* Removes using `hi_res` as the default strategy value for `partition_via_api` and `partition_multiple_via_api`

## 0.8.1

### Enhancements

* Add support for Python 3.11

### Features

### Fixes

* Fixed `auto` strategy detected scanned document as having extractable text and using `fast` strategy, resulting in no output.
* Fix list detection in MS Word documents.
* Don't instantiate an element with a coordinate system when there isn't a way to get its location data.

## 0.8.0

### Enhancements

* Allow model used for hi res pdf partition strategy to be chosen when called.
* Updated inference package

### Features

* Add `metadata_filename` parameter across all partition functions

### Fixes

* Update to ensure `convert_to_datafame` grabs all of the metadata fields.
* Adjust encoding recognition threshold value in `detect_file_encoding`
* Fix KeyError when `isd_to_elements` doesn't find a type
* Fix `_output_filename` for local connector, allowing single files to be written correctly to the disk

* Fix for cases where an invalid encoding is extracted from an email header.

### BREAKING CHANGES

* Information about an element's location is no longer returned as top-level attributes of an element. Instead, it is returned in the `coordinates` attribute of the element's metadata.

## 0.7.12

### Enhancements

* Adds `include_metadata` kwarg to `partition_doc`, `partition_docx`, `partition_email`, `partition_epub`, `partition_json`, `partition_msg`, `partition_odt`, `partition_org`, `partition_pdf`, `partition_ppt`, `partition_pptx`, `partition_rst`, and `partition_rtf`
### Features

* Add Elasticsearch connector for ingest cli to pull specific fields from all documents in an index.
* Adds Dropbox connector

### Fixes

* Fix tests that call unstructured-api by passing through an api-key
* Fixed page breaks being given (incorrect) page numbers
* Fix skipping download on ingest when a source document exists locally

## 0.7.11

### Enhancements

* More deterministic element ordering when using `hi_res` PDF parsing strategy (from unstructured-inference bump to 0.5.4)
* Make large model available (from unstructured-inference bump to 0.5.3)
* Combine inferred elements with extracted elements (from unstructured-inference bump to 0.5.2)
* `partition_email` and `partition_msg` will now process attachments if `process_attachments=True`
  and a attachment partitioning functions is passed through with `attachment_partitioner=partition`.

### Features

### Fixes

* Fix tests that call unstructured-api by passing through an api-key
* Fixed page breaks being given (incorrect) page numbers
* Fix skipping download on ingest when a source document exists locally

## 0.7.10

### Enhancements

* Adds a `max_partition` parameter to `partition_text`, `partition_pdf`, `partition_email`,
  `partition_msg` and `partition_xml` that sets a limit for the size of an individual
  document elements. Defaults to `1500` for everything except `partition_xml`, which has
  a default value of `None`.
* DRY connector refactor

### Features

* `hi_res` model for pdfs and images is selectable via environment variable.

### Fixes

* CSV check now ignores escaped commas.
* Fix for filetype exploration util when file content does not have a comma.
* Adds negative lookahead to bullet pattern to avoid detecting plain text line
  breaks like `-------` as list items.
* Fix pre tag parsing for `partition_html`
* Fix lookup error for annotated Arabic and Hebrew encodings

## 0.7.9

### Enhancements

* Improvements to string check for leafs in `partition_xml`.
* Adds --partition-ocr-languages to unstructured-ingest.

### Features

* Adds `partition_org` for processed Org Mode documents.

### Fixes

## 0.7.8

### Enhancements

### Features

* Adds Google Cloud Service connector

### Fixes

* Updates the `parse_email` for `partition_eml` so that `unstructured-api` passes the smoke tests
* `partition_email` now works if there is no message content
* Updates the `"fast"` strategy for `partition_pdf` so that it's able to recursively
* Adds recursive functionality to all fsspec connectors
* Adds generic --recursive ingest flag

## 0.7.7

### Enhancements

* Adds functionality to replace the `MIME` encodings for `eml` files with one of the common encodings if a `unicode` error occurs
* Adds missed file-like object handling in `detect_file_encoding`
* Adds functionality to extract charset info from `eml` files

### Features

* Added coordinate system class to track coordinate types and convert to different coordinate

### Fixes

* Adds an `html_assemble_articles` kwarg to `partition_html` to enable users to capture
  control whether content outside of `<article>` tags is captured when
  `<article>` tags are present.
* Check for the `xml` attribute on `element` before looking for pagebreaks in `partition_docx`.

## 0.7.6

### Enhancements

* Convert fast startegy to ocr_only for images
* Adds support for page numbers in `.docx` and `.doc` when user or renderer
  created page breaks are present.
* Adds retry logic for the unstructured-ingest Biomed connector

### Features

* Provides users with the ability to extract additional metadata via regex.
* Updates `partition_docx` to include headers and footers in the output.
* Create `partition_tsv` and associated tests. Make additional changes to `detect_filetype`.

### Fixes

* Remove fake api key in test `partition_via_api` since we now require valid/empty api keys
* Page number defaults to `None` instead of `1` when page number is not present in the metadata.
  A page number of `None` indicates that page numbers are not being tracked for the document
  or that page numbers do not apply to the element in question..
* Fixes an issue with some pptx files. Assume pptx shapes are found in top left position of slide
  in case the shape.top and shape.left attributes are `None`.

## 0.7.5

### Enhancements

* Adds functionality to sort elements in `partition_pdf` for `fast` strategy
* Adds ingest tests with `--fast` strategy on PDF documents
* Adds --api-key to unstructured-ingest

### Features

* Adds `partition_rst` for processed ReStructured Text documents.

### Fixes

* Adds handling for emails that do not have a datetime to extract.
* Adds pdf2image package as core requirement of unstructured (with no extras)

## 0.7.4

### Enhancements

* Allows passing kwargs to request data field for `partition_via_api` and `partition_multiple_via_api`
* Enable MIME type detection if libmagic is not available
* Adds handling for empty files in `detect_filetype` and `partition`.

### Features

### Fixes

* Reslove `grpcio` import issue on `weaviate.schema.validate_schema` for python 3.9 and 3.10
* Remove building `detectron2` from source in Dockerfile

## 0.7.3

### Enhancements

* Update IngestDoc abstractions and add data source metadata in ElementMetadata

### Features

### Fixes

* Pass `strategy` parameter down from `partition` for `partition_image`
* Filetype detection if a CSV has a `text/plain` MIME type
* `convert_office_doc` no longers prints file conversion info messages to stdout.
* `partition_via_api` reflects the actual filetype for the file processed in the API.

## 0.7.2

### Enhancements

* Adds an optional encoding kwarg to `elements_to_json` and `elements_from_json`
* Bump version of base image to use new stable version of tesseract

### Features

### Fixes

* Update the `read_txt_file` utility function to keep using `spooled_to_bytes_io_if_needed` for xml
* Add functionality to the `read_txt_file` utility function to handle file-like object from URL
* Remove the unused parameter `encoding` from `partition_pdf`
* Change auto.py to have a `None` default for encoding
* Add functionality to try other common encodings for html and xml files if an error related to the encoding is raised and the user has not specified an encoding.
* Adds benchmark test with test docs in example-docs
* Re-enable test_upload_label_studio_data_with_sdk
* File detection now detects code files as plain text
* Adds `tabulate` explicitly to dependencies
* Fixes an issue in `metadata.page_number` of pptx files
* Adds showing help if no parameters passed

## 0.7.1

### Enhancements

### Features

* Add `stage_for_weaviate` to stage `unstructured` outputs for upload to Weaviate, along with
  a helper function for defining a class to use in Weaviate schemas.
* Builds from Unstructured base image, built off of Rocky Linux 8.7, this resolves almost all CVE's in the image.

### Fixes

## 0.7.0

### Enhancements

* Installing `detectron2` from source is no longer required when using the `local-inference` extra.
* Updates `.pptx` parsing to include text in tables.

### Features

### Fixes

* Fixes an issue in `_add_element_metadata` that caused all elements to have `page_number=1`
  in the element metadata.
* Adds `.log` as a file extension for TXT files.
* Adds functionality to try other common encodings for email (`.eml`) files if an error related to the encoding is raised and the user has not specified an encoding.
* Allow passed encoding to be used in the `replace_mime_encodings`
* Fixes page metadata for `partition_html` when `include_metadata=False`
* A `ValueError` now raises if `file_filename` is not specified when you use `partition_via_api`
  with a file-like object.

## 0.6.11

### Enhancements

* Supports epub tests since pandoc is updated in base image

### Features


### Fixes


## 0.6.10

### Enhancements

* XLS support from auto partition

### Features

### Fixes

## 0.6.9

### Enhancements

* fast strategy for pdf now keeps element bounding box data
* setup.py refactor

### Features

### Fixes

* Adds functionality to try other common encodings if an error related to the encoding is raised and the user has not specified an encoding.
* Adds additional MIME types for CSV

## 0.6.8

### Enhancements

### Features

* Add `partition_csv` for CSV files.

### Fixes

## 0.6.7

### Enhancements

* Deprecate `--s3-url` in favor of `--remote-url` in CLI
* Refactor out non-connector-specific config variables
* Add `file_directory` to metadata
* Add `page_name` to metadata. Currently used for the sheet name in XLSX documents.
* Added a `--partition-strategy` parameter to unstructured-ingest so that users can specify
  partition strategy in CLI. For example, `--partition-strategy fast`.
* Added metadata for filetype.
* Add Discord connector to pull messages from a list of channels
* Refactor `unstructured/file-utils/filetype.py` to better utilise hashmap to return mime type.
* Add local declaration of DOCX_MIME_TYPES and XLSX_MIME_TYPES for `test_filetype.py`.

### Features

* Add `partition_xml` for XML files.
* Add `partition_xlsx` for Microsoft Excel documents.

### Fixes

* Supports `hml` filetype for partition as a variation of html filetype.
* Makes `pytesseract` a function level import in `partition_pdf` so you can use the `"fast"`
  or `"hi_res"` strategies if `pytesseract` is not installed. Also adds the
  `required_dependencies` decorator for the `"hi_res"` and `"ocr_only"` strategies.
* Fix to ensure `filename` is tracked in metadata for `docx` tables.

## 0.6.6

### Enhancements

* Adds an `"auto"` strategy that chooses the partitioning strategy based on document
  characteristics and function kwargs. This is the new default strategy for `partition_pdf`
  and `partition_image`. Users can maintain existing behavior by explicitly setting
  `strategy="hi_res"`.
* Added an additional trace logger for NLP debugging.
* Add `get_date` method to `ElementMetadata` for converting the datestring to a `datetime` object.
* Cleanup the `filename` attribute on `ElementMetadata` to remove the full filepath.

### Features

* Added table reading as html with URL parsing to `partition_docx` in docx
* Added metadata field for text_as_html for docx files

### Fixes

* `fileutils/file_type` check json and eml decode ignore error
* `partition_email` was updated to more flexibly handle deviations from the RFC-2822 standard.
  The time in the metadata returns `None` if the time does not match RFC-2822 at all.
* Include all metadata fields when converting to dataframe or CSV

## 0.6.5

### Enhancements

* Added support for SpooledTemporaryFile file argument.

### Features

### Fixes


## 0.6.4

### Enhancements

* Added an "ocr_only" strategy for `partition_pdf`. Refactored the strategy decision
  logic into its own module.

### Features

### Fixes

## 0.6.3

### Enhancements

* Add an "ocr_only" strategy for `partition_image`.

### Features

* Added `partition_multiple_via_api` for partitioning multiple documents in a single REST
  API call.
* Added `stage_for_baseplate` function to prepare outputs for ingestion into Baseplate.
* Added `partition_odt` for processing Open Office documents.

### Fixes

* Updates the grouping logic in the `partition_pdf` fast strategy to group together text
  in the same bounding box.

## 0.6.2

### Enhancements

* Added logic to `partition_pdf` for detecting copy protected PDFs and falling back
  to the hi res strategy when necessary.


### Features

* Add `partition_via_api` for partitioning documents through the hosted API.

### Fixes

* Fix how `exceeds_cap_ratio` handles empty (returns `True` instead of `False`)
* Updates `detect_filetype` to properly detect JSONs when the MIME type is `text/plain`.

## 0.6.1

### Enhancements

* Updated the table extraction parameter name to be more descriptive

### Features

### Fixes

## 0.6.0

### Enhancements

* Adds an `ssl_verify` kwarg to `partition` and `partition_html` to enable turning off
  SSL verification for HTTP requests. SSL verification is on by default.
* Allows users to pass in ocr language to `partition_pdf` and `partition_image` through
  the `ocr_language` kwarg. `ocr_language` corresponds to the code for the language pack
  in Tesseract. You will need to install the relevant Tesseract language pack to use a
  given language.

### Features

* Table extraction is now possible for pdfs from `partition` and `partition_pdf`.
* Adds support for extracting attachments from `.msg` files

### Fixes

* Adds an `ssl_verify` kwarg to `partition` and `partition_html` to enable turning off
  SSL verification for HTTP requests. SSL verification is on by default.

## 0.5.13

### Enhancements

* Allow headers to be passed into `partition` when `url` is used.

### Features

* `bytes_string_to_string` cleaning brick for bytes string output.

### Fixes

* Fixed typo in call to `exactly_one` in `partition_json`
* unstructured-documents encode xml string if document_tree is `None` in `_read_xml`.
* Update to `_read_xml` so that Markdown files with embedded HTML process correctly.
* Fallback to "fast" strategy only emits a warning if the user specifies the "hi_res" strategy.
* unstructured-partition-text_type exceeds_cap_ratio fix returns and how capitalization ratios are calculated
* `partition_pdf` and `partition_text` group broken paragraphs to avoid fragmented `NarrativeText` elements.
* .json files resolved as "application/json" on centos7 (or other installs with older libmagic libs)

## 0.5.12

### Enhancements

* Add OS mimetypes DB to docker image, mainly for unstructured-api compat.
* Use the image registry as a cache when building Docker images.
* Adds the ability for `partition_text` to group together broken paragraphs.
* Added method to utils to allow date time format validation

### Features
* Add Slack connector to pull messages for a specific channel

* Add --partition-by-api parameter to unstructured-ingest
* Added `partition_rtf` for processing rich text files.
* `partition` now accepts a `url` kwarg in addition to `file` and `filename`.

### Fixes

* Allow encoding to be passed into `replace_mime_encodings`.
* unstructured-ingest connector-specific dependencies are imported on demand.
* unstructured-ingest --flatten-metadata supported for local connector.
* unstructured-ingest fix runtime error when using --metadata-include.

## 0.5.11

### Enhancements

### Features

### Fixes

* Guard against null style attribute in docx document elements
* Update HTML encoding to better support foreign language characters

## 0.5.10

### Enhancements

* Updated inference package
* Add sender, recipient, date, and subject to element metadata for emails

### Features

* Added `--download-only` parameter to `unstructured-ingest`

### Fixes

* FileNotFound error when filename is provided but file is not on disk

## 0.5.9

### Enhancements

### Features

### Fixes

* Convert file to str in helper `split_by_paragraph` for `partition_text`

## 0.5.8

### Enhancements

* Update `elements_to_json` to return string when filename is not specified
* `elements_from_json` may take a string instead of a filename with the `text` kwarg
* `detect_filetype` now does a final fallback to file extension.
* Empty tags are now skipped during the depth check for HTML processing.

### Features

* Add local file system to `unstructured-ingest`
* Add `--max-docs` parameter to `unstructured-ingest`
* Added `partition_msg` for processing MSFT Outlook .msg files.

### Fixes

* `convert_file_to_text` now passes through the `source_format` and `target_format` kwargs.
  Previously they were hard coded.
* Partitioning functions that accept a `text` kwarg no longer raise an error if an empty
  string is passed (and empty list of elements is returned instead).
* `partition_json` no longer fails if the input is an empty list.
* Fixed bug in `chunk_by_attention_window` that caused the last word in segments to be cut-off
  in some cases.

### BREAKING CHANGES

* `stage_for_transformers` now returns a list of elements, making it consistent with other
  staging bricks

## 0.5.7

### Enhancements

* Refactored codebase using `exactly_one`
* Adds ability to pass headers when passing a url in partition_html()
* Added optional `content_type` and `file_filename` parameters to `partition()` to bypass file detection

### Features

* Add `--flatten-metadata` parameter to `unstructured-ingest`
* Add `--fields-include` parameter to `unstructured-ingest`

### Fixes

## 0.5.6

### Enhancements

* `contains_english_word()`, used heavily in text processing, is 10x faster.

### Features

* Add `--metadata-include` and `--metadata-exclude` parameters to `unstructured-ingest`
* Add `clean_non_ascii_chars` to remove non-ascii characters from unicode string

### Fixes

* Fix problem with PDF partition (duplicated test)

## 0.5.4

### Enhancements

* Added Biomedical literature connector for ingest cli.
* Add `FsspecConnector` to easily integrate any existing `fsspec` filesystem as a connector.
* Rename `s3_connector.py` to `s3.py` for readability and consistency with the
  rest of the connectors.
* Now `S3Connector` relies on `s3fs` instead of on `boto3`, and it inherits
  from `FsspecConnector`.
* Adds an `UNSTRUCTURED_LANGUAGE_CHECKS` environment variable to control whether or not language
  specific checks like vocabulary and POS tagging are applied. Set to `"true"` for higher
  resolution partitioning and `"false"` for faster processing.
* Improves `detect_filetype` warning to include filename when provided.
* Adds a "fast" strategy for partitioning PDFs with PDFMiner. Also falls back to the "fast"
  strategy if detectron2 is not available.
* Start deprecation life cycle for `unstructured-ingest --s3-url` option, to be deprecated in
  favor of `--remote-url`.

### Features

* Add `AzureBlobStorageConnector` based on its `fsspec` implementation inheriting
from `FsspecConnector`
* Add `partition_epub` for partitioning e-books in EPUB3 format.

### Fixes

* Fixes processing for text files with `message/rfc822` MIME type.
* Open xml files in read-only mode when reading contents to construct an XMLDocument.

## 0.5.3

### Enhancements

* `auto.partition()` can now load Unstructured ISD json documents.
* Simplify partitioning functions.
* Improve logging for ingest CLI.

### Features

* Add `--wikipedia-auto-suggest` argument to the ingest CLI to disable automatic redirection
  to pages with similar names.
* Add setup script for Amazon Linux 2
* Add optional `encoding` argument to the `partition_(text/email/html)` functions.
* Added Google Drive connector for ingest cli.
* Added Gitlab connector for ingest cli.

### Fixes

## 0.5.2

### Enhancements

* Fully move from printing to logging.
* `unstructured-ingest` now uses a default `--download_dir` of `$HOME/.cache/unstructured/ingest`
rather than a "tmp-ingest-" dir in the working directory.

### Features

### Fixes

* `setup_ubuntu.sh` no longer fails in some contexts by interpreting
`DEBIAN_FRONTEND=noninteractive` as a command
* `unstructured-ingest` no longer re-downloads files when --preserve-downloads
is used without --download-dir.
* Fixed an issue that was causing text to be skipped in some HTML documents.

## 0.5.1

### Enhancements

### Features

### Fixes

* Fixes an error causing JavaScript to appear in the output of `partition_html` sometimes.
* Fix several issues with the `requires_dependencies` decorator, including the error message
  and how it was used, which had caused an error for `unstructured-ingest --github-url ...`.

## 0.5.0

### Enhancements

* Add `requires_dependencies` Python decorator to check dependencies are installed before
  instantiating a class or running a function

### Features

* Added Wikipedia connector for ingest cli.

### Fixes

* Fix `process_document` file cleaning on failure
* Fixes an error introduced in the metadata tracking commit that caused `NarrativeText`
  and `FigureCaption` elements to be represented as `Text` in HTML documents.

## 0.4.16

### Enhancements

* Fallback to using file extensions for filetype detection if `libmagic` is not present

### Features

* Added setup script for Ubuntu
* Added GitHub connector for ingest cli.
* Added `partition_md` partitioner.
* Added Reddit connector for ingest cli.

### Fixes

* Initializes connector properly in ingest.main::MainProcess
* Restricts version of unstructured-inference to avoid multithreading issue

## 0.4.15

### Enhancements

* Added `elements_to_json` and `elements_from_json` for easier serialization/deserialization
* `convert_to_dict`, `dict_to_elements` and `convert_to_csv` are now aliases for functions
  that use the ISD terminology.

### Fixes

* Update to ensure all elements are preserved during serialization/deserialization

## 0.4.14

* Automatically install `nltk` models in the `tokenize` module.

## 0.4.13

* Fixes unstructured-ingest cli.

## 0.4.12

* Adds console_entrypoint for unstructured-ingest, other structure/doc updates related to ingest.
* Add `parser` parameter to `partition_html`.

## 0.4.11

* Adds `partition_doc` for partitioning Word documents in `.doc` format. Requires `libreoffice`.
* Adds `partition_ppt` for partitioning PowerPoint documents in `.ppt` format. Requires `libreoffice`.

## 0.4.10

* Fixes `ElementMetadata` so that it's JSON serializable when the filename is a `Path` object.

## 0.4.9

* Added ingest modules and s3 connector, sample ingest script
* Default to `url=None` for `partition_pdf` and `partition_image`
* Add ability to skip English specific check by setting the `UNSTRUCTURED_LANGUAGE` env var to `""`.
* Document `Element` objects now track metadata

## 0.4.8

* Modified XML and HTML parsers not to load comments.

## 0.4.7

* Added the ability to pull an HTML document from a url in `partition_html`.
* Added the the ability to get file summary info from lists of filenames and lists
  of file contents.
* Added optional page break to `partition` for `.pptx`, `.pdf`, images, and `.html` files.
* Added `to_dict` method to document elements.
* Include more unicode quotes in `replace_unicode_quotes`.

## 0.4.6

* Loosen the default cap threshold to `0.5`.
* Add a `UNSTRUCTURED_NARRATIVE_TEXT_CAP_THRESHOLD` environment variable for controlling
  the cap ratio threshold.
* Unknown text elements are identified as `Text` for HTML and plain text documents.
* `Body Text` styles no longer default to `NarrativeText` for Word documents. The style information
  is insufficient to determine that the text is narrative.
* Upper cased text is lower cased before checking for verbs. This helps avoid some missed verbs.
* Adds an `Address` element for capturing elements that only contain an address.
* Suppress the `UserWarning` when detectron is called.
* Checks that titles and narrative test have at least one English word.
* Checks that titles and narrative text are at least 50% alpha characters.
* Restricts titles to a maximum word length. Adds a `UNSTRUCTURED_TITLE_MAX_WORD_LENGTH`
  environment variable for controlling the max number of words in a title.
* Updated `partition_pptx` to order the elements on the page

## 0.4.4

* Updated `partition_pdf` and `partition_image` to return `unstructured` `Element` objects
* Fixed the healthcheck url path when partitioning images and PDFs via API
* Adds an optional `coordinates` attribute to document objects
* Adds `FigureCaption` and `CheckBox` document elements
* Added ability to split lists detected in `LayoutElement` objects
* Adds `partition_pptx` for partitioning PowerPoint documents
* LayoutParser models now download from HugginfaceHub instead of DropBox
* Fixed file type detection for XML and HTML files on Amazone Linux

## 0.4.3

* Adds `requests` as a base dependency
* Fix in `exceeds_cap_ratio` so the function doesn't break with empty text
* Fix bug in `_parse_received_data`.
* Update `detect_filetype` to properly handle `.doc`, `.xls`, and `.ppt`.

## 0.4.2

* Added `partition_image` to process documents in an image format.
* Fixed utf-8 encoding error in `partition_email` with attachments for `text/html`

## 0.4.1

* Added support for text files in the `partition` function
* Pinned `opencv-python` for easier installation on Linux

## 0.4.0

* Added generic `partition` brick that detects the file type and routes a file to the appropriate
  partitioning brick.
* Added a file type detection module.
* Updated `partition_html` and `partition_eml` to support file-like objects in 'rb' mode.
* Cleaning brick for removing ordered bullets `clean_ordered_bullets`.
* Extract brick method for ordered bullets `extract_ordered_bullets`.
* Test for `clean_ordered_bullets`.
* Test for `extract_ordered_bullets`.
* Added `partition_docx` for pre-processing Word Documents.
* Added new REGEX patterns to extract email header information
* Added new functions to extract header information `parse_received_data` and `partition_header`
* Added new function to parse plain text files `partition_text`
* Added new cleaners functions `extract_ip_address`, `extract_ip_address_name`, `extract_mapi_id`, `extract_datetimetz`
* Add new `Image` element and function to find embedded images `find_embedded_images`
* Added `get_directory_file_info` for summarizing information about source documents

## 0.3.5

* Add support for local inference
* Add new pattern to recognize plain text dash bullets
* Add test for bullet patterns
* Fix for `partition_html` that allows for processing `div` tags that have both text and child
  elements
* Add ability to extract document metadata from `.docx`, `.xlsx`, and `.jpg` files.
* Helper functions for identifying and extracting phone numbers
* Add new function `extract_attachment_info` that extracts and decodes the attachment
of an email.
* Staging brick to convert a list of `Element`s to a `pandas` dataframe.
* Add plain text functionality to `partition_email`

## 0.3.4

* Python-3.7 compat

## 0.3.3

* Removes BasicConfig from logger configuration
* Adds the `partition_email` partitioning brick
* Adds the `replace_mime_encodings` cleaning bricks
* Small fix to HTML parsing related to processing list items with sub-tags
* Add `EmailElement` data structure to store email documents

## 0.3.2

* Added `translate_text` brick for translating text between languages
* Add an `apply` method to make it easier to apply cleaners to elements

## 0.3.1

* Added \_\_init.py\_\_ to `partition`

## 0.3.0

* Implement staging brick for Argilla. Converts lists of `Text` elements to `argilla` dataset classes.
* Removing the local PDF parsing code and any dependencies and tests.
* Reorganizes the staging bricks in the unstructured.partition module
* Allow entities to be passed into the Datasaur staging brick
* Added HTML escapes to the `replace_unicode_quotes` brick
* Fix bad responses in partition_pdf to raise ValueError
* Adds `partition_html` for partitioning HTML documents.

## 0.2.6

* Small change to how \_read is placed within the inheritance structure since it doesn't really apply to pdf
* Add partitioning brick for calling the document image analysis API

## 0.2.5

* Update python requirement to >=3.7

## 0.2.4

* Add alternative way of importing `Final` to support google colab

## 0.2.3

* Add cleaning bricks for removing prefixes and postfixes
* Add cleaning bricks for extracting text before and after a pattern

## 0.2.2

* Add staging brick for Datasaur

## 0.2.1

* Added brick to convert an ISD dictionary to a list of elements
* Update `PDFDocument` to use the `from_file` method
* Added staging brick for CSV format for ISD (Initial Structured Data) format.
* Added staging brick for separating text into attention window size chunks for `transformers`.
* Added staging brick for LabelBox.
* Added ability to upload LabelStudio predictions
* Added utility function for JSONL reading and writing
* Added staging brick for CSV format for Prodigy
* Added staging brick for Prodigy
* Added ability to upload LabelStudio annotations
* Added text_field and id_field to stage_for_label_studio signature

## 0.2.0

* Initial release of unstructured<|MERGE_RESOLUTION|>--- conflicted
+++ resolved
@@ -1,15 +1,11 @@
-<<<<<<< HEAD
-## 0.10.19-dev10
-=======
-## 0.10.20-dev8
->>>>>>> 9d228c7e
+## 0.10.20-dev9
 
 ### Enhancements
 
 * **Refactor OCR code** The OCR code for entire page is moved from unstructured-inference to unstructured. On top of continuing support for OCR language parameter, we also support two OCR processing modes, "entire_page" or "individual_blocks".
 * **Align to top left when shrinking bounding boxes for `xy-cut` sorting:** Update `shrink_bbox()` to keep top left rather than center.
 * **Add visualization script to annotate elements** This script is often used to analyze/visualize elements with coordinates (e.g. partition_pdf()).
-* **Adds data source properties to the Jira connector** These properties (date_created, date_modified, version, source_url, record_locator) are written to element metadata during ingest, mapping elements to information about the document source from which they derive. This functionality enables downstream applications to reveal source document applications, e.g. a link to a GDrive doc, Salesforce record, etc.
+* **Adds data source properties to the Jira, Github and Gitlab connectors** These properties (date_created, date_modified, version, source_url, record_locator) are written to element metadata during ingest, mapping elements to information about the document source from which they derive. This functionality enables downstream applications to reveal source document applications, e.g. a link to a GDrive doc, Salesforce record, etc.
 * **Improve title detection in pptx documents** The default title textboxes on a pptx slide are now categorized as titles.
 * **Improve hierarchy detection in pptx documents** List items, and other slide text are properly nested under the slide title. This will enable better chunking of pptx documents.
 * **Refactor of the ingest cli workflow** The refactored approach uses a dynamically set pipeline with a snapshot along each step to save progress and accommodate continuation from a snapshot if an error occurs. This also allows the pipeline to dynamically assign any number of steps to modify the partitioned content before it gets written to a destination.
@@ -42,10 +38,6 @@
 * **bump `unstructured-inference` to `0.6.6`** The updated version of `unstructured-inference` makes table extraction in `hi_res` mode configurable to fine tune table extraction performance; it also improves element detection by adding a deduplication post processing step in the `hi_res` partitioning of pdfs and images.
 * **Detect text in HTML Heading Tags as Titles** This will increase the accuracy of hierarchies in HTML documents and provide more accurate element categorization. If text is in an HTML heading tag and is not a list item, address, or narrative text, categorize it as a title.
 * **Update python-based docs** Refactor docs to use the actual unstructured code rather than using the subprocess library to run the cli command itself.
-<<<<<<< HEAD
-* **Adds data source properties to Github and Gitlab connectors** These properties (date_created, date_modified, version, source_url, record_locator) are written to element metadata during ingest, mapping elements to information about the document source from which they derive. This functionality enables downstream applications to reveal source document applications, e.g. a link to a GDrive doc, Salesforce record, etc.
-=======
->>>>>>> 9d228c7e
 * **Adds Table support for the `add_chunking_strategy` decorator to partition functions.** In addition to combining elements under Title elements, user's can now specify the `max_characters=<n>` argument to chunk Table elements into TableChunk elements with `text` and `text_as_html` of length <n> characters. This means partitioned Table results are ready for use in downstream applications without any post processing.
 * **Expose endpoint url for s3 connectors** By allowing for the endpoint url to be explicitly overwritten, this allows for any non-AWS data providers supporting the s3 protocol to be supported (i.e. minio).
 * **change default `hi_res` model for pdf/image partition to `yolox`** Now partitioning pdf/image using `hi_res` strategy utilizes `yolox_quantized` model isntead of `detectron2_onnx` model. This new default model has better recall for tables and produces more detailed categories for elements.
@@ -67,11 +59,7 @@
 
 * **Better detection of natural reading order in images and PDF's** The elements returned by partition better reflect natural reading order in some cases, particularly in complicated multi-column layouts, leading to better chunking and retrieval for downstream applications. Achieved by improving the `xy-cut` sorting to preprocess bboxes, shrinking all bounding boxes by 90% along x and y axes (still centered around the same center point), which allows projection lines to be drawn where not possible before if layout bboxes overlapped.
 * **Improves `partition_xml` to be faster and more memory efficient when partitioning large XML files** The new behavior is to partition iteratively to prevent loading the entire XML tree into memory at once in most use cases.
-<<<<<<< HEAD
-* **Adds data source properties to SharePoint, Outlook, Onedrive, Reddit, Slack, DeltaTable** These properties (date_created, date_modified, version, source_url, record_locator) are written to element metadata during ingest, mapping elements to information about the document source from which they derive. This functionality enables downstream applications to reveal source document applications, e.g. a link to a GDrive doc, Salesforce record, etc.
-=======
 * **Adds data source properties to SharePoint, Outlook, Onedrive, Reddit, Slack, DeltaTable connectors** These properties (date_created, date_modified, version, source_url, record_locator) are written to element metadata during ingest, mapping elements to information about the document source from which they derive. This functionality enables downstream applications to reveal source document applications, e.g. a link to a GDrive doc, Salesforce record, etc.
->>>>>>> 9d228c7e
 * **Add functionality to save embedded images in PDF's separately as images** This allows users to save embedded images in PDF's separately as images, given some directory path. The saved image path is written to the metadata for the Image element. Downstream applications may benefit by providing users with image links from relevant "hits."
 * **Azure Cognite Search destination connector** New Azure Cognitive Search destination connector added to ingest CLI.  Users may now use `unstructured-ingest` to write partitioned data from over 20 data sources (so far) to an Azure Cognitive Search index.
 * **Improves salesforce partitioning** Partitions Salesforce data as xlm instead of text for improved detail and flexibility. Partitions htmlbody instead of textbody for Salesforce emails. Importance: Allows all Salesforce fields to be ingested and gives Salesforce emails more detailed partitioning.
