<<<<<<< HEAD
## 0.10.19-dev4
=======
## 0.10.20-dev2
>>>>>>> e90a979f

### Enhancements

* **Adds data source properties to the Jira connector** These properties (date_created, date_modified, version, source_url, record_locator) are written to element metadata during ingest, mapping elements to information about the document source from which they derive. This functionality enables downstream applications to reveal source document applications, e.g. a link to a GDrive doc, Salesforce record, etc.
* **Improve title detection in pptx documents** The default title textboxes on a pptx slide are now categorized as titles.
* **Improve hierarchy detection in pptx documents** List items, and other slide text are properly nested under the slide title. This will enable better chunking of pptx documents.

### Features

### Fixes

<<<<<<< HEAD
* **Fixes issue where the default layout model was not updated** Problem: the default layout model was not updated to the latest `unstructured-inference` default model.
=======
* **Fixes category_depth None value for Title elements** Problem: `Title` elements from `chipper` get `category_depth`= None even when `Headline` and/or `Subheadline` elements are present in the same page. Fix: all `Title` elements with `category_depth` = None should be set to have a depth of 0 instead iff there are `Headline` and/or `Subheadline` element-types present. Importance: `Title` elements should be equivalent html `H1` when nested headings are present; otherwise, `category_depth` metadata can result ambiguous within elements in a page.
* **Tweak `xy-cut` ordering output to be more column friendly** This results in the order of elements more closely reflecting natural reading order which benefits downstream applications. While element ordering from `xy-cut` is usually mostly correct when ordering multi-column documents, sometimes elements from a RHS column will appear before elements in a LHS column. Fix: add swapped `xy-cut` ordering by sorting by X coordinate first and then Y coordinate.

## 0.10.19

### Enhancements

* **Adds XLSX document level language detection** Enhancing on top of language detection functionality in previous release, we now support language detection within `.xlsx` file type at Element level.
* **bump `unstructured-inference` to `0.6.6`** The updated version of `unstructured-inference` makes table extraction in `hi_res` mode configurable to fine tune table extraction performance; it also improves element detection by adding a deduplication post processing step in the `hi_res` partitioning of pdfs and images.
* **Detect text in HTML Heading Tags as Titles** This will increase the accuracy of hierarchies in HTML documents and provide more accurate element categorization. If text is in an HTML heading tag and is not a list item, address, or narrative text, categorize it as a title.
* **Update python-based docs** Refactor docs to use the actual unstructured code rather than using the subprocess library to run the cli command itself.
* **Adds Table support for the `add_chunking_strategy` decorator to partition functions.** In addition to combining elements under Title elements, user's can now specify the `max_characters=<n>` argument to chunk Table elements into TableChunk elements with `text` and `text_as_html` of length <n> characters. This means partitioned Table results are ready for use in downstream applications without any post processing.
* **Expose endpoint url for s3 connectors** By allowing for the endpoint url to be explicitly overwritten, this allows for any non-AWS data providers supporting the s3 protocol to be supported (i.e. minio).
* **change default `hi_res` model for pdf/image partition to `yolox`** Now partitioning pdf/image using `hi_res` strategy utilizes `yolox_quantized` model isntead of `detectron2_onnx` model. This new default model has better recall for tables and produces more detailed categories for elements.
* **XLSX can now reads subtables within one sheet** Problem: Many .xlsx files are not created to be read as one full table per sheet. There are subtables, text and header along with more informations to extract from each sheet. Feature: This `partition_xlsx` now can reads subtable(s) within one .xlsx sheet, along with extracting other title and narrative texts. Importance: This enhance the power of .xlsx reading to not only one table per sheet, allowing user to capture more data tables from the file, if exists.
* **Update Documentation on Element Types and Metadata**: We have updated the documentation according to the latest element types and metadata. It includes the common and additional metadata provided by the Partitions and Connectors.

### Fixes

* **Fixes partition_pdf is_alnum reference bug** Problem: The `partition_pdf` when attempt to get bounding box from element experienced a reference before assignment error when the first object is not text extractable.  Fix: Switched to a flag when the condition is met. Importance: Crucial to be able to partition with pdf.
* **Fix various cases of HTML text missing after partition**
  Problem: Under certain circumstances, text immediately after some HTML tags will be misssing from partition result.
  Fix: Updated code to deal with these cases.
  Importance: This will ensure the correctness when partitioning HTML and Markdown documents.
* **Fixes chunking when `detection_class_prob` appears in Element metadata** Problem: when `detection_class_prob` appears in Element metadata, Elements will only be combined by chunk_by_title if they have the same `detection_class_prob` value (which is rare). This is unlikely a case we ever need to support and most often results in no chunking. Fix: `detection_class_prob` is included in the chunking list of metadata keys excluded for similarity comparison. Importance: This change allows `chunk_by_title` to operate as intended for documents which include `detection_class_prob` metadata in their Elements.
>>>>>>> e90a979f

## 0.10.18

### Enhancements

* **Better detection of natural reading order in images and PDF's** The elements returned by partition better reflect natural reading order in some cases, particularly in complicated multi-column layouts, leading to better chunking and retrieval for downstream applications. Achieved by improving the `xy-cut` sorting to preprocess bboxes, shrinking all bounding boxes by 90% along x and y axes (still centered around the same center point), which allows projection lines to be drawn where not possible before if layout bboxes overlapped.
* **Improves `partition_xml` to be faster and more memory efficient when partitioning large XML files** The new behavior is to partition iteratively to prevent loading the entire XML tree into memory at once in most use cases.
* **Adds data source properties to SharePoint, Outlook, Onedrive, Reddit, Slack, DeltaTable connectors** These properties (date_created, date_modified, version, source_url, record_locator) are written to element metadata during ingest, mapping elements to information about the document source from which they derive. This functionality enables downstream applications to reveal source document applications, e.g. a link to a GDrive doc, Salesforce record, etc.
* **Add functionality to save embedded images in PDF's separately as images** This allows users to save embedded images in PDF's separately as images, given some directory path. The saved image path is written to the metadata for the Image element. Downstream applications may benefit by providing users with image links from relevant "hits."
* **Azure Cognite Search destination connector** New Azure Cognitive Search destination connector added to ingest CLI.  Users may now use `unstructured-ingest` to write partitioned data from over 20 data sources (so far) to an Azure Cognitive Search index.
* **Improves salesforce partitioning** Partitions Salesforce data as xlm instead of text for improved detail and flexibility. Partitions htmlbody instead of textbody for Salesforce emails. Importance: Allows all Salesforce fields to be ingested and gives Salesforce emails more detailed partitioning.
* **Add document level language detection functionality.** Introduces the "auto" default for the languages param, which then detects the languages present in the document using the `langdetect` package. Adds the document languages as ISO 639-3 codes to the element metadata. Implemented only for the partition_text function to start.
* **PPTX partitioner refactored in preparation for enhancement.** Behavior should be unchanged except that shapes enclosed in a group-shape are now included, as many levels deep as required (a group-shape can itself contain a group-shape).
* **Embeddings support for the SharePoint SourceConnector via unstructured-ingest CLI** The SharePoint connector can now optionally create embeddings from the elements it pulls out during partition and upload those embeddings to Azure Cognitive Search index.
* **Improves hierarchy from docx files by leveraging natural hierarchies built into docx documents**  Hierarchy can now be detected from an indentation level for list bullets/numbers and by style name (e.g. Heading 1, List Bullet 2, List Number).
* **Chunking support for the SharePoint SourceConnector via unstructured-ingest CLI** The SharePoint connector can now optionally chunk the elements pulled out during partition via the chunking unstructured brick. This can be used as a stage before creating embeddings.

### Features

* **Adds `links` metadata in `partition_pdf` for `fast` strategy.** Problem: PDF files contain rich information and hyperlink that Unstructured did not captured earlier. Feature: `partition_pdf` now can capture embedded links within the file along with its associated text and page number. Importance: Providing depth in extracted elements give user a better understanding and richer context of documents. This also enables user to map to other elements within the document if the hyperlink is refered internally.
* **Adds the embedding module to be able to embed Elements** Problem: Many NLP applications require the ability to represent parts of documents in a semantic way. Until now, Unstructured did not have text embedding ability within the core library. Feature: This embedding module is able to track embeddings related data with a class, embed a list of elements, and return an updated list of Elements with the *embeddings* property. The module is also able to embed query strings. Importance: Ability to embed documents or parts of documents will enable users to make use of these semantic representations in different NLP applications, such as search, retrieval, and retrieval augmented generation.

### Fixes

* **Fixes a metadata source serialization bug** Problem: In unstructured elements, when loading an elements json file from the disk, the data_source attribute is assumed to be an instance of DataSourceMetadata and the code acts based on that. However the loader did not satisfy the assumption, and loaded it as a dict instead, causing an error. Fix: Added necessary code block to initialize a DataSourceMetadata object, also refactored DataSourceMetadata.from_dict() method to remove redundant code. Importance: Crucial to be able to load elements (which have data_source fields) from json files.
* **Fixes issue where unstructured-inference was not getting updated** Problem: unstructured-inference was not getting upgraded to the version to match unstructured release when doing a pip install.  Solution: using `pip install unstructured[all-docs]` it will now upgrade both unstructured and unstructured-inference. Importance: This will ensure that the inference library is always in sync with the unstructured library, otherwise users will be using outdated libraries which will likely lead to unintended behavior.
* **Fixes SharePoint connector failures if any document has an unsupported filetype** Problem: Currently the entire connector ingest run fails if a single IngestDoc has an unsupported filetype. This is because a ValueError is raised in the IngestDoc's `__post_init__`. Fix: Adds a try/catch when the IngestConnector runs get_ingest_docs such that the error is logged but all processable documents->IngestDocs are still instantiated and returned. Importance: Allows users to ingest SharePoint content even when some files with unsupported filetypes exist there.
* **Fixes Sharepoint connector server_path issue** Problem: Server path for the Sharepoint Ingest Doc was incorrectly formatted, causing issues while fetching pages from the remote source. Fix: changes formatting of remote file path before instantiating SharepointIngestDocs and appends a '/' while fetching pages from the remote source. Importance: Allows users to fetch pages from Sharepoint Sites.
* **Fixes badly initialized Formula** Problem: YoloX contain new types of elements, when loading a document that contain formulas a new element of that class
should be generated, however the Formula class inherits from Element instead of Text. After this change the element is correctly created with the correct class
allowing the document to be loaded. Fix: Change parent class for Formula to Text. Importance: Crucial to be able to load documents that contain formulas.
* **Fixes Sphinx errors.** Fixes errors when running Sphinx `make html` and installs library to suppress warnings.
* **Fixes a metadata backwards compatibility error** Problem: When calling `partition_via_api`, the hosted api may return an element schema that's newer than the current `unstructured`. In this case, metadata fields were added which did not exist in the local `ElementMetadata` dataclass, and `__init__()` threw an error. Fix: remove nonexistent fields before instantiating in `ElementMetadata.from_json()`. Importance: Crucial to avoid breaking changes when adding fields.
* **Fixes issue with Discord connector when a channel returns `None`** Problem: Getting the `jump_url` from a nonexistent Discord `channel` fails. Fix: property `jump_url` is now retrieved within the same context as the messages from the channel. Importance: Avoids cascading issues when the connector fails to fetch information about a Discord channel.
* **Fixes occasionally SIGABTR when writing table with `deltalake` on Linux** Problem: occasionally on Linux ingest can throw a `SIGABTR` when writing `deltalake` table even though the table was written correctly. Fix: put the writing function into a `Process` to ensure its execution to the fullest extent before returning to the main process. Importance: Improves stability of connectors using `deltalake`


## 0.10.16

### Enhancements

* **Adds data source properties to Airtable, Confluence, Discord, Elasticsearch, Google Drive, and Wikipedia connectors** These properties (date_created, date_modified, version, source_url, record_locator) are written to element metadata during ingest, mapping elements to information about the document source from which they derive. This functionality enables downstream applications to reveal source document applications, e.g. a link to a GDrive doc, Salesforce record, etc.
* **DOCX partitioner refactored in preparation for enhancement.** Behavior should be unchanged except in multi-section documents containing different headers/footers for different sections. These will now emit all distinct headers and footers encountered instead of just those for the last section.
* **Add a function to map between Tesseract and standard language codes.** This allows users to input language information to the `languages` param in any Tesseract-supported langcode or any ISO 639 standard language code.
* **Add document level language detection functionality.** Introduces the "auto" default for the languages param, which then detects the languages present in the document using the `langdetect` package. Implemented only for the partition_text function to start.

### Features

### Fixes

* ***Fixes an issue that caused a partition error for some PDF's.** Fixes GH Issue 1460 by bypassing a coordinate check if an element has invalid coordinates.

## 0.10.15


### Enhancements

* **Support for better element categories from the next-generation image-to-text model ("chipper").** Previously, not all of the classifications from Chipper were being mapped to proper `unstructured` element categories so the consumer of the library would see many `UncategorizedText` elements. This fixes the issue, improving the granularity of the element categories outputs for better downstream processing and chunking. The mapping update is:
  * "Threading": `NarrativeText`
  * "Form": `NarrativeText`
  * "Field-Name": `Title`
  * "Value": `NarrativeText`
  * "Link": `NarrativeText`
  * "Headline": `Title` (with `category_depth=1`)
  * "Subheadline": `Title` (with `category_depth=2`)
  * "Abstract": `NarrativeText`
* **Better ListItem grouping for PDF's (fast strategy).** The `partition_pdf` with `fast` strategy previously broke down some numbered list item lines as separate elements. This enhancement leverages the x,y coordinates and bbox sizes to help decide whether the following chunk of text is a continuation of the immediate previous detected ListItem element or not, and not detect it as its own non-ListItem element.
* **Fall back to text-based classification for uncategorized Layout elements for Images and PDF's**. Improves element classification by running existing text-based rules on previously `UncategorizedText` elements.
* **Adds table partitioning for Partitioning for many doc types including: .html, .epub., .md, .rst, .odt, and .msg.** At the core of this change is the .html partition functionality, which is leveraged by the other effected doc types. This impacts many scenarios where `Table` Elements are now propery extracted.
* **Create and add `add_chunking_strategy` decorator to partition functions.** Previously, users were responsible for their own chunking after partitioning elements, often required for downstream applications. Now, individual elements may be combined into right-sized chunks where min and max character size may be specified if `chunking_strategy=by_title`. Relevant elements are grouped together for better downstream results. This enables users immediately use partitioned results effectively in downstream applications (e.g. RAG architecture apps) without any additional post-processing.
* **Adds `languages` as an input parameter and marks `ocr_languages` kwarg for deprecation in pdf, image, and auto partitioning functions.** Previously, language information was only being used for Tesseract OCR for image-based documents and was in a Tesseract specific string format, but by refactoring into a list of standard language codes independent of Tesseract, the `unstructured` library will better support `languages` for other non-image pipelines and/or support for other OCR engines.
* **Removes `UNSTRUCTURED_LANGUAGE` env var usage and replaces `language` with `languages` as an input parameter to unstructured-partition-text_type functions.** The previous parameter/input setup was not user-friendly or scalable to the variety of elements being processed. By refactoring the inputted language information into a list of standard language codes, we can support future applications of the element language such as detection, metadata, and multi-language elements. Now, to skip English specific checks, set the `languages` parameter to any non-English language(s).
* **Adds `xlsx` and `xls` filetype extensions to the `skip_infer_table_types` default list in `partition`.** By adding these file types to the input parameter these files should not go through table extraction. Users can still specify if they would like to extract tables from these filetypes, but will have to set the `skip_infer_table_types` to exclude the desired filetype extension. This avoids mis-representing complex spreadsheets where there may be multiple sub-tables and other content.
* **Better debug output related to sentence counting internals**. Clarify message when sentence is not counted toward sentence count because there aren't enough words, relevant for developers focused on `unstructured`s NLP internals.
* **Faster ocr_only speed for partitioning PDF and images.** Use `unstructured_pytesseract.run_and_get_multiple_output` function to reduce the number of calls to `tesseract` by half when partitioning pdf or image with `tesseract`
* **Adds data source properties to fsspec connectors** These properties (date_created, date_modified, version, source_url, record_locator) are written to element metadata during ingest, mapping elements to information about the document source from which they derive. This functionality enables downstream applications to reveal source document applications, e.g. a link to a GDrive doc, Salesforce record, etc.
* **Add delta table destination connector** New delta table destination connector added to ingest CLI.  Users may now use `unstructured-ingest` to write partitioned data from over 20 data sources (so far) to a Delta Table.
* **Rename to Source and Destination Connectors in the Documentation.** Maintain naming consistency between Connectors codebase and documentation with the first addition to a destination connector.
* **Non-HTML text files now return unstructured-elements as opposed to HTML-elements.** Previously the text based files that went through `partition_html` would return HTML-elements but now we preserve the format from the input using `source_format` argument in the partition call.
* **Adds `PaddleOCR` as an optional alternative to `Tesseract`** for OCR in processing of PDF or Image files, it is installable via the `makefile` command `install-paddleocr`. For experimental purposes only.
* **Bump unstructured-inference** to 0.5.28. This version bump markedly improves the output of table data, rendered as `metadata.text_as_html` in an element. These changes include:
  * add env variable `ENTIRE_PAGE_OCR` to specify using paddle or tesseract on entire page OCR
  * table structure detection now pads the input image by 25 pixels in all 4 directions to improve its recall (0.5.27)
  * support paddle with both cpu and gpu and assume it is pre-installed (0.5.26)
  * fix a bug where `cells_to_html` doesn't handle cells spanning multiple rows properly (0.5.25)
  * remove `cv2` preprocessing step before OCR step in table transformer (0.5.24)

### Features

* **Adds element metadata via `category_depth` with default value None**.
  * This additional metadata is useful for vectordb/LLM, chunking strategies, and retrieval applications.
* **Adds a naive hierarchy for elements via a `parent_id` on the element's metadata**
  * Users will now have more metadata for implementing vectordb/LLM chunking strategies. For example, text elements could be queried by their preceding title element.
  * Title elements created from HTML headings will properly nest

### Fixes

* **`add_pytesseract_bboxes_to_elements` no longer returns `nan` values**. The function logic is now broken into new methods
  `_get_element_box` and `convert_multiple_coordinates_to_new_system`
* **Selecting a different model wasn't being respected when calling `partition_image`.** Problem: `partition_pdf` allows for passing a `model_name` parameter. Given the similarity between the image and PDF pipelines, the expected behavior is that `partition_image` should support the same parameter, but `partition_image` was unintentionally not passing along its `kwargs`. This was corrected by adding the kwargs to the downstream call.
* **Fixes a chunking issue via dropping the field "coordinates".** Problem: chunk_by_title function was chunking each element to its own individual chunk while it needed to group elements into a fewer number of chunks. We've discovered that this happens due to a metadata matching logic in chunk_by_title function, and discovered that elements with different metadata can't be put into the same chunk. At the same time, any element with "coordinates" essentially had different metadata than other elements, due each element locating in different places and having different coordinates. Fix: That is why we have included the key "coordinates" inside a list of excluded metadata keys, while doing this "metadata_matches" comparision. Importance: This change is crucial to be able to chunk by title for documents which include "coordinates" metadata in their elements.

## 0.10.14

### Enhancements

* Update all connectors to use new downstream architecture
  * New click type added to parse comma-delimited string inputs
  * Some CLI options renamed

### Features

### Fixes

## 0.10.13

### Enhancements

* Updated documentation: Added back support doc types for partitioning, more Python codes in the API page,  RAG definition, and use case.
* Updated Hi-Res Metadata: PDFs and Images using Hi-Res strategy now have layout model class probabilities added ot metadata.
* Updated the `_detect_filetype_from_octet_stream()` function to use libmagic to infer the content type of file when it is not a zip file.
* Tesseract minor version bump to 5.3.2

### Features

* Add Jira Connector to be able to pull issues from a Jira organization
* Add `clean_ligatures` function to expand ligatures in text


### Fixes

* `partition_html` breaks on `<br>` elements.
* Ingest error handling to properly raise errors when wrapped
* GH issue 1361: fixes a sortig error that prevented some PDF's from being parsed
* Bump unstructured-inference
  * Brings back embedded images in PDF's (0.5.23)

## 0.10.12

### Enhancements

* Removed PIL pin as issue has been resolved upstream
* Bump unstructured-inference
  * Support for yolox_quantized layout detection model (0.5.20)
* YoloX element types added


### Features

* Add Salesforce Connector to be able to pull Account, Case, Campaign, EmailMessage, Lead

### Fixes


* Bump unstructured-inference
  * Avoid divide-by-zero errors swith `safe_division` (0.5.21)

## 0.10.11

### Enhancements

* Bump unstructured-inference
  * Combine entire-page OCR output with layout-detected elements, to ensure full coverage of the page (0.5.19)

### Features

* Add in ingest cli s3 writer

### Fixes

* Fix a bug where `xy-cut` sorting attemps to sort elements without valid coordinates; now xy cut sorting only works when **all** elements have valid coordinates

## 0.10.10

### Enhancements

* Adds `text` as an input parameter to `partition_xml`.
* `partition_xml` no longer runs through `partition_text`, avoiding incorrect splitting
  on carriage returns in the XML. Since `partition_xml` no longer calls `partition_text`,
  `min_partition` and `max_partition` are no longer supported in `partition_xml`.
* Bump `unstructured-inference==0.5.18`, change non-default detectron2 classification threshold
* Upgrade base image from rockylinux 8 to rockylinux 9
* Serialize IngestDocs to JSON when passing to subprocesses

### Features

### Fixes

- Fix a bug where mismatched `elements` and `bboxes` are passed into `add_pytesseract_bbox_to_elements`

## 0.10.9

### Enhancements

* Fix `test_json` to handle only non-extra dependencies file types (plain-text)

### Features

* Adds `chunk_by_title` to break a document into sections based on the presence of `Title`
  elements.
* add new extraction function `extract_image_urls_from_html` to extract all img related URL from html text.

### Fixes

* Make cv2 dependency optional
* Edit `add_pytesseract_bbox_to_elements`'s (`ocr_only` strategy) `metadata.coordinates.points` return type to `Tuple` for consistency.
* Re-enable test-ingest-confluence-diff for ingest tests
* Fix syntax for ingest test check number of files

## 0.10.8

### Enhancements

* Release docker image that installs Python 3.10 rather than 3.8

### Features

### Fixes

## 0.10.7

### Enhancements

### Features

### Fixes

* Remove overly aggressive ListItem chunking for images and PDF's which typically resulted in inchorent elements.

## 0.10.6

### Enhancements

* Enable `partition_email` and `partition_msg` to detect if an email is PGP encryped. If
  and email is PGP encryped, the functions will return an empy list of elements and
  emit a warning about the encrypted content.
* Add threaded Slack conversations into Slack connector output
* Add functionality to sort elements using `xy-cut` sorting approach in `partition_pdf` for `hi_res` and `fast` strategies
* Bump unstructured-inference
  * Set OMP_THREAD_LIMIT to 1 if not set for better tesseract perf (0.5.17)

### Features

* Extract coordinates from PDFs and images when using OCR only strategy and add to metadata

### Fixes

* Update `partition_html` to respect the order of `<pre>` tags.
* Fix bug in `partition_pdf_or_image` where two partitions were called if `strategy == "ocr_only"`.
* Bump unstructured-inference
  * Fix issue where temporary files were being left behind (0.5.16)
* Adds deprecation warning for the `file_filename` kwarg to `partition`, `partition_via_api`,
  and `partition_multiple_via_api`.
* Fix documentation build workflow by pinning dependencies

## 0.10.5

### Enhancements

* Create new CI Pipelines
  - Checking text, xml, email, and html doc tests against the library installed without extras
  - Checking each library extra against their respective tests
* `partition` raises an error and tells the user to install the appropriate extra if a filetype
  is detected that is missing dependencies.
* Add custom errors to ingest
* Bump `unstructured-ingest==0.5.15`
  - Handle an uncaught TesseractError (0.5.15)
  - Add TIFF test file and TIFF filetype to `test_from_image_file` in `test_layout` (0.5.14)
* Use `entire_page` ocr mode for pdfs and images
* Add notes on extra installs to docs
* Adds ability to reuse connections per process in unstructured-ingest

### Features
* Add delta table connector

### Fixes

## 0.10.4
* Pass ocr_mode in partition_pdf and set the default back to individual pages for now
* Add diagrams and descriptions for ingest design in the ingest README

### Features
* Supports multipage TIFF image partitioning

### Fixes

## 0.10.2

### Enhancements
* Bump unstructured-inference==0.5.13:
  - Fix extracted image elements being included in layout merge, addresses the issue
    where an entire-page image in a PDF was not passed to the layout model when using hi_res.

### Features

### Fixes

## 0.10.1

### Enhancements
* Bump unstructured-inference==0.5.12:
  - fix to avoid trace for certain PDF's (0.5.12)
  - better defaults for DPI for hi_res and  Chipper (0.5.11)
  - implement full-page OCR (0.5.10)

### Features

### Fixes

* Fix dead links in repository README (Quick Start > Install for local development, and Learn more > Batch Processing)
* Update document dependencies to include tesseract-lang for additional language support (required for tests to pass)

## 0.10.0

### Enhancements

* Add `include_header` kwarg to `partition_xlsx` and change default behavior to `True`
* Update the `links` and `emphasized_texts` metadata fields

### Features

### Fixes

## 0.9.3

### Enhancements

* Pinned dependency cleanup.
* Update `partition_csv` to always use `soupparser_fromstring` to parse `html text`
* Update `partition_tsv` to always use `soupparser_fromstring` to parse `html text`
* Add `metadata.section` to capture epub table of contents data
* Add `unique_element_ids` kwarg to partition functions. If `True`, will use a UUID
  for element IDs instead of a SHA-256 hash.
* Update `partition_xlsx` to always use `soupparser_fromstring` to parse `html text`
* Add functionality to switch `html` text parser based on whether the `html` text contains emoji
* Add functionality to check if a string contains any emoji characters
* Add CI tests around Notion

### Features

* Add Airtable Connector to be able to pull views/tables/bases from an Airtable organization

### Fixes

* fix pdf partition of list items being detected as titles in OCR only mode
* make notion module discoverable
* fix emails with `Content-Distribution: inline` and `Content-Distribution: attachment` with no filename
* Fix email attachment filenames which had `=` in the filename itself

## 0.9.2


### Enhancements

* Update table extraction section in API documentation to sync with change in Prod API
* Update Notion connector to extract to html
* Added UUID option for `element_id`
* Bump unstructured-inference==0.5.9:
  - better caching of models
  - another version of detectron2 available, though the default layout model is unchanged
* Added UUID option for element_id
* Added UUID option for element_id
* CI improvements to run ingest tests in parallel

### Features

* Adds Sharepoint connector.

### Fixes

* Bump unstructured-inference==0.5.9:
  - ignores Tesseract errors where no text is extracted for tiles that indeed, have no text

## 0.9.1

### Enhancements

* Adds --partition-pdf-infer-table-structure to unstructured-ingest.
* Enable `partition_html` to skip headers and footers with the `skip_headers_and_footers` flag.
* Update `partition_doc` and `partition_docx` to track emphasized texts in the output
* Adds post processing function `filter_element_types`
* Set the default strategy for partitioning images to `hi_res`
* Add page break parameter section in API documentation to sync with change in Prod API
* Update `partition_html` to track emphasized texts in the output
* Update `XMLDocument._read_xml` to create `<p>` tag element for the text enclosed in the `<pre>` tag
* Add parameter `include_tail_text` to `_construct_text` to enable (skip) tail text inclusion
* Add Notion connector

### Features

### Fixes

* Remove unused `_partition_via_api` function
* Fixed emoji bug in `partition_xlsx`.
* Pass `file_filename` metadata when partitioning file object
* Skip ingest test on missing Slack token
* Add Dropbox variables to CI environments
* Remove default encoding for ingest
* Adds new element type `EmailAddress` for recognising email address in the  text
* Simplifies `min_partition` logic; makes partitions falling below the `min_partition`
  less likely.
* Fix bug where ingest test check for number of files fails in smoke test
* Fix unstructured-ingest entrypoint failure

## 0.9.0

### Enhancements

* Dependencies are now split by document type, creating a slimmer base installation.

## 0.8.8

### Enhancements

### Features

### Fixes

* Rename "date" field to "last_modified"
* Adds Box connector

### Fixes

## 0.8.7

### Enhancements

* Put back useful function `split_by_paragraph`

### Features

### Fixes

* Fix argument order in NLTK download step

## 0.8.6

### Enhancements

### Features

### Fixes

* Remove debug print lines and non-functional code

## 0.8.5

### Enhancements

* Add parameter `skip_infer_table_types` to enable (skip) table extraction for other doc types
* Adds optional Unstructured API unit tests in CI
* Tracks last modified date for all document types.
* Add auto_paragraph_grouper to detect new-line and blank-line new paragraph for .txt files.
* refactor the ingest cli to better support expanding supported connectors

## 0.8.3

### Enhancements

### Features

### Fixes

* NLTK now only gets downloaded if necessary.
* Handling for empty tables in Word Documents and PowerPoints.

## 0.8.4

### Enhancements

* Additional tests and refactor of JSON detection.
* Update functionality to retrieve image metadata from a page for `document_to_element_list`
* Links are now tracked in `partition_html` output.
* Set the file's current position to the beginning after reading the file in `convert_to_bytes`
* Add `min_partition` kwarg to that combines elements below a specified threshold and modifies splitting of strings longer than max partition so words are not split.
* set the file's current position to the beginning after reading the file in `convert_to_bytes`
* Add slide notes to pptx
* Add `--encoding` directive to ingest
* Improve json detection by `detect_filetype`

### Features

* Adds Outlook connector
* Add support for dpi parameter in inference library
* Adds Onedrive connector.
* Add Confluence connector for ingest cli to pull the body text from all documents from all spaces in a confluence domain.

### Fixes

* Fixes issue with email partitioning where From field was being assigned the To field value.
* Use the `image_metadata` property of the `PageLayout` instance to get the page image info in the `document_to_element_list`
* Add functionality to write images to computer storage temporarily instead of keeping them in memory for `ocr_only` strategy
* Add functionality to convert a PDF in small chunks of pages at a time for `ocr_only` strategy
* Adds `.txt`, `.text`, and `.tab` to list of extensions to check if file
  has a `text/plain` MIME type.
* Enables filters to be passed to `partition_doc` so it doesn't error with LibreOffice7.
* Removed old error message that's superseded by `requires_dependencies`.
* Removes using `hi_res` as the default strategy value for `partition_via_api` and `partition_multiple_via_api`

## 0.8.1

### Enhancements

* Add support for Python 3.11

### Features

### Fixes

* Fixed `auto` strategy detected scanned document as having extractable text and using `fast` strategy, resulting in no output.
* Fix list detection in MS Word documents.
* Don't instantiate an element with a coordinate system when there isn't a way to get its location data.

## 0.8.0

### Enhancements

* Allow model used for hi res pdf partition strategy to be chosen when called.
* Updated inference package

### Features

* Add `metadata_filename` parameter across all partition functions

### Fixes

* Update to ensure `convert_to_datafame` grabs all of the metadata fields.
* Adjust encoding recognition threshold value in `detect_file_encoding`
* Fix KeyError when `isd_to_elements` doesn't find a type
* Fix `_output_filename` for local connector, allowing single files to be written correctly to the disk

* Fix for cases where an invalid encoding is extracted from an email header.

### BREAKING CHANGES

* Information about an element's location is no longer returned as top-level attributes of an element. Instead, it is returned in the `coordinates` attribute of the element's metadata.

## 0.7.12

### Enhancements

* Adds `include_metadata` kwarg to `partition_doc`, `partition_docx`, `partition_email`, `partition_epub`, `partition_json`, `partition_msg`, `partition_odt`, `partition_org`, `partition_pdf`, `partition_ppt`, `partition_pptx`, `partition_rst`, and `partition_rtf`
### Features

* Add Elasticsearch connector for ingest cli to pull specific fields from all documents in an index.
* Adds Dropbox connector

### Fixes

* Fix tests that call unstructured-api by passing through an api-key
* Fixed page breaks being given (incorrect) page numbers
* Fix skipping download on ingest when a source document exists locally

## 0.7.11

### Enhancements

* More deterministic element ordering when using `hi_res` PDF parsing strategy (from unstructured-inference bump to 0.5.4)
* Make large model available (from unstructured-inference bump to 0.5.3)
* Combine inferred elements with extracted elements (from unstructured-inference bump to 0.5.2)
* `partition_email` and `partition_msg` will now process attachments if `process_attachments=True`
  and a attachment partitioning functions is passed through with `attachment_partitioner=partition`.

### Features

### Fixes

* Fix tests that call unstructured-api by passing through an api-key
* Fixed page breaks being given (incorrect) page numbers
* Fix skipping download on ingest when a source document exists locally

## 0.7.10

### Enhancements

* Adds a `max_partition` parameter to `partition_text`, `partition_pdf`, `partition_email`,
  `partition_msg` and `partition_xml` that sets a limit for the size of an individual
  document elements. Defaults to `1500` for everything except `partition_xml`, which has
  a default value of `None`.
* DRY connector refactor

### Features

* `hi_res` model for pdfs and images is selectable via environment variable.

### Fixes

* CSV check now ignores escaped commas.
* Fix for filetype exploration util when file content does not have a comma.
* Adds negative lookahead to bullet pattern to avoid detecting plain text line
  breaks like `-------` as list items.
* Fix pre tag parsing for `partition_html`
* Fix lookup error for annotated Arabic and Hebrew encodings

## 0.7.9

### Enhancements

* Improvements to string check for leafs in `partition_xml`.
* Adds --partition-ocr-languages to unstructured-ingest.

### Features

* Adds `partition_org` for processed Org Mode documents.

### Fixes

## 0.7.8

### Enhancements

### Features

* Adds Google Cloud Service connector

### Fixes

* Updates the `parse_email` for `partition_eml` so that `unstructured-api` passes the smoke tests
* `partition_email` now works if there is no message content
* Updates the `"fast"` strategy for `partition_pdf` so that it's able to recursively
* Adds recursive functionality to all fsspec connectors
* Adds generic --recursive ingest flag

## 0.7.7

### Enhancements

* Adds functionality to replace the `MIME` encodings for `eml` files with one of the common encodings if a `unicode` error occurs
* Adds missed file-like object handling in `detect_file_encoding`
* Adds functionality to extract charset info from `eml` files

### Features

* Added coordinate system class to track coordinate types and convert to different coordinate

### Fixes

* Adds an `html_assemble_articles` kwarg to `partition_html` to enable users to capture
  control whether content outside of `<article>` tags is captured when
  `<article>` tags are present.
* Check for the `xml` attribute on `element` before looking for pagebreaks in `partition_docx`.

## 0.7.6

### Enhancements

* Convert fast startegy to ocr_only for images
* Adds support for page numbers in `.docx` and `.doc` when user or renderer
  created page breaks are present.
* Adds retry logic for the unstructured-ingest Biomed connector

### Features

* Provides users with the ability to extract additional metadata via regex.
* Updates `partition_docx` to include headers and footers in the output.
* Create `partition_tsv` and associated tests. Make additional changes to `detect_filetype`.

### Fixes

* Remove fake api key in test `partition_via_api` since we now require valid/empty api keys
* Page number defaults to `None` instead of `1` when page number is not present in the metadata.
  A page number of `None` indicates that page numbers are not being tracked for the document
  or that page numbers do not apply to the element in question..
* Fixes an issue with some pptx files. Assume pptx shapes are found in top left position of slide
  in case the shape.top and shape.left attributes are `None`.

## 0.7.5

### Enhancements

* Adds functionality to sort elements in `partition_pdf` for `fast` strategy
* Adds ingest tests with `--fast` strategy on PDF documents
* Adds --api-key to unstructured-ingest

### Features

* Adds `partition_rst` for processed ReStructured Text documents.

### Fixes

* Adds handling for emails that do not have a datetime to extract.
* Adds pdf2image package as core requirement of unstructured (with no extras)

## 0.7.4

### Enhancements

* Allows passing kwargs to request data field for `partition_via_api` and `partition_multiple_via_api`
* Enable MIME type detection if libmagic is not available
* Adds handling for empty files in `detect_filetype` and `partition`.

### Features

### Fixes

* Reslove `grpcio` import issue on `weaviate.schema.validate_schema` for python 3.9 and 3.10
* Remove building `detectron2` from source in Dockerfile

## 0.7.3

### Enhancements

* Update IngestDoc abstractions and add data source metadata in ElementMetadata

### Features

### Fixes

* Pass `strategy` parameter down from `partition` for `partition_image`
* Filetype detection if a CSV has a `text/plain` MIME type
* `convert_office_doc` no longers prints file conversion info messages to stdout.
* `partition_via_api` reflects the actual filetype for the file processed in the API.

## 0.7.2

### Enhancements

* Adds an optional encoding kwarg to `elements_to_json` and `elements_from_json`
* Bump version of base image to use new stable version of tesseract

### Features

### Fixes

* Update the `read_txt_file` utility function to keep using `spooled_to_bytes_io_if_needed` for xml
* Add functionality to the `read_txt_file` utility function to handle file-like object from URL
* Remove the unused parameter `encoding` from `partition_pdf`
* Change auto.py to have a `None` default for encoding
* Add functionality to try other common encodings for html and xml files if an error related to the encoding is raised and the user has not specified an encoding.
* Adds benchmark test with test docs in example-docs
* Re-enable test_upload_label_studio_data_with_sdk
* File detection now detects code files as plain text
* Adds `tabulate` explicitly to dependencies
* Fixes an issue in `metadata.page_number` of pptx files
* Adds showing help if no parameters passed

## 0.7.1

### Enhancements

### Features

* Add `stage_for_weaviate` to stage `unstructured` outputs for upload to Weaviate, along with
  a helper function for defining a class to use in Weaviate schemas.
* Builds from Unstructured base image, built off of Rocky Linux 8.7, this resolves almost all CVE's in the image.

### Fixes

## 0.7.0

### Enhancements

* Installing `detectron2` from source is no longer required when using the `local-inference` extra.
* Updates `.pptx` parsing to include text in tables.

### Features

### Fixes

* Fixes an issue in `_add_element_metadata` that caused all elements to have `page_number=1`
  in the element metadata.
* Adds `.log` as a file extension for TXT files.
* Adds functionality to try other common encodings for email (`.eml`) files if an error related to the encoding is raised and the user has not specified an encoding.
* Allow passed encoding to be used in the `replace_mime_encodings`
* Fixes page metadata for `partition_html` when `include_metadata=False`
* A `ValueError` now raises if `file_filename` is not specified when you use `partition_via_api`
  with a file-like object.

## 0.6.11

### Enhancements

* Supports epub tests since pandoc is updated in base image

### Features


### Fixes


## 0.6.10

### Enhancements

* XLS support from auto partition

### Features

### Fixes

## 0.6.9

### Enhancements

* fast strategy for pdf now keeps element bounding box data
* setup.py refactor

### Features

### Fixes

* Adds functionality to try other common encodings if an error related to the encoding is raised and the user has not specified an encoding.
* Adds additional MIME types for CSV

## 0.6.8

### Enhancements

### Features

* Add `partition_csv` for CSV files.

### Fixes

## 0.6.7

### Enhancements

* Deprecate `--s3-url` in favor of `--remote-url` in CLI
* Refactor out non-connector-specific config variables
* Add `file_directory` to metadata
* Add `page_name` to metadata. Currently used for the sheet name in XLSX documents.
* Added a `--partition-strategy` parameter to unstructured-ingest so that users can specify
  partition strategy in CLI. For example, `--partition-strategy fast`.
* Added metadata for filetype.
* Add Discord connector to pull messages from a list of channels
* Refactor `unstructured/file-utils/filetype.py` to better utilise hashmap to return mime type.
* Add local declaration of DOCX_MIME_TYPES and XLSX_MIME_TYPES for `test_filetype.py`.

### Features

* Add `partition_xml` for XML files.
* Add `partition_xlsx` for Microsoft Excel documents.

### Fixes

* Supports `hml` filetype for partition as a variation of html filetype.
* Makes `pytesseract` a function level import in `partition_pdf` so you can use the `"fast"`
  or `"hi_res"` strategies if `pytesseract` is not installed. Also adds the
  `required_dependencies` decorator for the `"hi_res"` and `"ocr_only"` strategies.
* Fix to ensure `filename` is tracked in metadata for `docx` tables.

## 0.6.6

### Enhancements

* Adds an `"auto"` strategy that chooses the partitioning strategy based on document
  characteristics and function kwargs. This is the new default strategy for `partition_pdf`
  and `partition_image`. Users can maintain existing behavior by explicitly setting
  `strategy="hi_res"`.
* Added an additional trace logger for NLP debugging.
* Add `get_date` method to `ElementMetadata` for converting the datestring to a `datetime` object.
* Cleanup the `filename` attribute on `ElementMetadata` to remove the full filepath.

### Features

* Added table reading as html with URL parsing to `partition_docx` in docx
* Added metadata field for text_as_html for docx files

### Fixes

* `fileutils/file_type` check json and eml decode ignore error
* `partition_email` was updated to more flexibly handle deviations from the RFC-2822 standard.
  The time in the metadata returns `None` if the time does not match RFC-2822 at all.
* Include all metadata fields when converting to dataframe or CSV

## 0.6.5

### Enhancements

* Added support for SpooledTemporaryFile file argument.

### Features

### Fixes


## 0.6.4

### Enhancements

* Added an "ocr_only" strategy for `partition_pdf`. Refactored the strategy decision
  logic into its own module.

### Features

### Fixes

## 0.6.3

### Enhancements

* Add an "ocr_only" strategy for `partition_image`.

### Features

* Added `partition_multiple_via_api` for partitioning multiple documents in a single REST
  API call.
* Added `stage_for_baseplate` function to prepare outputs for ingestion into Baseplate.
* Added `partition_odt` for processing Open Office documents.

### Fixes

* Updates the grouping logic in the `partition_pdf` fast strategy to group together text
  in the same bounding box.

## 0.6.2

### Enhancements

* Added logic to `partition_pdf` for detecting copy protected PDFs and falling back
  to the hi res strategy when necessary.


### Features

* Add `partition_via_api` for partitioning documents through the hosted API.

### Fixes

* Fix how `exceeds_cap_ratio` handles empty (returns `True` instead of `False`)
* Updates `detect_filetype` to properly detect JSONs when the MIME type is `text/plain`.

## 0.6.1

### Enhancements

* Updated the table extraction parameter name to be more descriptive

### Features

### Fixes

## 0.6.0

### Enhancements

* Adds an `ssl_verify` kwarg to `partition` and `partition_html` to enable turning off
  SSL verification for HTTP requests. SSL verification is on by default.
* Allows users to pass in ocr language to `partition_pdf` and `partition_image` through
  the `ocr_language` kwarg. `ocr_language` corresponds to the code for the language pack
  in Tesseract. You will need to install the relevant Tesseract language pack to use a
  given language.

### Features

* Table extraction is now possible for pdfs from `partition` and `partition_pdf`.
* Adds support for extracting attachments from `.msg` files

### Fixes

* Adds an `ssl_verify` kwarg to `partition` and `partition_html` to enable turning off
  SSL verification for HTTP requests. SSL verification is on by default.

## 0.5.13

### Enhancements

* Allow headers to be passed into `partition` when `url` is used.

### Features

* `bytes_string_to_string` cleaning brick for bytes string output.

### Fixes

* Fixed typo in call to `exactly_one` in `partition_json`
* unstructured-documents encode xml string if document_tree is `None` in `_read_xml`.
* Update to `_read_xml` so that Markdown files with embedded HTML process correctly.
* Fallback to "fast" strategy only emits a warning if the user specifies the "hi_res" strategy.
* unstructured-partition-text_type exceeds_cap_ratio fix returns and how capitalization ratios are calculated
* `partition_pdf` and `partition_text` group broken paragraphs to avoid fragmented `NarrativeText` elements.
* .json files resolved as "application/json" on centos7 (or other installs with older libmagic libs)

## 0.5.12

### Enhancements

* Add OS mimetypes DB to docker image, mainly for unstructured-api compat.
* Use the image registry as a cache when building Docker images.
* Adds the ability for `partition_text` to group together broken paragraphs.
* Added method to utils to allow date time format validation

### Features
* Add Slack connector to pull messages for a specific channel

* Add --partition-by-api parameter to unstructured-ingest
* Added `partition_rtf` for processing rich text files.
* `partition` now accepts a `url` kwarg in addition to `file` and `filename`.

### Fixes

* Allow encoding to be passed into `replace_mime_encodings`.
* unstructured-ingest connector-specific dependencies are imported on demand.
* unstructured-ingest --flatten-metadata supported for local connector.
* unstructured-ingest fix runtime error when using --metadata-include.

## 0.5.11

### Enhancements

### Features

### Fixes

* Guard against null style attribute in docx document elements
* Update HTML encoding to better support foreign language characters

## 0.5.10

### Enhancements

* Updated inference package
* Add sender, recipient, date, and subject to element metadata for emails

### Features

* Added `--download-only` parameter to `unstructured-ingest`

### Fixes

* FileNotFound error when filename is provided but file is not on disk

## 0.5.9

### Enhancements

### Features

### Fixes

* Convert file to str in helper `split_by_paragraph` for `partition_text`

## 0.5.8

### Enhancements

* Update `elements_to_json` to return string when filename is not specified
* `elements_from_json` may take a string instead of a filename with the `text` kwarg
* `detect_filetype` now does a final fallback to file extension.
* Empty tags are now skipped during the depth check for HTML processing.

### Features

* Add local file system to `unstructured-ingest`
* Add `--max-docs` parameter to `unstructured-ingest`
* Added `partition_msg` for processing MSFT Outlook .msg files.

### Fixes

* `convert_file_to_text` now passes through the `source_format` and `target_format` kwargs.
  Previously they were hard coded.
* Partitioning functions that accept a `text` kwarg no longer raise an error if an empty
  string is passed (and empty list of elements is returned instead).
* `partition_json` no longer fails if the input is an empty list.
* Fixed bug in `chunk_by_attention_window` that caused the last word in segments to be cut-off
  in some cases.

### BREAKING CHANGES

* `stage_for_transformers` now returns a list of elements, making it consistent with other
  staging bricks

## 0.5.7

### Enhancements

* Refactored codebase using `exactly_one`
* Adds ability to pass headers when passing a url in partition_html()
* Added optional `content_type` and `file_filename` parameters to `partition()` to bypass file detection

### Features

* Add `--flatten-metadata` parameter to `unstructured-ingest`
* Add `--fields-include` parameter to `unstructured-ingest`

### Fixes

## 0.5.6

### Enhancements

* `contains_english_word()`, used heavily in text processing, is 10x faster.

### Features

* Add `--metadata-include` and `--metadata-exclude` parameters to `unstructured-ingest`
* Add `clean_non_ascii_chars` to remove non-ascii characters from unicode string

### Fixes

* Fix problem with PDF partition (duplicated test)

## 0.5.4

### Enhancements

* Added Biomedical literature connector for ingest cli.
* Add `FsspecConnector` to easily integrate any existing `fsspec` filesystem as a connector.
* Rename `s3_connector.py` to `s3.py` for readability and consistency with the
  rest of the connectors.
* Now `S3Connector` relies on `s3fs` instead of on `boto3`, and it inherits
  from `FsspecConnector`.
* Adds an `UNSTRUCTURED_LANGUAGE_CHECKS` environment variable to control whether or not language
  specific checks like vocabulary and POS tagging are applied. Set to `"true"` for higher
  resolution partitioning and `"false"` for faster processing.
* Improves `detect_filetype` warning to include filename when provided.
* Adds a "fast" strategy for partitioning PDFs with PDFMiner. Also falls back to the "fast"
  strategy if detectron2 is not available.
* Start deprecation life cycle for `unstructured-ingest --s3-url` option, to be deprecated in
  favor of `--remote-url`.

### Features

* Add `AzureBlobStorageConnector` based on its `fsspec` implementation inheriting
from `FsspecConnector`
* Add `partition_epub` for partitioning e-books in EPUB3 format.

### Fixes

* Fixes processing for text files with `message/rfc822` MIME type.
* Open xml files in read-only mode when reading contents to construct an XMLDocument.

## 0.5.3

### Enhancements

* `auto.partition()` can now load Unstructured ISD json documents.
* Simplify partitioning functions.
* Improve logging for ingest CLI.

### Features

* Add `--wikipedia-auto-suggest` argument to the ingest CLI to disable automatic redirection
  to pages with similar names.
* Add setup script for Amazon Linux 2
* Add optional `encoding` argument to the `partition_(text/email/html)` functions.
* Added Google Drive connector for ingest cli.
* Added Gitlab connector for ingest cli.

### Fixes

## 0.5.2

### Enhancements

* Fully move from printing to logging.
* `unstructured-ingest` now uses a default `--download_dir` of `$HOME/.cache/unstructured/ingest`
rather than a "tmp-ingest-" dir in the working directory.

### Features

### Fixes

* `setup_ubuntu.sh` no longer fails in some contexts by interpreting
`DEBIAN_FRONTEND=noninteractive` as a command
* `unstructured-ingest` no longer re-downloads files when --preserve-downloads
is used without --download-dir.
* Fixed an issue that was causing text to be skipped in some HTML documents.

## 0.5.1

### Enhancements

### Features

### Fixes

* Fixes an error causing JavaScript to appear in the output of `partition_html` sometimes.
* Fix several issues with the `requires_dependencies` decorator, including the error message
  and how it was used, which had caused an error for `unstructured-ingest --github-url ...`.

## 0.5.0

### Enhancements

* Add `requires_dependencies` Python decorator to check dependencies are installed before
  instantiating a class or running a function

### Features

* Added Wikipedia connector for ingest cli.

### Fixes

* Fix `process_document` file cleaning on failure
* Fixes an error introduced in the metadata tracking commit that caused `NarrativeText`
  and `FigureCaption` elements to be represented as `Text` in HTML documents.

## 0.4.16

### Enhancements

* Fallback to using file extensions for filetype detection if `libmagic` is not present

### Features

* Added setup script for Ubuntu
* Added GitHub connector for ingest cli.
* Added `partition_md` partitioner.
* Added Reddit connector for ingest cli.

### Fixes

* Initializes connector properly in ingest.main::MainProcess
* Restricts version of unstructured-inference to avoid multithreading issue

## 0.4.15

### Enhancements

* Added `elements_to_json` and `elements_from_json` for easier serialization/deserialization
* `convert_to_dict`, `dict_to_elements` and `convert_to_csv` are now aliases for functions
  that use the ISD terminology.

### Fixes

* Update to ensure all elements are preserved during serialization/deserialization

## 0.4.14

* Automatically install `nltk` models in the `tokenize` module.

## 0.4.13

* Fixes unstructured-ingest cli.

## 0.4.12

* Adds console_entrypoint for unstructured-ingest, other structure/doc updates related to ingest.
* Add `parser` parameter to `partition_html`.

## 0.4.11

* Adds `partition_doc` for partitioning Word documents in `.doc` format. Requires `libreoffice`.
* Adds `partition_ppt` for partitioning PowerPoint documents in `.ppt` format. Requires `libreoffice`.

## 0.4.10

* Fixes `ElementMetadata` so that it's JSON serializable when the filename is a `Path` object.

## 0.4.9

* Added ingest modules and s3 connector, sample ingest script
* Default to `url=None` for `partition_pdf` and `partition_image`
* Add ability to skip English specific check by setting the `UNSTRUCTURED_LANGUAGE` env var to `""`.
* Document `Element` objects now track metadata

## 0.4.8

* Modified XML and HTML parsers not to load comments.

## 0.4.7

* Added the ability to pull an HTML document from a url in `partition_html`.
* Added the the ability to get file summary info from lists of filenames and lists
  of file contents.
* Added optional page break to `partition` for `.pptx`, `.pdf`, images, and `.html` files.
* Added `to_dict` method to document elements.
* Include more unicode quotes in `replace_unicode_quotes`.

## 0.4.6

* Loosen the default cap threshold to `0.5`.
* Add a `UNSTRUCTURED_NARRATIVE_TEXT_CAP_THRESHOLD` environment variable for controlling
  the cap ratio threshold.
* Unknown text elements are identified as `Text` for HTML and plain text documents.
* `Body Text` styles no longer default to `NarrativeText` for Word documents. The style information
  is insufficient to determine that the text is narrative.
* Upper cased text is lower cased before checking for verbs. This helps avoid some missed verbs.
* Adds an `Address` element for capturing elements that only contain an address.
* Suppress the `UserWarning` when detectron is called.
* Checks that titles and narrative test have at least one English word.
* Checks that titles and narrative text are at least 50% alpha characters.
* Restricts titles to a maximum word length. Adds a `UNSTRUCTURED_TITLE_MAX_WORD_LENGTH`
  environment variable for controlling the max number of words in a title.
* Updated `partition_pptx` to order the elements on the page

## 0.4.4

* Updated `partition_pdf` and `partition_image` to return `unstructured` `Element` objects
* Fixed the healthcheck url path when partitioning images and PDFs via API
* Adds an optional `coordinates` attribute to document objects
* Adds `FigureCaption` and `CheckBox` document elements
* Added ability to split lists detected in `LayoutElement` objects
* Adds `partition_pptx` for partitioning PowerPoint documents
* LayoutParser models now download from HugginfaceHub instead of DropBox
* Fixed file type detection for XML and HTML files on Amazone Linux

## 0.4.3

* Adds `requests` as a base dependency
* Fix in `exceeds_cap_ratio` so the function doesn't break with empty text
* Fix bug in `_parse_received_data`.
* Update `detect_filetype` to properly handle `.doc`, `.xls`, and `.ppt`.

## 0.4.2

* Added `partition_image` to process documents in an image format.
* Fixed utf-8 encoding error in `partition_email` with attachments for `text/html`

## 0.4.1

* Added support for text files in the `partition` function
* Pinned `opencv-python` for easier installation on Linux

## 0.4.0

* Added generic `partition` brick that detects the file type and routes a file to the appropriate
  partitioning brick.
* Added a file type detection module.
* Updated `partition_html` and `partition_eml` to support file-like objects in 'rb' mode.
* Cleaning brick for removing ordered bullets `clean_ordered_bullets`.
* Extract brick method for ordered bullets `extract_ordered_bullets`.
* Test for `clean_ordered_bullets`.
* Test for `extract_ordered_bullets`.
* Added `partition_docx` for pre-processing Word Documents.
* Added new REGEX patterns to extract email header information
* Added new functions to extract header information `parse_received_data` and `partition_header`
* Added new function to parse plain text files `partition_text`
* Added new cleaners functions `extract_ip_address`, `extract_ip_address_name`, `extract_mapi_id`, `extract_datetimetz`
* Add new `Image` element and function to find embedded images `find_embedded_images`
* Added `get_directory_file_info` for summarizing information about source documents

## 0.3.5

* Add support for local inference
* Add new pattern to recognize plain text dash bullets
* Add test for bullet patterns
* Fix for `partition_html` that allows for processing `div` tags that have both text and child
  elements
* Add ability to extract document metadata from `.docx`, `.xlsx`, and `.jpg` files.
* Helper functions for identifying and extracting phone numbers
* Add new function `extract_attachment_info` that extracts and decodes the attachment
of an email.
* Staging brick to convert a list of `Element`s to a `pandas` dataframe.
* Add plain text functionality to `partition_email`

## 0.3.4

* Python-3.7 compat

## 0.3.3

* Removes BasicConfig from logger configuration
* Adds the `partition_email` partitioning brick
* Adds the `replace_mime_encodings` cleaning bricks
* Small fix to HTML parsing related to processing list items with sub-tags
* Add `EmailElement` data structure to store email documents

## 0.3.2

* Added `translate_text` brick for translating text between languages
* Add an `apply` method to make it easier to apply cleaners to elements

## 0.3.1

* Added \_\_init.py\_\_ to `partition`

## 0.3.0

* Implement staging brick for Argilla. Converts lists of `Text` elements to `argilla` dataset classes.
* Removing the local PDF parsing code and any dependencies and tests.
* Reorganizes the staging bricks in the unstructured.partition module
* Allow entities to be passed into the Datasaur staging brick
* Added HTML escapes to the `replace_unicode_quotes` brick
* Fix bad responses in partition_pdf to raise ValueError
* Adds `partition_html` for partitioning HTML documents.

## 0.2.6

* Small change to how \_read is placed within the inheritance structure since it doesn't really apply to pdf
* Add partitioning brick for calling the document image analysis API

## 0.2.5

* Update python requirement to >=3.7

## 0.2.4

* Add alternative way of importing `Final` to support google colab

## 0.2.3

* Add cleaning bricks for removing prefixes and postfixes
* Add cleaning bricks for extracting text before and after a pattern

## 0.2.2

* Add staging brick for Datasaur

## 0.2.1

* Added brick to convert an ISD dictionary to a list of elements
* Update `PDFDocument` to use the `from_file` method
* Added staging brick for CSV format for ISD (Initial Structured Data) format.
* Added staging brick for separating text into attention window size chunks for `transformers`.
* Added staging brick for LabelBox.
* Added ability to upload LabelStudio predictions
* Added utility function for JSONL reading and writing
* Added staging brick for CSV format for Prodigy
* Added staging brick for Prodigy
* Added ability to upload LabelStudio annotations
* Added text_field and id_field to stage_for_label_studio signature

## 0.2.0

* Initial release of unstructured<|MERGE_RESOLUTION|>--- conflicted
+++ resolved
@@ -1,8 +1,4 @@
-<<<<<<< HEAD
-## 0.10.19-dev4
-=======
 ## 0.10.20-dev2
->>>>>>> e90a979f
 
 ### Enhancements
 
@@ -14,9 +10,6 @@
 
 ### Fixes
 
-<<<<<<< HEAD
-* **Fixes issue where the default layout model was not updated** Problem: the default layout model was not updated to the latest `unstructured-inference` default model.
-=======
 * **Fixes category_depth None value for Title elements** Problem: `Title` elements from `chipper` get `category_depth`= None even when `Headline` and/or `Subheadline` elements are present in the same page. Fix: all `Title` elements with `category_depth` = None should be set to have a depth of 0 instead iff there are `Headline` and/or `Subheadline` element-types present. Importance: `Title` elements should be equivalent html `H1` when nested headings are present; otherwise, `category_depth` metadata can result ambiguous within elements in a page.
 * **Tweak `xy-cut` ordering output to be more column friendly** This results in the order of elements more closely reflecting natural reading order which benefits downstream applications. While element ordering from `xy-cut` is usually mostly correct when ordering multi-column documents, sometimes elements from a RHS column will appear before elements in a LHS column. Fix: add swapped `xy-cut` ordering by sorting by X coordinate first and then Y coordinate.
 
@@ -42,7 +35,6 @@
   Fix: Updated code to deal with these cases.
   Importance: This will ensure the correctness when partitioning HTML and Markdown documents.
 * **Fixes chunking when `detection_class_prob` appears in Element metadata** Problem: when `detection_class_prob` appears in Element metadata, Elements will only be combined by chunk_by_title if they have the same `detection_class_prob` value (which is rare). This is unlikely a case we ever need to support and most often results in no chunking. Fix: `detection_class_prob` is included in the chunking list of metadata keys excluded for similarity comparison. Importance: This change allows `chunk_by_title` to operate as intended for documents which include `detection_class_prob` metadata in their Elements.
->>>>>>> e90a979f
 
 ## 0.10.18
 
