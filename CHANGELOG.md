--- conflicted
+++ resolved
@@ -3,11 +3,8 @@
 ### Enhancements
 
 * **Add element type CI evaluation workflow** Adds element type frequency evaluation metrics to the current ingest workflow to measure the performance of each file extracted as well as aggregated-level performance.
-<<<<<<< HEAD
+* **Add table structure evaluation helpers** Adds functions to evaluate the similarity between predicted table structure and actual table structure.
 * **Remove pdfminer elements from inside tables** Previously, when using `hi_res` some elements where extracted using pdfminer too, so we removed pdfminer from the tables pipeline to avoid duplicated elements. 
-=======
-* **Add table structure evaluation helpers** Adds functions to evaluate the similarity between predicted table structure and actual table structure.
->>>>>>> 670687bb
 
 ### Features
 
