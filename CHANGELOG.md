<<<<<<< HEAD
## 0.9.2-dev2
=======
=======
## 0.9.2
>>>>>>> b31c62fa

### Enhancements

* Update table extraction section in API documentation to sync with change in Prod API
* Update Notion connector to extract to html
<<<<<<< HEAD
* Add `metadata.section` to capture epub table of contents data
=======
* Bump unstructured-inference==0.5.9:
  - better caching of models
  - another version of detectron2 available, though the default layout model is unchanged
* Added UUID option for element_id
>>>>>>> b31c62fa

### Features

* Adds Sharepoint connector.

### Fixes

* Bump unstructured-inference==0.5.9:
  - ignores Tesseract errors where no text is extracted for tiles that indeed, have no text

## 0.9.1

### Enhancements

* Adds --partition-pdf-infer-table-structure to unstructured-ingest.
* Enable `partition_html` to skip headers and footers with the `skip_headers_and_footers` flag.
* Update `partition_doc` and `partition_docx` to track emphasized texts in the output
* Adds post processing function `filter_element_types`
* Set the default strategy for partitioning images to `hi_res`
* Add page break parameter section in API documentation to sync with change in Prod API
* Update `partition_html` to track emphasized texts in the output
* Update `XMLDocument._read_xml` to create `<p>` tag element for the text enclosed in the `<pre>` tag
* Add parameter `include_tail_text` to `_construct_text` to enable (skip) tail text inclusion
* Add Notion connector

### Features

### Fixes

* Remove unused `_partition_via_api` function
* Fixed emoji bug in `partition_xlsx`.
* Pass `file_filename` metadata when partitioning file object
* Skip ingest test on missing Slack token
* Add Dropbox variables to CI environments
* Remove default encoding for ingest
* Adds new element type `EmailAddress` for recognising email address in the  text
* Simplifies `min_partition` logic; makes partitions falling below the `min_partition`
  less likely.
* Fix bug where ingest test check for number of files fails in smoke test
* Fix unstructured-ingest entrypoint failure

## 0.9.0

### Enhancements

* Dependencies are now split by document type, creating a slimmer base installation.

## 0.8.8

### Enhancements

### Features

### Fixes

* Rename "date" field to "last_modified"
* Adds Box connector

### Fixes

## 0.8.7

### Enhancements

* Put back useful function `split_by_paragraph`

### Features

### Fixes

* Fix argument order in NLTK download step

## 0.8.6

### Enhancements

### Features

### Fixes

* Remove debug print lines and non-functional code

## 0.8.5

### Enhancements

* Add parameter `skip_infer_table_types` to enable (skip) table extraction for other doc types
* Adds optional Unstructured API unit tests in CI
* Tracks last modified date for all document types.
* Add auto_paragraph_grouper to detect new-line and blank-line new paragraph for .txt files.
* refactor the ingest cli to better support expanding supported connectors

## 0.8.3

### Enhancements

### Features

### Fixes

* NLTK now only gets downloaded if necessary.
* Handling for empty tables in Word Documents and PowerPoints.

## 0.8.4

### Enhancements

* Additional tests and refactor of JSON detection.
* Update functionality to retrieve image metadata from a page for `document_to_element_list`
* Links are now tracked in `partition_html` output.
* Set the file's current position to the beginning after reading the file in `convert_to_bytes`
* Add `min_partition` kwarg to that combines elements below a specified threshold and modifies splitting of strings longer than max partition so words are not split.
* set the file's current position to the beginning after reading the file in `convert_to_bytes`
* Add slide notes to pptx
* Add `--encoding` directive to ingest
* Improve json detection by `detect_filetype`

### Features

* Adds Outlook connector
* Add support for dpi parameter in inference library
* Adds Onedrive connector.
* Add Confluence connector for ingest cli to pull the body text from all documents from all spaces in a confluence domain.

### Fixes

* Fixes issue with email partitioning where From field was being assigned the To field value.
* Use the `image_metadata` property of the `PageLayout` instance to get the page image info in the `document_to_element_list`
* Add functionality to write images to computer storage temporarily instead of keeping them in memory for `ocr_only` strategy
* Add functionality to convert a PDF in small chunks of pages at a time for `ocr_only` strategy
* Adds `.txt`, `.text`, and `.tab` to list of extensions to check if file
  has a `text/plain` MIME type.
* Enables filters to be passed to `partition_doc` so it doesn't error with LibreOffice7.
* Removed old error message that's superseded by `requires_dependencies`.
* Removes using `hi_res` as the default strategy value for `partition_via_api` and `partition_multiple_via_api`

## 0.8.1

### Enhancements

* Add support for Python 3.11

### Features

### Fixes

* Fixed `auto` strategy detected scanned document as having extractable text and using `fast` strategy, resulting in no output.
* Fix list detection in MS Word documents.
* Don't instantiate an element with a coordinate system when there isn't a way to get its location data.

## 0.8.0

### Enhancements

* Allow model used for hi res pdf partition strategy to be chosen when called.
* Updated inference package

### Features

* Add `metadata_filename` parameter across all partition functions

### Fixes

* Update to ensure `convert_to_datafame` grabs all of the metadata fields.
* Adjust encoding recognition threshold value in `detect_file_encoding`
* Fix KeyError when `isd_to_elements` doesn't find a type
* Fix `_output_filename` for local connector, allowing single files to be written correctly to the disk

* Fix for cases where an invalid encoding is extracted from an email header.

### BREAKING CHANGES

* Information about an element's location is no longer returned as top-level attributes of an element. Instead, it is returned in the `coordinates` attribute of the element's metadata.

## 0.7.12

### Enhancements

* Adds `include_metadata` kwarg to `partition_doc`, `partition_docx`, `partition_email`, `partition_epub`, `partition_json`, `partition_msg`, `partition_odt`, `partition_org`, `partition_pdf`, `partition_ppt`, `partition_pptx`, `partition_rst`, and `partition_rtf`
### Features

* Add Elasticsearch connector for ingest cli to pull specific fields from all documents in an index.
* Adds Dropbox connector

### Fixes

* Fix tests that call unstructured-api by passing through an api-key
* Fixed page breaks being given (incorrect) page numbers
* Fix skipping download on ingest when a source document exists locally

## 0.7.11

### Enhancements

* More deterministic element ordering when using `hi_res` PDF parsing strategy (from unstructured-inference bump to 0.5.4)
* Make large model available (from unstructured-inference bump to 0.5.3)
* Combine inferred elements with extracted elements (from unstructured-inference bump to 0.5.2)
* `partition_email` and `partition_msg` will now process attachments if `process_attachments=True`
  and a attachment partitioning functions is passed through with `attachment_partitioner=partition`.

### Features

### Fixes

* Fix tests that call unstructured-api by passing through an api-key
* Fixed page breaks being given (incorrect) page numbers
* Fix skipping download on ingest when a source document exists locally

## 0.7.10

### Enhancements

* Adds a `max_partition` parameter to `partition_text`, `partition_pdf`, `partition_email`,
  `partition_msg` and `partition_xml` that sets a limit for the size of an individual
  document elements. Defaults to `1500` for everything except `partition_xml`, which has
  a default value of `None`.
* DRY connector refactor

### Features

* `hi_res` model for pdfs and images is selectable via environment variable.

### Fixes

* CSV check now ignores escaped commas.
* Fix for filetype exploration util when file content does not have a comma.
* Adds negative lookahead to bullet pattern to avoid detecting plain text line
  breaks like `-------` as list items.
* Fix pre tag parsing for `partition_html`
* Fix lookup error for annotated Arabic and Hebrew encodings

## 0.7.9

### Enhancements

* Improvements to string check for leafs in `partition_xml`.
* Adds --partition-ocr-languages to unstructured-ingest.

### Features

* Adds `partition_org` for processed Org Mode documents.

### Fixes

## 0.7.8

### Enhancements

### Features

* Adds Google Cloud Service connector

### Fixes

* Updates the `parse_email` for `partition_eml` so that `unstructured-api` passes the smoke tests
* `partition_email` now works if there is no message content
* Updates the `"fast"` strategy for `partition_pdf` so that it's able to recursively
* Adds recursive functionality to all fsspec connectors
* Adds generic --recursive ingest flag

## 0.7.7

### Enhancements

* Adds functionality to replace the `MIME` encodings for `eml` files with one of the common encodings if a `unicode` error occurs
* Adds missed file-like object handling in `detect_file_encoding`
* Adds functionality to extract charset info from `eml` files

### Features

* Added coordinate system class to track coordinate types and convert to different coordinate

### Fixes

* Adds an `html_assemble_articles` kwarg to `partition_html` to enable users to capture
  control whether content outside of `<article>` tags is captured when
  `<article>` tags are present.
* Check for the `xml` attribute on `element` before looking for pagebreaks in `partition_docx`.

## 0.7.6

### Enhancements

* Convert fast startegy to ocr_only for images
* Adds support for page numbers in `.docx` and `.doc` when user or renderer
  created page breaks are present.
* Adds retry logic for the unstructured-ingest Biomed connector

### Features

* Provides users with the ability to extract additional metadata via regex.
* Updates `partition_docx` to include headers and footers in the output.
* Create `partition_tsv` and associated tests. Make additional changes to `detect_filetype`.

### Fixes

* Remove fake api key in test `partition_via_api` since we now require valid/empty api keys
* Page number defaults to `None` instead of `1` when page number is not present in the metadata.
  A page number of `None` indicates that page numbers are not being tracked for the document
  or that page numbers do not apply to the element in question..
* Fixes an issue with some pptx files. Assume pptx shapes are found in top left position of slide
  in case the shape.top and shape.left attributes are `None`.

## 0.7.5

### Enhancements

* Adds functionality to sort elements in `partition_pdf` for `fast` strategy
* Adds ingest tests with `--fast` strategy on PDF documents
* Adds --api-key to unstructured-ingest

### Features

* Adds `partition_rst` for processed ReStructured Text documents.

### Fixes

* Adds handling for emails that do not have a datetime to extract.
* Adds pdf2image package as core requirement of unstructured (with no extras)

## 0.7.4

### Enhancements

* Allows passing kwargs to request data field for `partition_via_api` and `partition_multiple_via_api`
* Enable MIME type detection if libmagic is not available
* Adds handling for empty files in `detect_filetype` and `partition`.

### Features

### Fixes

* Reslove `grpcio` import issue on `weaviate.schema.validate_schema` for python 3.9 and 3.10
* Remove building `detectron2` from source in Dockerfile

## 0.7.3

### Enhancements

* Update IngestDoc abstractions and add data source metadata in ElementMetadata

### Features

### Fixes

* Pass `strategy` parameter down from `partition` for `partition_image`
* Filetype detection if a CSV has a `text/plain` MIME type
* `convert_office_doc` no longers prints file conversion info messages to stdout.
* `partition_via_api` reflects the actual filetype for the file processed in the API.

## 0.7.2

### Enhancements

* Adds an optional encoding kwarg to `elements_to_json` and `elements_from_json`
* Bump version of base image to use new stable version of tesseract

### Features

### Fixes

* Update the `read_txt_file` utility function to keep using `spooled_to_bytes_io_if_needed` for xml
* Add functionality to the `read_txt_file` utility function to handle file-like object from URL
* Remove the unused parameter `encoding` from `partition_pdf`
* Change auto.py to have a `None` default for encoding
* Add functionality to try other common encodings for html and xml files if an error related to the encoding is raised and the user has not specified an encoding.
* Adds benchmark test with test docs in example-docs
* Re-enable test_upload_label_studio_data_with_sdk
* File detection now detects code files as plain text
* Adds `tabulate` explicitly to dependencies
* Fixes an issue in `metadata.page_number` of pptx files
* Adds showing help if no parameters passed

## 0.7.1

### Enhancements

### Features

* Add `stage_for_weaviate` to stage `unstructured` outputs for upload to Weaviate, along with
  a helper function for defining a class to use in Weaviate schemas.
* Builds from Unstructured base image, built off of Rocky Linux 8.7, this resolves almost all CVE's in the image.

### Fixes

## 0.7.0

### Enhancements

* Installing `detectron2` from source is no longer required when using the `local-inference` extra.
* Updates `.pptx` parsing to include text in tables.

### Features

### Fixes

* Fixes an issue in `_add_element_metadata` that caused all elements to have `page_number=1`
  in the element metadata.
* Adds `.log` as a file extension for TXT files.
* Adds functionality to try other common encodings for email (`.eml`) files if an error related to the encoding is raised and the user has not specified an encoding.
* Allow passed encoding to be used in the `replace_mime_encodings`
* Fixes page metadata for `partition_html` when `include_metadata=False`
* A `ValueError` now raises if `file_filename` is not specified when you use `partition_via_api`
  with a file-like object.

## 0.6.11

### Enhancements

* Supports epub tests since pandoc is updated in base image

### Features


### Fixes


## 0.6.10

### Enhancements

* XLS support from auto partition

### Features

### Fixes

## 0.6.9

### Enhancements

* fast strategy for pdf now keeps element bounding box data
* setup.py refactor

### Features

### Fixes

* Adds functionality to try other common encodings if an error related to the encoding is raised and the user has not specified an encoding.
* Adds additional MIME types for CSV

## 0.6.8

### Enhancements

### Features

* Add `partition_csv` for CSV files.

### Fixes

## 0.6.7

### Enhancements

* Deprecate `--s3-url` in favor of `--remote-url` in CLI
* Refactor out non-connector-specific config variables
* Add `file_directory` to metadata
* Add `page_name` to metadata. Currently used for the sheet name in XLSX documents.
* Added a `--partition-strategy` parameter to unstructured-ingest so that users can specify
  partition strategy in CLI. For example, `--partition-strategy fast`.
* Added metadata for filetype.
* Add Discord connector to pull messages from a list of channels
* Refactor `unstructured/file-utils/filetype.py` to better utilise hashmap to return mime type.
* Add local declaration of DOCX_MIME_TYPES and XLSX_MIME_TYPES for `test_filetype.py`.

### Features

* Add `partition_xml` for XML files.
* Add `partition_xlsx` for Microsoft Excel documents.

### Fixes

* Supports `hml` filetype for partition as a variation of html filetype.
* Makes `pytesseract` a function level import in `partition_pdf` so you can use the `"fast"`
  or `"hi_res"` strategies if `pytesseract` is not installed. Also adds the
  `required_dependencies` decorator for the `"hi_res"` and `"ocr_only"` strategies.
* Fix to ensure `filename` is tracked in metadata for `docx` tables.

## 0.6.6

### Enhancements

* Adds an `"auto"` strategy that chooses the partitioning strategy based on document
  characteristics and function kwargs. This is the new default strategy for `partition_pdf`
  and `partition_image`. Users can maintain existing behavior by explicitly setting
  `strategy="hi_res"`.
* Added an additional trace logger for NLP debugging.
* Add `get_date` method to `ElementMetadata` for converting the datestring to a `datetime` object.
* Cleanup the `filename` attribute on `ElementMetadata` to remove the full filepath.

### Features

* Added table reading as html with URL parsing to `partition_docx` in docx
* Added metadata field for text_as_html for docx files

### Fixes

* `fileutils/file_type` check json and eml decode ignore error
* `partition_email` was updated to more flexibly handle deviations from the RFC-2822 standard.
  The time in the metadata returns `None` if the time does not match RFC-2822 at all.
* Include all metadata fields when converting to dataframe or CSV

## 0.6.5

### Enhancements

* Added support for SpooledTemporaryFile file argument.

### Features

### Fixes


## 0.6.4

### Enhancements

* Added an "ocr_only" strategy for `partition_pdf`. Refactored the strategy decision
  logic into its own module.

### Features

### Fixes

## 0.6.3

### Enhancements

* Add an "ocr_only" strategy for `partition_image`.

### Features

* Added `partition_multiple_via_api` for partitioning multiple documents in a single REST
  API call.
* Added `stage_for_baseplate` function to prepare outputs for ingestion into Baseplate.
* Added `partition_odt` for processing Open Office documents.

### Fixes

* Updates the grouping logic in the `partition_pdf` fast strategy to group together text
  in the same bounding box.

## 0.6.2

### Enhancements

* Added logic to `partition_pdf` for detecting copy protected PDFs and falling back
  to the hi res strategy when necessary.


### Features

* Add `partition_via_api` for partitioning documents through the hosted API.

### Fixes

* Fix how `exceeds_cap_ratio` handles empty (returns `True` instead of `False`)
* Updates `detect_filetype` to properly detect JSONs when the MIME type is `text/plain`.

## 0.6.1

### Enhancements

* Updated the table extraction parameter name to be more descriptive

### Features

### Fixes

## 0.6.0

### Enhancements

* Adds an `ssl_verify` kwarg to `partition` and `partition_html` to enable turning off
  SSL verification for HTTP requests. SSL verification is on by default.
* Allows users to pass in ocr language to `partition_pdf` and `partition_image` through
  the `ocr_language` kwarg. `ocr_language` corresponds to the code for the language pack
  in Tesseract. You will need to install the relevant Tesseract language pack to use a
  given language.

### Features

* Table extraction is now possible for pdfs from `partition` and `partition_pdf`.
* Adds support for extracting attachments from `.msg` files

### Fixes

* Adds an `ssl_verify` kwarg to `partition` and `partition_html` to enable turning off
  SSL verification for HTTP requests. SSL verification is on by default.

## 0.5.13

### Enhancements

* Allow headers to be passed into `partition` when `url` is used.

### Features

* `bytes_string_to_string` cleaning brick for bytes string output.

### Fixes

* Fixed typo in call to `exactly_one` in `partition_json`
* unstructured-documents encode xml string if document_tree is `None` in `_read_xml`.
* Update to `_read_xml` so that Markdown files with embedded HTML process correctly.
* Fallback to "fast" strategy only emits a warning if the user specifies the "hi_res" strategy.
* unstructured-partition-text_type exceeds_cap_ratio fix returns and how capitalization ratios are calculated
* `partition_pdf` and `partition_text` group broken paragraphs to avoid fragmented `NarrativeText` elements.
* .json files resolved as "application/json" on centos7 (or other installs with older libmagic libs)

## 0.5.12

### Enhancements

* Add OS mimetypes DB to docker image, mainly for unstructured-api compat.
* Use the image registry as a cache when building Docker images.
* Adds the ability for `partition_text` to group together broken paragraphs.
* Added method to utils to allow date time format validation

### Features
* Add Slack connector to pull messages for a specific channel

* Add --partition-by-api parameter to unstructured-ingest
* Added `partition_rtf` for processing rich text files.
* `partition` now accepts a `url` kwarg in addition to `file` and `filename`.

### Fixes

* Allow encoding to be passed into `replace_mime_encodings`.
* unstructured-ingest connector-specific dependencies are imported on demand.
* unstructured-ingest --flatten-metadata supported for local connector.
* unstructured-ingest fix runtime error when using --metadata-include.

## 0.5.11

### Enhancements

### Features

### Fixes

* Guard against null style attribute in docx document elements
* Update HTML encoding to better support foreign language characters

## 0.5.10

### Enhancements

* Updated inference package
* Add sender, recipient, date, and subject to element metadata for emails

### Features

* Added `--download-only` parameter to `unstructured-ingest`

### Fixes

* FileNotFound error when filename is provided but file is not on disk

## 0.5.9

### Enhancements

### Features

### Fixes

* Convert file to str in helper `split_by_paragraph` for `partition_text`

## 0.5.8

### Enhancements

* Update `elements_to_json` to return string when filename is not specified
* `elements_from_json` may take a string instead of a filename with the `text` kwarg
* `detect_filetype` now does a final fallback to file extension.
* Empty tags are now skipped during the depth check for HTML processing.

### Features

* Add local file system to `unstructured-ingest`
* Add `--max-docs` parameter to `unstructured-ingest`
* Added `partition_msg` for processing MSFT Outlook .msg files.

### Fixes

* `convert_file_to_text` now passes through the `source_format` and `target_format` kwargs.
  Previously they were hard coded.
* Partitioning functions that accept a `text` kwarg no longer raise an error if an empty
  string is passed (and empty list of elements is returned instead).
* `partition_json` no longer fails if the input is an empty list.
* Fixed bug in `chunk_by_attention_window` that caused the last word in segments to be cut-off
  in some cases.

### BREAKING CHANGES

* `stage_for_transformers` now returns a list of elements, making it consistent with other
  staging bricks

## 0.5.7

### Enhancements

* Refactored codebase using `exactly_one`
* Adds ability to pass headers when passing a url in partition_html()
* Added optional `content_type` and `file_filename` parameters to `partition()` to bypass file detection

### Features

* Add `--flatten-metadata` parameter to `unstructured-ingest`
* Add `--fields-include` parameter to `unstructured-ingest`

### Fixes

## 0.5.6

### Enhancements

* `contains_english_word()`, used heavily in text processing, is 10x faster.

### Features

* Add `--metadata-include` and `--metadata-exclude` parameters to `unstructured-ingest`
* Add `clean_non_ascii_chars` to remove non-ascii characters from unicode string

### Fixes

* Fix problem with PDF partition (duplicated test)

## 0.5.4

### Enhancements

* Added Biomedical literature connector for ingest cli.
* Add `FsspecConnector` to easily integrate any existing `fsspec` filesystem as a connector.
* Rename `s3_connector.py` to `s3.py` for readability and consistency with the
  rest of the connectors.
* Now `S3Connector` relies on `s3fs` instead of on `boto3`, and it inherits
  from `FsspecConnector`.
* Adds an `UNSTRUCTURED_LANGUAGE_CHECKS` environment variable to control whether or not language
  specific checks like vocabulary and POS tagging are applied. Set to `"true"` for higher
  resolution partitioning and `"false"` for faster processing.
* Improves `detect_filetype` warning to include filename when provided.
* Adds a "fast" strategy for partitioning PDFs with PDFMiner. Also falls back to the "fast"
  strategy if detectron2 is not available.
* Start deprecation life cycle for `unstructured-ingest --s3-url` option, to be deprecated in
  favor of `--remote-url`.

### Features

* Add `AzureBlobStorageConnector` based on its `fsspec` implementation inheriting
from `FsspecConnector`
* Add `partition_epub` for partitioning e-books in EPUB3 format.

### Fixes

* Fixes processing for text files with `message/rfc822` MIME type.
* Open xml files in read-only mode when reading contents to construct an XMLDocument.

## 0.5.3

### Enhancements

* `auto.partition()` can now load Unstructured ISD json documents.
* Simplify partitioning functions.
* Improve logging for ingest CLI.

### Features

* Add `--wikipedia-auto-suggest` argument to the ingest CLI to disable automatic redirection
  to pages with similar names.
* Add setup script for Amazon Linux 2
* Add optional `encoding` argument to the `partition_(text/email/html)` functions.
* Added Google Drive connector for ingest cli.
* Added Gitlab connector for ingest cli.

### Fixes

## 0.5.2

### Enhancements

* Fully move from printing to logging.
* `unstructured-ingest` now uses a default `--download_dir` of `$HOME/.cache/unstructured/ingest`
rather than a "tmp-ingest-" dir in the working directory.

### Features

### Fixes

* `setup_ubuntu.sh` no longer fails in some contexts by interpreting
`DEBIAN_FRONTEND=noninteractive` as a command
* `unstructured-ingest` no longer re-downloads files when --preserve-downloads
is used without --download-dir.
* Fixed an issue that was causing text to be skipped in some HTML documents.

## 0.5.1

### Enhancements

### Features

### Fixes

* Fixes an error causing JavaScript to appear in the output of `partition_html` sometimes.
* Fix several issues with the `requires_dependencies` decorator, including the error message
  and how it was used, which had caused an error for `unstructured-ingest --github-url ...`.

## 0.5.0

### Enhancements

* Add `requires_dependencies` Python decorator to check dependencies are installed before
  instantiating a class or running a function

### Features

* Added Wikipedia connector for ingest cli.

### Fixes

* Fix `process_document` file cleaning on failure
* Fixes an error introduced in the metadata tracking commit that caused `NarrativeText`
  and `FigureCaption` elements to be represented as `Text` in HTML documents.

## 0.4.16

### Enhancements

* Fallback to using file extensions for filetype detection if `libmagic` is not present

### Features

* Added setup script for Ubuntu
* Added GitHub connector for ingest cli.
* Added `partition_md` partitioner.
* Added Reddit connector for ingest cli.

### Fixes

* Initializes connector properly in ingest.main::MainProcess
* Restricts version of unstructured-inference to avoid multithreading issue

## 0.4.15

### Enhancements

* Added `elements_to_json` and `elements_from_json` for easier serialization/deserialization
* `convert_to_dict`, `dict_to_elements` and `convert_to_csv` are now aliases for functions
  that use the ISD terminology.

### Fixes

* Update to ensure all elements are preserved during serialization/deserialization

## 0.4.14

* Automatically install `nltk` models in the `tokenize` module.

## 0.4.13

* Fixes unstructured-ingest cli.

## 0.4.12

* Adds console_entrypoint for unstructured-ingest, other structure/doc updates related to ingest.
* Add `parser` parameter to `partition_html`.

## 0.4.11

* Adds `partition_doc` for partitioning Word documents in `.doc` format. Requires `libreoffice`.
* Adds `partition_ppt` for partitioning PowerPoint documents in `.ppt` format. Requires `libreoffice`.

## 0.4.10

* Fixes `ElementMetadata` so that it's JSON serializable when the filename is a `Path` object.

## 0.4.9

* Added ingest modules and s3 connector, sample ingest script
* Default to `url=None` for `partition_pdf` and `partition_image`
* Add ability to skip English specific check by setting the `UNSTRUCTURED_LANGUAGE` env var to `""`.
* Document `Element` objects now track metadata

## 0.4.8

* Modified XML and HTML parsers not to load comments.

## 0.4.7

* Added the ability to pull an HTML document from a url in `partition_html`.
* Added the the ability to get file summary info from lists of filenames and lists
  of file contents.
* Added optional page break to `partition` for `.pptx`, `.pdf`, images, and `.html` files.
* Added `to_dict` method to document elements.
* Include more unicode quotes in `replace_unicode_quotes`.

## 0.4.6

* Loosen the default cap threshold to `0.5`.
* Add a `UNSTRUCTURED_NARRATIVE_TEXT_CAP_THRESHOLD` environment variable for controlling
  the cap ratio threshold.
* Unknown text elements are identified as `Text` for HTML and plain text documents.
* `Body Text` styles no longer default to `NarrativeText` for Word documents. The style information
  is insufficient to determine that the text is narrative.
* Upper cased text is lower cased before checking for verbs. This helps avoid some missed verbs.
* Adds an `Address` element for capturing elements that only contain an address.
* Suppress the `UserWarning` when detectron is called.
* Checks that titles and narrative test have at least one English word.
* Checks that titles and narrative text are at least 50% alpha characters.
* Restricts titles to a maximum word length. Adds a `UNSTRUCTURED_TITLE_MAX_WORD_LENGTH`
  environment variable for controlling the max number of words in a title.
* Updated `partition_pptx` to order the elements on the page

## 0.4.4

* Updated `partition_pdf` and `partition_image` to return `unstructured` `Element` objects
* Fixed the healthcheck url path when partitioning images and PDFs via API
* Adds an optional `coordinates` attribute to document objects
* Adds `FigureCaption` and `CheckBox` document elements
* Added ability to split lists detected in `LayoutElement` objects
* Adds `partition_pptx` for partitioning PowerPoint documents
* LayoutParser models now download from HugginfaceHub instead of DropBox
* Fixed file type detection for XML and HTML files on Amazone Linux

## 0.4.3

* Adds `requests` as a base dependency
* Fix in `exceeds_cap_ratio` so the function doesn't break with empty text
* Fix bug in `_parse_received_data`.
* Update `detect_filetype` to properly handle `.doc`, `.xls`, and `.ppt`.

## 0.4.2

* Added `partition_image` to process documents in an image format.
* Fixed utf-8 encoding error in `partition_email` with attachments for `text/html`

## 0.4.1

* Added support for text files in the `partition` function
* Pinned `opencv-python` for easier installation on Linux

## 0.4.0

* Added generic `partition` brick that detects the file type and routes a file to the appropriate
  partitioning brick.
* Added a file type detection module.
* Updated `partition_html` and `partition_eml` to support file-like objects in 'rb' mode.
* Cleaning brick for removing ordered bullets `clean_ordered_bullets`.
* Extract brick method for ordered bullets `extract_ordered_bullets`.
* Test for `clean_ordered_bullets`.
* Test for `extract_ordered_bullets`.
* Added `partition_docx` for pre-processing Word Documents.
* Added new REGEX patterns to extract email header information
* Added new functions to extract header information `parse_received_data` and `partition_header`
* Added new function to parse plain text files `partition_text`
* Added new cleaners functions `extract_ip_address`, `extract_ip_address_name`, `extract_mapi_id`, `extract_datetimetz`
* Add new `Image` element and function to find embedded images `find_embedded_images`
* Added `get_directory_file_info` for summarizing information about source documents

## 0.3.5

* Add support for local inference
* Add new pattern to recognize plain text dash bullets
* Add test for bullet patterns
* Fix for `partition_html` that allows for processing `div` tags that have both text and child
  elements
* Add ability to extract document metadata from `.docx`, `.xlsx`, and `.jpg` files.
* Helper functions for identifying and extracting phone numbers
* Add new function `extract_attachment_info` that extracts and decodes the attachment
of an email.
* Staging brick to convert a list of `Element`s to a `pandas` dataframe.
* Add plain text functionality to `partition_email`

## 0.3.4

* Python-3.7 compat

## 0.3.3

* Removes BasicConfig from logger configuration
* Adds the `partition_email` partitioning brick
* Adds the `replace_mime_encodings` cleaning bricks
* Small fix to HTML parsing related to processing list items with sub-tags
* Add `EmailElement` data structure to store email documents

## 0.3.2

* Added `translate_text` brick for translating text between languages
* Add an `apply` method to make it easier to apply cleaners to elements

## 0.3.1

* Added \_\_init.py\_\_ to `partition`

## 0.3.0

* Implement staging brick for Argilla. Converts lists of `Text` elements to `argilla` dataset classes.
* Removing the local PDF parsing code and any dependencies and tests.
* Reorganizes the staging bricks in the unstructured.partition module
* Allow entities to be passed into the Datasaur staging brick
* Added HTML escapes to the `replace_unicode_quotes` brick
* Fix bad responses in partition_pdf to raise ValueError
* Adds `partition_html` for partitioning HTML documents.

## 0.2.6

* Small change to how \_read is placed within the inheritance structure since it doesn't really apply to pdf
* Add partitioning brick for calling the document image analysis API

## 0.2.5

* Update python requirement to >=3.7

## 0.2.4

* Add alternative way of importing `Final` to support google colab

## 0.2.3

* Add cleaning bricks for removing prefixes and postfixes
* Add cleaning bricks for extracting text before and after a pattern

## 0.2.2

* Add staging brick for Datasaur

## 0.2.1

* Added brick to convert an ISD dictionary to a list of elements
* Update `PDFDocument` to use the `from_file` method
* Added staging brick for CSV format for ISD (Initial Structured Data) format.
* Added staging brick for separating text into attention window size chunks for `transformers`.
* Added staging brick for LabelBox.
* Added ability to upload LabelStudio predictions
* Added utility function for JSONL reading and writing
* Added staging brick for CSV format for Prodigy
* Added staging brick for Prodigy
* Added ability to upload LabelStudio annotations
* Added text_field and id_field to stage_for_label_studio signature

## 0.2.0

* Initial release of unstructured<|MERGE_RESOLUTION|>--- conflicted
+++ resolved
@@ -1,22 +1,23 @@
-<<<<<<< HEAD
-## 0.9.2-dev2
-=======
-=======
+## 0.9.3-dev0
+
+### Enhancements
+
+* Add `metadata.section` to capture epub table of contents data
+
+### Features
+
+### Fixes
+
 ## 0.9.2
->>>>>>> b31c62fa
 
 ### Enhancements
 
 * Update table extraction section in API documentation to sync with change in Prod API
 * Update Notion connector to extract to html
-<<<<<<< HEAD
-* Add `metadata.section` to capture epub table of contents data
-=======
 * Bump unstructured-inference==0.5.9:
   - better caching of models
   - another version of detectron2 available, though the default layout model is unchanged
 * Added UUID option for element_id
->>>>>>> b31c62fa
 
 ### Features
 
