## 0.10.15-dev10

### Enhancements

* Adds numbered ListItem grouping when pdfminer broke down by line-by-line using coordinates
* Use text-based classification hen elements come back uncategorized from PDF/Image partitioning
* Updated HTML Partitioning to extract tables
* Create and add `add_chunking_strategy` decorator to partition functions
* Adds `languages` as an input parameter and marks `ocr_languages` kwarg for deprecation in pdf partitioning functions
* Adds `xlsx` and `xls` to `skip_infer_table_types` default list in `partition`
* Adds `languages` as an input parameter and marks `ocr_languages` kwarg for deprecation in image partitioning functions
* Adds `languages` as an input parameter and marks `ocr_languages` kwarg for deprecation in auto partition
* Replaces `language` with `languages` as an input parameter to unstructured-partition-text_type functions
* Removes `UNSTRUCTURED_LANGUAGE` env var. To skip English specific checks, set the `languages` parameter to non-English language(s).

### Features

### Fixes

<<<<<<< HEAD
* `add_pytesseract_bboxes_to_elements` no longer returns `nan` values and logic is broken into new methods
  `_get_element_box` and `convert_multiple_coordinates_to_new_system`
=======
* Fixes a chunking issue via dropping the field "coordinates". Problem: chunk_by_title function was chunking each element to its own individual chunk while it needed to group elements into a fewer number of chunks. We've discovered that this happens due to a metadata matching logic in chunk_by_title function, and discovered that elements with different metadata can't be put into the same chunk. At the same time, any element with "coordinates" essentially had different metadata than other elements, due each element locating in different places and having different coordinates. Fix: That is why we have included the key "coordinates" inside a list of excluded metadata keys, while doing this "metadata_matches" comparision. Importance: This change is crucial to be able to chunk by title for documents which include "coordinates" metadata in their elements.
>>>>>>> bd33a52e

## 0.10.14

### Enhancements

* Update all connectors to use new downstream architecture
  * New click type added to parse comma-delimited string inputs
  * Some CLI options renamed

### Features

### Fixes

## 0.10.13

### Enhancements

* Updated documentation: Added back support doc types for partitioning, more Python codes in the API page,  RAG definition, and use case.
* Updated Hi-Res Metadata: PDFs and Images using Hi-Res strategy now have layout model class probabilities added ot metadata.
* Updated the `_detect_filetype_from_octet_stream()` function to use libmagic to infer the content type of file when it is not a zip file.
* Tesseract minor version bump to 5.3.2

### Features

* Add Jira Connector to be able to pull issues from a Jira organization
* Add `clean_ligatures` function to expand ligatures in text

### Fixes

* `partition_html` breaks on `<br>` elements.
* Ingest error handling to properly raise errors when wrapped
* GH issue 1361: fixes a sortig error that prevented some PDF's from being parsed
* Bump unstructured-inference
  * Brings back embedded images in PDF's (0.5.23)

## 0.10.12

### Enhancements

* Removed PIL pin as issue has been resolved upstream
* Bump unstructured-inference
  * Support for yolox_quantized layout detection model (0.5.20)
* YoloX element types added


### Features

* Add Salesforce Connector to be able to pull Account, Case, Campaign, EmailMessage, Lead

### Fixes


* Bump unstructured-inference
  * Avoid divide-by-zero errors swith `safe_division` (0.5.21)

## 0.10.11

### Enhancements

* Bump unstructured-inference
  * Combine entire-page OCR output with layout-detected elements, to ensure full coverage of the page (0.5.19)

### Features

* Add in ingest cli s3 writer

### Fixes

* Fix a bug where `xy-cut` sorting attemps to sort elements without valid coordinates; now xy cut sorting only works when **all** elements have valid coordinates

## 0.10.10

### Enhancements

* Adds `text` as an input parameter to `partition_xml`.
* `partition_xml` no longer runs through `partition_text`, avoiding incorrect splitting
  on carriage returns in the XML. Since `partition_xml` no longer calls `partition_text`,
  `min_partition` and `max_partition` are no longer supported in `partition_xml`.
* Bump `unstructured-inference==0.5.18`, change non-default detectron2 classification threshold
* Upgrade base image from rockylinux 8 to rockylinux 9
* Serialize IngestDocs to JSON when passing to subprocesses

### Features

### Fixes

- Fix a bug where mismatched `elements` and `bboxes` are passed into `add_pytesseract_bbox_to_elements`

## 0.10.9

### Enhancements

* Fix `test_json` to handle only non-extra dependencies file types (plain-text)

### Features

* Adds `chunk_by_title` to break a document into sections based on the presence of `Title`
  elements.
* add new extraction function `extract_image_urls_from_html` to extract all img related URL from html text.

### Fixes

* Make cv2 dependency optional
* Edit `add_pytesseract_bbox_to_elements`'s (`ocr_only` strategy) `metadata.coordinates.points` return type to `Tuple` for consistency.
* Re-enable test-ingest-confluence-diff for ingest tests
* Fix syntax for ingest test check number of files

## 0.10.8

### Enhancements

* Release docker image that installs Python 3.10 rather than 3.8

### Features

### Fixes

## 0.10.7

### Enhancements

### Features

### Fixes

* Remove overly aggressive ListItem chunking for images and PDF's which typically resulted in inchorent elements.

## 0.10.6

### Enhancements

* Enable `partition_email` and `partition_msg` to detect if an email is PGP encryped. If
  and email is PGP encryped, the functions will return an empy list of elements and
  emit a warning about the encrypted content.
* Add threaded Slack conversations into Slack connector output
* Add functionality to sort elements using `xy-cut` sorting approach in `partition_pdf` for `hi_res` and `fast` strategies
* Bump unstructured-inference
  * Set OMP_THREAD_LIMIT to 1 if not set for better tesseract perf (0.5.17)

### Features

* Extract coordinates from PDFs and images when using OCR only strategy and add to metadata

### Fixes

* Update `partition_html` to respect the order of `<pre>` tags.
* Fix bug in `partition_pdf_or_image` where two partitions were called if `strategy == "ocr_only"`.
* Bump unstructured-inference
  * Fix issue where temporary files were being left behind (0.5.16)
* Adds deprecation warning for the `file_filename` kwarg to `partition`, `partition_via_api`,
  and `partition_multiple_via_api`.
* Fix documentation build workflow by pinning dependencies

## 0.10.5

### Enhancements

* Create new CI Pipelines
  - Checking text, xml, email, and html doc tests against the library installed without extras
  - Checking each library extra against their respective tests
* `partition` raises an error and tells the user to install the appropriate extra if a filetype
  is detected that is missing dependencies.
* Add custom errors to ingest
* Bump `unstructured-ingest==0.5.15`
  - Handle an uncaught TesseractError (0.5.15)
  - Add TIFF test file and TIFF filetype to `test_from_image_file` in `test_layout` (0.5.14)
* Use `entire_page` ocr mode for pdfs and images
* Add notes on extra installs to docs
* Adds ability to reuse connections per process in unstructured-ingest

### Features
* Add delta table connector

### Fixes

## 0.10.4
* Pass ocr_mode in partition_pdf and set the default back to individual pages for now
* Add diagrams and descriptions for ingest design in the ingest README

### Features
* Supports multipage TIFF image partitioning

### Fixes

## 0.10.2

### Enhancements
* Bump unstructured-inference==0.5.13:
  - Fix extracted image elements being included in layout merge, addresses the issue
    where an entire-page image in a PDF was not passed to the layout model when using hi_res.

### Features

### Fixes

## 0.10.1

### Enhancements
* Bump unstructured-inference==0.5.12:
  - fix to avoid trace for certain PDF's (0.5.12)
  - better defaults for DPI for hi_res and  Chipper (0.5.11)
  - implement full-page OCR (0.5.10)

### Features

### Fixes

* Fix dead links in repository README (Quick Start > Install for local development, and Learn more > Batch Processing)
* Update document dependencies to include tesseract-lang for additional language support (required for tests to pass)

## 0.10.0

### Enhancements

* Add `include_header` kwarg to `partition_xlsx` and change default behavior to `True`
* Update the `links` and `emphasized_texts` metadata fields

### Features

### Fixes

## 0.9.3

### Enhancements

* Pinned dependency cleanup.
* Update `partition_csv` to always use `soupparser_fromstring` to parse `html text`
* Update `partition_tsv` to always use `soupparser_fromstring` to parse `html text`
* Add `metadata.section` to capture epub table of contents data
* Add `unique_element_ids` kwarg to partition functions. If `True`, will use a UUID
  for element IDs instead of a SHA-256 hash.
* Update `partition_xlsx` to always use `soupparser_fromstring` to parse `html text`
* Add functionality to switch `html` text parser based on whether the `html` text contains emoji
* Add functionality to check if a string contains any emoji characters
* Add CI tests around Notion

### Features

* Add Airtable Connector to be able to pull views/tables/bases from an Airtable organization

### Fixes

* fix pdf partition of list items being detected as titles in OCR only mode
* make notion module discoverable
* fix emails with `Content-Distribution: inline` and `Content-Distribution: attachment` with no filename
* Fix email attachment filenames which had `=` in the filename itself

## 0.9.2


### Enhancements

* Update table extraction section in API documentation to sync with change in Prod API
* Update Notion connector to extract to html
* Added UUID option for `element_id`
* Bump unstructured-inference==0.5.9:
  - better caching of models
  - another version of detectron2 available, though the default layout model is unchanged
* Added UUID option for element_id
* Added UUID option for element_id
* CI improvements to run ingest tests in parallel

### Features

* Adds Sharepoint connector.

### Fixes

* Bump unstructured-inference==0.5.9:
  - ignores Tesseract errors where no text is extracted for tiles that indeed, have no text

## 0.9.1

### Enhancements

* Adds --partition-pdf-infer-table-structure to unstructured-ingest.
* Enable `partition_html` to skip headers and footers with the `skip_headers_and_footers` flag.
* Update `partition_doc` and `partition_docx` to track emphasized texts in the output
* Adds post processing function `filter_element_types`
* Set the default strategy for partitioning images to `hi_res`
* Add page break parameter section in API documentation to sync with change in Prod API
* Update `partition_html` to track emphasized texts in the output
* Update `XMLDocument._read_xml` to create `<p>` tag element for the text enclosed in the `<pre>` tag
* Add parameter `include_tail_text` to `_construct_text` to enable (skip) tail text inclusion
* Add Notion connector

### Features

### Fixes

* Remove unused `_partition_via_api` function
* Fixed emoji bug in `partition_xlsx`.
* Pass `file_filename` metadata when partitioning file object
* Skip ingest test on missing Slack token
* Add Dropbox variables to CI environments
* Remove default encoding for ingest
* Adds new element type `EmailAddress` for recognising email address in the  text
* Simplifies `min_partition` logic; makes partitions falling below the `min_partition`
  less likely.
* Fix bug where ingest test check for number of files fails in smoke test
* Fix unstructured-ingest entrypoint failure

## 0.9.0

### Enhancements

* Dependencies are now split by document type, creating a slimmer base installation.

## 0.8.8

### Enhancements

### Features

### Fixes

* Rename "date" field to "last_modified"
* Adds Box connector

### Fixes

## 0.8.7

### Enhancements

* Put back useful function `split_by_paragraph`

### Features

### Fixes

* Fix argument order in NLTK download step

## 0.8.6

### Enhancements

### Features

### Fixes

* Remove debug print lines and non-functional code

## 0.8.5

### Enhancements

* Add parameter `skip_infer_table_types` to enable (skip) table extraction for other doc types
* Adds optional Unstructured API unit tests in CI
* Tracks last modified date for all document types.
* Add auto_paragraph_grouper to detect new-line and blank-line new paragraph for .txt files.
* refactor the ingest cli to better support expanding supported connectors

## 0.8.3

### Enhancements

### Features

### Fixes

* NLTK now only gets downloaded if necessary.
* Handling for empty tables in Word Documents and PowerPoints.

## 0.8.4

### Enhancements

* Additional tests and refactor of JSON detection.
* Update functionality to retrieve image metadata from a page for `document_to_element_list`
* Links are now tracked in `partition_html` output.
* Set the file's current position to the beginning after reading the file in `convert_to_bytes`
* Add `min_partition` kwarg to that combines elements below a specified threshold and modifies splitting of strings longer than max partition so words are not split.
* set the file's current position to the beginning after reading the file in `convert_to_bytes`
* Add slide notes to pptx
* Add `--encoding` directive to ingest
* Improve json detection by `detect_filetype`

### Features

* Adds Outlook connector
* Add support for dpi parameter in inference library
* Adds Onedrive connector.
* Add Confluence connector for ingest cli to pull the body text from all documents from all spaces in a confluence domain.

### Fixes

* Fixes issue with email partitioning where From field was being assigned the To field value.
* Use the `image_metadata` property of the `PageLayout` instance to get the page image info in the `document_to_element_list`
* Add functionality to write images to computer storage temporarily instead of keeping them in memory for `ocr_only` strategy
* Add functionality to convert a PDF in small chunks of pages at a time for `ocr_only` strategy
* Adds `.txt`, `.text`, and `.tab` to list of extensions to check if file
  has a `text/plain` MIME type.
* Enables filters to be passed to `partition_doc` so it doesn't error with LibreOffice7.
* Removed old error message that's superseded by `requires_dependencies`.
* Removes using `hi_res` as the default strategy value for `partition_via_api` and `partition_multiple_via_api`

## 0.8.1

### Enhancements

* Add support for Python 3.11

### Features

### Fixes

* Fixed `auto` strategy detected scanned document as having extractable text and using `fast` strategy, resulting in no output.
* Fix list detection in MS Word documents.
* Don't instantiate an element with a coordinate system when there isn't a way to get its location data.

## 0.8.0

### Enhancements

* Allow model used for hi res pdf partition strategy to be chosen when called.
* Updated inference package

### Features

* Add `metadata_filename` parameter across all partition functions

### Fixes

* Update to ensure `convert_to_datafame` grabs all of the metadata fields.
* Adjust encoding recognition threshold value in `detect_file_encoding`
* Fix KeyError when `isd_to_elements` doesn't find a type
* Fix `_output_filename` for local connector, allowing single files to be written correctly to the disk

* Fix for cases where an invalid encoding is extracted from an email header.

### BREAKING CHANGES

* Information about an element's location is no longer returned as top-level attributes of an element. Instead, it is returned in the `coordinates` attribute of the element's metadata.

## 0.7.12

### Enhancements

* Adds `include_metadata` kwarg to `partition_doc`, `partition_docx`, `partition_email`, `partition_epub`, `partition_json`, `partition_msg`, `partition_odt`, `partition_org`, `partition_pdf`, `partition_ppt`, `partition_pptx`, `partition_rst`, and `partition_rtf`
### Features

* Add Elasticsearch connector for ingest cli to pull specific fields from all documents in an index.
* Adds Dropbox connector

### Fixes

* Fix tests that call unstructured-api by passing through an api-key
* Fixed page breaks being given (incorrect) page numbers
* Fix skipping download on ingest when a source document exists locally

## 0.7.11

### Enhancements

* More deterministic element ordering when using `hi_res` PDF parsing strategy (from unstructured-inference bump to 0.5.4)
* Make large model available (from unstructured-inference bump to 0.5.3)
* Combine inferred elements with extracted elements (from unstructured-inference bump to 0.5.2)
* `partition_email` and `partition_msg` will now process attachments if `process_attachments=True`
  and a attachment partitioning functions is passed through with `attachment_partitioner=partition`.

### Features

### Fixes

* Fix tests that call unstructured-api by passing through an api-key
* Fixed page breaks being given (incorrect) page numbers
* Fix skipping download on ingest when a source document exists locally

## 0.7.10

### Enhancements

* Adds a `max_partition` parameter to `partition_text`, `partition_pdf`, `partition_email`,
  `partition_msg` and `partition_xml` that sets a limit for the size of an individual
  document elements. Defaults to `1500` for everything except `partition_xml`, which has
  a default value of `None`.
* DRY connector refactor

### Features

* `hi_res` model for pdfs and images is selectable via environment variable.

### Fixes

* CSV check now ignores escaped commas.
* Fix for filetype exploration util when file content does not have a comma.
* Adds negative lookahead to bullet pattern to avoid detecting plain text line
  breaks like `-------` as list items.
* Fix pre tag parsing for `partition_html`
* Fix lookup error for annotated Arabic and Hebrew encodings

## 0.7.9

### Enhancements

* Improvements to string check for leafs in `partition_xml`.
* Adds --partition-ocr-languages to unstructured-ingest.

### Features

* Adds `partition_org` for processed Org Mode documents.

### Fixes

## 0.7.8

### Enhancements

### Features

* Adds Google Cloud Service connector

### Fixes

* Updates the `parse_email` for `partition_eml` so that `unstructured-api` passes the smoke tests
* `partition_email` now works if there is no message content
* Updates the `"fast"` strategy for `partition_pdf` so that it's able to recursively
* Adds recursive functionality to all fsspec connectors
* Adds generic --recursive ingest flag

## 0.7.7

### Enhancements

* Adds functionality to replace the `MIME` encodings for `eml` files with one of the common encodings if a `unicode` error occurs
* Adds missed file-like object handling in `detect_file_encoding`
* Adds functionality to extract charset info from `eml` files

### Features

* Added coordinate system class to track coordinate types and convert to different coordinate

### Fixes

* Adds an `html_assemble_articles` kwarg to `partition_html` to enable users to capture
  control whether content outside of `<article>` tags is captured when
  `<article>` tags are present.
* Check for the `xml` attribute on `element` before looking for pagebreaks in `partition_docx`.

## 0.7.6

### Enhancements

* Convert fast startegy to ocr_only for images
* Adds support for page numbers in `.docx` and `.doc` when user or renderer
  created page breaks are present.
* Adds retry logic for the unstructured-ingest Biomed connector

### Features

* Provides users with the ability to extract additional metadata via regex.
* Updates `partition_docx` to include headers and footers in the output.
* Create `partition_tsv` and associated tests. Make additional changes to `detect_filetype`.

### Fixes

* Remove fake api key in test `partition_via_api` since we now require valid/empty api keys
* Page number defaults to `None` instead of `1` when page number is not present in the metadata.
  A page number of `None` indicates that page numbers are not being tracked for the document
  or that page numbers do not apply to the element in question..
* Fixes an issue with some pptx files. Assume pptx shapes are found in top left position of slide
  in case the shape.top and shape.left attributes are `None`.

## 0.7.5

### Enhancements

* Adds functionality to sort elements in `partition_pdf` for `fast` strategy
* Adds ingest tests with `--fast` strategy on PDF documents
* Adds --api-key to unstructured-ingest

### Features

* Adds `partition_rst` for processed ReStructured Text documents.

### Fixes

* Adds handling for emails that do not have a datetime to extract.
* Adds pdf2image package as core requirement of unstructured (with no extras)

## 0.7.4

### Enhancements

* Allows passing kwargs to request data field for `partition_via_api` and `partition_multiple_via_api`
* Enable MIME type detection if libmagic is not available
* Adds handling for empty files in `detect_filetype` and `partition`.

### Features

### Fixes

* Reslove `grpcio` import issue on `weaviate.schema.validate_schema` for python 3.9 and 3.10
* Remove building `detectron2` from source in Dockerfile

## 0.7.3

### Enhancements

* Update IngestDoc abstractions and add data source metadata in ElementMetadata

### Features

### Fixes

* Pass `strategy` parameter down from `partition` for `partition_image`
* Filetype detection if a CSV has a `text/plain` MIME type
* `convert_office_doc` no longers prints file conversion info messages to stdout.
* `partition_via_api` reflects the actual filetype for the file processed in the API.

## 0.7.2

### Enhancements

* Adds an optional encoding kwarg to `elements_to_json` and `elements_from_json`
* Bump version of base image to use new stable version of tesseract

### Features

### Fixes

* Update the `read_txt_file` utility function to keep using `spooled_to_bytes_io_if_needed` for xml
* Add functionality to the `read_txt_file` utility function to handle file-like object from URL
* Remove the unused parameter `encoding` from `partition_pdf`
* Change auto.py to have a `None` default for encoding
* Add functionality to try other common encodings for html and xml files if an error related to the encoding is raised and the user has not specified an encoding.
* Adds benchmark test with test docs in example-docs
* Re-enable test_upload_label_studio_data_with_sdk
* File detection now detects code files as plain text
* Adds `tabulate` explicitly to dependencies
* Fixes an issue in `metadata.page_number` of pptx files
* Adds showing help if no parameters passed

## 0.7.1

### Enhancements

### Features

* Add `stage_for_weaviate` to stage `unstructured` outputs for upload to Weaviate, along with
  a helper function for defining a class to use in Weaviate schemas.
* Builds from Unstructured base image, built off of Rocky Linux 8.7, this resolves almost all CVE's in the image.

### Fixes

## 0.7.0

### Enhancements

* Installing `detectron2` from source is no longer required when using the `local-inference` extra.
* Updates `.pptx` parsing to include text in tables.

### Features

### Fixes

* Fixes an issue in `_add_element_metadata` that caused all elements to have `page_number=1`
  in the element metadata.
* Adds `.log` as a file extension for TXT files.
* Adds functionality to try other common encodings for email (`.eml`) files if an error related to the encoding is raised and the user has not specified an encoding.
* Allow passed encoding to be used in the `replace_mime_encodings`
* Fixes page metadata for `partition_html` when `include_metadata=False`
* A `ValueError` now raises if `file_filename` is not specified when you use `partition_via_api`
  with a file-like object.

## 0.6.11

### Enhancements

* Supports epub tests since pandoc is updated in base image

### Features


### Fixes


## 0.6.10

### Enhancements

* XLS support from auto partition

### Features

### Fixes

## 0.6.9

### Enhancements

* fast strategy for pdf now keeps element bounding box data
* setup.py refactor

### Features

### Fixes

* Adds functionality to try other common encodings if an error related to the encoding is raised and the user has not specified an encoding.
* Adds additional MIME types for CSV

## 0.6.8

### Enhancements

### Features

* Add `partition_csv` for CSV files.

### Fixes

## 0.6.7

### Enhancements

* Deprecate `--s3-url` in favor of `--remote-url` in CLI
* Refactor out non-connector-specific config variables
* Add `file_directory` to metadata
* Add `page_name` to metadata. Currently used for the sheet name in XLSX documents.
* Added a `--partition-strategy` parameter to unstructured-ingest so that users can specify
  partition strategy in CLI. For example, `--partition-strategy fast`.
* Added metadata for filetype.
* Add Discord connector to pull messages from a list of channels
* Refactor `unstructured/file-utils/filetype.py` to better utilise hashmap to return mime type.
* Add local declaration of DOCX_MIME_TYPES and XLSX_MIME_TYPES for `test_filetype.py`.

### Features

* Add `partition_xml` for XML files.
* Add `partition_xlsx` for Microsoft Excel documents.

### Fixes

* Supports `hml` filetype for partition as a variation of html filetype.
* Makes `pytesseract` a function level import in `partition_pdf` so you can use the `"fast"`
  or `"hi_res"` strategies if `pytesseract` is not installed. Also adds the
  `required_dependencies` decorator for the `"hi_res"` and `"ocr_only"` strategies.
* Fix to ensure `filename` is tracked in metadata for `docx` tables.

## 0.6.6

### Enhancements

* Adds an `"auto"` strategy that chooses the partitioning strategy based on document
  characteristics and function kwargs. This is the new default strategy for `partition_pdf`
  and `partition_image`. Users can maintain existing behavior by explicitly setting
  `strategy="hi_res"`.
* Added an additional trace logger for NLP debugging.
* Add `get_date` method to `ElementMetadata` for converting the datestring to a `datetime` object.
* Cleanup the `filename` attribute on `ElementMetadata` to remove the full filepath.

### Features

* Added table reading as html with URL parsing to `partition_docx` in docx
* Added metadata field for text_as_html for docx files

### Fixes

* `fileutils/file_type` check json and eml decode ignore error
* `partition_email` was updated to more flexibly handle deviations from the RFC-2822 standard.
  The time in the metadata returns `None` if the time does not match RFC-2822 at all.
* Include all metadata fields when converting to dataframe or CSV

## 0.6.5

### Enhancements

* Added support for SpooledTemporaryFile file argument.

### Features

### Fixes


## 0.6.4

### Enhancements

* Added an "ocr_only" strategy for `partition_pdf`. Refactored the strategy decision
  logic into its own module.

### Features

### Fixes

## 0.6.3

### Enhancements

* Add an "ocr_only" strategy for `partition_image`.

### Features

* Added `partition_multiple_via_api` for partitioning multiple documents in a single REST
  API call.
* Added `stage_for_baseplate` function to prepare outputs for ingestion into Baseplate.
* Added `partition_odt` for processing Open Office documents.

### Fixes

* Updates the grouping logic in the `partition_pdf` fast strategy to group together text
  in the same bounding box.

## 0.6.2

### Enhancements

* Added logic to `partition_pdf` for detecting copy protected PDFs and falling back
  to the hi res strategy when necessary.


### Features

* Add `partition_via_api` for partitioning documents through the hosted API.

### Fixes

* Fix how `exceeds_cap_ratio` handles empty (returns `True` instead of `False`)
* Updates `detect_filetype` to properly detect JSONs when the MIME type is `text/plain`.

## 0.6.1

### Enhancements

* Updated the table extraction parameter name to be more descriptive

### Features

### Fixes

## 0.6.0

### Enhancements

* Adds an `ssl_verify` kwarg to `partition` and `partition_html` to enable turning off
  SSL verification for HTTP requests. SSL verification is on by default.
* Allows users to pass in ocr language to `partition_pdf` and `partition_image` through
  the `ocr_language` kwarg. `ocr_language` corresponds to the code for the language pack
  in Tesseract. You will need to install the relevant Tesseract language pack to use a
  given language.

### Features

* Table extraction is now possible for pdfs from `partition` and `partition_pdf`.
* Adds support for extracting attachments from `.msg` files

### Fixes

* Adds an `ssl_verify` kwarg to `partition` and `partition_html` to enable turning off
  SSL verification for HTTP requests. SSL verification is on by default.

## 0.5.13

### Enhancements

* Allow headers to be passed into `partition` when `url` is used.

### Features

* `bytes_string_to_string` cleaning brick for bytes string output.

### Fixes

* Fixed typo in call to `exactly_one` in `partition_json`
* unstructured-documents encode xml string if document_tree is `None` in `_read_xml`.
* Update to `_read_xml` so that Markdown files with embedded HTML process correctly.
* Fallback to "fast" strategy only emits a warning if the user specifies the "hi_res" strategy.
* unstructured-partition-text_type exceeds_cap_ratio fix returns and how capitalization ratios are calculated
* `partition_pdf` and `partition_text` group broken paragraphs to avoid fragmented `NarrativeText` elements.
* .json files resolved as "application/json" on centos7 (or other installs with older libmagic libs)

## 0.5.12

### Enhancements

* Add OS mimetypes DB to docker image, mainly for unstructured-api compat.
* Use the image registry as a cache when building Docker images.
* Adds the ability for `partition_text` to group together broken paragraphs.
* Added method to utils to allow date time format validation

### Features
* Add Slack connector to pull messages for a specific channel

* Add --partition-by-api parameter to unstructured-ingest
* Added `partition_rtf` for processing rich text files.
* `partition` now accepts a `url` kwarg in addition to `file` and `filename`.

### Fixes

* Allow encoding to be passed into `replace_mime_encodings`.
* unstructured-ingest connector-specific dependencies are imported on demand.
* unstructured-ingest --flatten-metadata supported for local connector.
* unstructured-ingest fix runtime error when using --metadata-include.

## 0.5.11

### Enhancements

### Features

### Fixes

* Guard against null style attribute in docx document elements
* Update HTML encoding to better support foreign language characters

## 0.5.10

### Enhancements

* Updated inference package
* Add sender, recipient, date, and subject to element metadata for emails

### Features

* Added `--download-only` parameter to `unstructured-ingest`

### Fixes

* FileNotFound error when filename is provided but file is not on disk

## 0.5.9

### Enhancements

### Features

### Fixes

* Convert file to str in helper `split_by_paragraph` for `partition_text`

## 0.5.8

### Enhancements

* Update `elements_to_json` to return string when filename is not specified
* `elements_from_json` may take a string instead of a filename with the `text` kwarg
* `detect_filetype` now does a final fallback to file extension.
* Empty tags are now skipped during the depth check for HTML processing.

### Features

* Add local file system to `unstructured-ingest`
* Add `--max-docs` parameter to `unstructured-ingest`
* Added `partition_msg` for processing MSFT Outlook .msg files.

### Fixes

* `convert_file_to_text` now passes through the `source_format` and `target_format` kwargs.
  Previously they were hard coded.
* Partitioning functions that accept a `text` kwarg no longer raise an error if an empty
  string is passed (and empty list of elements is returned instead).
* `partition_json` no longer fails if the input is an empty list.
* Fixed bug in `chunk_by_attention_window` that caused the last word in segments to be cut-off
  in some cases.

### BREAKING CHANGES

* `stage_for_transformers` now returns a list of elements, making it consistent with other
  staging bricks

## 0.5.7

### Enhancements

* Refactored codebase using `exactly_one`
* Adds ability to pass headers when passing a url in partition_html()
* Added optional `content_type` and `file_filename` parameters to `partition()` to bypass file detection

### Features

* Add `--flatten-metadata` parameter to `unstructured-ingest`
* Add `--fields-include` parameter to `unstructured-ingest`

### Fixes

## 0.5.6

### Enhancements

* `contains_english_word()`, used heavily in text processing, is 10x faster.

### Features

* Add `--metadata-include` and `--metadata-exclude` parameters to `unstructured-ingest`
* Add `clean_non_ascii_chars` to remove non-ascii characters from unicode string

### Fixes

* Fix problem with PDF partition (duplicated test)

## 0.5.4

### Enhancements

* Added Biomedical literature connector for ingest cli.
* Add `FsspecConnector` to easily integrate any existing `fsspec` filesystem as a connector.
* Rename `s3_connector.py` to `s3.py` for readability and consistency with the
  rest of the connectors.
* Now `S3Connector` relies on `s3fs` instead of on `boto3`, and it inherits
  from `FsspecConnector`.
* Adds an `UNSTRUCTURED_LANGUAGE_CHECKS` environment variable to control whether or not language
  specific checks like vocabulary and POS tagging are applied. Set to `"true"` for higher
  resolution partitioning and `"false"` for faster processing.
* Improves `detect_filetype` warning to include filename when provided.
* Adds a "fast" strategy for partitioning PDFs with PDFMiner. Also falls back to the "fast"
  strategy if detectron2 is not available.
* Start deprecation life cycle for `unstructured-ingest --s3-url` option, to be deprecated in
  favor of `--remote-url`.

### Features

* Add `AzureBlobStorageConnector` based on its `fsspec` implementation inheriting
from `FsspecConnector`
* Add `partition_epub` for partitioning e-books in EPUB3 format.

### Fixes

* Fixes processing for text files with `message/rfc822` MIME type.
* Open xml files in read-only mode when reading contents to construct an XMLDocument.

## 0.5.3

### Enhancements

* `auto.partition()` can now load Unstructured ISD json documents.
* Simplify partitioning functions.
* Improve logging for ingest CLI.

### Features

* Add `--wikipedia-auto-suggest` argument to the ingest CLI to disable automatic redirection
  to pages with similar names.
* Add setup script for Amazon Linux 2
* Add optional `encoding` argument to the `partition_(text/email/html)` functions.
* Added Google Drive connector for ingest cli.
* Added Gitlab connector for ingest cli.

### Fixes

## 0.5.2

### Enhancements

* Fully move from printing to logging.
* `unstructured-ingest` now uses a default `--download_dir` of `$HOME/.cache/unstructured/ingest`
rather than a "tmp-ingest-" dir in the working directory.

### Features

### Fixes

* `setup_ubuntu.sh` no longer fails in some contexts by interpreting
`DEBIAN_FRONTEND=noninteractive` as a command
* `unstructured-ingest` no longer re-downloads files when --preserve-downloads
is used without --download-dir.
* Fixed an issue that was causing text to be skipped in some HTML documents.

## 0.5.1

### Enhancements

### Features

### Fixes

* Fixes an error causing JavaScript to appear in the output of `partition_html` sometimes.
* Fix several issues with the `requires_dependencies` decorator, including the error message
  and how it was used, which had caused an error for `unstructured-ingest --github-url ...`.

## 0.5.0

### Enhancements

* Add `requires_dependencies` Python decorator to check dependencies are installed before
  instantiating a class or running a function

### Features

* Added Wikipedia connector for ingest cli.

### Fixes

* Fix `process_document` file cleaning on failure
* Fixes an error introduced in the metadata tracking commit that caused `NarrativeText`
  and `FigureCaption` elements to be represented as `Text` in HTML documents.

## 0.4.16

### Enhancements

* Fallback to using file extensions for filetype detection if `libmagic` is not present

### Features

* Added setup script for Ubuntu
* Added GitHub connector for ingest cli.
* Added `partition_md` partitioner.
* Added Reddit connector for ingest cli.

### Fixes

* Initializes connector properly in ingest.main::MainProcess
* Restricts version of unstructured-inference to avoid multithreading issue

## 0.4.15

### Enhancements

* Added `elements_to_json` and `elements_from_json` for easier serialization/deserialization
* `convert_to_dict`, `dict_to_elements` and `convert_to_csv` are now aliases for functions
  that use the ISD terminology.

### Fixes

* Update to ensure all elements are preserved during serialization/deserialization

## 0.4.14

* Automatically install `nltk` models in the `tokenize` module.

## 0.4.13

* Fixes unstructured-ingest cli.

## 0.4.12

* Adds console_entrypoint for unstructured-ingest, other structure/doc updates related to ingest.
* Add `parser` parameter to `partition_html`.

## 0.4.11

* Adds `partition_doc` for partitioning Word documents in `.doc` format. Requires `libreoffice`.
* Adds `partition_ppt` for partitioning PowerPoint documents in `.ppt` format. Requires `libreoffice`.

## 0.4.10

* Fixes `ElementMetadata` so that it's JSON serializable when the filename is a `Path` object.

## 0.4.9

* Added ingest modules and s3 connector, sample ingest script
* Default to `url=None` for `partition_pdf` and `partition_image`
* Add ability to skip English specific check by setting the `UNSTRUCTURED_LANGUAGE` env var to `""`.
* Document `Element` objects now track metadata

## 0.4.8

* Modified XML and HTML parsers not to load comments.

## 0.4.7

* Added the ability to pull an HTML document from a url in `partition_html`.
* Added the the ability to get file summary info from lists of filenames and lists
  of file contents.
* Added optional page break to `partition` for `.pptx`, `.pdf`, images, and `.html` files.
* Added `to_dict` method to document elements.
* Include more unicode quotes in `replace_unicode_quotes`.

## 0.4.6

* Loosen the default cap threshold to `0.5`.
* Add a `UNSTRUCTURED_NARRATIVE_TEXT_CAP_THRESHOLD` environment variable for controlling
  the cap ratio threshold.
* Unknown text elements are identified as `Text` for HTML and plain text documents.
* `Body Text` styles no longer default to `NarrativeText` for Word documents. The style information
  is insufficient to determine that the text is narrative.
* Upper cased text is lower cased before checking for verbs. This helps avoid some missed verbs.
* Adds an `Address` element for capturing elements that only contain an address.
* Suppress the `UserWarning` when detectron is called.
* Checks that titles and narrative test have at least one English word.
* Checks that titles and narrative text are at least 50% alpha characters.
* Restricts titles to a maximum word length. Adds a `UNSTRUCTURED_TITLE_MAX_WORD_LENGTH`
  environment variable for controlling the max number of words in a title.
* Updated `partition_pptx` to order the elements on the page

## 0.4.4

* Updated `partition_pdf` and `partition_image` to return `unstructured` `Element` objects
* Fixed the healthcheck url path when partitioning images and PDFs via API
* Adds an optional `coordinates` attribute to document objects
* Adds `FigureCaption` and `CheckBox` document elements
* Added ability to split lists detected in `LayoutElement` objects
* Adds `partition_pptx` for partitioning PowerPoint documents
* LayoutParser models now download from HugginfaceHub instead of DropBox
* Fixed file type detection for XML and HTML files on Amazone Linux

## 0.4.3

* Adds `requests` as a base dependency
* Fix in `exceeds_cap_ratio` so the function doesn't break with empty text
* Fix bug in `_parse_received_data`.
* Update `detect_filetype` to properly handle `.doc`, `.xls`, and `.ppt`.

## 0.4.2

* Added `partition_image` to process documents in an image format.
* Fixed utf-8 encoding error in `partition_email` with attachments for `text/html`

## 0.4.1

* Added support for text files in the `partition` function
* Pinned `opencv-python` for easier installation on Linux

## 0.4.0

* Added generic `partition` brick that detects the file type and routes a file to the appropriate
  partitioning brick.
* Added a file type detection module.
* Updated `partition_html` and `partition_eml` to support file-like objects in 'rb' mode.
* Cleaning brick for removing ordered bullets `clean_ordered_bullets`.
* Extract brick method for ordered bullets `extract_ordered_bullets`.
* Test for `clean_ordered_bullets`.
* Test for `extract_ordered_bullets`.
* Added `partition_docx` for pre-processing Word Documents.
* Added new REGEX patterns to extract email header information
* Added new functions to extract header information `parse_received_data` and `partition_header`
* Added new function to parse plain text files `partition_text`
* Added new cleaners functions `extract_ip_address`, `extract_ip_address_name`, `extract_mapi_id`, `extract_datetimetz`
* Add new `Image` element and function to find embedded images `find_embedded_images`
* Added `get_directory_file_info` for summarizing information about source documents

## 0.3.5

* Add support for local inference
* Add new pattern to recognize plain text dash bullets
* Add test for bullet patterns
* Fix for `partition_html` that allows for processing `div` tags that have both text and child
  elements
* Add ability to extract document metadata from `.docx`, `.xlsx`, and `.jpg` files.
* Helper functions for identifying and extracting phone numbers
* Add new function `extract_attachment_info` that extracts and decodes the attachment
of an email.
* Staging brick to convert a list of `Element`s to a `pandas` dataframe.
* Add plain text functionality to `partition_email`

## 0.3.4

* Python-3.7 compat

## 0.3.3

* Removes BasicConfig from logger configuration
* Adds the `partition_email` partitioning brick
* Adds the `replace_mime_encodings` cleaning bricks
* Small fix to HTML parsing related to processing list items with sub-tags
* Add `EmailElement` data structure to store email documents

## 0.3.2

* Added `translate_text` brick for translating text between languages
* Add an `apply` method to make it easier to apply cleaners to elements

## 0.3.1

* Added \_\_init.py\_\_ to `partition`

## 0.3.0

* Implement staging brick for Argilla. Converts lists of `Text` elements to `argilla` dataset classes.
* Removing the local PDF parsing code and any dependencies and tests.
* Reorganizes the staging bricks in the unstructured.partition module
* Allow entities to be passed into the Datasaur staging brick
* Added HTML escapes to the `replace_unicode_quotes` brick
* Fix bad responses in partition_pdf to raise ValueError
* Adds `partition_html` for partitioning HTML documents.

## 0.2.6

* Small change to how \_read is placed within the inheritance structure since it doesn't really apply to pdf
* Add partitioning brick for calling the document image analysis API

## 0.2.5

* Update python requirement to >=3.7

## 0.2.4

* Add alternative way of importing `Final` to support google colab

## 0.2.3

* Add cleaning bricks for removing prefixes and postfixes
* Add cleaning bricks for extracting text before and after a pattern

## 0.2.2

* Add staging brick for Datasaur

## 0.2.1

* Added brick to convert an ISD dictionary to a list of elements
* Update `PDFDocument` to use the `from_file` method
* Added staging brick for CSV format for ISD (Initial Structured Data) format.
* Added staging brick for separating text into attention window size chunks for `transformers`.
* Added staging brick for LabelBox.
* Added ability to upload LabelStudio predictions
* Added utility function for JSONL reading and writing
* Added staging brick for CSV format for Prodigy
* Added staging brick for Prodigy
* Added ability to upload LabelStudio annotations
* Added text_field and id_field to stage_for_label_studio signature

## 0.2.0

* Initial release of unstructured<|MERGE_RESOLUTION|>--- conflicted
+++ resolved
@@ -17,12 +17,9 @@
 
 ### Fixes
 
-<<<<<<< HEAD
 * `add_pytesseract_bboxes_to_elements` no longer returns `nan` values and logic is broken into new methods
   `_get_element_box` and `convert_multiple_coordinates_to_new_system`
-=======
 * Fixes a chunking issue via dropping the field "coordinates". Problem: chunk_by_title function was chunking each element to its own individual chunk while it needed to group elements into a fewer number of chunks. We've discovered that this happens due to a metadata matching logic in chunk_by_title function, and discovered that elements with different metadata can't be put into the same chunk. At the same time, any element with "coordinates" essentially had different metadata than other elements, due each element locating in different places and having different coordinates. Fix: That is why we have included the key "coordinates" inside a list of excluded metadata keys, while doing this "metadata_matches" comparision. Importance: This change is crucial to be able to chunk by title for documents which include "coordinates" metadata in their elements.
->>>>>>> bd33a52e
 
 ## 0.10.14
 
