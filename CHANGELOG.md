--- conflicted
+++ resolved
@@ -2,11 +2,8 @@
 
 ### Enhancements
 
-<<<<<<< HEAD
 * Allows passing kwargs to request data field for `partition_via_api` and `partition_multiple_via_api`
-=======
 * Enable MIME type detection if libmagic is not available
->>>>>>> fc532778
 * Adds handling for empty files in `detect_filetype` and `partition`.
 
 ### Features
