<<<<<<< HEAD
## 0.14.9-dev6
=======
## 0.14.9-dev7
>>>>>>> 087adb21

### Enhancements

* **Added visualization and OD model result dump for PDF** In PDF `hi_res` strategy the `analysis` parameter can be used to visualize the result of the OD model and dump the result to a file. Additionally, the visualization of bounding boxes of each layout source is rendered and saved for each page.
* **`partition_docx()` distinguishes "file not found" from "not a ZIP archive" error.** `partition_docx()` now provides different error messages for "file not found" and "file is not a ZIP archive (and therefore not a DOCX file)". This aids diagnosis since these two conditions generally point in different directions as to the cause and fix.

### Features

### Fixes

* **Fix a bug where multiple `soffice` processes could be attempted** Add a wait mechanism in `convert_office_doc` so that the function first checks if another `soffice` is running already: if yes wait till the other process finishes or till the wait timeout before spawning a subprocess to run `soffice`
* **`partition()` now forwards `strategy` arg to `partition_docx()`, `partition_pptx()`, and their brokering partitioners for DOC, ODT, and PPT formats.** A `strategy` argument passed to `partition()` (or the default value "auto" assigned by `partition()`) is now forwarded to `partition_docx()`, `partition_pptx()`, and their brokering partitioners when those filetypes are detected.

## 0.14.8

### Enhancements

* **Move arm64 image to wolfi-base** The `arm64` image now runs on `wolfi-base`. The `arm64` build for `wolfi-base` does not yet include `libreoffce`, and so `arm64` does not currently support processing `.doc`, `.ppt`, or `.xls` file. If you need to process those files on `arm64`, use the legacy `rockylinux` image.

### Features

### Fixes

* **Bump unstructured-inference==0.7.36** Fix `ValueError` when converting cells to html.
* **`partition()` now forwards `strategy` arg to `partition_docx()`, `partition_ppt()`, and `partition_pptx()`.** A `strategy` argument passed to `partition()` (or the default value "auto" assigned by `partition()`) is now forwarded to `partition_docx()`, `partition_ppt()`, and `partition_pptx()` when those filetypes are detected.
* **Fix missing sensitive field markers** for embedders

## 0.14.7

### Enhancements

* **Pull from `wolfi-base` image.** The amd64 image now pulls from the `unstructured` `wolfi-base` image to avoid duplication of dependency setup steps.
* **Fix windows temp file.** Make the creation of a temp file in unstructured/partition/pdf_image/ocr.py windows compatible.

### Features

* **Expose conversion functions for tables** Adds public functions to convert tables from HTML to the Deckerd format and back

* **Adds Kafka Source and Destination** New source and destination connector added to all CLI ingest commands to support reading from and writing to Kafka streams. Also supports Confluent Kafka.

### Fixes

* **Fix an error publishing docker images.** Update user in docker-smoke-test to reflect changes made by the amd64 image pull from the "unstructured" "wolfi-base" image.
* **Fix a IndexError when partitioning a pdf with values for both `extract_image_block_types` and `starting_page_number`.

## 0.14.6

### Enhancements

* **Bump unstructured-inference==0.7.35** Fix syntax for generated HTML tables.

### Features

* **tqdm ingest support** add optional flag to ingest flow to print out progress bar of each step in the process.

### Fixes

* **Remove deprecated `overwrite_schema` kwarg from Delta Table connector.** The `overwrite_schema` kwarg is deprecated in `deltalake>=0.18.0`. `schema_mode=` should be used now instead. `schema_mode="overwrite"` is equivalent to `overwrite_schema=True` and `schema_mode="merge"` is equivalent to `overwrite_schema="False"`. `schema_mode` defaults to `None`. You can also now specify `engine`, which defaults to `"pyarrow"`. You need to specify `enginer="rust"` to use `"schema_mode"`.
* **Fix passing parameters to python-client** - Remove parsing list arguments to strings in passing arguments to python-client in Ingest workflow and `partition_via_api`
* **table metric bug fix** get_element_level_alignment()now will find all the matched indices in predicted table data instead of only returning the first match in the case of multiple matches for the same gt string.
* **fsspec connector path/permissions bug** V2 fsspec connectors were failing when defined relative filepaths had leading slash. This strips that slash to guarantee the relative path never has it.
* **Dropbox connector internal file path bugs** Dropbox source connector currently raises exceptions when indexing files due to two issues: a path formatting idiosyncrasy of the Dropbox library and a divergence in the definition of the Dropbox libraries fs.info method, expecting a 'url' parameter rather than 'path'.
* **update table metric evaluation to handle corrected HTML syntax for tables** This change is connected to the update in [unstructured-inference change](https://github.com/Unstructured-IO/unstructured-inference/pull/355) - fixes transforming HTML table to deckerd and internal cells format.

## 0.14.5

### Enhancements

* **Filtering for tar extraction** Adds tar filtering to the compression module for connectors to avoid decompression malicious content in `.tar.gz` files. This was added to the Python `tarfile` lib in Python 3.12. The change only applies when using Python 3.12 and above.
* **Use `python-oxmsg` for `partition_msg()`.** Outlook MSG emails are now partitioned using the `python-oxmsg` package which resolves some shortcomings of the prior MSG parser.

### Features

### Fixes

* **8-bit string Outlook MSG files are parsed.** `partition_msg()` is now able to parse non-unicode Outlook MSG emails.
* **Attachments to Outlook MSG files are extracted intact.** `partition_msg()` is now able to extract attachments without corruption.

## 0.14.4

### Enhancements

* **Move logger error to debug level when PDFminer fails to extract text** which includes error message for Invalid dictionary construct.
* **Add support for Pinecone serverless** Adds Pinecone serverless to the connector tests. Pinecone
    serverless will work version versions >=0.14.2, but hadn't been tested until now.

### Features

- **Allow configuration of the Google Vision API endpoint** Add an environment variable to select the Google Vision API in the US or the EU.

### Fixes

* **Address the issue of unrecognized tables in `UnstructuredTableTransformerModel`** When a table is not recognized, the `element.metadata.text_as_html` attribute is set to an empty string.
* **Remove root handlers in ingest logger**. Removes root handlers in ingest loggers to ensure secrets aren't accidentally exposed in Colab notebooks.
* **Fix V2 S3 Destination Connector authentication** Fixes bugs with S3 Destination Connector where the connection config was neither registered nor properly deserialized.
* **Clarified dependence on particular version of `python-docx`** Pinned `python-docx` version to ensure a particular method `unstructured` uses is included.
* **Ingest preserves original file extension** Ingest V2 introduced a change that dropped the original extension for upgraded connectors. This reverts that change.

## 0.14.3

### Enhancements

* **Move `category` field from Text class to Element class.**
* **`partition_docx()` now supports pluggable picture sub-partitioners.** A subpartitioner that accepts a DOCX `Paragraph` and generates elements is now supported. This allows adding a custom sub-partitioner that extracts images and applies OCR or summarization for the image.
* **Add VoyageAI embedder** Adds VoyageAI embeddings to support embedding via Voyage AI.

### Features

### Fixes

* **Fix `partition_pdf()` to keep spaces in the text**. The control character `\t` is now replaced with a space instead of being removed when merging inferred elements with embedded elements.
* **Turn off XML resolve entities** Sets `resolve_entities=False` for XML parsing with `lxml`
  to avoid text being dynamically injected into the XML document.
* **Add backward compatibility for the deprecated pdf_infer_table_structure parameter**.
* **Add the missing `form_extraction_skip_tables` argument to the `partition_pdf_or_image` call**.
  to avoid text being dynamically injected into the XML document.
* **Chromadb change from Add to Upsert using element_id to make idempotent**
* **Diable `table_as_cells` output by default** to reduce overhead in partition; now `table_as_cells` is only produced when the env `EXTACT_TABLE_AS_CELLS` is `true`
* **Reduce excessive logging** Change per page ocr info level logging into detail level trace logging
* **Replace try block in `document_to_element_list` for handling HTMLDocument** Use `getattr(element, "type", "")` to get the `type` attribute of an element when it exists. This is more explicit way to handle the special case for HTML documents and prevents other types of attribute error from being silenced by the try block

## 0.14.2

### Enhancements

* **Bump unstructured-inference==0.7.33**.

### Features

* **Add attribution to the `pinecone` connector**.

### Fixes

## 0.14.1

### Enhancements

* **Refactor code related to embedded text extraction**. The embedded text extraction code is moved from `unstructured-inference` to `unstructured`.

### Features

* **Large improvements to the ingest process:**
  * Support for multiprocessing and async, with limits for both.
  * Streamlined to process when mapping CLI invocations to the underlying code
  * More granular steps introduced to give better control over process (i.e. dedicated step to uncompress files already in the local filesystem, new optional staging step before upload)
  * Use the python client when calling the unstructured api for partitioning or chunking
  * Saving the final content is now a dedicated destination connector (local) set as the default if none are provided. Avoids adding new files locally if uploading elsewhere.
  * Leverage last modified date when deciding if new files should be downloaded and reprocessed.
  * Add attribution to the `pinecone` connector
  * **Add support for Python 3.12**. `unstructured` now works with Python 3.12!

### Fixes

## 0.14.0

### BREAKING CHANGES

* **Turn table extraction for PDFs and images off by default**. Reverting the default behavior for table extraction to "off" for PDFs and images. A number of users didn't realize we made the change and were impacted by slower processing times due to the extra model call for table extraction.

### Enhancements

* **Skip unnecessary element sorting in `partition_pdf()`**. Skip element sorting when determining whether embedded text can be extracted.
* **Faster evaluation** Support for concurrent processing of documents during evaluation
* **Add strategy parameter to `partition_docx()`.** Behavior of future enhancements may be sensitive the partitioning strategy. Add this parameter so `partition_docx()` is aware of the requested strategy.
* **Add GLOBAL_WORKING_DIR and GLOBAL_WORKING_PROCESS_DIR** configuration parameteres to control temporary storage.

### Features
* **Add form extraction basics (document elements and placeholder code in partition)**. This is to lay the ground work for the future. Form extraction models are not currently available in the library. An attempt to use this functionality will end in a `NotImplementedError`.

### Fixes

* **Add missing starting_page_num param to partition_image**
* **Make the filename and file params for partition_image and partition_pdf match the other partitioners**
* **Fix include_slide_notes and include_page_breaks params in partition_ppt**
* **Re-apply: skip accuracy calculation feature** Overwritten by mistake
* **Fix type hint for paragraph_grouper param** `paragraph_grouper` can be set to `False`, but the type hint did not not reflect this previously.
* **Remove links param from partition_pdf** `links` is extracted during partitioning and is not needed as a paramter in partition_pdf.
* **Improve CSV delimeter detection.** `partition_csv()` would raise on CSV files with very long lines.
* **Fix disk-space leak in `partition_doc()`.** Remove temporary file created but not removed when `file` argument is passed to `partition_doc()`.
* **Fix possible `SyntaxError` or `SyntaxWarning` on regex patterns.** Change regex patterns to raw strings to avoid these warnings/errors in Python 3.11+.
* **Fix disk-space leak in `partition_odt()`.** Remove temporary file created but not removed when `file` argument is passed to `partition_odt()`.
* **AstraDB: option to prevent indexing metadata**
* **Fix Missing py.typed**

## 0.13.7

### Enhancements

* **Remove `page_number` metadata fields** for HTML partition until we have a better strategy to decide page counting.
* **Extract OCRAgent.get_agent().** Generalize access to the configured OCRAgent instance beyond its use for PDFs.
* **Add calculation of table related metrics which take into account colspans and rowspans**
* **Evaluation: skip accuracy calculation** for files for which output and ground truth sizes differ greatly

### Features

* **add ability to get ratio of `cid` characters in embedded text extracted by `pdfminer`**.

### Fixes

* **`partition_docx()` handles short table rows.** The DOCX format allows a table row to start late and/or end early, meaning cells at the beginning or end of a row can be omitted. While there are legitimate uses for this capability, using it in practice is relatively rare. However, it can happen unintentionally when adjusting cell borders with the mouse. Accommodate this case and generate accurate `.text` and `.metadata.text_as_html` for these tables.
* **Remedy macOS test failure not triggered by CI.** Generalize temp-file detection beyond hard-coded Linux-specific prefix.
* **Remove unnecessary warning log for using default layout model.**
* **Add chunking to partition_tsv** Even though partition_tsv() produces a single Table element, chunking is made available because the Table element is often larger than the desired chunk size and must be divided into smaller chunks.

## 0.13.6

### Enhancements

### Features

### Fixes

- **ValueError: Invalid file (FileType.UNK) when parsing Content-Type header with charset directive** URL response Content-Type headers are now parsed according to RFC 9110.

## 0.13.5

### Enhancements

### Features

### Fixes

* **KeyError raised when updating parent_id** In the past, combining `ListItem` elements could result in reusing the same memory location which then led to unexpected side effects when updating element IDs.
* **Bump unstructured-inference==0.7.29**: table transformer predictions are now removed if confidence is below threshold

## 0.13.4

### Enhancements

* **Unique and deterministic hash IDs for elements** Element IDs produced by any partitioning
  function are now deterministic and unique at the document level by default. Before, hashes were
  based only on text; however, they now also take into account the element's sequence number on a
  page, the page's number in the document, and the document's file name.
* **Enable remote chunking via unstructured-ingest** Chunking using unstructured-ingest was
  previously limited to local chunking using the strategies `basic` and `by_title`. Remote chunking
  options via the API are now accessible.
* **Save table in cells format**. `UnstructuredTableTransformerModel` is able to return predicted table in cells format

### Features

* **Add a `PDF_ANNOTATION_THRESHOLD` environment variable to control the capture of embedded links in `partition_pdf()` for `fast` strategy**.
* **Add integration with the Google Cloud Vision API**. Adds a third OCR provider, alongside Tesseract and Paddle: the Google Cloud Vision API.

### Fixes

* **Remove ElementMetadata.section field.**. This field was unused, not populated by any partitioners.

## 0.13.3

### Enhancements

* **Remove duplicate image elements**. Remove image elements identified by PDFMiner that have similar bounding boxes and the same text.
* **Add support for `start_index` in `html` links extraction**
* **Add `strategy` arg value to `_PptxPartitionerOptions`.** This makes this paritioning option available for sub-partitioners to come that may optionally use inference or other expensive operations to improve the partitioning.
* **Support pluggable sub-partitioner for PPTX Picture shapes.** Use a distinct sub-partitioner for partitioning PPTX Picture (image) shapes and allow the default picture sub-partitioner to be replaced at run-time by one of the user's choosing.
* **Introduce `starting_page_number` parameter to partitioning functions** It applies to those partitioners which support `page_number` in element's metadata: PDF, TIFF, XLSX, DOC, DOCX, PPT, PPTX.
* **Redesign the internal mechanism of assigning element IDs** This allows for further enhancements related to element IDs such as deterministic and document-unique hashes. The way partitioning functions operate hasn't changed, which means `unique_element_ids` continues to be `False` by default, utilizing text hashes.

### Features

### Fixes

* **Add support for extracting text from tag tails in HTML**. This fix adds ability to generate separate elements using tag tails.
* **Add support for extracting text from `<b>` tags in HTML** Now `partition_html()` can extract text from `<b>` tags inside container tags (like `<div>`, `<pre>`).
* **Fix pip-compile make target** Missing base.in dependency missing from requirments make file added

## 0.13.2

### Enhancements

### Features

### Fixes

* **Brings back missing word list files** that caused `partition` failures in 0.13.1.

## 0.13.1

### Enhancements

* **Drop constraint on pydantic, supporting later versions** All dependencies has pydantic pinned at an old version. This explicit pin was removed, allowing the latest version to be pulled in when requirements are compiled.

### Features

* **Add a set of new `ElementType`s to extend future element types**

### Fixes

* **Fix `partition_html()` swallowing some paragraphs**. The `partition_html()` only considers elements with limited depth to avoid becoming the text representation of a giant div. This fix increases the limit value.
* **Fix SFTP** Adds flag options to SFTP connector on whether to use ssh keys / agent, with flag values defaulting to False. This is to prevent looking for ssh files when using username and password. Currently, username and password are required, making that always the case.

## 0.13.0

### Enhancements

* **Add `.metadata.is_continuation` to text-split chunks.** `.metadata.is_continuation=True` is added to second-and-later chunks formed by text-splitting an oversized `Table` element but not to their counterpart `Text` element splits. Add this indicator for `CompositeElement` to allow text-split continuation chunks to be identified for downstream processes that may wish to skip intentionally redundant metadata values in continuation chunks.
* **Add `compound_structure_acc` metric to table eval.** Add a new property to `unstructured.metrics.table_eval.TableEvaluation`: `composite_structure_acc`, which is computed from the element level row and column index and content accuracy scores
* **Add `.metadata.orig_elements` to chunks.** `.metadata.orig_elements: list[Element]` is added to chunks during the chunking process (when requested) to allow access to information from the elements each chunk was formed from. This is useful for example to recover metadata fields that cannot be consolidated to a single value for a chunk, like `page_number`, `coordinates`, and `image_base64`.
* **Add `--include_orig_elements` option to Ingest CLI.** By default, when chunking, the original elements used to form each chunk are added to `chunk.metadata.orig_elements` for each chunk. * The `include_orig_elements` parameter allows the user to turn off this behavior to produce a smaller payload when they don't need this metadata.
* **Add Google VertexAI embedder** Adds VertexAI embeddings to support embedding via Google Vertex AI.

### Features

* **Chunking populates `.metadata.orig_elements` for each chunk.** This behavior allows the text and metadata of the elements combined to make each chunk to be accessed. This can be important for example to recover metadata such as `.coordinates` that cannot be consolidated across elements and so is dropped from chunks. This option is controlled by the `include_orig_elements` parameter to `partition_*()` or to the chunking functions. This option defaults to `True` so original-elements are preserved by default. This behavior is not yet supported via the REST APIs or SDKs but will be in a closely subsequent PR to other `unstructured` repositories. The original elements will also not serialize or deserialize yet; this will also be added in a closely subsequent PR.
* **Add Clarifai destination connector** Adds support for writing partitioned and chunked documents into Clarifai.

### Fixes

* **Fix `clean_pdfminer_inner_elements()` to remove only pdfminer (embedded) elements merged with inferred elements**. Previously, some embedded elements were removed even if they were not merged with inferred elements. Now, only embedded elements that are already merged with inferred elements are removed.
* **Clarify IAM Role Requirement for GCS Platform Connectors**. The GCS Source Connector requires Storage Object Viewer and GCS Destination Connector requires Storage Object Creator IAM roles.
* **Change table extraction defaults** Change table extraction defaults in favor of using `skip_infer_table_types` parameter and reflect these changes in documentation.
* **Fix OneDrive dates with inconsistent formatting** Adds logic to conditionally support dates returned by office365 that may vary in date formatting or may be a datetime rather than a string. See previous fix for SharePoint
* **Adds tracking for AstraDB** Adds tracking info so AstraDB can see what source called their api.
* **Support AWS Bedrock Embeddings in ingest CLI** The configs required to instantiate the bedrock embedding class are now exposed in the api and the version of boto being used meets the minimum requirement to introduce the bedrock runtime required to hit the service.
* **Change MongoDB redacting** Original redact secrets solution is causing issues in platform. This fix uses our standard logging redact solution.

## 0.12.6

### Enhancements

* **Improve ability to capture embedded links in `partition_pdf()` for `fast` strategy** Previously, a threshold value that affects the capture of embedded links was set to a fixed value by default. This allows users to specify the threshold value for better capturing.
* **Refactor `add_chunking_strategy` decorator to dispatch by name.** Add `chunk()` function to be used by the `add_chunking_strategy` decorator to dispatch chunking call based on a chunking-strategy name (that can be dynamic at runtime). This decouples chunking dispatch from only those chunkers known at "compile" time and enables runtime registration of custom chunkers.
* **Redefine `table_level_acc` metric for table evaluation.** `table_level_acc` now is an average of individual predicted table's accuracy. A predicted table's accuracy is defined as the sequence matching ratio between itself and its corresponding ground truth table.

### Features

* **Added Unstructured Platform Documentation** The Unstructured Platform is currently in beta. The documentation provides how-to guides for setting up workflow automation, job scheduling, and configuring source and destination connectors.

### Fixes

* **Partitioning raises on file-like object with `.name` not a local file path.** When partitioning a file using the `file=` argument, and `file` is a file-like object (e.g. io.BytesIO) having a `.name` attribute, and the value of `file.name` is not a valid path to a file present on the local filesystem, `FileNotFoundError` is raised. This prevents use of the `file.name` attribute for downstream purposes to, for example, describe the source of a document retrieved from a network location via HTTP.
* **Fix SharePoint dates with inconsistent formatting** Adds logic to conditionally support dates returned by office365 that may vary in date formatting or may be a datetime rather than a string.
* **Include warnings** about the potential risk of installing a version of `pandoc` which does not support RTF files + instructions that will help resolve that issue.
* **Incorporate the `install-pandoc` Makefile recipe** into relevant stages of CI workflow, ensuring it is a version that supports RTF input files.
* **Fix Google Drive source key** Allow passing string for source connector key.
* **Fix table structure evaluations calculations** Replaced special value `-1.0` with `np.nan` and corrected rows filtering of files metrics basing on that.
* **Fix Sharepoint-with-permissions test** Ignore permissions metadata, update test.
* **Fix table structure evaluations for edge case** Fixes the issue when the prediction does not contain any table - no longer errors in such case.

## 0.12.5

### Enhancements

### Features
* Add `date_from_file_object` parameter to partition. If True and if file is provided via `file` parameter it will cause partition to infer last modified date from `file`'s content. If False, last modified metadata will be `None`.

* **Header and footer detection for fast strategy** `partition_pdf` with `fast` strategy now
  detects elements that are in the top or bottom 5 percent of the page as headers and footers.
* **Add parent_element to overlapping case output** Adds parent_element to the output for `identify_overlapping_or_nesting_case` and `catch_overlapping_and_nested_bboxes` functions.
* **Add table structure evaluation** Adds a new function to evaluate the structure of a table and return a metric that represents the quality of the table structure. This function is used to evaluate the quality of the table structure and the table contents.
* **Add AstraDB destination connector** Adds support for writing embedded documents into an AstraDB vector database.
* **Add OctoAI embedder** Adds support for embeddings via OctoAI.

### Fixes

* **Fix passing list type parameters when calling unstructured API via `partition_via_api()`** Update `partition_via_api()` to convert all list type parameters to JSON formatted strings before calling the unstructured client SDK. This will support image block extraction via `partition_via_api()`.
* **Fix `check_connection` in opensearch, databricks, postgres, azure connectors**
* **Fix don't treat plain text files with double quotes as JSON** If a file can be deserialized as JSON but it deserializes as a string, treat it as plain text even though it's valid JSON.
* **Fix `check_connection` in opensearch, databricks, postgres, azure connectors**
* **Fix cluster of bugs in `partition_xlsx()` that dropped content.** Algorithm for detecting "subtables" within a worksheet dropped table elements for certain patterns of populated cells such as when a trailing single-cell row appeared in a contiguous block of populated cells.
* **Improved documentation**. Fixed broken links and improved readability on `Key Concepts` page.
* **Rename `OpenAiEmbeddingConfig` to `OpenAIEmbeddingConfig`.**
* **Fix partition_json() doesn't chunk.** The `@add_chunking_strategy` decorator was missing from `partition_json()` such that pre-partitioned documents serialized to JSON did not chunk when a chunking-strategy was specified.


## 0.12.4

### Enhancements

* **Apply New Version of `black` formatting** The `black` library recently introduced a new major version that introduces new formatting conventions. This change brings code in the `unstructured` repo into compliance with the new conventions.
* **Move ingest imports to local scopes** Moved ingest dependencies into local scopes to be able to import ingest connector classes without the need of installing imported external dependencies. This allows lightweight use of the classes (not the instances. to use the instances as intended you'll still need the dependencies).
* **Add support for `.p7s` files** `partition_email` can now process `.p7s` files. The signature for the signed message is extracted and added to metadata.
* **Fallback to valid content types for emails** If the user selected content type does not exist on the email message, `partition_email` now falls back to anoter valid content type if it's available.

### Features

* **Add .heic file partitioning** .heic image files were previously unsupported and are now supported though partition_image()
* **Add the ability to specify an alternate OCR** implementation by implementing an `OCRAgent` interface and specify it using `OCR_AGENT` environment variable.
* **Add Vectara destination connector** Adds support for writing partitioned documents into a Vectara index.
* **Add ability to detect text in .docx inline shapes** extensions of docx partition, extracts text from inline shapes and includes them in paragraph's text

### Fixes

* **Fix `partition_pdf()` not working when using chipper model with `file`**
* **Handle common incorrect arguments for `languages` and `ocr_languages`** Users are regularly receiving errors on the API because they are defining `ocr_languages` or `languages` with additional quotationmarks, brackets, and similar mistakes. This update handles common incorrect arguments and raises an appropriate warning.
* **Default `hi_res_model_name` now relies on `unstructured-inference`** When no explicit `hi_res_model_name` is passed into `partition` or `partition_pdf_or_image` the default model is picked by `unstructured-inference`'s settings or os env variable `UNSTRUCTURED_HI_RES_MODEL_NAME`; it now returns the same model name regardless of `infer_table_structure`'s value; this function will be deprecated in the future and the default model name will simply rely on `unstructured-inference` and will not consider os env in a future release.
* **Fix remove Vectara requirements from setup.py - there are no dependencies**
* **Add missing dependency files to package manifest**. Updates the file path for the ingest
  dependencies and adds missing extra dependencies.
* **Fix remove Vectara requirements from setup.py - there are no dependencies **
* **Add title to Vectara upload - was not separated out from initial connector **
* **Fix change OpenSearch port to fix potential conflict with Elasticsearch in ingest test **


## 0.12.3

### Enhancements

* **Driver for MongoDB connector.** Adds a driver with `unstructured` version information to the
  MongoDB connector.

### Features

* **Add Databricks Volumes destination connector** Databricks Volumes connector added to ingest CLI.  Users may now use `unstructured-ingest` to write partitioned data to a Databricks Volumes storage service.

### Fixes

* **Fix support for different Chipper versions and prevent running PDFMiner with Chipper**
* **Treat YAML files as text.** Adds YAML MIME types to the file detection code and treats those
  files as text.
* **Fix FSSpec destination connectors check_connection.** FSSpec destination connectors did not use `check_connection`. There was an error when trying to `ls` destination directory - it may not exist at the moment of connector creation. Now `check_connection` calls `ls` on bucket root and this method is called on `initialize` of destination connector.
* **Fix databricks-volumes extra location.** `setup.py` is currently pointing to the wrong location for the databricks-volumes extra requirements. This results in errors when trying to build the wheel for unstructured. This change updates to point to the correct path.
* **Fix uploading None values to Chroma and Pinecone.** Removes keys with None values with Pinecone and Chroma destinations. Pins Pinecone dependency
* **Update documentation.** (i) best practice for table extration by using 'skip_infer_table_types' param, instead of 'pdf_infer_table_structure', and (ii) fixed CSS, RST issues and typo in the documentation.
* **Fix postgres storage of link_texts.** Formatting of link_texts was breaking metadata storage.

## 0.12.2

### Enhancements

### Features

### Fixes

* **Fix index error in table processing.** Bumps the `unstructured-inference` version to address and
  index error that occurs on some tables in the table transformer object.

## 0.12.1

### Enhancements

* **Allow setting image block crop padding parameter** In certain circumstances, adjusting the image block crop padding can improve image block extraction by preventing extracted image blocks from being clipped.
* **Add suport for bitmap images in `partition_image`** Adds support for `.bmp` files in
  `partition`, `partition_image`, and `detect_filetype`.
* **Keep all image elements when using "hi_res" strategy** Previously, `Image` elements with small chunks of text were ignored unless the image block extraction parameters (`extract_images_in_pdf` or `extract_image_block_types`) were specified. Now, all image elements are kept regardless of whether the image block extraction parameters are specified.
* **Add filetype detection for `.wav` files.** Add filetpye detection for `.wav` files.
* **Add "basic" chunking strategy.** Add baseline chunking strategy that includes all shared chunking behaviors without breaking chunks on section or page boundaries.
* **Add overlap option for chunking.** Add option to overlap chunks. Intra-chunk and inter-chunk overlap are requested separately. Intra-chunk overlap is applied only to the second and later chunks formed by text-splitting an oversized chunk. Inter-chunk overlap may also be specified; this applies overlap between "normal" (not-oversized) chunks.
* **Salesforce connector accepts private key path or value.** Salesforce parameter `private-key-file` has been renamed to `private-key`. Private key can be provided as path to file or file contents.
* **Update documentation**: (i) added verbiage about the free API cap limit, (ii) added deprecation warning on ``Staging`` bricks in favor of ``Destination Connectors``, (iii) added warning and code examples to use the SaaS API Endpoints using CLI-vs-SDKs, (iv) fixed example pages formatting, (v) added deprecation on ``model_name`` in favor of ``hi_res_model_name``, (vi) added ``extract_images_in_pdf`` usage in ``partition_pdf`` section, (vii) reorganize and improve the documentation introduction section, and (viii) added PDF table extraction best practices.
* **Add "basic" chunking to ingest CLI.** Add options to ingest CLI allowing access to the new "basic" chunking strategy and overlap options.
* **Make Elasticsearch Destination connector arguments optional.** Elasticsearch Destination connector write settings are made optional and will rely on default values when not specified.
* **Normalize Salesforce artifact names.** Introduced file naming pattern present in other connectors to Salesforce connector.
* **Install Kapa AI chatbot.** Added Kapa.ai website widget on the documentation.

### Features
* **MongoDB Source Connector.** New source connector added to all CLI ingest commands to support downloading/partitioning files from MongoDB.
* **Add OpenSearch source and destination connectors.** OpenSearch, a fork of Elasticsearch, is a popular storage solution for various functionality such as search, or providing intermediary caches within data pipelines. Feature: Added OpenSearch source connector to support downloading/partitioning files. Added OpenSearch destination connector to be able to ingest documents from any supported source, embed them and write the embeddings / documents into OpenSearch.

### Fixes

* **Fix GCS connector converting JSON to string with single quotes.** FSSpec serialization caused conversion of JSON token to string with single quotes. GCS requires token in form of dict so this format is now assured.
* **Pin version of unstructured-client** Set minimum version of unstructured-client to avoid raising a TypeError when passing `api_key_auth` to `UnstructuredClient`
* **Fix the serialization of the Pinecone destination connector.** Presence of the PineconeIndex object breaks serialization due to TypeError: cannot pickle '_thread.lock' object. This removes that object before serialization.
* **Fix the serialization of the Elasticsearch destination connector.** Presence of the _client object breaks serialization due to TypeError: cannot pickle '_thread.lock' object. This removes that object before serialization.
* **Fix the serialization of the Postgres destination connector.** Presence of the _client object breaks serialization due to TypeError: cannot pickle '_thread.lock' object. This removes that object before serialization.
* **Fix documentation and sample code for Chroma.** Was pointing to wrong examples..
* **Fix flatten_dict to be able to flatten tuples inside dicts** Update flatten_dict function to support flattening tuples inside dicts. This is necessary for objects like Coordinates, when the object is not written to the disk, therefore not being converted to a list before getting flattened (still being a tuple).
* **Fix the serialization of the Chroma destination connector.** Presence of the ChromaCollection object breaks serialization due to TypeError: cannot pickle 'module' object. This removes that object before serialization.
* **Fix fsspec connectors returning version as integer.** Connector data source versions should always be string values, however we were using the integer checksum value for the version for fsspec connectors. This casts that value to a string.

## 0.12.0

### Enhancements

* **Drop support for python3.8** All dependencies are now built off of the minimum version of python being `3.10`

## 0.11.9

### Enhancements

* **Rename kwargs related to extracting image blocks** Rename the kwargs related to extracting image blocks for consistency and API usage.

### Features

* **Add PostgreSQL/SQLite destination connector** PostgreSQL and SQLite connector added to ingest CLI.  Users may now use `unstructured-ingest` to write partitioned data to a PostgreSQL or SQLite database. And write embeddings to PostgreSQL pgvector database.

### Fixes

* **Handle users providing fully spelled out languages** Occasionally some users are defining the `languages` param as a fully spelled out language instead of a language code. This adds a dictionary for common languages so those small mistakes are caught and silently fixed.
* **Fix unequal row-length in HTMLTable.text_as_html.** Fixes to other aspects of partition_html() in v0.11 allowed unequal cell-counts in table rows. Make the cells in each row correspond 1:1 with cells in the original table row. This fix also removes "noise" cells resulting from HTML-formatting whitespace and eliminates the "column-shifting" of cells that previously resulted from noise-cells.
* **Fix MongoDB connector URI password redaction.** MongoDB documentation states that characters `$ : / ? # [ ] @` must be percent encoded. URIs with password containing such special character were not redacted.

## 0.11.8

### Enhancements

* **Add SaaS API User Guide.** This documentation serves as a guide for Unstructured SaaS API users to register, receive an API key and URL, and manage your account and billing information.
* **Add inter-chunk overlap capability.** Implement overlap between chunks. This applies to all chunks prior to any text-splitting of oversized chunks so is a distinct behavior; overlap at text-splits of oversized chunks is independent of inter-chunk overlap (distinct chunk boundaries) and can be requested separately. Note this capability is not yet available from the API but will shortly be made accessible using a new `overlap_all` kwarg on partition functions.

### Features

### Fixes

## 0.11.7

### Enhancements

* **Add intra-chunk overlap capability.** Implement overlap for split-chunks where text-splitting is used to divide an oversized chunk into two or more chunks that fit in the chunking window. Note this capability is not yet available from the API but will shortly be made accessible using a new `overlap` kwarg on partition functions.
* **Update encoders to leverage dataclasses** All encoders now follow a class approach which get annotated with the dataclass decorator. Similar to the connectors, it uses a nested dataclass for the configs required to configure a client as well as a field/property approach to cache the client. This makes sure any variable associated with the class exists as a dataclass field.

### Features

* **Add Qdrant destination connector.** Adds support for writing documents and embeddings into a Qdrant collection.
* **Store base64 encoded image data in metadata fields.** Rather than saving to file, stores base64 encoded data of the image bytes and the mimetype for the image in metadata fields: `image_base64` and `image_mime_type` (if that is what the user specifies by some other param like `pdf_extract_to_payload`). This would allow the API to have parity with the library.

### Fixes

* **Fix table structure metric script** Update the call to table agent to now provide OCR tokens as required
* **Fix element extraction not working when using "auto" strategy for pdf and image** If element extraction is specified, the "auto" strategy falls back to the "hi_res" strategy.
* **Fix a bug passing a custom url to `partition_via_api`** Users that self host the api were not able to pass their custom url to `partition_via_api`.

## 0.11.6

### Enhancements

* **Update the layout analysis script.** The previous script only supported annotating `final` elements. The updated script also supports annotating `inferred` and `extracted` elements.
* **AWS Marketplace API documentation**: Added the user guide, including setting up VPC and CloudFormation, to deploy Unstructured API on AWS platform.
* **Azure Marketplace API documentation**: Improved the user guide to deploy Azure Marketplace API by adding references to Azure documentation.
* **Integration documentation**: Updated URLs for the `staging_for` bricks

### Features

* **Partition emails with base64-encoded text.** Automatically handles and decodes base64 encoded text in emails with content type `text/plain` and `text/html`.
* **Add Chroma destination connector** Chroma database connector added to ingest CLI.  Users may now use `unstructured-ingest` to write partitioned/embedded data to a Chroma vector database.
* **Add Elasticsearch destination connector.** Problem: After ingesting data from a source, users might want to move their data into a destination. Elasticsearch is a popular storage solution for various functionality such as search, or providing intermediary caches within data pipelines. Feature: Added Elasticsearch destination connector to be able to ingest documents from any supported source, embed them and write the embeddings / documents into Elasticsearch.

### Fixes

* **Enable --fields argument omission for elasticsearch connector** Solves two bugs where removing the optional parameter --fields broke the connector due to an integer processing error and using an elasticsearch config for a destination connector resulted in a serialization issue when optional parameter --fields was not provided.
* **Add hi_res_model_name** Adds kwarg to relevant functions and add comments that model_name is to be deprecated.

## 0.11.5

### Enhancements

### Features

### Fixes

* **Fix `partition_pdf()` and `partition_image()` importation issue.** Reorganize `pdf.py` and `image.py` modules to be consistent with other types of document import code.

## 0.11.4

### Enhancements

* **Refactor image extraction code.** The image extraction code is moved from `unstructured-inference` to `unstructured`.
* **Refactor pdfminer code.** The pdfminer code is moved from `unstructured-inference` to `unstructured`.
* **Improve handling of auth data for fsspec connectors.** Leverage an extension of the dataclass paradigm to support a `sensitive` annotation for fields related to auth (i.e. passwords, tokens). Refactor all fsspec connectors to use explicit access configs rather than a generic dictionary.
* **Add glob support for fsspec connectors** Similar to the glob support in the ingest local source connector, similar filters are now enabled on all fsspec based source connectors to limit files being partitioned.
* Define a constant for the splitter "+" used in tesseract ocr languages.

### Features

* **Save tables in PDF's separately as images.** The "table" elements are saved as `table-<pageN>-<tableN>.jpg`. This filename is presented in the `image_path` metadata field for the Table element. The default would be to not do this.
* **Add Weaviate destination connector** Weaviate connector added to ingest CLI.  Users may now use `unstructured-ingest` to write partitioned data from over 20 data sources (so far) to a Weaviate object collection.
* **Sftp Source Connector.** New source connector added to support downloading/partitioning files from Sftp.

### Fixes

* **Fix pdf `hi_res` partitioning failure when pdfminer fails.** Implemented logic to fall back to the "inferred_layout + OCR" if pdfminer fails in the `hi_res` strategy.
* **Fix a bug where image can be scaled too large for tesseract** Adds a limit to prevent auto-scaling an image beyond the maximum size `tesseract` can handle for ocr layout detection
* **Update partition_csv to handle different delimiters** CSV files containing both non-comma delimiters and commas in the data were throwing an error in Pandas. `partition_csv` now identifies the correct delimiter before the file is processed.
* **partition returning cid code in `hi_res`** occasionally pdfminer can fail to decode the text in an pdf file and return cid code as text. Now when this happens the text from OCR is used.

## 0.11.2

### Enhancements

* **Updated Documentation**: (i) Added examples, and (ii) API Documentation, including Usage, SDKs, Azure Marketplace, and parameters and validation errors.

### Features

* * **Add Pinecone destination connector.** Problem: After ingesting data from a source, users might want to produce embeddings for their data and write these into a vector DB. Pinecone is an option among these vector databases. Feature: Added Pinecone destination connector to be able to ingest documents from any supported source, embed them and write the embeddings / documents into Pinecone.

### Fixes

* **Process chunking parameter names in ingest correctly** Solves a bug where chunking parameters weren't being processed and used by ingest cli by renaming faulty parameter names and prepends; adds relevant parameters to ingest pinecone test to verify that the parameters are functional.

## 0.11.1

### Enhancements

* **Use `pikepdf` to repair invalid PDF structure** for PDFminer when we see error `PSSyntaxError` when PDFminer opens the document and creates the PDFminer pages object or processes a single PDF page.
* **Batch Source Connector support** For instances where it is more optimal to read content from a source connector in batches, a new batch ingest doc is added which created multiple ingest docs after reading them in in batches per process.

### Features

* **Staging Brick for Coco Format** Staging brick which converts a list of Elements into Coco Format.
* **Adds HubSpot connector** Adds connector to retrieve call, communications, emails, notes, products and tickets from HubSpot

### Fixes

* **Do not extract text of `<style>` tags in HTML.** `<style>` tags containing CSS in invalid positions previously contributed to element text. Do not consider text node of a `<style>` element as textual content.
* **Fix DOCX merged table cell repeats cell text.** Only include text for a merged cell, not for each underlying cell spanned by the merge.
* **Fix tables not extracted from DOCX header/footers.** Headers and footers in DOCX documents skip tables defined in the header and commonly used for layout/alignment purposes. Extract text from tables as a string and include in the `Header` and `Footer` document elements.
* **Fix output filepath for fsspec-based source connectors.** Previously the base directory was being included in the output filepath unnecessarily.

## 0.11.0

### Enhancements

* **Add a class for the strategy constants.** Add a class `PartitionStrategy` for the strategy constants and use the constants to replace strategy strings.
* **Temporary Support for paddle language parameter.** User can specify default langage code for paddle with ENV `DEFAULT_PADDLE_LANG` before we have the language mapping for paddle.
* **Improve DOCX page-break fidelity.** Improve page-break fidelity such that a paragraph containing a page-break is split into two elements, one containing the text before the page-break and the other the text after. Emit the PageBreak element between these two and assign the correct page-number (n and n+1 respectively) to the two textual elements.

### Features

* **Add ad-hoc fields to `ElementMetadata` instance.** End-users can now add their own metadata fields simply by assigning to an element-metadata attribute-name of their choice, like `element.metadata.coefficient = 0.58`. These fields will round-trip through JSON and can be accessed with dotted notation.
* **MongoDB Destination Connector.** New destination connector added to all CLI ingest commands to support writing partitioned json output to mongodb.

### Fixes

* **Fix `TYPE_TO_TEXT_ELEMENT_MAP`.** Updated `Figure` mapping from `FigureCaption` to `Image`.
* **Handle errors when extracting PDF text** Certain pdfs throw unexpected errors when being opened by `pdfminer`, causing `partition_pdf()` to fail. We expect to be able to partition smoothly using an alternative strategy if text extraction doesn't work.  Added exception handling to handle unexpected errors when extracting pdf text and to help determine pdf strategy.
* **Fix `fast` strategy fall back to `ocr_only`** The `fast` strategy should not fall back to a more expensive strategy.
* **Remove default user ./ssh folder** The default notebook user during image build would create the known_hosts file with incorrect ownership, this is legacy and no longer needed so it was removed.
* **Include `languages` in metadata when partitioning `strategy=hi_res` or `fast`** User defined `languages` was previously used for text detection, but not included in the resulting element metadata for some strategies. `languages` will now be included in the metadata regardless of partition strategy for pdfs and images.
* **Handle a case where Paddle returns a list item in ocr_data as None** In partition, while parsing PaddleOCR data, it was assumed that PaddleOCR does not return None for any list item in ocr_data. Removed the assumption by skipping the text region whenever this happens.
* **Fix some pdfs returning `KeyError: 'N'`** Certain pdfs were throwing this error when being opened by pdfminer. Added a wrapper function for pdfminer that allows these documents to be partitioned.
* **Fix mis-splits on `Table` chunks.** Remedies repeated appearance of full `.text_as_html` on metadata of each `TableChunk` split from a `Table` element too large to fit in the chunking window.
* **Import tables_agent from inference** so that we don't have to initialize a global table agent in unstructured OCR again
* **Fix empty table is identified as bulleted-table.** A table with no text content was mistakenly identified as a bulleted-table and processed by the wrong branch of the initial HTML partitioner.
* **Fix partition_html() emits empty (no text) tables.** A table with cells nested below a `<thead>` or `<tfoot>` element was emitted as a table element having no text and unparseable HTML in `element.metadata.text_as_html`. Do not emit empty tables to the element stream.
* **Fix HTML `element.metadata.text_as_html` contains spurious <br> elements in invalid locations.** The HTML generated for the `text_as_html` metadata for HTML tables contained `<br>` elements invalid locations like between `<table>` and `<tr>`. Change the HTML generator such that these do not appear.
* **Fix HTML table cells enclosed in <thead> and <tfoot> elements are dropped.** HTML table cells nested in a `<thead>` or `<tfoot>` element were not detected and the text in those cells was omitted from the table element text and `.text_as_html`. Detect table rows regardless of the semantic tag they may be nested in.
* **Remove whitespace padding from `.text_as_html`.** `tabulate` inserts padding spaces to achieve visual alignment of columns in HTML tables it generates. Add our own HTML generator to do this simple job and omit that padding as well as newlines ("\n") used for human readability.
* **Fix local connector with absolute input path** When passed an absolute filepath for the input document path, the local connector incorrectly writes the output file to the input file directory. This fixes such that the output in this case is written to `output-dir/input-filename.json`

## 0.10.30

### Enhancements

* **Support nested DOCX tables.** In DOCX, like HTML, a table cell can itself contain a table. In this case, create nested HTML tables to reflect that structure and create a plain-text table with captures all the text in nested tables, formatting it as a reasonable facsimile of a table.
* **Add connection check to ingest connectors** Each source and destination connector now support a `check_connection()` method which makes sure a valid connection can be established with the source/destination given any authentication credentials in a lightweight request.

### Features

* **Add functionality to do a second OCR on cropped table images.** Changes to the values for scaling ENVs affect entire page OCR output(OCR regression) so we now do a second OCR for tables.
* **Adds ability to pass timeout for a request when partitioning via a `url`.** `partition` now accepts a new optional parameter `request_timeout` which if set will prevent any `requests.get` from hanging indefinitely and instead will raise a timeout error. This is useful when partitioning a url that may be slow to respond or may not respond at all.

### Fixes

* **Fix logic that determines pdf auto strategy.** Previously, `_determine_pdf_auto_strategy` returned `hi_res` strategy only if `infer_table_structure` was true. It now returns the `hi_res` strategy if either `infer_table_structure` or `extract_images_in_pdf` is true.
* **Fix invalid coordinates when parsing tesseract ocr data.** Previously, when parsing tesseract ocr data, the ocr data had invalid bboxes if zoom was set to `0`. A logical check is now added to avoid such error.
* **Fix ingest partition parameters not being passed to the api.** When using the --partition-by-api flag via unstructured-ingest, none of the partition arguments are forwarded, meaning that these options are disregarded. With this change, we now pass through all of the relevant partition arguments to the api. This allows a user to specify all of the same partition arguments they would locally and have them respected when specifying --partition-by-api.
* **Support tables in section-less DOCX.** Generalize solution for MS Chat Transcripts exported as DOCX by including tables in the partitioned output when present.
* **Support tables that contain only numbers when partitioning via `ocr_only`** Tables that contain only numbers are returned as floats in a pandas.DataFrame when the image is converted from `.image_to_data()`. An AttributeError was raised downstream when trying to `.strip()` the floats.
* **Improve DOCX page-break detection.** DOCX page breaks are reliably indicated by `w:lastRenderedPageBreak` elements present in the document XML. Page breaks are NOT reliably indicated by "hard" page-breaks inserted by the author and when present are redundant to a `w:lastRenderedPageBreak` element so cause over-counting if used. Use rendered page-breaks only.

## 0.10.29

### Enhancements

* **Adds include_header argument for partition_csv and partition_tsv** Now supports retaining header rows in CSV and TSV documents element partitioning.
* **Add retry logic for all source connectors** All http calls being made by the ingest source connectors have been isolated and wrapped by the `SourceConnectionNetworkError` custom error, which triggers the retry logic, if enabled, in the ingest pipeline.
* **Google Drive source connector supports credentials from memory** Originally, the connector expected a filepath to pull the credentials from when creating the client. This was expanded to support passing that information from memory as a dict if access to the file system might not be available.
* **Add support for generic partition configs in ingest cli** Along with the explicit partition options supported by the cli, an `additional_partition_args` arg was added to allow users to pass in any other arguments that should be added when calling partition(). This helps keep any changes to the input parameters of the partition() exposed in the CLI.
* **Map full output schema for table-based destination connectors** A full schema was introduced to map the type of all output content from the json partition output and mapped to a flattened table structure to leverage table-based destination connectors. The delta table destination connector was updated at the moment to take advantage of this.
* **Incorporate multiple embedding model options into ingest, add diff test embeddings** Problem: Ingest pipeline already supported embedding functionality, however users might want to use different types of embedding providers. Enhancement: Extend ingest pipeline so that users can specify and embed via a particular embedding provider from a range of options. Also adds a diff test to compare output from an embedding module with the expected output

### Features

* **Allow setting table crop parameter** In certain circumstances, adjusting the table crop padding may improve table.

### Fixes

* **Fixes `partition_text` to prevent empty elements** Adds a check to filter out empty bullets.
* **Handle empty string for `ocr_languages` with values for `languages`** Some API users ran into an issue with sending `languages` params because the API defaulted to also using an empty string for `ocr_languages`. This update handles situations where `languages` is defined and `ocr_languages` is an empty string.
* **Fix PDF tried to loop through None** Previously the PDF annotation extraction tried to loop through `annots` that resolved out as None. A logical check added to avoid such error.
* **Ingest session handler not being shared correctly** All ingest docs that leverage the session handler should only need to set it once per process. It was recreating it each time because the right values weren't being set nor available given how dataclasses work in python.
* **Ingest download-only fix.** Previously the download only flag was being checked after the doc factory pipeline step, which occurs before the files are actually downloaded by the source node. This check was moved after the source node to allow for the files to be downloaded first before exiting the pipeline.
* **Fix flaky chunk-metadata.** Prior implementation was sensitive to element order in the section resulting in metadata values sometimes being dropped. Also, not all metadata items can be consolidated across multiple elements (e.g. coordinates) and so are now dropped from consolidated metadata.
* **Fix tesseract error `Estimating resolution as X`** leaded by invalid language parameters input. Proceed with defalut language `eng` when `lang.py` fails to find valid language code for tesseract, so that we don't pass an empty string to tesseract CLI and raise an exception in downstream.

## 0.10.28

### Enhancements

* **Add table structure evaluation helpers** Adds functions to evaluate the similarity between predicted table structure and actual table structure.
* **Use `yolox` by default for table extraction when partitioning pdf/image** `yolox` model provides higher recall of the table regions than the quantized version and it is now the default element detection model when `infer_table_structure=True` for partitioning pdf/image files
* **Remove pdfminer elements from inside tables** Previously, when using `hi_res` some elements where extracted using pdfminer too, so we removed pdfminer from the tables pipeline to avoid duplicated elements.
* **Fsspec downstream connectors** New destination connector added to ingest CLI, users may now use `unstructured-ingest` to write to any of the following:
  * Azure
  * Box
  * Dropbox
  * Google Cloud Service

### Features

* **Update `ocr_only` strategy in `partition_pdf()`** Adds the functionality to get accurate coordinate data when partitioning PDFs and Images with the `ocr_only` strategy.

### Fixes
* **Fixed SharePoint permissions for the fetching to be opt-in** Problem: Sharepoint permissions were trying to be fetched even when no reletad cli params were provided, and this gave an error due to values for those keys not existing. Fix: Updated getting keys to be with .get() method and changed the "skip-check" to check individual cli params rather than checking the existance of a config object.

* **Fixes issue where tables from markdown documents were being treated as text** Problem: Tables from markdown documents were being treated as text, and not being extracted as tables. Solution: Enable the `tables` extension when instantiating the `python-markdown` object. Importance: This will allow users to extract structured data from tables in markdown documents.
* **Fix wrong logger for paddle info** Replace the logger from unstructured-inference with the logger from unstructured for paddle_ocr.py module.
* **Fix ingest pipeline to be able to use chunking and embedding together** Problem: When ingest pipeline was using chunking and embedding together, embedding outputs were empty and the outputs of chunking couldn't be re-read into memory and be forwarded to embeddings. Fix: Added CompositeElement type to TYPE_TO_TEXT_ELEMENT_MAP to be able to process CompositeElements with unstructured.staging.base.isd_to_elements
* **Fix unnecessary mid-text chunk-splitting.** The "pre-chunker" did not consider separator blank-line ("\n\n") length when grouping elements for a single chunk. As a result, sections were frequently over-populated producing a over-sized chunk that required mid-text splitting.
* **Fix frequent dissociation of title from chunk.** The sectioning algorithm included the title of the next section with the prior section whenever it would fit, frequently producing association of a section title with the prior section and dissociating it from its actual section. Fix this by performing combination of whole sections only.
* **Fix PDF attempt to get dict value from string.** Fixes a rare edge case that prevented some PDF's from being partitioned. The `get_uris_from_annots` function tried to access the dictionary value of a string instance variable. Assign `None` to the annotation variable if the instance type is not dictionary to avoid the erroneous attempt.

## 0.10.27

### Enhancements

* **Leverage dict to share content across ingest pipeline** To share the ingest doc content across steps in the ingest pipeline, this was updated to use a multiprocessing-safe dictionary so changes get persisted and each step has the option to modify the ingest docs in place.

### Features

### Fixes

* **Removed `ebooklib` as a dependency** `ebooklib` is licensed under AGPL3, which is incompatible with the Apache 2.0 license. Thus it is being removed.
* **Caching fixes in ingest pipeline** Previously, steps like the source node were not leveraging parameters such as `re_download` to dictate if files should be forced to redownload rather than use what might already exist locally.

## 0.10.26

### Enhancements

* **Add text CCT CI evaluation workflow** Adds cct text extraction evaluation metrics to the current ingest workflow to measure the performance of each file extracted as well as aggregated-level performance.

### Features

* **Functionality to catch and classify overlapping/nested elements** Method to identify overlapping-bboxes cases within detected elements in a document. It returns two values: a boolean defining if there are overlapping elements present, and a list reporting them with relevant metadata. The output includes information about the `overlapping_elements`, `overlapping_case`, `overlapping_percentage`, `largest_ngram_percentage`, `overlap_percentage_total`, `max_area`, `min_area`, and `total_area`.
* **Add Local connector source metadata** python's os module used to pull stats from local file when processing via the local connector and populates fields such as last modified time, created time.

### Fixes

* **Fixes elements partitioned from an image file missing certain metadata** Metadata for image files, like file type, was being handled differently from other file types. This caused a bug where other metadata, like the file name, was being missed. This change brought metadata handling for image files to be more in line with the handling for other file types so that file name and other metadata fields are being captured.
* **Adds `typing-extensions` as an explicit dependency** This package is an implicit dependency, but the module is being imported directly in `unstructured.documents.elements` so the dependency should be explicit in case changes in other dependencies lead to `typing-extensions` being dropped as a dependency.
* **Stop passing `extract_tables` to `unstructured-inference` since it is now supported in `unstructured` instead** Table extraction previously occurred in `unstructured-inference`, but that logic, except for the table model itself, is now a part of the `unstructured` library. Thus the parameter triggering table extraction is no longer passed to the `unstructured-inference` package. Also noted the table output regression for PDF files.
* **Fix a bug in Table partitioning** Previously the `skip_infer_table_types` variable used in `partition` was not being passed down to specific file partitioners. Now you can utilize the `skip_infer_table_types` list variable when calling `partition` to specify the filetypes for which you want to skip table extraction, or the `infer_table_structure` boolean variable on the file specific partitioning function.
* **Fix partition docx without sections** Some docx files, like those from teams output, do not contain sections and it would produce no results because the code assumes all components are in sections. Now if no sections is detected from a document we iterate through the paragraphs and return contents found in the paragraphs.
* **Fix out-of-order sequencing of split chunks.** Fixes behavior where "split" chunks were inserted at the beginning of the chunk sequence. This would produce a chunk sequence like [5a, 5b, 3a, 3b, 1, 2, 4] when sections 3 and 5 exceeded `max_characters`.
* **Deserialization of ingest docs fixed** When ingest docs are being deserialized as part of the ingest pipeline process (cli), there were certain fields that weren't getting persisted (metadata and date processed). The from_dict method was updated to take these into account and a unit test added to check.
* **Map source cli command configs when destination set** Due to how the source connector is dynamically called when the destination connector is set via the CLI, the configs were being set incorrectoy, causing the source connector to break. The configs were fixed and updated to take into account Fsspec-specific connectors.

## 0.10.25

### Enhancements

* **Duplicate CLI param check** Given that many of the options associated with the `Click` based cli ingest commands are added dynamically from a number of configs, a check was incorporated to make sure there were no duplicate entries to prevent new configs from overwriting already added options.
* **Ingest CLI refactor for better code reuse** Much of the ingest cli code can be templated and was a copy-paste across files, adding potential risk. Code was refactored to use a base class which had much of the shared code templated.

### Features

* **Table OCR refactor** support Table OCR with pre-computed OCR data to ensure we only do one OCR for entrie document. User can specify
ocr agent tesseract/paddle in environment variable `OCR_AGENT` for OCRing the entire document.
* **Adds accuracy function** The accuracy scoring was originally an option under `calculate_edit_distance`. For easy function call, it is now a wrapper around the original function that calls edit_distance and return as "score".
* **Adds HuggingFaceEmbeddingEncoder** The HuggingFace Embedding Encoder uses a local embedding model as opposed to using an API.
* **Add AWS bedrock embedding connector** `unstructured.embed.bedrock` now provides a connector to use AWS bedrock's `titan-embed-text` model to generate embeddings for elements. This features requires valid AWS bedrock setup and an internet connectionto run.

### Fixes

* **Import PDFResourceManager more directly** We were importing `PDFResourceManager` from `pdfminer.converter` which was causing an error for some users. We changed to import from the actual location of `PDFResourceManager`, which is `pdfminer.pdfinterp`.
* **Fix language detection of elements with empty strings** This resolves a warning message that was raised by `langdetect` if the language was attempted to be detected on an empty string. Language detection is now skipped for empty strings.
* **Fix chunks breaking on regex-metadata matches.** Fixes "over-chunking" when `regex_metadata` was used, where every element that contained a regex-match would start a new chunk.
* **Fix regex-metadata match offsets not adjusted within chunk.** Fixes incorrect regex-metadata match start/stop offset in chunks where multiple elements are combined.
* **Map source cli command configs when destination set** Due to how the source connector is dynamically called when the destination connector is set via the CLI, the configs were being set incorrectoy, causing the source connector to break. The configs were fixed and updated to take into account Fsspec-specific connectors.
* **Fix metrics folder not discoverable** Fixes issue where unstructured/metrics folder is not discoverable on PyPI by adding an `__init__.py` file under the folder.
* **Fix a bug when `parition_pdf` get `model_name=None`** In API usage the `model_name` value is `None` and the `cast` function in `partition_pdf` would return `None` and lead to attribution error. Now we use `str` function to explicit convert the content to string so it is garanteed to have `starts_with` and other string functions as attributes
* **Fix html partition fail on tables without `tbody` tag** HTML tables may sometimes just contain headers without body (`tbody` tag)

## 0.10.24

### Enhancements

* **Improve natural reading order** Some `OCR` elements with only spaces in the text have full-page width in the bounding box, which causes the `xycut` sorting to not work as expected. Now the logic to parse OCR results removes any elements with only spaces (more than one space).
* **Ingest compression utilities and fsspec connector support** Generic utility code added to handle files that get pulled from a source connector that are either tar or zip compressed and uncompress them locally. This is then processed using a local source connector. Currently this functionality has been incorporated into the fsspec connector and all those inheriting from it (currently: Azure Blob Storage, Google Cloud Storage, S3, Box, and Dropbox).
* **Ingest destination connectors support for writing raw list of elements** Along with the default write method used in the ingest pipeline to write the json content associated with the ingest docs, each destination connector can now also write a raw list of elements to the desired downstream location without having an ingest doc associated with it.

### Features

* **Adds element type percent match function** In order to evaluate the element type extracted, we add a function that calculates the matched percentage between two frequency dictionary.

### Fixes

* **Fix paddle model file not discoverable** Fixes issue where ocr_models/paddle_ocr.py file is not discoverable on PyPI by adding
an `__init__.py` file under the folder.
* **Chipper v2 Fixes** Includes fix for a memory leak and rare last-element bbox fix. (unstructured-inference==0.7.7)
* **Fix image resizing issue** Includes fix related to resizing images in the tables pipeline. (unstructured-inference==0.7.6)

## 0.10.23

### Enhancements

* **Add functionality to limit precision when serializing to json** Precision for `points` is limited to 1 decimal point if coordinates["system"] == "PixelSpace" (otherwise 2 decimal points?). Precision for `detection_class_prob` is limited to 5 decimal points.
* **Fix csv file detection logic when mime-type is text/plain** Previously the logic to detect csv file type was considering only first row's comma count comparing with the header_row comma count and both the rows being same line the result was always true, Now the logic is changed to consider the comma's count for all the lines except first line and compare with header_row comma count.
* **Improved inference speed for Chipper V2** API requests with 'hi_res_model_name=chipper' now have ~2-3x faster responses.

### Features

### Fixes

* **Cleans up temporary files after conversion** Previously a file conversion utility was leaving temporary files behind on the filesystem without removing them when no longer needed. This fix helps prevent an accumulation of temporary files taking up excessive disk space.
* **Fixes `under_non_alpha_ratio` dividing by zero** Although this function guarded against a specific cause of division by zero, there were edge cases slipping through like strings with only whitespace. This update more generally prevents the function from performing a division by zero.
* **Fix languages default** Previously the default language was being set to English when elements didn't have text or if langdetect could not detect the language. It now defaults to None so there is not misleading information about the language detected.
* **Fixes recursion limit error that was being raised when partitioning Excel documents of a certain size** Previously we used a recursive method to find subtables within an excel sheet. However this would run afoul of Python's recursion depth limit when there was a contiguous block of more than 1000 cells within a sheet. This function has been updated to use the NetworkX library which avoids Python recursion issues.

## 0.10.22

### Enhancements

* **bump `unstructured-inference` to `0.7.3`** The updated version of `unstructured-inference` supports a new version of the Chipper model, as well as a cleaner schema for its output classes. Support is included for new inference features such as hierarchy and ordering.
* **Expose skip_infer_table_types in ingest CLI.** For each connector a new `--skip-infer-table-types` parameter was added to map to the `skip_infer_table_types` partition argument. This gives more granular control to unstructured-ingest users, allowing them to specify the file types for which we should attempt table extraction.
* **Add flag to ingest CLI to raise error if any single doc fails in pipeline** Currently if a single doc fails in the pipeline, the whole thing halts due to the error. This flag defaults to log an error but continue with the docs it can.
* **Emit hyperlink metadata for DOCX file-type.** DOCX partitioner now adds `metadata.links`, `metadata.link_texts` and `metadata.link_urls` for elements that contain a hyperlink that points to an external resource. So-called "jump" links pointing to document internal locations (such as those found in a table-of-contents "jumping" to a chapter or section) are excluded.

### Features

* **Add `elements_to_text` as a staging helper function** In order to get a single clean text output from unstructured for metric calculations, automate the process of extracting text from elements using this function.
* **Adds permissions(RBAC) data ingestion functionality for the Sharepoint connector.** Problem: Role based access control is an important component in many data storage systems. Users may need to pass permissions (RBAC) data to downstream systems when ingesting data. Feature: Added permissions data ingestion functionality to the Sharepoint connector.

### Fixes

* **Fixes PDF list parsing creating duplicate list items** Previously a bug in PDF list item parsing caused removal of other elements and duplication of the list item
* **Fixes duplicated elements** Fixes issue where elements are duplicated when embeddings are generated. This will allow users to generate embeddings for their list of Elements without duplicating/breaking the orginal content.
* **Fixes failure when flagging for embeddings through unstructured-ingest** Currently adding the embedding parameter to any connector results in a failure on the copy stage. This is resolves the issue by adding the IngestDoc to the context map in the embedding node's `run` method. This allows users to specify that connectors fetch embeddings without failure.
* **Fix ingest pipeline reformat nodes not discoverable** Fixes issue where  reformat nodes raise ModuleNotFoundError on import. This was due to the directory was missing `__init__.py` in order to make it discoverable.
* **Fix default language in ingest CLI** Previously the default was being set to english which injected potentially incorrect information to downstream language detection libraries. By setting the default to None allows those libraries to better detect what language the text is in the doc being processed.

## 0.10.21

* **Adds Scarf analytics**.

## 0.10.20

### Enhancements

* **Add document level language detection functionality.** Adds the "auto" default for the languages param to all partitioners. The primary language present in the document is detected using the `langdetect` package. Additional param `detect_language_per_element` is also added for partitioners that return multiple elements. Defaults to `False`.
* **Refactor OCR code** The OCR code for entire page is moved from unstructured-inference to unstructured. On top of continuing support for OCR language parameter, we also support two OCR processing modes, "entire_page" or "individual_blocks".
* **Align to top left when shrinking bounding boxes for `xy-cut` sorting:** Update `shrink_bbox()` to keep top left rather than center.
* **Add visualization script to annotate elements** This script is often used to analyze/visualize elements with coordinates (e.g. partition_pdf()).
* **Adds data source properties to the Jira, Github and Gitlab connectors** These properties (date_created, date_modified, version, source_url, record_locator) are written to element metadata during ingest, mapping elements to information about the document source from which they derive. This functionality enables downstream applications to reveal source document applications, e.g. a link to a GDrive doc, Salesforce record, etc.
* **Improve title detection in pptx documents** The default title textboxes on a pptx slide are now categorized as titles.
* **Improve hierarchy detection in pptx documents** List items, and other slide text are properly nested under the slide title. This will enable better chunking of pptx documents.
* **Refactor of the ingest cli workflow** The refactored approach uses a dynamically set pipeline with a snapshot along each step to save progress and accommodate continuation from a snapshot if an error occurs. This also allows the pipeline to dynamically assign any number of steps to modify the partitioned content before it gets written to a destination.
* **Applies `max_characters=<n>` argument to all element types in `add_chunking_strategy` decorator** Previously this argument was only utilized in chunking Table elements and now applies to all partitioned elements if `add_chunking_strategy` decorator is utilized, further preparing the elements for downstream processing.
* **Add common retry strategy utilities for unstructured-ingest** Dynamic retry strategy with exponential backoff added to Notion source connector.
*
### Features

* **Adds `bag_of_words` and `percent_missing_text` functions** In order to count the word frequencies in two input texts and calculate the percentage of text missing relative to the source document.
* **Adds `edit_distance` calculation metrics** In order to benchmark the cleaned, extracted text with unstructured, `edit_distance` (`Levenshtein distance`) is included.
* **Adds detection_origin field to metadata** Problem: Currently isn't an easy way to find out how an element was created. With this change that information is added. Importance: With this information the developers and users are now able to know how an element was created to make decisions on how to use it. In order tu use this feature
setting UNSTRUCTURED_INCLUDE_DEBUG_METADATA=true is needed.
* **Adds a function that calculates frequency of the element type and its depth** To capture the accuracy of element type extraction, this function counts the occurrences of each unique element type with its depth for use in element metrics.

### Fixes

* **Fix zero division error in annotation bbox size** This fixes the bug where we find annotation bboxes realted to an element that need to divide the intersection size between annotation bbox and element bbox by the size of the annotation bbox
* **Fix prevent metadata module from importing dependencies from unnecessary modules** Problem: The `metadata` module had several top level imports that were only used in and applicable to code related to specific document types, while there were many general-purpose functions. As a result, general-purpose functions couldn't be used without unnecessary dependencies being installed. Fix: moved 3rd party dependency top level imports to inside the functions in which they are used and applied a decorator to check that the dependency is installed and emit a helpful error message if not.
* **Fixes category_depth None value for Title elements** Problem: `Title` elements from `chipper` get `category_depth`= None even when `Headline` and/or `Subheadline` elements are present in the same page. Fix: all `Title` elements with `category_depth` = None should be set to have a depth of 0 instead iff there are `Headline` and/or `Subheadline` element-types present. Importance: `Title` elements should be equivalent html `H1` when nested headings are present; otherwise, `category_depth` metadata can result ambiguous within elements in a page.
* **Tweak `xy-cut` ordering output to be more column friendly** This results in the order of elements more closely reflecting natural reading order which benefits downstream applications. While element ordering from `xy-cut` is usually mostly correct when ordering multi-column documents, sometimes elements from a RHS column will appear before elements in a LHS column. Fix: add swapped `xy-cut` ordering by sorting by X coordinate first and then Y coordinate.
* **Fixes badly initialized Formula** Problem: YoloX contain new types of elements, when loading a document that contain formulas a new element of that class
should be generated, however the Formula class inherits from Element instead of Text. After this change the element is correctly created with the correct class
allowing the document to be loaded. Fix: Change parent class for Formula to Text. Importance: Crucial to be able to load documents that contain formulas.
* **Fixes pdf uri error** An error was encountered when URI type of `GoToR` which refers to pdf resources outside of its own was detected since no condition catches such case. The code is fixing the issue by initialize URI before any condition check.


## 0.10.19

### Enhancements

* **Adds XLSX document level language detection** Enhancing on top of language detection functionality in previous release, we now support language detection within `.xlsx` file type at Element level.
* **bump `unstructured-inference` to `0.6.6`** The updated version of `unstructured-inference` makes table extraction in `hi_res` mode configurable to fine tune table extraction performance; it also improves element detection by adding a deduplication post processing step in the `hi_res` partitioning of pdfs and images.
* **Detect text in HTML Heading Tags as Titles** This will increase the accuracy of hierarchies in HTML documents and provide more accurate element categorization. If text is in an HTML heading tag and is not a list item, address, or narrative text, categorize it as a title.
* **Update python-based docs** Refactor docs to use the actual unstructured code rather than using the subprocess library to run the cli command itself.
* **Adds Table support for the `add_chunking_strategy` decorator to partition functions.** In addition to combining elements under Title elements, user's can now specify the `max_characters=<n>` argument to chunk Table elements into TableChunk elements with `text` and `text_as_html` of length <n> characters. This means partitioned Table results are ready for use in downstream applications without any post processing.
* **Expose endpoint url for s3 connectors** By allowing for the endpoint url to be explicitly overwritten, this allows for any non-AWS data providers supporting the s3 protocol to be supported (i.e. minio).

### Features

* **change default `hi_res` model for pdf/image partition to `yolox`** Now partitioning pdf/image using `hi_res` strategy utilizes `yolox_quantized` model isntead of `detectron2_onnx` model. This new default model has better recall for tables and produces more detailed categories for elements.
* **XLSX can now reads subtables within one sheet** Problem: Many .xlsx files are not created to be read as one full table per sheet. There are subtables, text and header along with more informations to extract from each sheet. Feature: This `partition_xlsx` now can reads subtable(s) within one .xlsx sheet, along with extracting other title and narrative texts. Importance: This enhance the power of .xlsx reading to not only one table per sheet, allowing user to capture more data tables from the file, if exists.
* **Update Documentation on Element Types and Metadata**: We have updated the documentation according to the latest element types and metadata. It includes the common and additional metadata provided by the Partitions and Connectors.

### Fixes

* **Fixes partition_pdf is_alnum reference bug** Problem: The `partition_pdf` when attempt to get bounding box from element experienced a reference before assignment error when the first object is not text extractable.  Fix: Switched to a flag when the condition is met. Importance: Crucial to be able to partition with pdf.
* **Fix various cases of HTML text missing after partition**
  Problem: Under certain circumstances, text immediately after some HTML tags will be misssing from partition result.
  Fix: Updated code to deal with these cases.
  Importance: This will ensure the correctness when partitioning HTML and Markdown documents.
* **Fixes chunking when `detection_class_prob` appears in Element metadata** Problem: when `detection_class_prob` appears in Element metadata, Elements will only be combined by chunk_by_title if they have the same `detection_class_prob` value (which is rare). This is unlikely a case we ever need to support and most often results in no chunking. Fix: `detection_class_prob` is included in the chunking list of metadata keys excluded for similarity comparison. Importance: This change allows `chunk_by_title` to operate as intended for documents which include `detection_class_prob` metadata in their Elements.

## 0.10.18

### Enhancements

* **Better detection of natural reading order in images and PDF's** The elements returned by partition better reflect natural reading order in some cases, particularly in complicated multi-column layouts, leading to better chunking and retrieval for downstream applications. Achieved by improving the `xy-cut` sorting to preprocess bboxes, shrinking all bounding boxes by 90% along x and y axes (still centered around the same center point), which allows projection lines to be drawn where not possible before if layout bboxes overlapped.
* **Improves `partition_xml` to be faster and more memory efficient when partitioning large XML files** The new behavior is to partition iteratively to prevent loading the entire XML tree into memory at once in most use cases.
* **Adds data source properties to SharePoint, Outlook, Onedrive, Reddit, Slack, DeltaTable connectors** These properties (date_created, date_modified, version, source_url, record_locator) are written to element metadata during ingest, mapping elements to information about the document source from which they derive. This functionality enables downstream applications to reveal source document applications, e.g. a link to a GDrive doc, Salesforce record, etc.
* **Add functionality to save embedded images in PDF's separately as images** This allows users to save embedded images in PDF's separately as images, given some directory path. The saved image path is written to the metadata for the Image element. Downstream applications may benefit by providing users with image links from relevant "hits."
* **Azure Cognite Search destination connector** New Azure Cognitive Search destination connector added to ingest CLI.  Users may now use `unstructured-ingest` to write partitioned data from over 20 data sources (so far) to an Azure Cognitive Search index.
* **Improves salesforce partitioning** Partitions Salesforce data as xlm instead of text for improved detail and flexibility. Partitions htmlbody instead of textbody for Salesforce emails. Importance: Allows all Salesforce fields to be ingested and gives Salesforce emails more detailed partitioning.
* **Add document level language detection functionality.** Introduces the "auto" default for the languages param, which then detects the languages present in the document using the `langdetect` package. Adds the document languages as ISO 639-3 codes to the element metadata. Implemented only for the partition_text function to start.
* **PPTX partitioner refactored in preparation for enhancement.** Behavior should be unchanged except that shapes enclosed in a group-shape are now included, as many levels deep as required (a group-shape can itself contain a group-shape).
* **Embeddings support for the SharePoint SourceConnector via unstructured-ingest CLI** The SharePoint connector can now optionally create embeddings from the elements it pulls out during partition and upload those embeddings to Azure Cognitive Search index.
* **Improves hierarchy from docx files by leveraging natural hierarchies built into docx documents**  Hierarchy can now be detected from an indentation level for list bullets/numbers and by style name (e.g. Heading 1, List Bullet 2, List Number).
* **Chunking support for the SharePoint SourceConnector via unstructured-ingest CLI** The SharePoint connector can now optionally chunk the elements pulled out during partition via the chunking unstructured brick. This can be used as a stage before creating embeddings.

### Features

* **Adds `links` metadata in `partition_pdf` for `fast` strategy.** Problem: PDF files contain rich information and hyperlink that Unstructured did not captured earlier. Feature: `partition_pdf` now can capture embedded links within the file along with its associated text and page number. Importance: Providing depth in extracted elements give user a better understanding and richer context of documents. This also enables user to map to other elements within the document if the hyperlink is refered internally.
* **Adds the embedding module to be able to embed Elements** Problem: Many NLP applications require the ability to represent parts of documents in a semantic way. Until now, Unstructured did not have text embedding ability within the core library. Feature: This embedding module is able to track embeddings related data with a class, embed a list of elements, and return an updated list of Elements with the *embeddings* property. The module is also able to embed query strings. Importance: Ability to embed documents or parts of documents will enable users to make use of these semantic representations in different NLP applications, such as search, retrieval, and retrieval augmented generation.

### Fixes

* **Fixes a metadata source serialization bug** Problem: In unstructured elements, when loading an elements json file from the disk, the data_source attribute is assumed to be an instance of DataSourceMetadata and the code acts based on that. However the loader did not satisfy the assumption, and loaded it as a dict instead, causing an error. Fix: Added necessary code block to initialize a DataSourceMetadata object, also refactored DataSourceMetadata.from_dict() method to remove redundant code. Importance: Crucial to be able to load elements (which have data_source fields) from json files.
* **Fixes issue where unstructured-inference was not getting updated** Problem: unstructured-inference was not getting upgraded to the version to match unstructured release when doing a pip install.  Solution: using `pip install unstructured[all-docs]` it will now upgrade both unstructured and unstructured-inference. Importance: This will ensure that the inference library is always in sync with the unstructured library, otherwise users will be using outdated libraries which will likely lead to unintended behavior.
* **Fixes SharePoint connector failures if any document has an unsupported filetype** Problem: Currently the entire connector ingest run fails if a single IngestDoc has an unsupported filetype. This is because a ValueError is raised in the IngestDoc's `__post_init__`. Fix: Adds a try/catch when the IngestConnector runs get_ingest_docs such that the error is logged but all processable documents->IngestDocs are still instantiated and returned. Importance: Allows users to ingest SharePoint content even when some files with unsupported filetypes exist there.
* **Fixes Sharepoint connector server_path issue** Problem: Server path for the Sharepoint Ingest Doc was incorrectly formatted, causing issues while fetching pages from the remote source. Fix: changes formatting of remote file path before instantiating SharepointIngestDocs and appends a '/' while fetching pages from the remote source. Importance: Allows users to fetch pages from Sharepoint Sites.
* **Fixes Sphinx errors.** Fixes errors when running Sphinx `make html` and installs library to suppress warnings.
* **Fixes a metadata backwards compatibility error** Problem: When calling `partition_via_api`, the hosted api may return an element schema that's newer than the current `unstructured`. In this case, metadata fields were added which did not exist in the local `ElementMetadata` dataclass, and `__init__()` threw an error. Fix: remove nonexistent fields before instantiating in `ElementMetadata.from_json()`. Importance: Crucial to avoid breaking changes when adding fields.
* **Fixes issue with Discord connector when a channel returns `None`** Problem: Getting the `jump_url` from a nonexistent Discord `channel` fails. Fix: property `jump_url` is now retrieved within the same context as the messages from the channel. Importance: Avoids cascading issues when the connector fails to fetch information about a Discord channel.
* **Fixes occasionally SIGABTR when writing table with `deltalake` on Linux** Problem: occasionally on Linux ingest can throw a `SIGABTR` when writing `deltalake` table even though the table was written correctly. Fix: put the writing function into a `Process` to ensure its execution to the fullest extent before returning to the main process. Importance: Improves stability of connectors using `deltalake`
* **Fixes badly initialized Formula** Problem: YoloX contain new types of elements, when loading a document that contain formulas a new element of that class should be generated, however the Formula class inherits from Element instead of Text. After this change the element is correctly created with the correct class allowing the document to be loaded. Fix: Change parent class for Formula to Text. Importance: Crucial to be able to load documents that contain formulas.

## 0.10.16

### Enhancements

* **Adds data source properties to Airtable, Confluence, Discord, Elasticsearch, Google Drive, and Wikipedia connectors** These properties (date_created, date_modified, version, source_url, record_locator) are written to element metadata during ingest, mapping elements to information about the document source from which they derive. This functionality enables downstream applications to reveal source document applications, e.g. a link to a GDrive doc, Salesforce record, etc.
* **DOCX partitioner refactored in preparation for enhancement.** Behavior should be unchanged except in multi-section documents containing different headers/footers for different sections. These will now emit all distinct headers and footers encountered instead of just those for the last section.
* **Add a function to map between Tesseract and standard language codes.** This allows users to input language information to the `languages` param in any Tesseract-supported langcode or any ISO 639 standard language code.
* **Add document level language detection functionality.** Introduces the "auto" default for the languages param, which then detects the languages present in the document using the `langdetect` package. Implemented only for the partition_text function to start.

### Features

### Fixes

* ***Fixes an issue that caused a partition error for some PDF's.** Fixes GH Issue 1460 by bypassing a coordinate check if an element has invalid coordinates.

## 0.10.15


### Enhancements

* **Support for better element categories from the next-generation image-to-text model ("chipper").** Previously, not all of the classifications from Chipper were being mapped to proper `unstructured` element categories so the consumer of the library would see many `UncategorizedText` elements. This fixes the issue, improving the granularity of the element categories outputs for better downstream processing and chunking. The mapping update is:
  * "Threading": `NarrativeText`
  * "Form": `NarrativeText`
  * "Field-Name": `Title`
  * "Value": `NarrativeText`
  * "Link": `NarrativeText`
  * "Headline": `Title` (with `category_depth=1`)
  * "Subheadline": `Title` (with `category_depth=2`)
  * "Abstract": `NarrativeText`
* **Better ListItem grouping for PDF's (fast strategy).** The `partition_pdf` with `fast` strategy previously broke down some numbered list item lines as separate elements. This enhancement leverages the x,y coordinates and bbox sizes to help decide whether the following chunk of text is a continuation of the immediate previous detected ListItem element or not, and not detect it as its own non-ListItem element.
* **Fall back to text-based classification for uncategorized Layout elements for Images and PDF's**. Improves element classification by running existing text-based rules on previously `UncategorizedText` elements.
* **Adds table partitioning for Partitioning for many doc types including: .html, .epub., .md, .rst, .odt, and .msg.** At the core of this change is the .html partition functionality, which is leveraged by the other effected doc types. This impacts many scenarios where `Table` Elements are now propery extracted.
* **Create and add `add_chunking_strategy` decorator to partition functions.** Previously, users were responsible for their own chunking after partitioning elements, often required for downstream applications. Now, individual elements may be combined into right-sized chunks where min and max character size may be specified if `chunking_strategy=by_title`. Relevant elements are grouped together for better downstream results. This enables users immediately use partitioned results effectively in downstream applications (e.g. RAG architecture apps) without any additional post-processing.
* **Adds `languages` as an input parameter and marks `ocr_languages` kwarg for deprecation in pdf, image, and auto partitioning functions.** Previously, language information was only being used for Tesseract OCR for image-based documents and was in a Tesseract specific string format, but by refactoring into a list of standard language codes independent of Tesseract, the `unstructured` library will better support `languages` for other non-image pipelines and/or support for other OCR engines.
* **Removes `UNSTRUCTURED_LANGUAGE` env var usage and replaces `language` with `languages` as an input parameter to unstructured-partition-text_type functions.** The previous parameter/input setup was not user-friendly or scalable to the variety of elements being processed. By refactoring the inputted language information into a list of standard language codes, we can support future applications of the element language such as detection, metadata, and multi-language elements. Now, to skip English specific checks, set the `languages` parameter to any non-English language(s).
* **Adds `xlsx` and `xls` filetype extensions to the `skip_infer_table_types` default list in `partition`.** By adding these file types to the input parameter these files should not go through table extraction. Users can still specify if they would like to extract tables from these filetypes, but will have to set the `skip_infer_table_types` to exclude the desired filetype extension. This avoids mis-representing complex spreadsheets where there may be multiple sub-tables and other content.
* **Better debug output related to sentence counting internals**. Clarify message when sentence is not counted toward sentence count because there aren't enough words, relevant for developers focused on `unstructured`s NLP internals.
* **Faster ocr_only speed for partitioning PDF and images.** Use `unstructured_pytesseract.run_and_get_multiple_output` function to reduce the number of calls to `tesseract` by half when partitioning pdf or image with `tesseract`
* **Adds data source properties to fsspec connectors** These properties (date_created, date_modified, version, source_url, record_locator) are written to element metadata during ingest, mapping elements to information about the document source from which they derive. This functionality enables downstream applications to reveal source document applications, e.g. a link to a GDrive doc, Salesforce record, etc.
* **Add delta table destination connector** New delta table destination connector added to ingest CLI.  Users may now use `unstructured-ingest` to write partitioned data from over 20 data sources (so far) to a Delta Table.
* **Rename to Source and Destination Connectors in the Documentation.** Maintain naming consistency between Connectors codebase and documentation with the first addition to a destination connector.
* **Non-HTML text files now return unstructured-elements as opposed to HTML-elements.** Previously the text based files that went through `partition_html` would return HTML-elements but now we preserve the format from the input using `source_format` argument in the partition call.
* **Adds `PaddleOCR` as an optional alternative to `Tesseract`** for OCR in processing of PDF or Image files, it is installable via the `makefile` command `install-paddleocr`. For experimental purposes only.
* **Bump unstructured-inference** to 0.5.28. This version bump markedly improves the output of table data, rendered as `metadata.text_as_html` in an element. These changes include:
  * add env variable `ENTIRE_PAGE_OCR` to specify using paddle or tesseract on entire page OCR
  * table structure detection now pads the input image by 25 pixels in all 4 directions to improve its recall (0.5.27)
  * support paddle with both cpu and gpu and assume it is pre-installed (0.5.26)
  * fix a bug where `cells_to_html` doesn't handle cells spanning multiple rows properly (0.5.25)
  * remove `cv2` preprocessing step before OCR step in table transformer (0.5.24)

### Features

* **Adds element metadata via `category_depth` with default value None**.
  * This additional metadata is useful for vectordb/LLM, chunking strategies, and retrieval applications.
* **Adds a naive hierarchy for elements via a `parent_id` on the element's metadata**
  * Users will now have more metadata for implementing vectordb/LLM chunking strategies. For example, text elements could be queried by their preceding title element.
  * Title elements created from HTML headings will properly nest

### Fixes

* **`add_pytesseract_bboxes_to_elements` no longer returns `nan` values**. The function logic is now broken into new methods
  `_get_element_box` and `convert_multiple_coordinates_to_new_system`
* **Selecting a different model wasn't being respected when calling `partition_image`.** Problem: `partition_pdf` allows for passing a `model_name` parameter. Given the similarity between the image and PDF pipelines, the expected behavior is that `partition_image` should support the same parameter, but `partition_image` was unintentionally not passing along its `kwargs`. This was corrected by adding the kwargs to the downstream call.
* **Fixes a chunking issue via dropping the field "coordinates".** Problem: chunk_by_title function was chunking each element to its own individual chunk while it needed to group elements into a fewer number of chunks. We've discovered that this happens due to a metadata matching logic in chunk_by_title function, and discovered that elements with different metadata can't be put into the same chunk. At the same time, any element with "coordinates" essentially had different metadata than other elements, due each element locating in different places and having different coordinates. Fix: That is why we have included the key "coordinates" inside a list of excluded metadata keys, while doing this "metadata_matches" comparision. Importance: This change is crucial to be able to chunk by title for documents which include "coordinates" metadata in their elements.

## 0.10.14

### Enhancements

* Update all connectors to use new downstream architecture
  * New click type added to parse comma-delimited string inputs
  * Some CLI options renamed

### Features

### Fixes

## 0.10.13

### Enhancements

* Updated documentation: Added back support doc types for partitioning, more Python codes in the API page,  RAG definition, and use case.
* Updated Hi-Res Metadata: PDFs and Images using Hi-Res strategy now have layout model class probabilities added ot metadata.
* Updated the `_detect_filetype_from_octet_stream()` function to use libmagic to infer the content type of file when it is not a zip file.
* Tesseract minor version bump to 5.3.2

### Features

* Add Jira Connector to be able to pull issues from a Jira organization
* Add `clean_ligatures` function to expand ligatures in text


### Fixes

* `partition_html` breaks on `<br>` elements.
* Ingest error handling to properly raise errors when wrapped
* GH issue 1361: fixes a sortig error that prevented some PDF's from being parsed
* Bump unstructured-inference
  * Brings back embedded images in PDF's (0.5.23)

## 0.10.12

### Enhancements

* Removed PIL pin as issue has been resolved upstream
* Bump unstructured-inference
  * Support for yolox_quantized layout detection model (0.5.20)
* YoloX element types added


### Features

* Add Salesforce Connector to be able to pull Account, Case, Campaign, EmailMessage, Lead

### Fixes


* Bump unstructured-inference
  * Avoid divide-by-zero errors swith `safe_division` (0.5.21)

## 0.10.11

### Enhancements

* Bump unstructured-inference
  * Combine entire-page OCR output with layout-detected elements, to ensure full coverage of the page (0.5.19)

### Features

* Add in ingest cli s3 writer

### Fixes

* Fix a bug where `xy-cut` sorting attemps to sort elements without valid coordinates; now xy cut sorting only works when **all** elements have valid coordinates

## 0.10.10

### Enhancements

* Adds `text` as an input parameter to `partition_xml`.
* `partition_xml` no longer runs through `partition_text`, avoiding incorrect splitting
  on carriage returns in the XML. Since `partition_xml` no longer calls `partition_text`,
  `min_partition` and `max_partition` are no longer supported in `partition_xml`.
* Bump `unstructured-inference==0.5.18`, change non-default detectron2 classification threshold
* Upgrade base image from rockylinux 8 to rockylinux 9
* Serialize IngestDocs to JSON when passing to subprocesses

### Features

### Fixes

- Fix a bug where mismatched `elements` and `bboxes` are passed into `add_pytesseract_bbox_to_elements`

## 0.10.9

### Enhancements

* Fix `test_json` to handle only non-extra dependencies file types (plain-text)

### Features

* Adds `chunk_by_title` to break a document into sections based on the presence of `Title`
  elements.
* add new extraction function `extract_image_urls_from_html` to extract all img related URL from html text.

### Fixes

* Make cv2 dependency optional
* Edit `add_pytesseract_bbox_to_elements`'s (`ocr_only` strategy) `metadata.coordinates.points` return type to `Tuple` for consistency.
* Re-enable test-ingest-confluence-diff for ingest tests
* Fix syntax for ingest test check number of files
* Fix csv and tsv partitioners loosing the first line of the files when creating elements

## 0.10.8

### Enhancements

* Release docker image that installs Python 3.10 rather than 3.8

### Features

### Fixes

## 0.10.7

### Enhancements

### Features

### Fixes

* Remove overly aggressive ListItem chunking for images and PDF's which typically resulted in inchorent elements.

## 0.10.6

### Enhancements

* Enable `partition_email` and `partition_msg` to detect if an email is PGP encryped. If
  and email is PGP encryped, the functions will return an empy list of elements and
  emit a warning about the encrypted content.
* Add threaded Slack conversations into Slack connector output
* Add functionality to sort elements using `xy-cut` sorting approach in `partition_pdf` for `hi_res` and `fast` strategies
* Bump unstructured-inference
  * Set OMP_THREAD_LIMIT to 1 if not set for better tesseract perf (0.5.17)

### Features

* Extract coordinates from PDFs and images when using OCR only strategy and add to metadata

### Fixes

* Update `partition_html` to respect the order of `<pre>` tags.
* Fix bug in `partition_pdf_or_image` where two partitions were called if `strategy == "ocr_only"`.
* Bump unstructured-inference
  * Fix issue where temporary files were being left behind (0.5.16)
* Adds deprecation warning for the `file_filename` kwarg to `partition`, `partition_via_api`,
  and `partition_multiple_via_api`.
* Fix documentation build workflow by pinning dependencies

## 0.10.5

### Enhancements

* Create new CI Pipelines
  - Checking text, xml, email, and html doc tests against the library installed without extras
  - Checking each library extra against their respective tests
* `partition` raises an error and tells the user to install the appropriate extra if a filetype
  is detected that is missing dependencies.
* Add custom errors to ingest
* Bump `unstructured-ingest==0.5.15`
  - Handle an uncaught TesseractError (0.5.15)
  - Add TIFF test file and TIFF filetype to `test_from_image_file` in `test_layout` (0.5.14)
* Use `entire_page` ocr mode for pdfs and images
* Add notes on extra installs to docs
* Adds ability to reuse connections per process in unstructured-ingest

### Features
* Add delta table connector

### Fixes

## 0.10.4
* Pass ocr_mode in partition_pdf and set the default back to individual pages for now
* Add diagrams and descriptions for ingest design in the ingest README

### Features
* Supports multipage TIFF image partitioning

### Fixes

## 0.10.2

### Enhancements
* Bump unstructured-inference==0.5.13:
  - Fix extracted image elements being included in layout merge, addresses the issue
    where an entire-page image in a PDF was not passed to the layout model when using hi_res.

### Features

### Fixes

## 0.10.1

### Enhancements
* Bump unstructured-inference==0.5.12:
  - fix to avoid trace for certain PDF's (0.5.12)
  - better defaults for DPI for hi_res and  Chipper (0.5.11)
  - implement full-page OCR (0.5.10)

### Features

### Fixes

* Fix dead links in repository README (Quick Start > Install for local development, and Learn more > Batch Processing)
* Update document dependencies to include tesseract-lang for additional language support (required for tests to pass)

## 0.10.0

### Enhancements

* Add `include_header` kwarg to `partition_xlsx` and change default behavior to `True`
* Update the `links` and `emphasized_texts` metadata fields

### Features

### Fixes

## 0.9.3

### Enhancements

* Pinned dependency cleanup.
* Update `partition_csv` to always use `soupparser_fromstring` to parse `html text`
* Update `partition_tsv` to always use `soupparser_fromstring` to parse `html text`
* Add `metadata.section` to capture epub table of contents data
* Add `unique_element_ids` kwarg to partition functions. If `True`, will use a UUID
  for element IDs instead of a SHA-256 hash.
* Update `partition_xlsx` to always use `soupparser_fromstring` to parse `html text`
* Add functionality to switch `html` text parser based on whether the `html` text contains emoji
* Add functionality to check if a string contains any emoji characters
* Add CI tests around Notion

### Features

* Add Airtable Connector to be able to pull views/tables/bases from an Airtable organization

### Fixes

* fix pdf partition of list items being detected as titles in OCR only mode
* make notion module discoverable
* fix emails with `Content-Distribution: inline` and `Content-Distribution: attachment` with no filename
* Fix email attachment filenames which had `=` in the filename itself

## 0.9.2


### Enhancements

* Update table extraction section in API documentation to sync with change in Prod API
* Update Notion connector to extract to html
* Added UUID option for `element_id`
* Bump unstructured-inference==0.5.9:
  - better caching of models
  - another version of detectron2 available, though the default layout model is unchanged
* Added UUID option for element_id
* Added UUID option for element_id
* CI improvements to run ingest tests in parallel

### Features

* Adds Sharepoint connector.

### Fixes

* Bump unstructured-inference==0.5.9:
  - ignores Tesseract errors where no text is extracted for tiles that indeed, have no text

## 0.9.1

### Enhancements

* Adds --partition-pdf-infer-table-structure to unstructured-ingest.
* Enable `partition_html` to skip headers and footers with the `skip_headers_and_footers` flag.
* Update `partition_doc` and `partition_docx` to track emphasized texts in the output
* Adds post processing function `filter_element_types`
* Set the default strategy for partitioning images to `hi_res`
* Add page break parameter section in API documentation to sync with change in Prod API
* Update `partition_html` to track emphasized texts in the output
* Update `XMLDocument._read_xml` to create `<p>` tag element for the text enclosed in the `<pre>` tag
* Add parameter `include_tail_text` to `_construct_text` to enable (skip) tail text inclusion
* Add Notion connector

### Features

### Fixes

* Remove unused `_partition_via_api` function
* Fixed emoji bug in `partition_xlsx`.
* Pass `file_filename` metadata when partitioning file object
* Skip ingest test on missing Slack token
* Add Dropbox variables to CI environments
* Remove default encoding for ingest
* Adds new element type `EmailAddress` for recognising email address in the  text
* Simplifies `min_partition` logic; makes partitions falling below the `min_partition`
  less likely.
* Fix bug where ingest test check for number of files fails in smoke test
* Fix unstructured-ingest entrypoint failure

## 0.9.0

### Enhancements

* Dependencies are now split by document type, creating a slimmer base installation.

## 0.8.8

### Enhancements

### Features

### Fixes

* Rename "date" field to "last_modified"
* Adds Box connector

### Fixes

## 0.8.7

### Enhancements

* Put back useful function `split_by_paragraph`

### Features

### Fixes

* Fix argument order in NLTK download step

## 0.8.6

### Enhancements

### Features

### Fixes

* Remove debug print lines and non-functional code

## 0.8.5

### Enhancements

* Add parameter `skip_infer_table_types` to enable (skip) table extraction for other doc types
* Adds optional Unstructured API unit tests in CI
* Tracks last modified date for all document types.
* Add auto_paragraph_grouper to detect new-line and blank-line new paragraph for .txt files.
* refactor the ingest cli to better support expanding supported connectors

## 0.8.3

### Enhancements

### Features

### Fixes

* NLTK now only gets downloaded if necessary.
* Handling for empty tables in Word Documents and PowerPoints.

## 0.8.4

### Enhancements

* Additional tests and refactor of JSON detection.
* Update functionality to retrieve image metadata from a page for `document_to_element_list`
* Links are now tracked in `partition_html` output.
* Set the file's current position to the beginning after reading the file in `convert_to_bytes`
* Add `min_partition` kwarg to that combines elements below a specified threshold and modifies splitting of strings longer than max partition so words are not split.
* set the file's current position to the beginning after reading the file in `convert_to_bytes`
* Add slide notes to pptx
* Add `--encoding` directive to ingest
* Improve json detection by `detect_filetype`

### Features

* Adds Outlook connector
* Add support for dpi parameter in inference library
* Adds Onedrive connector.
* Add Confluence connector for ingest cli to pull the body text from all documents from all spaces in a confluence domain.

### Fixes

* Fixes issue with email partitioning where From field was being assigned the To field value.
* Use the `image_metadata` property of the `PageLayout` instance to get the page image info in the `document_to_element_list`
* Add functionality to write images to computer storage temporarily instead of keeping them in memory for `ocr_only` strategy
* Add functionality to convert a PDF in small chunks of pages at a time for `ocr_only` strategy
* Adds `.txt`, `.text`, and `.tab` to list of extensions to check if file
  has a `text/plain` MIME type.
* Enables filters to be passed to `partition_doc` so it doesn't error with LibreOffice7.
* Removed old error message that's superseded by `requires_dependencies`.
* Removes using `hi_res` as the default strategy value for `partition_via_api` and `partition_multiple_via_api`

## 0.8.1

### Enhancements

* Add support for Python 3.11

### Features

### Fixes

* Fixed `auto` strategy detected scanned document as having extractable text and using `fast` strategy, resulting in no output.
* Fix list detection in MS Word documents.
* Don't instantiate an element with a coordinate system when there isn't a way to get its location data.

## 0.8.0

### Enhancements

* Allow model used for hi res pdf partition strategy to be chosen when called.
* Updated inference package

### Features

* Add `metadata_filename` parameter across all partition functions

### Fixes

* Update to ensure `convert_to_datafame` grabs all of the metadata fields.
* Adjust encoding recognition threshold value in `detect_file_encoding`
* Fix KeyError when `isd_to_elements` doesn't find a type
* Fix `_output_filename` for local connector, allowing single files to be written correctly to the disk

* Fix for cases where an invalid encoding is extracted from an email header.

### BREAKING CHANGES

* Information about an element's location is no longer returned as top-level attributes of an element. Instead, it is returned in the `coordinates` attribute of the element's metadata.

## 0.7.12

### Enhancements

* Adds `include_metadata` kwarg to `partition_doc`, `partition_docx`, `partition_email`, `partition_epub`, `partition_json`, `partition_msg`, `partition_odt`, `partition_org`, `partition_pdf`, `partition_ppt`, `partition_pptx`, `partition_rst`, and `partition_rtf`
### Features

* Add Elasticsearch connector for ingest cli to pull specific fields from all documents in an index.
* Adds Dropbox connector

### Fixes

* Fix tests that call unstructured-api by passing through an api-key
* Fixed page breaks being given (incorrect) page numbers
* Fix skipping download on ingest when a source document exists locally

## 0.7.11

### Enhancements

* More deterministic element ordering when using `hi_res` PDF parsing strategy (from unstructured-inference bump to 0.5.4)
* Make large model available (from unstructured-inference bump to 0.5.3)
* Combine inferred elements with extracted elements (from unstructured-inference bump to 0.5.2)
* `partition_email` and `partition_msg` will now process attachments if `process_attachments=True`
  and a attachment partitioning functions is passed through with `attachment_partitioner=partition`.

### Features

### Fixes

* Fix tests that call unstructured-api by passing through an api-key
* Fixed page breaks being given (incorrect) page numbers
* Fix skipping download on ingest when a source document exists locally

## 0.7.10

### Enhancements

* Adds a `max_partition` parameter to `partition_text`, `partition_pdf`, `partition_email`,
  `partition_msg` and `partition_xml` that sets a limit for the size of an individual
  document elements. Defaults to `1500` for everything except `partition_xml`, which has
  a default value of `None`.
* DRY connector refactor

### Features

* `hi_res` model for pdfs and images is selectable via environment variable.

### Fixes

* CSV check now ignores escaped commas.
* Fix for filetype exploration util when file content does not have a comma.
* Adds negative lookahead to bullet pattern to avoid detecting plain text line
  breaks like `-------` as list items.
* Fix pre tag parsing for `partition_html`
* Fix lookup error for annotated Arabic and Hebrew encodings

## 0.7.9

### Enhancements

* Improvements to string check for leafs in `partition_xml`.
* Adds --partition-ocr-languages to unstructured-ingest.

### Features

* Adds `partition_org` for processed Org Mode documents.

### Fixes

## 0.7.8

### Enhancements

### Features

* Adds Google Cloud Service connector

### Fixes

* Updates the `parse_email` for `partition_eml` so that `unstructured-api` passes the smoke tests
* `partition_email` now works if there is no message content
* Updates the `"fast"` strategy for `partition_pdf` so that it's able to recursively
* Adds recursive functionality to all fsspec connectors
* Adds generic --recursive ingest flag

## 0.7.7

### Enhancements

* Adds functionality to replace the `MIME` encodings for `eml` files with one of the common encodings if a `unicode` error occurs
* Adds missed file-like object handling in `detect_file_encoding`
* Adds functionality to extract charset info from `eml` files

### Features

* Added coordinate system class to track coordinate types and convert to different coordinate

### Fixes

* Adds an `html_assemble_articles` kwarg to `partition_html` to enable users to capture
  control whether content outside of `<article>` tags is captured when
  `<article>` tags are present.
* Check for the `xml` attribute on `element` before looking for pagebreaks in `partition_docx`.

## 0.7.6

### Enhancements

* Convert fast startegy to ocr_only for images
* Adds support for page numbers in `.docx` and `.doc` when user or renderer
  created page breaks are present.
* Adds retry logic for the unstructured-ingest Biomed connector

### Features

* Provides users with the ability to extract additional metadata via regex.
* Updates `partition_docx` to include headers and footers in the output.
* Create `partition_tsv` and associated tests. Make additional changes to `detect_filetype`.

### Fixes

* Remove fake api key in test `partition_via_api` since we now require valid/empty api keys
* Page number defaults to `None` instead of `1` when page number is not present in the metadata.
  A page number of `None` indicates that page numbers are not being tracked for the document
  or that page numbers do not apply to the element in question..
* Fixes an issue with some pptx files. Assume pptx shapes are found in top left position of slide
  in case the shape.top and shape.left attributes are `None`.

## 0.7.5

### Enhancements

* Adds functionality to sort elements in `partition_pdf` for `fast` strategy
* Adds ingest tests with `--fast` strategy on PDF documents
* Adds --api-key to unstructured-ingest

### Features

* Adds `partition_rst` for processed ReStructured Text documents.

### Fixes

* Adds handling for emails that do not have a datetime to extract.
* Adds pdf2image package as core requirement of unstructured (with no extras)

## 0.7.4

### Enhancements

* Allows passing kwargs to request data field for `partition_via_api` and `partition_multiple_via_api`
* Enable MIME type detection if libmagic is not available
* Adds handling for empty files in `detect_filetype` and `partition`.

### Features

### Fixes

* Reslove `grpcio` import issue on `weaviate.schema.validate_schema` for python 3.9 and 3.10
* Remove building `detectron2` from source in Dockerfile

## 0.7.3

### Enhancements

* Update IngestDoc abstractions and add data source metadata in ElementMetadata

### Features

### Fixes

* Pass `strategy` parameter down from `partition` for `partition_image`
* Filetype detection if a CSV has a `text/plain` MIME type
* `convert_office_doc` no longers prints file conversion info messages to stdout.
* `partition_via_api` reflects the actual filetype for the file processed in the API.

## 0.7.2

### Enhancements

* Adds an optional encoding kwarg to `elements_to_json` and `elements_from_json`
* Bump version of base image to use new stable version of tesseract

### Features

### Fixes

* Update the `read_txt_file` utility function to keep using `spooled_to_bytes_io_if_needed` for xml
* Add functionality to the `read_txt_file` utility function to handle file-like object from URL
* Remove the unused parameter `encoding` from `partition_pdf`
* Change auto.py to have a `None` default for encoding
* Add functionality to try other common encodings for html and xml files if an error related to the encoding is raised and the user has not specified an encoding.
* Adds benchmark test with test docs in example-docs
* Re-enable test_upload_label_studio_data_with_sdk
* File detection now detects code files as plain text
* Adds `tabulate` explicitly to dependencies
* Fixes an issue in `metadata.page_number` of pptx files
* Adds showing help if no parameters passed

## 0.7.1

### Enhancements

### Features

* Add `stage_for_weaviate` to stage `unstructured` outputs for upload to Weaviate, along with
  a helper function for defining a class to use in Weaviate schemas.
* Builds from Unstructured base image, built off of Rocky Linux 8.7, this resolves almost all CVE's in the image.

### Fixes

## 0.7.0

### Enhancements

* Installing `detectron2` from source is no longer required when using the `local-inference` extra.
* Updates `.pptx` parsing to include text in tables.

### Features

### Fixes

* Fixes an issue in `_add_element_metadata` that caused all elements to have `page_number=1`
  in the element metadata.
* Adds `.log` as a file extension for TXT files.
* Adds functionality to try other common encodings for email (`.eml`) files if an error related to the encoding is raised and the user has not specified an encoding.
* Allow passed encoding to be used in the `replace_mime_encodings`
* Fixes page metadata for `partition_html` when `include_metadata=False`
* A `ValueError` now raises if `file_filename` is not specified when you use `partition_via_api`
  with a file-like object.

## 0.6.11

### Enhancements

* Supports epub tests since pandoc is updated in base image

### Features


### Fixes


## 0.6.10

### Enhancements

* XLS support from auto partition

### Features

### Fixes

## 0.6.9

### Enhancements

* fast strategy for pdf now keeps element bounding box data
* setup.py refactor

### Features

### Fixes

* Adds functionality to try other common encodings if an error related to the encoding is raised and the user has not specified an encoding.
* Adds additional MIME types for CSV

## 0.6.8

### Enhancements

### Features

* Add `partition_csv` for CSV files.

### Fixes

## 0.6.7

### Enhancements

* Deprecate `--s3-url` in favor of `--remote-url` in CLI
* Refactor out non-connector-specific config variables
* Add `file_directory` to metadata
* Add `page_name` to metadata. Currently used for the sheet name in XLSX documents.
* Added a `--partition-strategy` parameter to unstructured-ingest so that users can specify
  partition strategy in CLI. For example, `--partition-strategy fast`.
* Added metadata for filetype.
* Add Discord connector to pull messages from a list of channels
* Refactor `unstructured/file-utils/filetype.py` to better utilise hashmap to return mime type.
* Add local declaration of DOCX_MIME_TYPES and XLSX_MIME_TYPES for `test_filetype.py`.

### Features

* Add `partition_xml` for XML files.
* Add `partition_xlsx` for Microsoft Excel documents.

### Fixes

* Supports `hml` filetype for partition as a variation of html filetype.
* Makes `pytesseract` a function level import in `partition_pdf` so you can use the `"fast"`
  or `"hi_res"` strategies if `pytesseract` is not installed. Also adds the
  `required_dependencies` decorator for the `"hi_res"` and `"ocr_only"` strategies.
* Fix to ensure `filename` is tracked in metadata for `docx` tables.

## 0.6.6

### Enhancements

* Adds an `"auto"` strategy that chooses the partitioning strategy based on document
  characteristics and function kwargs. This is the new default strategy for `partition_pdf`
  and `partition_image`. Users can maintain existing behavior by explicitly setting
  `strategy="hi_res"`.
* Added an additional trace logger for NLP debugging.
* Add `get_date` method to `ElementMetadata` for converting the datestring to a `datetime` object.
* Cleanup the `filename` attribute on `ElementMetadata` to remove the full filepath.

### Features

* Added table reading as html with URL parsing to `partition_docx` in docx
* Added metadata field for text_as_html for docx files

### Fixes

* `fileutils/file_type` check json and eml decode ignore error
* `partition_email` was updated to more flexibly handle deviations from the RFC-2822 standard.
  The time in the metadata returns `None` if the time does not match RFC-2822 at all.
* Include all metadata fields when converting to dataframe or CSV

## 0.6.5

### Enhancements

* Added support for SpooledTemporaryFile file argument.

### Features

### Fixes


## 0.6.4

### Enhancements

* Added an "ocr_only" strategy for `partition_pdf`. Refactored the strategy decision
  logic into its own module.

### Features

### Fixes

## 0.6.3

### Enhancements

* Add an "ocr_only" strategy for `partition_image`.

### Features

* Added `partition_multiple_via_api` for partitioning multiple documents in a single REST
  API call.
* Added `stage_for_baseplate` function to prepare outputs for ingestion into Baseplate.
* Added `partition_odt` for processing Open Office documents.

### Fixes

* Updates the grouping logic in the `partition_pdf` fast strategy to group together text
  in the same bounding box.

## 0.6.2

### Enhancements

* Added logic to `partition_pdf` for detecting copy protected PDFs and falling back
  to the hi res strategy when necessary.


### Features

* Add `partition_via_api` for partitioning documents through the hosted API.

### Fixes

* Fix how `exceeds_cap_ratio` handles empty (returns `True` instead of `False`)
* Updates `detect_filetype` to properly detect JSONs when the MIME type is `text/plain`.

## 0.6.1

### Enhancements

* Updated the table extraction parameter name to be more descriptive

### Features

### Fixes

## 0.6.0

### Enhancements

* Adds an `ssl_verify` kwarg to `partition` and `partition_html` to enable turning off
  SSL verification for HTTP requests. SSL verification is on by default.
* Allows users to pass in ocr language to `partition_pdf` and `partition_image` through
  the `ocr_language` kwarg. `ocr_language` corresponds to the code for the language pack
  in Tesseract. You will need to install the relevant Tesseract language pack to use a
  given language.

### Features

* Table extraction is now possible for pdfs from `partition` and `partition_pdf`.
* Adds support for extracting attachments from `.msg` files

### Fixes

* Adds an `ssl_verify` kwarg to `partition` and `partition_html` to enable turning off
  SSL verification for HTTP requests. SSL verification is on by default.

## 0.5.13

### Enhancements

* Allow headers to be passed into `partition` when `url` is used.

### Features

* `bytes_string_to_string` cleaning brick for bytes string output.

### Fixes

* Fixed typo in call to `exactly_one` in `partition_json`
* unstructured-documents encode xml string if document_tree is `None` in `_read_xml`.
* Update to `_read_xml` so that Markdown files with embedded HTML process correctly.
* Fallback to "fast" strategy only emits a warning if the user specifies the "hi_res" strategy.
* unstructured-partition-text_type exceeds_cap_ratio fix returns and how capitalization ratios are calculated
* `partition_pdf` and `partition_text` group broken paragraphs to avoid fragmented `NarrativeText` elements.
* .json files resolved as "application/json" on centos7 (or other installs with older libmagic libs)

## 0.5.12

### Enhancements

* Add OS mimetypes DB to docker image, mainly for unstructured-api compat.
* Use the image registry as a cache when building Docker images.
* Adds the ability for `partition_text` to group together broken paragraphs.
* Added method to utils to allow date time format validation

### Features
* Add Slack connector to pull messages for a specific channel

* Add --partition-by-api parameter to unstructured-ingest
* Added `partition_rtf` for processing rich text files.
* `partition` now accepts a `url` kwarg in addition to `file` and `filename`.

### Fixes

* Allow encoding to be passed into `replace_mime_encodings`.
* unstructured-ingest connector-specific dependencies are imported on demand.
* unstructured-ingest --flatten-metadata supported for local connector.
* unstructured-ingest fix runtime error when using --metadata-include.

## 0.5.11

### Enhancements

### Features

### Fixes

* Guard against null style attribute in docx document elements
* Update HTML encoding to better support foreign language characters

## 0.5.10

### Enhancements

* Updated inference package
* Add sender, recipient, date, and subject to element metadata for emails

### Features

* Added `--download-only` parameter to `unstructured-ingest`

### Fixes

* FileNotFound error when filename is provided but file is not on disk

## 0.5.9

### Enhancements

### Features

### Fixes

* Convert file to str in helper `split_by_paragraph` for `partition_text`

## 0.5.8

### Enhancements

* Update `elements_to_json` to return string when filename is not specified
* `elements_from_json` may take a string instead of a filename with the `text` kwarg
* `detect_filetype` now does a final fallback to file extension.
* Empty tags are now skipped during the depth check for HTML processing.

### Features

* Add local file system to `unstructured-ingest`
* Add `--max-docs` parameter to `unstructured-ingest`
* Added `partition_msg` for processing MSFT Outlook .msg files.

### Fixes

* `convert_file_to_text` now passes through the `source_format` and `target_format` kwargs.
  Previously they were hard coded.
* Partitioning functions that accept a `text` kwarg no longer raise an error if an empty
  string is passed (and empty list of elements is returned instead).
* `partition_json` no longer fails if the input is an empty list.
* Fixed bug in `chunk_by_attention_window` that caused the last word in segments to be cut-off
  in some cases.

### BREAKING CHANGES

* `stage_for_transformers` now returns a list of elements, making it consistent with other
  staging bricks

## 0.5.7

### Enhancements

* Refactored codebase using `exactly_one`
* Adds ability to pass headers when passing a url in partition_html()
* Added optional `content_type` and `file_filename` parameters to `partition()` to bypass file detection

### Features

* Add `--flatten-metadata` parameter to `unstructured-ingest`
* Add `--fields-include` parameter to `unstructured-ingest`

### Fixes

## 0.5.6

### Enhancements

* `contains_english_word()`, used heavily in text processing, is 10x faster.

### Features

* Add `--metadata-include` and `--metadata-exclude` parameters to `unstructured-ingest`
* Add `clean_non_ascii_chars` to remove non-ascii characters from unicode string

### Fixes

* Fix problem with PDF partition (duplicated test)

## 0.5.4

### Enhancements

* Added Biomedical literature connector for ingest cli.
* Add `FsspecConnector` to easily integrate any existing `fsspec` filesystem as a connector.
* Rename `s3_connector.py` to `s3.py` for readability and consistency with the
  rest of the connectors.
* Now `S3Connector` relies on `s3fs` instead of on `boto3`, and it inherits
  from `FsspecConnector`.
* Adds an `UNSTRUCTURED_LANGUAGE_CHECKS` environment variable to control whether or not language
  specific checks like vocabulary and POS tagging are applied. Set to `"true"` for higher
  resolution partitioning and `"false"` for faster processing.
* Improves `detect_filetype` warning to include filename when provided.
* Adds a "fast" strategy for partitioning PDFs with PDFMiner. Also falls back to the "fast"
  strategy if detectron2 is not available.
* Start deprecation life cycle for `unstructured-ingest --s3-url` option, to be deprecated in
  favor of `--remote-url`.

### Features

* Add `AzureBlobStorageConnector` based on its `fsspec` implementation inheriting
from `FsspecConnector`
* Add `partition_epub` for partitioning e-books in EPUB3 format.

### Fixes

* Fixes processing for text files with `message/rfc822` MIME type.
* Open xml files in read-only mode when reading contents to construct an XMLDocument.

## 0.5.3

### Enhancements

* `auto.partition()` can now load Unstructured ISD json documents.
* Simplify partitioning functions.
* Improve logging for ingest CLI.

### Features

* Add `--wikipedia-auto-suggest` argument to the ingest CLI to disable automatic redirection
  to pages with similar names.
* Add setup script for Amazon Linux 2
* Add optional `encoding` argument to the `partition_(text/email/html)` functions.
* Added Google Drive connector for ingest cli.
* Added Gitlab connector for ingest cli.

### Fixes

## 0.5.2

### Enhancements

* Fully move from printing to logging.
* `unstructured-ingest` now uses a default `--download_dir` of `$HOME/.cache/unstructured/ingest`
rather than a "tmp-ingest-" dir in the working directory.

### Features

### Fixes

* `setup_ubuntu.sh` no longer fails in some contexts by interpreting
`DEBIAN_FRONTEND=noninteractive` as a command
* `unstructured-ingest` no longer re-downloads files when --preserve-downloads
is used without --download-dir.
* Fixed an issue that was causing text to be skipped in some HTML documents.

## 0.5.1

### Enhancements

### Features

### Fixes

* Fixes an error causing JavaScript to appear in the output of `partition_html` sometimes.
* Fix several issues with the `requires_dependencies` decorator, including the error message
  and how it was used, which had caused an error for `unstructured-ingest --github-url ...`.

## 0.5.0

### Enhancements

* Add `requires_dependencies` Python decorator to check dependencies are installed before
  instantiating a class or running a function

### Features

* Added Wikipedia connector for ingest cli.

### Fixes

* Fix `process_document` file cleaning on failure
* Fixes an error introduced in the metadata tracking commit that caused `NarrativeText`
  and `FigureCaption` elements to be represented as `Text` in HTML documents.

## 0.4.16

### Enhancements

* Fallback to using file extensions for filetype detection if `libmagic` is not present

### Features

* Added setup script for Ubuntu
* Added GitHub connector for ingest cli.
* Added `partition_md` partitioner.
* Added Reddit connector for ingest cli.

### Fixes

* Initializes connector properly in ingest.main::MainProcess
* Restricts version of unstructured-inference to avoid multithreading issue

## 0.4.15

### Enhancements

* Added `elements_to_json` and `elements_from_json` for easier serialization/deserialization
* `convert_to_dict`, `dict_to_elements` and `convert_to_csv` are now aliases for functions
  that use the ISD terminology.

### Fixes

* Update to ensure all elements are preserved during serialization/deserialization

## 0.4.14

* Automatically install `nltk` models in the `tokenize` module.

## 0.4.13

* Fixes unstructured-ingest cli.

## 0.4.12

* Adds console_entrypoint for unstructured-ingest, other structure/doc updates related to ingest.
* Add `parser` parameter to `partition_html`.

## 0.4.11

* Adds `partition_doc` for partitioning Word documents in `.doc` format. Requires `libreoffice`.
* Adds `partition_ppt` for partitioning PowerPoint documents in `.ppt` format. Requires `libreoffice`.

## 0.4.10

* Fixes `ElementMetadata` so that it's JSON serializable when the filename is a `Path` object.

## 0.4.9

* Added ingest modules and s3 connector, sample ingest script
* Default to `url=None` for `partition_pdf` and `partition_image`
* Add ability to skip English specific check by setting the `UNSTRUCTURED_LANGUAGE` env var to `""`.
* Document `Element` objects now track metadata

## 0.4.8

* Modified XML and HTML parsers not to load comments.

## 0.4.7

* Added the ability to pull an HTML document from a url in `partition_html`.
* Added the the ability to get file summary info from lists of filenames and lists
  of file contents.
* Added optional page break to `partition` for `.pptx`, `.pdf`, images, and `.html` files.
* Added `to_dict` method to document elements.
* Include more unicode quotes in `replace_unicode_quotes`.

## 0.4.6

* Loosen the default cap threshold to `0.5`.
* Add a `UNSTRUCTURED_NARRATIVE_TEXT_CAP_THRESHOLD` environment variable for controlling
  the cap ratio threshold.
* Unknown text elements are identified as `Text` for HTML and plain text documents.
* `Body Text` styles no longer default to `NarrativeText` for Word documents. The style information
  is insufficient to determine that the text is narrative.
* Upper cased text is lower cased before checking for verbs. This helps avoid some missed verbs.
* Adds an `Address` element for capturing elements that only contain an address.
* Suppress the `UserWarning` when detectron is called.
* Checks that titles and narrative test have at least one English word.
* Checks that titles and narrative text are at least 50% alpha characters.
* Restricts titles to a maximum word length. Adds a `UNSTRUCTURED_TITLE_MAX_WORD_LENGTH`
  environment variable for controlling the max number of words in a title.
* Updated `partition_pptx` to order the elements on the page

## 0.4.4

* Updated `partition_pdf` and `partition_image` to return `unstructured` `Element` objects
* Fixed the healthcheck url path when partitioning images and PDFs via API
* Adds an optional `coordinates` attribute to document objects
* Adds `FigureCaption` and `CheckBox` document elements
* Added ability to split lists detected in `LayoutElement` objects
* Adds `partition_pptx` for partitioning PowerPoint documents
* LayoutParser models now download from HugginfaceHub instead of DropBox
* Fixed file type detection for XML and HTML files on Amazone Linux

## 0.4.3

* Adds `requests` as a base dependency
* Fix in `exceeds_cap_ratio` so the function doesn't break with empty text
* Fix bug in `_parse_received_data`.
* Update `detect_filetype` to properly handle `.doc`, `.xls`, and `.ppt`.

## 0.4.2

* Added `partition_image` to process documents in an image format.
* Fixed utf-8 encoding error in `partition_email` with attachments for `text/html`

## 0.4.1

* Added support for text files in the `partition` function
* Pinned `opencv-python` for easier installation on Linux

## 0.4.0

* Added generic `partition` brick that detects the file type and routes a file to the appropriate
  partitioning brick.
* Added a file type detection module.
* Updated `partition_html` and `partition_eml` to support file-like objects in 'rb' mode.
* Cleaning brick for removing ordered bullets `clean_ordered_bullets`.
* Extract brick method for ordered bullets `extract_ordered_bullets`.
* Test for `clean_ordered_bullets`.
* Test for `extract_ordered_bullets`.
* Added `partition_docx` for pre-processing Word Documents.
* Added new REGEX patterns to extract email header information
* Added new functions to extract header information `parse_received_data` and `partition_header`
* Added new function to parse plain text files `partition_text`
* Added new cleaners functions `extract_ip_address`, `extract_ip_address_name`, `extract_mapi_id`, `extract_datetimetz`
* Add new `Image` element and function to find embedded images `find_embedded_images`
* Added `get_directory_file_info` for summarizing information about source documents

## 0.3.5

* Add support for local inference
* Add new pattern to recognize plain text dash bullets
* Add test for bullet patterns
* Fix for `partition_html` that allows for processing `div` tags that have both text and child
  elements
* Add ability to extract document metadata from `.docx`, `.xlsx`, and `.jpg` files.
* Helper functions for identifying and extracting phone numbers
* Add new function `extract_attachment_info` that extracts and decodes the attachment
of an email.
* Staging brick to convert a list of `Element`s to a `pandas` dataframe.
* Add plain text functionality to `partition_email`

## 0.3.4

* Python-3.7 compat

## 0.3.3

* Removes BasicConfig from logger configuration
* Adds the `partition_email` partitioning brick
* Adds the `replace_mime_encodings` cleaning bricks
* Small fix to HTML parsing related to processing list items with sub-tags
* Add `EmailElement` data structure to store email documents

## 0.3.2

* Added `translate_text` brick for translating text between languages
* Add an `apply` method to make it easier to apply cleaners to elements

## 0.3.1

* Added \_\_init.py\_\_ to `partition`

## 0.3.0

* Implement staging brick for Argilla. Converts lists of `Text` elements to `argilla` dataset classes.
* Removing the local PDF parsing code and any dependencies and tests.
* Reorganizes the staging bricks in the unstructured.partition module
* Allow entities to be passed into the Datasaur staging brick
* Added HTML escapes to the `replace_unicode_quotes` brick
* Fix bad responses in partition_pdf to raise ValueError
* Adds `partition_html` for partitioning HTML documents.

## 0.2.6

* Small change to how \_read is placed within the inheritance structure since it doesn't really apply to pdf
* Add partitioning brick for calling the document image analysis API

## 0.2.5

* Update python requirement to >=3.7

## 0.2.4

* Add alternative way of importing `Final` to support google colab

## 0.2.3

* Add cleaning bricks for removing prefixes and postfixes
* Add cleaning bricks for extracting text before and after a pattern

## 0.2.2

* Add staging brick for Datasaur

## 0.2.1

* Added brick to convert an ISD dictionary to a list of elements
* Update `PDFDocument` to use the `from_file` method
* Added staging brick for CSV format for ISD (Initial Structured Data) format.
* Added staging brick for separating text into attention window size chunks for `transformers`.
* Added staging brick for LabelBox.
* Added ability to upload LabelStudio predictions
* Added utility function for JSONL reading and writing
* Added staging brick for CSV format for Prodigy
* Added staging brick for Prodigy
* Added ability to upload LabelStudio annotations
* Added text_field and id_field to stage_for_label_studio signature

## 0.2.0

* Initial release of unstructured<|MERGE_RESOLUTION|>--- conflicted
+++ resolved
@@ -1,8 +1,4 @@
-<<<<<<< HEAD
-## 0.14.9-dev6
-=======
-## 0.14.9-dev7
->>>>>>> 087adb21
+## 0.14.9-dev8
 
 ### Enhancements
 
