--- conflicted
+++ resolved
@@ -1,8 +1,4 @@
-<<<<<<< HEAD
-## 0.12.7-dev8
-=======
 ## 0.13.0-dev12
->>>>>>> 9ae838e5
 
 ### Enhancements 
 
@@ -23,11 +19,8 @@
 * **Change table extraction defaults** Change table extraction defaults in favor of using `skip_infer_table_types` parameter and reflect these changes in documentation.
 * **Fix OneDrive dates with inconsistent formatting** Adds logic to conditionally support dates returned by office365 that may vary in date formatting or may be a datetime rather than a string. See previous fix for SharePoint
 * **Adds tracking for AstraDB** Adds tracking info so AstraDB can see what source called their api.
-<<<<<<< HEAD
+* **Support AWS Bedrock Embeddings in ingest CLI** The configs required to instantiate the bedrock embedding class are now exposed in the api and the version of boto being used meets the minimum requirement to introduce the bedrock runtime required to hit the service.
 * **Fix MongoDB bug** Original redact secrets solution is outdated and is causing issues in platform. This uses our standard logging redact solution.
-=======
-* **Support AWS Bedrock Embeddings in ingest CLI** The configs required to instantiate the bedrock embedding class are now exposed in the api and the version of boto being used meets the minimum requirement to introduce the bedrock runtime required to hit the service.
->>>>>>> 9ae838e5
 
 ## 0.12.6
 
