--- conflicted
+++ resolved
@@ -1,12 +1,9 @@
-## 0.5.12-dev1
-
-### Enhancements
-
-<<<<<<< HEAD
+## 0.5.12-dev2
+
+### Enhancements
+
 * Add OS mimetypes DB to docker image, mainly for unstructured-api compat.
-=======
 * Use the image registry as a cache when building Docker images.
->>>>>>> ef9fb79e
 
 ### Features
 
