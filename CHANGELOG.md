--- conflicted
+++ resolved
@@ -6,6 +6,7 @@
 * Updated HTML Partitioning to extract tables
 * Create and add `add_chunking_strategy` decorator to partition functions
 * Adds `languages` as an input parameter and marks `ocr_languages` kwarg for deprecation in pdf partitioning functions
+- Use `unstructured.pytesseract.run_and_get_multiple_output` function to reduce the number of calls to `tesseract` by half when partitioning pdf or image with `tesseract`
 
 ### Features
 
@@ -28,14 +29,9 @@
 ### Enhancements
 
 * Updated documentation: Added back support doc types for partitioning, more Python codes in the API page,  RAG definition, and use case.
-<<<<<<< HEAD
-- Use `unstructured.pytesseract.run_and_get_multiple_output` function to reduce the number of calls
-  to `tesseract` by half when partitioning pdf or image with `tesseract`
-=======
 * Updated Hi-Res Metadata: PDFs and Images using Hi-Res strategy now have layout model class probabilities added ot metadata.
 * Updated the `_detect_filetype_from_octet_stream()` function to use libmagic to infer the content type of file when it is not a zip file.
 * Tesseract minor version bump to 5.3.2
->>>>>>> 6595632a
 
 ### Features
 
@@ -69,7 +65,7 @@
 
 * Bump unstructured-inference
   * Avoid divide-by-zero errors swith `safe_division` (0.5.21)
-  
+
 ## 0.10.11
 
 ### Enhancements
