<<<<<<< HEAD
## 0.6.10-dev0

### Enhancements

* Supprts epub tests since pandoc is updated in base image

### Features


### Fixes


=======
## 0.6.10

### Enhancements

* XLS support from auto partiton

### Features

### Fixes

>>>>>>> c5d94690
## 0.6.9

### Enhancements

* fast strategy for pdf now keeps element bounding box data
* setup.py refactor

### Features

### Fixes

* Adds functionality to try other common encodings if an error related to the encoding is raised and the user has not specified an encoding.
* Adds additional MIME types for CSV

## 0.6.8

### Enhancements

### Features

* Add `partition_csv` for CSV files.

### Fixes

## 0.6.7

### Enhancements

* Deprecate `--s3-url` in favor of `--remote-url` in CLI
* Refactor out non-connector-specific config variables
* Add `file_directory` to metadata
* Add `page_name` to metadata. Currently used for the sheet name in XLSX documents.
* Added a `--partition-strategy` parameter to unstructured-ingest so that users can specify
  partition strategy in CLI. For example, `--partition-strategy fast`.
* Added metadata for filetype.
* Add Discord connector to pull messages from a list of channels
* Refactor `unstructured/file-utils/filetype.py` to better utilise hashmap to return mime type.
* Add local declaration of DOCX_MIME_TYPES and XLSX_MIME_TYPES for `test_filetype.py`.

### Features

* Add `partition_xml` for XML files.
* Add `partition_xlsx` for Microsoft Excel documents.

### Fixes

* Supports `hml` filetype for partition as a variation of html filetype.
* Makes `pytesseract` a function level import in `partition_pdf` so you can use the `"fast"`
  or `"hi_res"` strategies if `pytesseract` is not installed. Also adds the
  `required_dependencies` decorator for the `"hi_res"` and `"ocr_only"` strategies.
* Fix to ensure `filename` is tracked in metadata for `docx` tables.

## 0.6.6

### Enhancements

* Adds an `"auto"` strategy that chooses the partitioning strategy based on document
  characteristics and function kwargs. This is the new default strategy for `partition_pdf`
  and `partition_image`. Users can maintain existing behavior by explicitly setting
  `strategy="hi_res"`.
* Added an additional trace logger for NLP debugging.
* Add `get_date` method to `ElementMetadata` for converting the datestring to a `datetime` object.
* Cleanup the `filename` attribute on `ElementMetadata` to remove the full filepath.

### Features

* Added table reading as html with URL parsing to `partition_docx` in docx
* Added metadata field for text_as_html for docx files

### Fixes

* `fileutils/file_type` check json and eml decode ignore error
* `partition_email` was updated to more flexibly handle deviations from the RFC-2822 standard.
  The time in the metadata returns `None` if the time does not match RFC-2822 at all.
* Include all metadata fields when converting to dataframe or CSV

## 0.6.5

### Enhancements

* Added support for SpooledTemporaryFile file argument.

### Features

### Fixes


## 0.6.4

### Enhancements

* Added an "ocr_only" strategy for `partition_pdf`. Refactored the strategy decision
  logic into its own module.

### Features

### Fixes

## 0.6.3

### Enhancements

* Add an "ocr_only" strategy for `partition_image`.

### Features

* Added `partition_multiple_via_api` for partitioning multiple documents in a single REST
  API call.
* Added `stage_for_baseplate` function to prepare outputs for ingestion into Baseplate.
* Added `partition_odt` for processing Open Office documents.

### Fixes

* Updates the grouping logic in the `partition_pdf` fast strategy to group together text
  in the same bounding box.

## 0.6.2

### Enhancements

* Added logic to `partition_pdf` for detecting copy protected PDFs and falling back
  to the hi res strategy when necessary.


### Features

* Add `partition_via_api` for partitioning documents through the hosted API.

### Fixes

* Fix how `exceeds_cap_ratio` handles empty (returns `True` instead of `False`)
* Updates `detect_filetype` to properly detect JSONs when the MIME type is `text/plain`.

## 0.6.1

### Enhancements

* Updated the table extraction parameter name to be more descriptive

### Features

### Fixes

## 0.6.0

### Enhancements

* Adds an `ssl_verify` kwarg to `partition` and `partition_html` to enable turning off
  SSL verification for HTTP requests. SSL verification is on by default.
* Allows users to pass in ocr language to `partition_pdf` and `partition_image` through
  the `ocr_language` kwarg. `ocr_language` corresponds to the code for the language pack
  in Tesseract. You will need to install the relevant Tesseract language pack to use a
  given language.

### Features

* Table extraction is now possible for pdfs from `partition` and `partition_pdf`.
* Adds support for extracting attachments from `.msg` files

### Fixes

* Adds an `ssl_verify` kwarg to `partition` and `partition_html` to enable turning off
  SSL verification for HTTP requests. SSL verification is on by default.

## 0.5.13

### Enhancements

* Allow headers to be passed into `partition` when `url` is used.

### Features

* `bytes_string_to_string` cleaning brick for bytes string output.

### Fixes

* Fixed typo in call to `exactly_one` in `partition_json`
* unstructured-documents encode xml string if document_tree is `None` in `_read_xml`.
* Update to `_read_xml` so that Markdown files with embedded HTML process correctly.
* Fallback to "fast" strategy only emits a warning if the user specifies the "hi_res" strategy.
* unstructured-partition-text_type exceeds_cap_ratio fix returns and how capitalization ratios are calculated
* `partition_pdf` and `partition_text` group broken paragraphs to avoid fragmented `NarrativeText` elements.
* .json files resolved as "application/json" on centos7 (or other installs with older libmagic libs)

## 0.5.12

### Enhancements

* Add OS mimetypes DB to docker image, mainly for unstructured-api compat.
* Use the image registry as a cache when building Docker images.
* Adds the ability for `partition_text` to group together broken paragraphs.
* Added method to utils to allow date time format validation

### Features
* Add Slack connector to pull messages for a specific channel

* Add --partition-by-api parameter to unstructured-ingest
* Added `partition_rtf` for processing rich text files.
* `partition` now accepts a `url` kwarg in addition to `file` and `filename`.

### Fixes

* Allow encoding to be passed into `replace_mime_encodings`.
* unstructured-ingest connector-specific dependencies are imported on demand.
* unstructured-ingest --flatten-metadata supported for local connector.
* unstructured-ingest fix runtime error when using --metadata-include.

## 0.5.11

### Enhancements

### Features

### Fixes

* Guard against null style attribute in docx document elements
* Update HTML encoding to better support foreign language characters

## 0.5.10

### Enhancements

* Updated inference package
* Add sender, recipient, date, and subject to element metadata for emails

### Features

* Added `--download-only` parameter to `unstructured-ingest`

### Fixes

* FileNotFound error when filename is provided but file is not on disk

## 0.5.9

### Enhancements

### Features

### Fixes

* Convert file to str in helper `split_by_paragraph` for `partition_text`

## 0.5.8

### Enhancements

* Update `elements_to_json` to return string when filename is not specified
* `elements_from_json` may take a string instead of a filename with the `text` kwarg
* `detect_filetype` now does a final fallback to file extension.
* Empty tags are now skipped during the depth check for HTML processing.

### Features

* Add local file system to `unstructured-ingest`
* Add `--max-docs` parameter to `unstructured-ingest`
* Added `partition_msg` for processing MSFT Outlook .msg files.

### Fixes

* `convert_file_to_text` now passes through the `source_format` and `target_format` kwargs.
  Previously they were hard coded.
* Partitioning functions that accept a `text` kwarg no longer raise an error if an empty
  string is passed (and empty list of elements is returned instead).
* `partition_json` no longer fails if the input is an empty list.
* Fixed bug in `chunk_by_attention_window` that caused the last word in segments to be cut-off
  in some cases.

### BREAKING CHANGES

* `stage_for_transformers` now returns a list of elements, making it consistent with other
  staging bricks

## 0.5.7

### Enhancements

* Refactored codebase using `exactly_one`
* Adds ability to pass headers when passing a url in partition_html()
* Added optional `content_type` and `file_filename` parameters to `partition()` to bypass file detection

### Features

* Add `--flatten-metadata` parameter to `unstructured-ingest`
* Add `--fields-include` parameter to `unstructured-ingest`

### Fixes

## 0.5.6

### Enhancements

* `contains_english_word()`, used heavily in text processing, is 10x faster.

### Features

* Add `--metadata-include` and `--metadata-exclude` parameters to `unstructured-ingest`
* Add `clean_non_ascii_chars` to remove non-ascii characters from unicode string

### Fixes

* Fix problem with PDF partition (duplicated test)

## 0.5.4

### Enhancements

* Added Biomedical literature connector for ingest cli.
* Add `FsspecConnector` to easily integrate any existing `fsspec` filesystem as a connector.
* Rename `s3_connector.py` to `s3.py` for readability and consistency with the
  rest of the connectors.
* Now `S3Connector` relies on `s3fs` instead of on `boto3`, and it inherits
  from `FsspecConnector`.
* Adds an `UNSTRUCTURED_LANGUAGE_CHECKS` environment variable to control whether or not language
  specific checks like vocabulary and POS tagging are applied. Set to `"true"` for higher
  resolution partitioning and `"false"` for faster processing.
* Improves `detect_filetype` warning to include filename when provided.
* Adds a "fast" strategy for partitioning PDFs with PDFMiner. Also falls back to the "fast"
  strategy if detectron2 is not available.
* Start deprecation life cycle for `unstructured-ingest --s3-url` option, to be deprecated in
  favor of `--remote-url`.

### Features

* Add `AzureBlobStorageConnector` based on its `fsspec` implementation inheriting
from `FsspecConnector`
* Add `partition_epub` for partitioning e-books in EPUB3 format.

### Fixes

* Fixes processing for text files with `message/rfc822` MIME type.
* Open xml files in read-only mode when reading contents to construct an XMLDocument.

## 0.5.3

### Enhancements

* `auto.partition()` can now load Unstructured ISD json documents.
* Simplify partitioning functions.
* Improve logging for ingest CLI.

### Features

* Add `--wikipedia-auto-suggest` argument to the ingest CLI to disable automatic redirection
  to pages with similar names.
* Add setup script for Amazon Linux 2
* Add optional `encoding` argument to the `partition_(text/email/html)` functions.
* Added Google Drive connector for ingest cli.
* Added Gitlab connector for ingest cli.

### Fixes

## 0.5.2

### Enhancements

* Fully move from printing to logging.
* `unstructured-ingest` now uses a default `--download_dir` of `$HOME/.cache/unstructured/ingest`
rather than a "tmp-ingest-" dir in the working directory.

### Features

### Fixes

* `setup_ubuntu.sh` no longer fails in some contexts by interpreting
`DEBIAN_FRONTEND=noninteractive` as a command
* `unstructured-ingest` no longer re-downloads files when --preserve-downloads
is used without --download-dir.
* Fixed an issue that was causing text to be skipped in some HTML documents.

## 0.5.1

### Enhancements

### Features

### Fixes

* Fixes an error causing JavaScript to appear in the output of `partition_html` sometimes.
* Fix several issues with the `requires_dependencies` decorator, including the error message
  and how it was used, which had caused an error for `unstructured-ingest --github-url ...`.

## 0.5.0

### Enhancements

* Add `requires_dependencies` Python decorator to check dependencies are installed before
  instantiating a class or running a function

### Features

* Added Wikipedia connector for ingest cli.

### Fixes

* Fix `process_document` file cleaning on failure
* Fixes an error introduced in the metadata tracking commit that caused `NarrativeText`
  and `FigureCaption` elements to be represented as `Text` in HTML documents.

## 0.4.16

### Enhancements

* Fallback to using file extensions for filetype detection if `libmagic` is not present

### Features

* Added setup script for Ubuntu
* Added GitHub connector for ingest cli.
* Added `partition_md` partitioner.
* Added Reddit connector for ingest cli.

### Fixes

* Initializes connector properly in ingest.main::MainProcess
* Restricts version of unstructured-inference to avoid multithreading issue

## 0.4.15

### Enhancements

* Added `elements_to_json` and `elements_from_json` for easier serialization/deserialization
* `convert_to_dict`, `dict_to_elements` and `convert_to_csv` are now aliases for functions
  that use the ISD terminology.

### Fixes

* Update to ensure all elements are preserved during serialization/deserialization

## 0.4.14

* Automatically install `nltk` models in the `tokenize` module.

## 0.4.13

* Fixes unstructured-ingest cli.

## 0.4.12

* Adds console_entrypoint for unstructured-ingest, other structure/doc updates related to ingest.
* Add `parser` parameter to `partition_html`.

## 0.4.11

* Adds `partition_doc` for partitioning Word documents in `.doc` format. Requires `libreoffice`.
* Adds `partition_ppt` for partitioning PowerPoint documents in `.ppt` format. Requires `libreoffice`.

## 0.4.10

* Fixes `ElementMetadata` so that it's JSON serializable when the filename is a `Path` object.

## 0.4.9

* Added ingest modules and s3 connector, sample ingest script
* Default to `url=None` for `partition_pdf` and `partition_image`
* Add ability to skip English specific check by setting the `UNSTRUCTURED_LANGUAGE` env var to `""`.
* Document `Element` objects now track metadata

## 0.4.8

* Modified XML and HTML parsers not to load comments.

## 0.4.7

* Added the ability to pull an HTML document from a url in `partition_html`.
* Added the the ability to get file summary info from lists of filenames and lists
  of file contents.
* Added optional page break to `partition` for `.pptx`, `.pdf`, images, and `.html` files.
* Added `to_dict` method to document elements.
* Include more unicode quotes in `replace_unicode_quotes`.

## 0.4.6

* Loosen the default cap threshold to `0.5`.
* Add a `UNSTRUCTURED_NARRATIVE_TEXT_CAP_THRESHOLD` environment variable for controlling
  the cap ratio threshold.
* Unknown text elements are identified as `Text` for HTML and plain text documents.
* `Body Text` styles no longer default to `NarrativeText` for Word documents. The style information
  is insufficient to determine that the text is narrative.
* Upper cased text is lower cased before checking for verbs. This helps avoid some missed verbs.
* Adds an `Address` element for capturing elements that only contain an address.
* Suppress the `UserWarning` when detectron is called.
* Checks that titles and narrative test have at least one English word.
* Checks that titles and narrative text are at least 50% alpha characters.
* Restricts titles to a maximum word length. Adds a `UNSTRUCTURED_TITLE_MAX_WORD_LENGTH`
  environment variable for controlling the max number of words in a title.
* Updated `partition_pptx` to order the elements on the page

## 0.4.4

* Updated `partition_pdf` and `partition_image` to return `unstructured` `Element` objects
* Fixed the healthcheck url path when partitioning images and PDFs via API
* Adds an optional `coordinates` attribute to document objects
* Adds `FigureCaption` and `CheckBox` document elements
* Added ability to split lists detected in `LayoutElement` objects
* Adds `partition_pptx` for partitioning PowerPoint documents
* LayoutParser models now download from HugginfaceHub instead of DropBox
* Fixed file type detection for XML and HTML files on Amazone Linux

## 0.4.3

* Adds `requests` as a base dependency
* Fix in `exceeds_cap_ratio` so the function doesn't break with empty text
* Fix bug in `_parse_received_data`.
* Update `detect_filetype` to properly handle `.doc`, `.xls`, and `.ppt`.

## 0.4.2

* Added `partition_image` to process documents in an image format.
* Fixed utf-8 encoding error in `partition_email` with attachments for `text/html`

## 0.4.1

* Added support for text files in the `partition` function
* Pinned `opencv-python` for easier installation on Linux

## 0.4.0

* Added generic `partition` brick that detects the file type and routes a file to the appropriate
  partitioning brick.
* Added a file type detection module.
* Updated `partition_html` and `partition_eml` to support file-like objects in 'rb' mode.
* Cleaning brick for removing ordered bullets `clean_ordered_bullets`.
* Extract brick method for ordered bullets `extract_ordered_bullets`.
* Test for `clean_ordered_bullets`.
* Test for `extract_ordered_bullets`.
* Added `partition_docx` for pre-processing Word Documents.
* Added new REGEX patterns to extract email header information
* Added new functions to extract header information `parse_received_data` and `partition_header`
* Added new function to parse plain text files `partition_text`
* Added new cleaners functions `extract_ip_address`, `extract_ip_address_name`, `extract_mapi_id`, `extract_datetimetz`
* Add new `Image` element and function to find embedded images `find_embedded_images`
* Added `get_directory_file_info` for summarizing information about source documents

## 0.3.5

* Add support for local inference
* Add new pattern to recognize plain text dash bullets
* Add test for bullet patterns
* Fix for `partition_html` that allows for processing `div` tags that have both text and child
  elements
* Add ability to extract document metadata from `.docx`, `.xlsx`, and `.jpg` files.
* Helper functions for identifying and extracting phone numbers
* Add new function `extract_attachment_info` that extracts and decodes the attachment
of an email.
* Staging brick to convert a list of `Element`s to a `pandas` dataframe.
* Add plain text functionality to `partition_email`

## 0.3.4

* Python-3.7 compat

## 0.3.3

* Removes BasicConfig from logger configuration
* Adds the `partition_email` partitioning brick
* Adds the `replace_mime_encodings` cleaning bricks
* Small fix to HTML parsing related to processing list items with sub-tags
* Add `EmailElement` data structure to store email documents

## 0.3.2

* Added `translate_text` brick for translating text between languages
* Add an `apply` method to make it easier to apply cleaners to elements

## 0.3.1

* Added \_\_init.py\_\_ to `partition`

## 0.3.0

* Implement staging brick for Argilla. Converts lists of `Text` elements to `argilla` dataset classes.
* Removing the local PDF parsing code and any dependencies and tests.
* Reorganizes the staging bricks in the unstructured.partition module
* Allow entities to be passed into the Datasaur staging brick
* Added HTML escapes to the `replace_unicode_quotes` brick
* Fix bad responses in partition_pdf to raise ValueError
* Adds `partition_html` for partitioning HTML documents.

## 0.2.6

* Small change to how \_read is placed within the inheritance structure since it doesn't really apply to pdf
* Add partitioning brick for calling the document image analysis API

## 0.2.5

* Update python requirement to >=3.7

## 0.2.4

* Add alternative way of importing `Final` to support google colab

## 0.2.3

* Add cleaning bricks for removing prefixes and postfixes
* Add cleaning bricks for extracting text before and after a pattern

## 0.2.2

* Add staging brick for Datasaur

## 0.2.1

* Added brick to convert an ISD dictionary to a list of elements
* Update `PDFDocument` to use the `from_file` method
* Added staging brick for CSV format for ISD (Initial Structured Data) format.
* Added staging brick for separating text into attention window size chunks for `transformers`.
* Added staging brick for LabelBox.
* Added ability to upload LabelStudio predictions
* Added utility function for JSONL reading and writing
* Added staging brick for CSV format for Prodigy
* Added staging brick for Prodigy
* Added ability to upload LabelStudio annotations
* Added text_field and id_field to stage_for_label_studio signature

## 0.2.0

* Initial release of unstructured<|MERGE_RESOLUTION|>--- conflicted
+++ resolved
@@ -1,5 +1,4 @@
-<<<<<<< HEAD
-## 0.6.10-dev0
+## 0.6.11-dev0
 
 ### Enhancements
 
@@ -11,7 +10,6 @@
 ### Fixes
 
 
-=======
 ## 0.6.10
 
 ### Enhancements
@@ -22,7 +20,6 @@
 
 ### Fixes
 
->>>>>>> c5d94690
 ## 0.6.9
 
 ### Enhancements
