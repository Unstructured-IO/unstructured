<<<<<<< HEAD
## 0.13.4-dev1

### Enhancements
* **Save table in cells format**. `UnstructuredTableTransformerModel` is able to return predicted table in cells format
=======
## 0.13.4-dev2

### Enhancements
* **Unique and deterministic hash IDs for elements** Element IDs produced by any partitioning
  function are now deterministic and unique at the document level by default. Before, hashes were
  based only on text; however, they now also take into account the element's sequence number on a
  page, the page's number in the document, and the document's file name.
* **Enable remote chunking via unstructured-ingest** Chunking using unstructured-ingest was
  previously limited to local chunking using the strategies `basic` and `by_title`. Remote chunking
  options via the API are now accessible.
>>>>>>> 3843af66

### Features

* **Add integration with the Google Cloud Vision API**. Adds a third OCR provider, alongside Tesseract and Paddle: the Google Cloud Vision API.

### Fixes

* **Remove ElementMetadata.section field.**. This field was unused, not populated by any partitioners.

## 0.13.3

### Enhancements

* **Remove duplicate image elements**. Remove image elements identified by PDFMiner that have similar bounding boxes and the same text.
* **Add support for `start_index` in `html` links extraction**
* **Add `strategy` arg value to `_PptxPartitionerOptions`.** This makes this paritioning option available for sub-partitioners to come that may optionally use inference or other expensive operations to improve the partitioning.
* **Support pluggable sub-partitioner for PPTX Picture shapes.** Use a distinct sub-partitioner for partitioning PPTX Picture (image) shapes and allow the default picture sub-partitioner to be replaced at run-time by one of the user's choosing.
* **Introduce `starting_page_number` parameter to partitioning functions** It applies to those partitioners which support `page_number` in element's metadata: PDF, TIFF, XLSX, DOC, DOCX, PPT, PPTX.
* **Redesign the internal mechanism of assigning element IDs** This allows for further enhancements related to element IDs such as deterministic and document-unique hashes. The way partitioning functions operate hasn't changed, which means `unique_element_ids` continues to be `False` by default, utilizing text hashes.

### Features

### Fixes

* **Add support for extracting text from tag tails in HTML**. This fix adds ability to generate separate elements using tag tails.
* **Add support for extracting text from `<b>` tags in HTML** Now `partition_html()` can extract text from `<b>` tags inside container tags (like `<div>`, `<pre>`).
* **Fix pip-compile make target** Missing base.in dependency missing from requirments make file added

## 0.13.2

### Enhancements

### Features

### Fixes

* **Brings back missing word list files** that caused `partition` failures in 0.13.1.

## 0.13.1

### Enhancements

* **Drop constraint on pydantic, supporting later versions** All dependencies has pydantic pinned at an old version. This explicit pin was removed, allowing the latest version to be pulled in when requirements are compiled.

### Features

* **Add a set of new `ElementType`s to extend future element types**

### Fixes

* **Fix `partition_html()` swallowing some paragraphs**. The `partition_html()` only considers elements with limited depth to avoid becoming the text representation of a giant div. This fix increases the limit value.
* **Fix SFTP** Adds flag options to SFTP connector on whether to use ssh keys / agent, with flag values defaulting to False. This is to prevent looking for ssh files when using username and password. Currently, username and password are required, making that always the case.

## 0.13.0

### Enhancements

* **Add `.metadata.is_continuation` to text-split chunks.** `.metadata.is_continuation=True` is added to second-and-later chunks formed by text-splitting an oversized `Table` element but not to their counterpart `Text` element splits. Add this indicator for `CompositeElement` to allow text-split continuation chunks to be identified for downstream processes that may wish to skip intentionally redundant metadata values in continuation chunks.
* **Add `compound_structure_acc` metric to table eval.** Add a new property to `unstructured.metrics.table_eval.TableEvaluation`: `composite_structure_acc`, which is computed from the element level row and column index and content accuracy scores
* **Add `.metadata.orig_elements` to chunks.** `.metadata.orig_elements: list[Element]` is added to chunks during the chunking process (when requested) to allow access to information from the elements each chunk was formed from. This is useful for example to recover metadata fields that cannot be consolidated to a single value for a chunk, like `page_number`, `coordinates`, and `image_base64`.
* **Add `--include_orig_elements` option to Ingest CLI.** By default, when chunking, the original elements used to form each chunk are added to `chunk.metadata.orig_elements` for each chunk. * The `include_orig_elements` parameter allows the user to turn off this behavior to produce a smaller payload when they don't need this metadata.
* **Add Google VertexAI embedder** Adds VertexAI embeddings to support embedding via Google Vertex AI.

### Features

* **Chunking populates `.metadata.orig_elements` for each chunk.** This behavior allows the text and metadata of the elements combined to make each chunk to be accessed. This can be important for example to recover metadata such as `.coordinates` that cannot be consolidated across elements and so is dropped from chunks. This option is controlled by the `include_orig_elements` parameter to `partition_*()` or to the chunking functions. This option defaults to `True` so original-elements are preserved by default. This behavior is not yet supported via the REST APIs or SDKs but will be in a closely subsequent PR to other `unstructured` repositories. The original elements will also not serialize or deserialize yet; this will also be added in a closely subsequent PR.
* **Add Clarifai destination connector** Adds support for writing partitioned and chunked documents into Clarifai.

### Fixes

* **Fix `clean_pdfminer_inner_elements()` to remove only pdfminer (embedded) elements merged with inferred elements**. Previously, some embedded elements were removed even if they were not merged with inferred elements. Now, only embedded elements that are already merged with inferred elements are removed.
* **Clarify IAM Role Requirement for GCS Platform Connectors**. The GCS Source Connector requires Storage Object Viewer and GCS Destination Connector requires Storage Object Creator IAM roles.
* **Change table extraction defaults** Change table extraction defaults in favor of using `skip_infer_table_types` parameter and reflect these changes in documentation.
* **Fix OneDrive dates with inconsistent formatting** Adds logic to conditionally support dates returned by office365 that may vary in date formatting or may be a datetime rather than a string. See previous fix for SharePoint
* **Adds tracking for AstraDB** Adds tracking info so AstraDB can see what source called their api.
* **Support AWS Bedrock Embeddings in ingest CLI** The configs required to instantiate the bedrock embedding class are now exposed in the api and the version of boto being used meets the minimum requirement to introduce the bedrock runtime required to hit the service.
* **Change MongoDB redacting** Original redact secrets solution is causing issues in platform. This fix uses our standard logging redact solution.

## 0.12.6

### Enhancements

* **Improve ability to capture embedded links in `partition_pdf()` for `fast` strategy** Previously, a threshold value that affects the capture of embedded links was set to a fixed value by default. This allows users to specify the threshold value for better capturing.
* **Refactor `add_chunking_strategy` decorator to dispatch by name.** Add `chunk()` function to be used by the `add_chunking_strategy` decorator to dispatch chunking call based on a chunking-strategy name (that can be dynamic at runtime). This decouples chunking dispatch from only those chunkers known at "compile" time and enables runtime registration of custom chunkers.
* **Redefine `table_level_acc` metric for table evaluation.** `table_level_acc` now is an average of individual predicted table's accuracy. A predicted table's accuracy is defined as the sequence matching ratio between itself and its corresponding ground truth table.

### Features

* **Added Unstructured Platform Documentation** The Unstructured Platform is currently in beta. The documentation provides how-to guides for setting up workflow automation, job scheduling, and configuring source and destination connectors.

### Fixes

* **Partitioning raises on file-like object with `.name` not a local file path.** When partitioning a file using the `file=` argument, and `file` is a file-like object (e.g. io.BytesIO) having a `.name` attribute, and the value of `file.name` is not a valid path to a file present on the local filesystem, `FileNotFoundError` is raised. This prevents use of the `file.name` attribute for downstream purposes to, for example, describe the source of a document retrieved from a network location via HTTP.
* **Fix SharePoint dates with inconsistent formatting** Adds logic to conditionally support dates returned by office365 that may vary in date formatting or may be a datetime rather than a string.
* **Include warnings** about the potential risk of installing a version of `pandoc` which does not support RTF files + instructions that will help resolve that issue.
* **Incorporate the `install-pandoc` Makefile recipe** into relevant stages of CI workflow, ensuring it is a version that supports RTF input files.
* **Fix Google Drive source key** Allow passing string for source connector key.
* **Fix table structure evaluations calculations** Replaced special value `-1.0` with `np.nan` and corrected rows filtering of files metrics basing on that.
* **Fix Sharepoint-with-permissions test** Ignore permissions metadata, update test.
* **Fix table structure evaluations for edge case** Fixes the issue when the prediction does not contain any table - no longer errors in such case.

## 0.12.5

### Enhancements

### Features
* Add `date_from_file_object` parameter to partition. If True and if file is provided via `file` parameter it will cause partition to infer last modified date from `file`'s content. If False, last modified metadata will be `None`.

* **Header and footer detection for fast strategy** `partition_pdf` with `fast` strategy now
  detects elements that are in the top or bottom 5 percent of the page as headers and footers.
* **Add parent_element to overlapping case output** Adds parent_element to the output for `identify_overlapping_or_nesting_case` and `catch_overlapping_and_nested_bboxes` functions.
* **Add table structure evaluation** Adds a new function to evaluate the structure of a table and return a metric that represents the quality of the table structure. This function is used to evaluate the quality of the table structure and the table contents.
* **Add AstraDB destination connector** Adds support for writing embedded documents into an AstraDB vector database.
* **Add OctoAI embedder** Adds support for embeddings via OctoAI.

### Fixes

* **Fix passing list type parameters when calling unstructured API via `partition_via_api()`** Update `partition_via_api()` to convert all list type parameters to JSON formatted strings before calling the unstructured client SDK. This will support image block extraction via `partition_via_api()`.
* **Fix `check_connection` in opensearch, databricks, postgres, azure connectors**
* **Fix don't treat plain text files with double quotes as JSON** If a file can be deserialized as JSON but it deserializes as a string, treat it as plain text even though it's valid JSON.
* **Fix `check_connection` in opensearch, databricks, postgres, azure connectors**
* **Fix cluster of bugs in `partition_xlsx()` that dropped content.** Algorithm for detecting "subtables" within a worksheet dropped table elements for certain patterns of populated cells such as when a trailing single-cell row appeared in a contiguous block of populated cells.
* **Improved documentation**. Fixed broken links and improved readability on `Key Concepts` page.
* **Rename `OpenAiEmbeddingConfig` to `OpenAIEmbeddingConfig`.**
* **Fix partition_json() doesn't chunk.** The `@add_chunking_strategy` decorator was missing from `partition_json()` such that pre-partitioned documents serialized to JSON did not chunk when a chunking-strategy was specified.


## 0.12.4

### Enhancements

* **Apply New Version of `black` formatting** The `black` library recently introduced a new major version that introduces new formatting conventions. This change brings code in the `unstructured` repo into compliance with the new conventions.
* **Move ingest imports to local scopes** Moved ingest dependencies into local scopes to be able to import ingest connector classes without the need of installing imported external dependencies. This allows lightweight use of the classes (not the instances. to use the instances as intended you'll still need the dependencies).
* **Add support for `.p7s` files** `partition_email` can now process `.p7s` files. The signature for the signed message is extracted and added to metadata.
* **Fallback to valid content types for emails** If the user selected content type does not exist on the email message, `partition_email` now falls back to anoter valid content type if it's available.

### Features

* **Add .heic file partitioning** .heic image files were previously unsupported and are now supported though partition_image()
* **Add the ability to specify an alternate OCR** implementation by implementing an `OCRAgent` interface and specify it using `OCR_AGENT` environment variable.
* **Add Vectara destination connector** Adds support for writing partitioned documents into a Vectara index.
* **Add ability to detect text in .docx inline shapes** extensions of docx partition, extracts text from inline shapes and includes them in paragraph's text

### Fixes

* **Fix `partition_pdf()` not working when using chipper model with `file`**
* **Handle common incorrect arguments for `languages` and `ocr_languages`** Users are regularly receiving errors on the API because they are defining `ocr_languages` or `languages` with additional quotationmarks, brackets, and similar mistakes. This update handles common incorrect arguments and raises an appropriate warning.
* **Default `hi_res_model_name` now relies on `unstructured-inference`** When no explicit `hi_res_model_name` is passed into `partition` or `partition_pdf_or_image` the default model is picked by `unstructured-inference`'s settings or os env variable `UNSTRUCTURED_HI_RES_MODEL_NAME`; it now returns the same model name regardless of `infer_table_structure`'s value; this function will be deprecated in the future and the default model name will simply rely on `unstructured-inference` and will not consider os env in a future release.
* **Fix remove Vectara requirements from setup.py - there are no dependencies**
* **Add missing dependency files to package manifest**. Updates the file path for the ingest
  dependencies and adds missing extra dependencies.
* **Fix remove Vectara requirements from setup.py - there are no dependencies **
* **Add title to Vectara upload - was not separated out from initial connector **
* **Fix change OpenSearch port to fix potential conflict with Elasticsearch in ingest test **


## 0.12.3

### Enhancements

* **Driver for MongoDB connector.** Adds a driver with `unstructured` version information to the
  MongoDB connector.

### Features

* **Add Databricks Volumes destination connector** Databricks Volumes connector added to ingest CLI.  Users may now use `unstructured-ingest` to write partitioned data to a Databricks Volumes storage service.

### Fixes

* **Fix support for different Chipper versions and prevent running PDFMiner with Chipper**
* **Treat YAML files as text.** Adds YAML MIME types to the file detection code and treats those
  files as text.
* **Fix FSSpec destination connectors check_connection.** FSSpec destination connectors did not use `check_connection`. There was an error when trying to `ls` destination directory - it may not exist at the moment of connector creation. Now `check_connection` calls `ls` on bucket root and this method is called on `initialize` of destination connector.
* **Fix databricks-volumes extra location.** `setup.py` is currently pointing to the wrong location for the databricks-volumes extra requirements. This results in errors when trying to build the wheel for unstructured. This change updates to point to the correct path.
* **Fix uploading None values to Chroma and Pinecone.** Removes keys with None values with Pinecone and Chroma destinations. Pins Pinecone dependency
* **Update documentation.** (i) best practice for table extration by using 'skip_infer_table_types' param, instead of 'pdf_infer_table_structure', and (ii) fixed CSS, RST issues and typo in the documentation.
* **Fix postgres storage of link_texts.** Formatting of link_texts was breaking metadata storage.

## 0.12.2

### Enhancements

### Features

### Fixes

* **Fix index error in table processing.** Bumps the `unstructured-inference` version to address and
  index error that occurs on some tables in the table transformer object.

## 0.12.1

### Enhancements

* **Allow setting image block crop padding parameter** In certain circumstances, adjusting the image block crop padding can improve image block extraction by preventing extracted image blocks from being clipped.
* **Add suport for bitmap images in `partition_image`** Adds support for `.bmp` files in
  `partition`, `partition_image`, and `detect_filetype`.
* **Keep all image elements when using "hi_res" strategy** Previously, `Image` elements with small chunks of text were ignored unless the image block extraction parameters (`extract_images_in_pdf` or `extract_image_block_types`) were specified. Now, all image elements are kept regardless of whether the image block extraction parameters are specified.
* **Add filetype detection for `.wav` files.** Add filetpye detection for `.wav` files.
* **Add "basic" chunking strategy.** Add baseline chunking strategy that includes all shared chunking behaviors without breaking chunks on section or page boundaries.
* **Add overlap option for chunking.** Add option to overlap chunks. Intra-chunk and inter-chunk overlap are requested separately. Intra-chunk overlap is applied only to the second and later chunks formed by text-splitting an oversized chunk. Inter-chunk overlap may also be specified; this applies overlap between "normal" (not-oversized) chunks.
* **Salesforce connector accepts private key path or value.** Salesforce parameter `private-key-file` has been renamed to `private-key`. Private key can be provided as path to file or file contents.
* **Update documentation**: (i) added verbiage about the free API cap limit, (ii) added deprecation warning on ``Staging`` bricks in favor of ``Destination Connectors``, (iii) added warning and code examples to use the SaaS API Endpoints using CLI-vs-SDKs, (iv) fixed example pages formatting, (v) added deprecation on ``model_name`` in favor of ``hi_res_model_name``, (vi) added ``extract_images_in_pdf`` usage in ``partition_pdf`` section, (vii) reorganize and improve the documentation introduction section, and (viii) added PDF table extraction best practices.
* **Add "basic" chunking to ingest CLI.** Add options to ingest CLI allowing access to the new "basic" chunking strategy and overlap options.
* **Make Elasticsearch Destination connector arguments optional.** Elasticsearch Destination connector write settings are made optional and will rely on default values when not specified.
* **Normalize Salesforce artifact names.** Introduced file naming pattern present in other connectors to Salesforce connector.
* **Install Kapa AI chatbot.** Added Kapa.ai website widget on the documentation.

### Features
* **MongoDB Source Connector.** New source connector added to all CLI ingest commands to support downloading/partitioning files from MongoDB.
* **Add OpenSearch source and destination connectors.** OpenSearch, a fork of Elasticsearch, is a popular storage solution for various functionality such as search, or providing intermediary caches within data pipelines. Feature: Added OpenSearch source connector to support downloading/partitioning files. Added OpenSearch destination connector to be able to ingest documents from any supported source, embed them and write the embeddings / documents into OpenSearch.

### Fixes

* **Fix GCS connector converting JSON to string with single quotes.** FSSpec serialization caused conversion of JSON token to string with single quotes. GCS requires token in form of dict so this format is now assured.
* **Pin version of unstructured-client** Set minimum version of unstructured-client to avoid raising a TypeError when passing `api_key_auth` to `UnstructuredClient`
* **Fix the serialization of the Pinecone destination connector.** Presence of the PineconeIndex object breaks serialization due to TypeError: cannot pickle '_thread.lock' object. This removes that object before serialization.
* **Fix the serialization of the Elasticsearch destination connector.** Presence of the _client object breaks serialization due to TypeError: cannot pickle '_thread.lock' object. This removes that object before serialization.
* **Fix the serialization of the Postgres destination connector.** Presence of the _client object breaks serialization due to TypeError: cannot pickle '_thread.lock' object. This removes that object before serialization.
* **Fix documentation and sample code for Chroma.** Was pointing to wrong examples..
* **Fix flatten_dict to be able to flatten tuples inside dicts** Update flatten_dict function to support flattening tuples inside dicts. This is necessary for objects like Coordinates, when the object is not written to the disk, therefore not being converted to a list before getting flattened (still being a tuple).
* **Fix the serialization of the Chroma destination connector.** Presence of the ChromaCollection object breaks serialization due to TypeError: cannot pickle 'module' object. This removes that object before serialization.
* **Fix fsspec connectors returning version as integer.** Connector data source versions should always be string values, however we were using the integer checksum value for the version for fsspec connectors. This casts that value to a string.

## 0.12.0

### Enhancements

* **Drop support for python3.8** All dependencies are now built off of the minimum version of python being `3.10`

## 0.11.9

### Enhancements

* **Rename kwargs related to extracting image blocks** Rename the kwargs related to extracting image blocks for consistency and API usage.

### Features

* **Add PostgreSQL/SQLite destination connector** PostgreSQL and SQLite connector added to ingest CLI.  Users may now use `unstructured-ingest` to write partitioned data to a PostgreSQL or SQLite database. And write embeddings to PostgreSQL pgvector database.

### Fixes

* **Handle users providing fully spelled out languages** Occasionally some users are defining the `languages` param as a fully spelled out language instead of a language code. This adds a dictionary for common languages so those small mistakes are caught and silently fixed.
* **Fix unequal row-length in HTMLTable.text_as_html.** Fixes to other aspects of partition_html() in v0.11 allowed unequal cell-counts in table rows. Make the cells in each row correspond 1:1 with cells in the original table row. This fix also removes "noise" cells resulting from HTML-formatting whitespace and eliminates the "column-shifting" of cells that previously resulted from noise-cells.
* **Fix MongoDB connector URI password redaction.** MongoDB documentation states that characters `$ : / ? # [ ] @` must be percent encoded. URIs with password containing such special character were not redacted.

## 0.11.8

### Enhancements

* **Add SaaS API User Guide.** This documentation serves as a guide for Unstructured SaaS API users to register, receive an API key and URL, and manage your account and billing information.
* **Add inter-chunk overlap capability.** Implement overlap between chunks. This applies to all chunks prior to any text-splitting of oversized chunks so is a distinct behavior; overlap at text-splits of oversized chunks is independent of inter-chunk overlap (distinct chunk boundaries) and can be requested separately. Note this capability is not yet available from the API but will shortly be made accessible using a new `overlap_all` kwarg on partition functions.

### Features

### Fixes

## 0.11.7

### Enhancements

* **Add intra-chunk overlap capability.** Implement overlap for split-chunks where text-splitting is used to divide an oversized chunk into two or more chunks that fit in the chunking window. Note this capability is not yet available from the API but will shortly be made accessible using a new `overlap` kwarg on partition functions.
* **Update encoders to leverage dataclasses** All encoders now follow a class approach which get annotated with the dataclass decorator. Similar to the connectors, it uses a nested dataclass for the configs required to configure a client as well as a field/property approach to cache the client. This makes sure any variable associated with the class exists as a dataclass field.

### Features

* **Add Qdrant destination connector.** Adds support for writing documents and embeddings into a Qdrant collection.
* **Store base64 encoded image data in metadata fields.** Rather than saving to file, stores base64 encoded data of the image bytes and the mimetype for the image in metadata fields: `image_base64` and `image_mime_type` (if that is what the user specifies by some other param like `pdf_extract_to_payload`). This would allow the API to have parity with the library.

### Fixes

* **Fix table structure metric script** Update the call to table agent to now provide OCR tokens as required
* **Fix element extraction not working when using "auto" strategy for pdf and image** If element extraction is specified, the "auto" strategy falls back to the "hi_res" strategy.
* **Fix a bug passing a custom url to `partition_via_api`** Users that self host the api were not able to pass their custom url to `partition_via_api`.

## 0.11.6

### Enhancements

* **Update the layout analysis script.** The previous script only supported annotating `final` elements. The updated script also supports annotating `inferred` and `extracted` elements.
* **AWS Marketplace API documentation**: Added the user guide, including setting up VPC and CloudFormation, to deploy Unstructured API on AWS platform.
* **Azure Marketplace API documentation**: Improved the user guide to deploy Azure Marketplace API by adding references to Azure documentation.
* **Integration documentation**: Updated URLs for the `staging_for` bricks

### Features

* **Partition emails with base64-encoded text.** Automatically handles and decodes base64 encoded text in emails with content type `text/plain` and `text/html`.
* **Add Chroma destination connector** Chroma database connector added to ingest CLI.  Users may now use `unstructured-ingest` to write partitioned/embedded data to a Chroma vector database.
* **Add Elasticsearch destination connector.** Problem: After ingesting data from a source, users might want to move their data into a destination. Elasticsearch is a popular storage solution for various functionality such as search, or providing intermediary caches within data pipelines. Feature: Added Elasticsearch destination connector to be able to ingest documents from any supported source, embed them and write the embeddings / documents into Elasticsearch.

### Fixes

* **Enable --fields argument omission for elasticsearch connector** Solves two bugs where removing the optional parameter --fields broke the connector due to an integer processing error and using an elasticsearch config for a destination connector resulted in a serialization issue when optional parameter --fields was not provided.
* **Add hi_res_model_name** Adds kwarg to relevant functions and add comments that model_name is to be deprecated.

## 0.11.5

### Enhancements

### Features

### Fixes

* **Fix `partition_pdf()` and `partition_image()` importation issue.** Reorganize `pdf.py` and `image.py` modules to be consistent with other types of document import code.

## 0.11.4

### Enhancements

* **Refactor image extraction code.** The image extraction code is moved from `unstructured-inference` to `unstructured`.
* **Refactor pdfminer code.** The pdfminer code is moved from `unstructured-inference` to `unstructured`.
* **Improve handling of auth data for fsspec connectors.** Leverage an extension of the dataclass paradigm to support a `sensitive` annotation for fields related to auth (i.e. passwords, tokens). Refactor all fsspec connectors to use explicit access configs rather than a generic dictionary.
* **Add glob support for fsspec connectors** Similar to the glob support in the ingest local source connector, similar filters are now enabled on all fsspec based source connectors to limit files being partitioned.
* Define a constant for the splitter "+" used in tesseract ocr languages.

### Features

* **Save tables in PDF's separately as images.** The "table" elements are saved as `table-<pageN>-<tableN>.jpg`. This filename is presented in the `image_path` metadata field for the Table element. The default would be to not do this.
* **Add Weaviate destination connector** Weaviate connector added to ingest CLI.  Users may now use `unstructured-ingest` to write partitioned data from over 20 data sources (so far) to a Weaviate object collection.
* **Sftp Source Connector.** New source connector added to support downloading/partitioning files from Sftp.

### Fixes

* **Fix pdf `hi_res` partitioning failure when pdfminer fails.** Implemented logic to fall back to the "inferred_layout + OCR" if pdfminer fails in the `hi_res` strategy.
* **Fix a bug where image can be scaled too large for tesseract** Adds a limit to prevent auto-scaling an image beyond the maximum size `tesseract` can handle for ocr layout detection
* **Update partition_csv to handle different delimiters** CSV files containing both non-comma delimiters and commas in the data were throwing an error in Pandas. `partition_csv` now identifies the correct delimiter before the file is processed.
* **partition returning cid code in `hi_res`** occasionally pdfminer can fail to decode the text in an pdf file and return cid code as text. Now when this happens the text from OCR is used.

## 0.11.2

### Enhancements

* **Updated Documentation**: (i) Added examples, and (ii) API Documentation, including Usage, SDKs, Azure Marketplace, and parameters and validation errors.

### Features

* * **Add Pinecone destination connector.** Problem: After ingesting data from a source, users might want to produce embeddings for their data and write these into a vector DB. Pinecone is an option among these vector databases. Feature: Added Pinecone destination connector to be able to ingest documents from any supported source, embed them and write the embeddings / documents into Pinecone.

### Fixes

* **Process chunking parameter names in ingest correctly** Solves a bug where chunking parameters weren't being processed and used by ingest cli by renaming faulty parameter names and prepends; adds relevant parameters to ingest pinecone test to verify that the parameters are functional.

## 0.11.1

### Enhancements

* **Use `pikepdf` to repair invalid PDF structure** for PDFminer when we see error `PSSyntaxError` when PDFminer opens the document and creates the PDFminer pages object or processes a single PDF page.
* **Batch Source Connector support** For instances where it is more optimal to read content from a source connector in batches, a new batch ingest doc is added which created multiple ingest docs after reading them in in batches per process.

### Features

* **Staging Brick for Coco Format** Staging brick which converts a list of Elements into Coco Format.
* **Adds HubSpot connector** Adds connector to retrieve call, communications, emails, notes, products and tickets from HubSpot

### Fixes

* **Do not extract text of `<style>` tags in HTML.** `<style>` tags containing CSS in invalid positions previously contributed to element text. Do not consider text node of a `<style>` element as textual content.
* **Fix DOCX merged table cell repeats cell text.** Only include text for a merged cell, not for each underlying cell spanned by the merge.
* **Fix tables not extracted from DOCX header/footers.** Headers and footers in DOCX documents skip tables defined in the header and commonly used for layout/alignment purposes. Extract text from tables as a string and include in the `Header` and `Footer` document elements.
* **Fix output filepath for fsspec-based source connectors.** Previously the base directory was being included in the output filepath unnecessarily.

## 0.11.0

### Enhancements

* **Add a class for the strategy constants.** Add a class `PartitionStrategy` for the strategy constants and use the constants to replace strategy strings.
* **Temporary Support for paddle language parameter.** User can specify default langage code for paddle with ENV `DEFAULT_PADDLE_LANG` before we have the language mapping for paddle.
* **Improve DOCX page-break fidelity.** Improve page-break fidelity such that a paragraph containing a page-break is split into two elements, one containing the text before the page-break and the other the text after. Emit the PageBreak element between these two and assign the correct page-number (n and n+1 respectively) to the two textual elements.

### Features

* **Add ad-hoc fields to `ElementMetadata` instance.** End-users can now add their own metadata fields simply by assigning to an element-metadata attribute-name of their choice, like `element.metadata.coefficient = 0.58`. These fields will round-trip through JSON and can be accessed with dotted notation.
* **MongoDB Destination Connector.** New destination connector added to all CLI ingest commands to support writing partitioned json output to mongodb.

### Fixes

* **Fix `TYPE_TO_TEXT_ELEMENT_MAP`.** Updated `Figure` mapping from `FigureCaption` to `Image`.
* **Handle errors when extracting PDF text** Certain pdfs throw unexpected errors when being opened by `pdfminer`, causing `partition_pdf()` to fail. We expect to be able to partition smoothly using an alternative strategy if text extraction doesn't work.  Added exception handling to handle unexpected errors when extracting pdf text and to help determine pdf strategy.
* **Fix `fast` strategy fall back to `ocr_only`** The `fast` strategy should not fall back to a more expensive strategy.
* **Remove default user ./ssh folder** The default notebook user during image build would create the known_hosts file with incorrect ownership, this is legacy and no longer needed so it was removed.
* **Include `languages` in metadata when partitioning `strategy=hi_res` or `fast`** User defined `languages` was previously used for text detection, but not included in the resulting element metadata for some strategies. `languages` will now be included in the metadata regardless of partition strategy for pdfs and images.
* **Handle a case where Paddle returns a list item in ocr_data as None** In partition, while parsing PaddleOCR data, it was assumed that PaddleOCR does not return None for any list item in ocr_data. Removed the assumption by skipping the text region whenever this happens.
* **Fix some pdfs returning `KeyError: 'N'`** Certain pdfs were throwing this error when being opened by pdfminer. Added a wrapper function for pdfminer that allows these documents to be partitioned.
* **Fix mis-splits on `Table` chunks.** Remedies repeated appearance of full `.text_as_html` on metadata of each `TableChunk` split from a `Table` element too large to fit in the chunking window.
* **Import tables_agent from inference** so that we don't have to initialize a global table agent in unstructured OCR again
* **Fix empty table is identified as bulleted-table.** A table with no text content was mistakenly identified as a bulleted-table and processed by the wrong branch of the initial HTML partitioner.
* **Fix partition_html() emits empty (no text) tables.** A table with cells nested below a `<thead>` or `<tfoot>` element was emitted as a table element having no text and unparseable HTML in `element.metadata.text_as_html`. Do not emit empty tables to the element stream.
* **Fix HTML `element.metadata.text_as_html` contains spurious <br> elements in invalid locations.** The HTML generated for the `text_as_html` metadata for HTML tables contained `<br>` elements invalid locations like between `<table>` and `<tr>`. Change the HTML generator such that these do not appear.
* **Fix HTML table cells enclosed in <thead> and <tfoot> elements are dropped.** HTML table cells nested in a `<thead>` or `<tfoot>` element were not detected and the text in those cells was omitted from the table element text and `.text_as_html`. Detect table rows regardless of the semantic tag they may be nested in.
* **Remove whitespace padding from `.text_as_html`.** `tabulate` inserts padding spaces to achieve visual alignment of columns in HTML tables it generates. Add our own HTML generator to do this simple job and omit that padding as well as newlines ("\n") used for human readability.
* **Fix local connector with absolute input path** When passed an absolute filepath for the input document path, the local connector incorrectly writes the output file to the input file directory. This fixes such that the output in this case is written to `output-dir/input-filename.json`

## 0.10.30

### Enhancements

* **Support nested DOCX tables.** In DOCX, like HTML, a table cell can itself contain a table. In this case, create nested HTML tables to reflect that structure and create a plain-text table with captures all the text in nested tables, formatting it as a reasonable facsimile of a table.
* **Add connection check to ingest connectors** Each source and destination connector now support a `check_connection()` method which makes sure a valid connection can be established with the source/destination given any authentication credentials in a lightweight request.

### Features

* **Add functionality to do a second OCR on cropped table images.** Changes to the values for scaling ENVs affect entire page OCR output(OCR regression) so we now do a second OCR for tables.
* **Adds ability to pass timeout for a request when partitioning via a `url`.** `partition` now accepts a new optional parameter `request_timeout` which if set will prevent any `requests.get` from hanging indefinitely and instead will raise a timeout error. This is useful when partitioning a url that may be slow to respond or may not respond at all.

### Fixes

* **Fix logic that determines pdf auto strategy.** Previously, `_determine_pdf_auto_strategy` returned `hi_res` strategy only if `infer_table_structure` was true. It now returns the `hi_res` strategy if either `infer_table_structure` or `extract_images_in_pdf` is true.
* **Fix invalid coordinates when parsing tesseract ocr data.** Previously, when parsing tesseract ocr data, the ocr data had invalid bboxes if zoom was set to `0`. A logical check is now added to avoid such error.
* **Fix ingest partition parameters not being passed to the api.** When using the --partition-by-api flag via unstructured-ingest, none of the partition arguments are forwarded, meaning that these options are disregarded. With this change, we now pass through all of the relevant partition arguments to the api. This allows a user to specify all of the same partition arguments they would locally and have them respected when specifying --partition-by-api.
* **Support tables in section-less DOCX.** Generalize solution for MS Chat Transcripts exported as DOCX by including tables in the partitioned output when present.
* **Support tables that contain only numbers when partitioning via `ocr_only`** Tables that contain only numbers are returned as floats in a pandas.DataFrame when the image is converted from `.image_to_data()`. An AttributeError was raised downstream when trying to `.strip()` the floats.
* **Improve DOCX page-break detection.** DOCX page breaks are reliably indicated by `w:lastRenderedPageBreak` elements present in the document XML. Page breaks are NOT reliably indicated by "hard" page-breaks inserted by the author and when present are redundant to a `w:lastRenderedPageBreak` element so cause over-counting if used. Use rendered page-breaks only.

## 0.10.29

### Enhancements

* **Adds include_header argument for partition_csv and partition_tsv** Now supports retaining header rows in CSV and TSV documents element partitioning.
* **Add retry logic for all source connectors** All http calls being made by the ingest source connectors have been isolated and wrapped by the `SourceConnectionNetworkError` custom error, which triggers the retry logic, if enabled, in the ingest pipeline.
* **Google Drive source connector supports credentials from memory** Originally, the connector expected a filepath to pull the credentials from when creating the client. This was expanded to support passing that information from memory as a dict if access to the file system might not be available.
* **Add support for generic partition configs in ingest cli** Along with the explicit partition options supported by the cli, an `additional_partition_args` arg was added to allow users to pass in any other arguments that should be added when calling partition(). This helps keep any changes to the input parameters of the partition() exposed in the CLI.
* **Map full output schema for table-based destination connectors** A full schema was introduced to map the type of all output content from the json partition output and mapped to a flattened table structure to leverage table-based destination connectors. The delta table destination connector was updated at the moment to take advantage of this.
* **Incorporate multiple embedding model options into ingest, add diff test embeddings** Problem: Ingest pipeline already supported embedding functionality, however users might want to use different types of embedding providers. Enhancement: Extend ingest pipeline so that users can specify and embed via a particular embedding provider from a range of options. Also adds a diff test to compare output from an embedding module with the expected output

### Features

* **Allow setting table crop parameter** In certain circumstances, adjusting the table crop padding may improve table.

### Fixes

* **Fixes `partition_text` to prevent empty elements** Adds a check to filter out empty bullets.
* **Handle empty string for `ocr_languages` with values for `languages`** Some API users ran into an issue with sending `languages` params because the API defaulted to also using an empty string for `ocr_languages`. This update handles situations where `languages` is defined and `ocr_languages` is an empty string.
* **Fix PDF tried to loop through None** Previously the PDF annotation extraction tried to loop through `annots` that resolved out as None. A logical check added to avoid such error.
* **Ingest session handler not being shared correctly** All ingest docs that leverage the session handler should only need to set it once per process. It was recreating it each time because the right values weren't being set nor available given how dataclasses work in python.
* **Ingest download-only fix.** Previously the download only flag was being checked after the doc factory pipeline step, which occurs before the files are actually downloaded by the source node. This check was moved after the source node to allow for the files to be downloaded first before exiting the pipeline.
* **Fix flaky chunk-metadata.** Prior implementation was sensitive to element order in the section resulting in metadata values sometimes being dropped. Also, not all metadata items can be consolidated across multiple elements (e.g. coordinates) and so are now dropped from consolidated metadata.
* **Fix tesseract error `Estimating resolution as X`** leaded by invalid language parameters input. Proceed with defalut language `eng` when `lang.py` fails to find valid language code for tesseract, so that we don't pass an empty string to tesseract CLI and raise an exception in downstream.

## 0.10.28

### Enhancements

* **Add table structure evaluation helpers** Adds functions to evaluate the similarity between predicted table structure and actual table structure.
* **Use `yolox` by default for table extraction when partitioning pdf/image** `yolox` model provides higher recall of the table regions than the quantized version and it is now the default element detection model when `infer_table_structure=True` for partitioning pdf/image files
* **Remove pdfminer elements from inside tables** Previously, when using `hi_res` some elements where extracted using pdfminer too, so we removed pdfminer from the tables pipeline to avoid duplicated elements.
* **Fsspec downstream connectors** New destination connector added to ingest CLI, users may now use `unstructured-ingest` to write to any of the following:
  * Azure
  * Box
  * Dropbox
  * Google Cloud Service

### Features

* **Update `ocr_only` strategy in `partition_pdf()`** Adds the functionality to get accurate coordinate data when partitioning PDFs and Images with the `ocr_only` strategy.

### Fixes
* **Fixed SharePoint permissions for the fetching to be opt-in** Problem: Sharepoint permissions were trying to be fetched even when no reletad cli params were provided, and this gave an error due to values for those keys not existing. Fix: Updated getting keys to be with .get() method and changed the "skip-check" to check individual cli params rather than checking the existance of a config object.

* **Fixes issue where tables from markdown documents were being treated as text** Problem: Tables from markdown documents were being treated as text, and not being extracted as tables. Solution: Enable the `tables` extension when instantiating the `python-markdown` object. Importance: This will allow users to extract structured data from tables in markdown documents.
* **Fix wrong logger for paddle info** Replace the logger from unstructured-inference with the logger from unstructured for paddle_ocr.py module.
* **Fix ingest pipeline to be able to use chunking and embedding together** Problem: When ingest pipeline was using chunking and embedding together, embedding outputs were empty and the outputs of chunking couldn't be re-read into memory and be forwarded to embeddings. Fix: Added CompositeElement type to TYPE_TO_TEXT_ELEMENT_MAP to be able to process CompositeElements with unstructured.staging.base.isd_to_elements
* **Fix unnecessary mid-text chunk-splitting.** The "pre-chunker" did not consider separator blank-line ("\n\n") length when grouping elements for a single chunk. As a result, sections were frequently over-populated producing a over-sized chunk that required mid-text splitting.
* **Fix frequent dissociation of title from chunk.** The sectioning algorithm included the title of the next section with the prior section whenever it would fit, frequently producing association of a section title with the prior section and dissociating it from its actual section. Fix this by performing combination of whole sections only.
* **Fix PDF attempt to get dict value from string.** Fixes a rare edge case that prevented some PDF's from being partitioned. The `get_uris_from_annots` function tried to access the dictionary value of a string instance variable. Assign `None` to the annotation variable if the instance type is not dictionary to avoid the erroneous attempt.

## 0.10.27

### Enhancements

* **Leverage dict to share content across ingest pipeline** To share the ingest doc content across steps in the ingest pipeline, this was updated to use a multiprocessing-safe dictionary so changes get persisted and each step has the option to modify the ingest docs in place.

### Features

### Fixes

* **Removed `ebooklib` as a dependency** `ebooklib` is licensed under AGPL3, which is incompatible with the Apache 2.0 license. Thus it is being removed.
* **Caching fixes in ingest pipeline** Previously, steps like the source node were not leveraging parameters such as `re_download` to dictate if files should be forced to redownload rather than use what might already exist locally.

## 0.10.26

### Enhancements

* **Add text CCT CI evaluation workflow** Adds cct text extraction evaluation metrics to the current ingest workflow to measure the performance of each file extracted as well as aggregated-level performance.

### Features

* **Functionality to catch and classify overlapping/nested elements** Method to identify overlapping-bboxes cases within detected elements in a document. It returns two values: a boolean defining if there are overlapping elements present, and a list reporting them with relevant metadata. The output includes information about the `overlapping_elements`, `overlapping_case`, `overlapping_percentage`, `largest_ngram_percentage`, `overlap_percentage_total`, `max_area`, `min_area`, and `total_area`.
* **Add Local connector source metadata** python's os module used to pull stats from local file when processing via the local connector and populates fields such as last modified time, created time.

### Fixes

* **Fixes elements partitioned from an image file missing certain metadata** Metadata for image files, like file type, was being handled differently from other file types. This caused a bug where other metadata, like the file name, was being missed. This change brought metadata handling for image files to be more in line with the handling for other file types so that file name and other metadata fields are being captured.
* **Adds `typing-extensions` as an explicit dependency** This package is an implicit dependency, but the module is being imported directly in `unstructured.documents.elements` so the dependency should be explicit in case changes in other dependencies lead to `typing-extensions` being dropped as a dependency.
* **Stop passing `extract_tables` to `unstructured-inference` since it is now supported in `unstructured` instead** Table extraction previously occurred in `unstructured-inference`, but that logic, except for the table model itself, is now a part of the `unstructured` library. Thus the parameter triggering table extraction is no longer passed to the `unstructured-inference` package. Also noted the table output regression for PDF files.
* **Fix a bug in Table partitioning** Previously the `skip_infer_table_types` variable used in `partition` was not being passed down to specific file partitioners. Now you can utilize the `skip_infer_table_types` list variable when calling `partition` to specify the filetypes for which you want to skip table extraction, or the `infer_table_structure` boolean variable on the file specific partitioning function.
* **Fix partition docx without sections** Some docx files, like those from teams output, do not contain sections and it would produce no results because the code assumes all components are in sections. Now if no sections is detected from a document we iterate through the paragraphs and return contents found in the paragraphs.
* **Fix out-of-order sequencing of split chunks.** Fixes behavior where "split" chunks were inserted at the beginning of the chunk sequence. This would produce a chunk sequence like [5a, 5b, 3a, 3b, 1, 2, 4] when sections 3 and 5 exceeded `max_characters`.
* **Deserialization of ingest docs fixed** When ingest docs are being deserialized as part of the ingest pipeline process (cli), there were certain fields that weren't getting persisted (metadata and date processed). The from_dict method was updated to take these into account and a unit test added to check.
* **Map source cli command configs when destination set** Due to how the source connector is dynamically called when the destination connector is set via the CLI, the configs were being set incorrectoy, causing the source connector to break. The configs were fixed and updated to take into account Fsspec-specific connectors.

## 0.10.25

### Enhancements

* **Duplicate CLI param check** Given that many of the options associated with the `Click` based cli ingest commands are added dynamically from a number of configs, a check was incorporated to make sure there were no duplicate entries to prevent new configs from overwriting already added options.
* **Ingest CLI refactor for better code reuse** Much of the ingest cli code can be templated and was a copy-paste across files, adding potential risk. Code was refactored to use a base class which had much of the shared code templated.

### Features

* **Table OCR refactor** support Table OCR with pre-computed OCR data to ensure we only do one OCR for entrie document. User can specify
ocr agent tesseract/paddle in environment variable `OCR_AGENT` for OCRing the entire document.
* **Adds accuracy function** The accuracy scoring was originally an option under `calculate_edit_distance`. For easy function call, it is now a wrapper around the original function that calls edit_distance and return as "score".
* **Adds HuggingFaceEmbeddingEncoder** The HuggingFace Embedding Encoder uses a local embedding model as opposed to using an API.
* **Add AWS bedrock embedding connector** `unstructured.embed.bedrock` now provides a connector to use AWS bedrock's `titan-embed-text` model to generate embeddings for elements. This features requires valid AWS bedrock setup and an internet connectionto run.

### Fixes

* **Import PDFResourceManager more directly** We were importing `PDFResourceManager` from `pdfminer.converter` which was causing an error for some users. We changed to import from the actual location of `PDFResourceManager`, which is `pdfminer.pdfinterp`.
* **Fix language detection of elements with empty strings** This resolves a warning message that was raised by `langdetect` if the language was attempted to be detected on an empty string. Language detection is now skipped for empty strings.
* **Fix chunks breaking on regex-metadata matches.** Fixes "over-chunking" when `regex_metadata` was used, where every element that contained a regex-match would start a new chunk.
* **Fix regex-metadata match offsets not adjusted within chunk.** Fixes incorrect regex-metadata match start/stop offset in chunks where multiple elements are combined.
* **Map source cli command configs when destination set** Due to how the source connector is dynamically called when the destination connector is set via the CLI, the configs were being set incorrectoy, causing the source connector to break. The configs were fixed and updated to take into account Fsspec-specific connectors.
* **Fix metrics folder not discoverable** Fixes issue where unstructured/metrics folder is not discoverable on PyPI by adding an `__init__.py` file under the folder.
* **Fix a bug when `parition_pdf` get `model_name=None`** In API usage the `model_name` value is `None` and the `cast` function in `partition_pdf` would return `None` and lead to attribution error. Now we use `str` function to explicit convert the content to string so it is garanteed to have `starts_with` and other string functions as attributes
* **Fix html partition fail on tables without `tbody` tag** HTML tables may sometimes just contain headers without body (`tbody` tag)

## 0.10.24

### Enhancements

* **Improve natural reading order** Some `OCR` elements with only spaces in the text have full-page width in the bounding box, which causes the `xycut` sorting to not work as expected. Now the logic to parse OCR results removes any elements with only spaces (more than one space).
* **Ingest compression utilities and fsspec connector support** Generic utility code added to handle files that get pulled from a source connector that are either tar or zip compressed and uncompress them locally. This is then processed using a local source connector. Currently this functionality has been incorporated into the fsspec connector and all those inheriting from it (currently: Azure Blob Storage, Google Cloud Storage, S3, Box, and Dropbox).
* **Ingest destination connectors support for writing raw list of elements** Along with the default write method used in the ingest pipeline to write the json content associated with the ingest docs, each destination connector can now also write a raw list of elements to the desired downstream location without having an ingest doc associated with it.

### Features

* **Adds element type percent match function** In order to evaluate the element type extracted, we add a function that calculates the matched percentage between two frequency dictionary.

### Fixes

* **Fix paddle model file not discoverable** Fixes issue where ocr_models/paddle_ocr.py file is not discoverable on PyPI by adding
an `__init__.py` file under the folder.
* **Chipper v2 Fixes** Includes fix for a memory leak and rare last-element bbox fix. (unstructured-inference==0.7.7)
* **Fix image resizing issue** Includes fix related to resizing images in the tables pipeline. (unstructured-inference==0.7.6)

## 0.10.23

### Enhancements

* **Add functionality to limit precision when serializing to json** Precision for `points` is limited to 1 decimal point if coordinates["system"] == "PixelSpace" (otherwise 2 decimal points?). Precision for `detection_class_prob` is limited to 5 decimal points.
* **Fix csv file detection logic when mime-type is text/plain** Previously the logic to detect csv file type was considering only first row's comma count comparing with the header_row comma count and both the rows being same line the result was always true, Now the logic is changed to consider the comma's count for all the lines except first line and compare with header_row comma count.
* **Improved inference speed for Chipper V2** API requests with 'hi_res_model_name=chipper' now have ~2-3x faster responses.

### Features

### Fixes

* **Cleans up temporary files after conversion** Previously a file conversion utility was leaving temporary files behind on the filesystem without removing them when no longer needed. This fix helps prevent an accumulation of temporary files taking up excessive disk space.
* **Fixes `under_non_alpha_ratio` dividing by zero** Although this function guarded against a specific cause of division by zero, there were edge cases slipping through like strings with only whitespace. This update more generally prevents the function from performing a division by zero.
* **Fix languages default** Previously the default language was being set to English when elements didn't have text or if langdetect could not detect the language. It now defaults to None so there is not misleading information about the language detected.
* **Fixes recursion limit error that was being raised when partitioning Excel documents of a certain size** Previously we used a recursive method to find subtables within an excel sheet. However this would run afoul of Python's recursion depth limit when there was a contiguous block of more than 1000 cells within a sheet. This function has been updated to use the NetworkX library which avoids Python recursion issues.

## 0.10.22

### Enhancements

* **bump `unstructured-inference` to `0.7.3`** The updated version of `unstructured-inference` supports a new version of the Chipper model, as well as a cleaner schema for its output classes. Support is included for new inference features such as hierarchy and ordering.
* **Expose skip_infer_table_types in ingest CLI.** For each connector a new `--skip-infer-table-types` parameter was added to map to the `skip_infer_table_types` partition argument. This gives more granular control to unstructured-ingest users, allowing them to specify the file types for which we should attempt table extraction.
* **Add flag to ingest CLI to raise error if any single doc fails in pipeline** Currently if a single doc fails in the pipeline, the whole thing halts due to the error. This flag defaults to log an error but continue with the docs it can.
* **Emit hyperlink metadata for DOCX file-type.** DOCX partitioner now adds `metadata.links`, `metadata.link_texts` and `metadata.link_urls` for elements that contain a hyperlink that points to an external resource. So-called "jump" links pointing to document internal locations (such as those found in a table-of-contents "jumping" to a chapter or section) are excluded.

### Features

* **Add `elements_to_text` as a staging helper function** In order to get a single clean text output from unstructured for metric calculations, automate the process of extracting text from elements using this function.
* **Adds permissions(RBAC) data ingestion functionality for the Sharepoint connector.** Problem: Role based access control is an important component in many data storage systems. Users may need to pass permissions (RBAC) data to downstream systems when ingesting data. Feature: Added permissions data ingestion functionality to the Sharepoint connector.

### Fixes

* **Fixes PDF list parsing creating duplicate list items** Previously a bug in PDF list item parsing caused removal of other elements and duplication of the list item
* **Fixes duplicated elements** Fixes issue where elements are duplicated when embeddings are generated. This will allow users to generate embeddings for their list of Elements without duplicating/breaking the orginal content.
* **Fixes failure when flagging for embeddings through unstructured-ingest** Currently adding the embedding parameter to any connector results in a failure on the copy stage. This is resolves the issue by adding the IngestDoc to the context map in the embedding node's `run` method. This allows users to specify that connectors fetch embeddings without failure.
* **Fix ingest pipeline reformat nodes not discoverable** Fixes issue where  reformat nodes raise ModuleNotFoundError on import. This was due to the directory was missing `__init__.py` in order to make it discoverable.
* **Fix default language in ingest CLI** Previously the default was being set to english which injected potentially incorrect information to downstream language detection libraries. By setting the default to None allows those libraries to better detect what language the text is in the doc being processed.

## 0.10.21

* **Adds Scarf analytics**.

## 0.10.20

### Enhancements

* **Add document level language detection functionality.** Adds the "auto" default for the languages param to all partitioners. The primary language present in the document is detected using the `langdetect` package. Additional param `detect_language_per_element` is also added for partitioners that return multiple elements. Defaults to `False`.
* **Refactor OCR code** The OCR code for entire page is moved from unstructured-inference to unstructured. On top of continuing support for OCR language parameter, we also support two OCR processing modes, "entire_page" or "individual_blocks".
* **Align to top left when shrinking bounding boxes for `xy-cut` sorting:** Update `shrink_bbox()` to keep top left rather than center.
* **Add visualization script to annotate elements** This script is often used to analyze/visualize elements with coordinates (e.g. partition_pdf()).
* **Adds data source properties to the Jira, Github and Gitlab connectors** These properties (date_created, date_modified, version, source_url, record_locator) are written to element metadata during ingest, mapping elements to information about the document source from which they derive. This functionality enables downstream applications to reveal source document applications, e.g. a link to a GDrive doc, Salesforce record, etc.
* **Improve title detection in pptx documents** The default title textboxes on a pptx slide are now categorized as titles.
* **Improve hierarchy detection in pptx documents** List items, and other slide text are properly nested under the slide title. This will enable better chunking of pptx documents.
* **Refactor of the ingest cli workflow** The refactored approach uses a dynamically set pipeline with a snapshot along each step to save progress and accommodate continuation from a snapshot if an error occurs. This also allows the pipeline to dynamically assign any number of steps to modify the partitioned content before it gets written to a destination.
* **Applies `max_characters=<n>` argument to all element types in `add_chunking_strategy` decorator** Previously this argument was only utilized in chunking Table elements and now applies to all partitioned elements if `add_chunking_strategy` decorator is utilized, further preparing the elements for downstream processing.
* **Add common retry strategy utilities for unstructured-ingest** Dynamic retry strategy with exponential backoff added to Notion source connector.
*
### Features

* **Adds `bag_of_words` and `percent_missing_text` functions** In order to count the word frequencies in two input texts and calculate the percentage of text missing relative to the source document.
* **Adds `edit_distance` calculation metrics** In order to benchmark the cleaned, extracted text with unstructured, `edit_distance` (`Levenshtein distance`) is included.
* **Adds detection_origin field to metadata** Problem: Currently isn't an easy way to find out how an element was created. With this change that information is added. Importance: With this information the developers and users are now able to know how an element was created to make decisions on how to use it. In order tu use this feature
setting UNSTRUCTURED_INCLUDE_DEBUG_METADATA=true is needed.
* **Adds a function that calculates frequency of the element type and its depth** To capture the accuracy of element type extraction, this function counts the occurrences of each unique element type with its depth for use in element metrics.

### Fixes

* **Fix zero division error in annotation bbox size** This fixes the bug where we find annotation bboxes realted to an element that need to divide the intersection size between annotation bbox and element bbox by the size of the annotation bbox
* **Fix prevent metadata module from importing dependencies from unnecessary modules** Problem: The `metadata` module had several top level imports that were only used in and applicable to code related to specific document types, while there were many general-purpose functions. As a result, general-purpose functions couldn't be used without unnecessary dependencies being installed. Fix: moved 3rd party dependency top level imports to inside the functions in which they are used and applied a decorator to check that the dependency is installed and emit a helpful error message if not.
* **Fixes category_depth None value for Title elements** Problem: `Title` elements from `chipper` get `category_depth`= None even when `Headline` and/or `Subheadline` elements are present in the same page. Fix: all `Title` elements with `category_depth` = None should be set to have a depth of 0 instead iff there are `Headline` and/or `Subheadline` element-types present. Importance: `Title` elements should be equivalent html `H1` when nested headings are present; otherwise, `category_depth` metadata can result ambiguous within elements in a page.
* **Tweak `xy-cut` ordering output to be more column friendly** This results in the order of elements more closely reflecting natural reading order which benefits downstream applications. While element ordering from `xy-cut` is usually mostly correct when ordering multi-column documents, sometimes elements from a RHS column will appear before elements in a LHS column. Fix: add swapped `xy-cut` ordering by sorting by X coordinate first and then Y coordinate.
* **Fixes badly initialized Formula** Problem: YoloX contain new types of elements, when loading a document that contain formulas a new element of that class
should be generated, however the Formula class inherits from Element instead of Text. After this change the element is correctly created with the correct class
allowing the document to be loaded. Fix: Change parent class for Formula to Text. Importance: Crucial to be able to load documents that contain formulas.
* **Fixes pdf uri error** An error was encountered when URI type of `GoToR` which refers to pdf resources outside of its own was detected since no condition catches such case. The code is fixing the issue by initialize URI before any condition check.


## 0.10.19

### Enhancements

* **Adds XLSX document level language detection** Enhancing on top of language detection functionality in previous release, we now support language detection within `.xlsx` file type at Element level.
* **bump `unstructured-inference` to `0.6.6`** The updated version of `unstructured-inference` makes table extraction in `hi_res` mode configurable to fine tune table extraction performance; it also improves element detection by adding a deduplication post processing step in the `hi_res` partitioning of pdfs and images.
* **Detect text in HTML Heading Tags as Titles** This will increase the accuracy of hierarchies in HTML documents and provide more accurate element categorization. If text is in an HTML heading tag and is not a list item, address, or narrative text, categorize it as a title.
* **Update python-based docs** Refactor docs to use the actual unstructured code rather than using the subprocess library to run the cli command itself.
* **Adds Table support for the `add_chunking_strategy` decorator to partition functions.** In addition to combining elements under Title elements, user's can now specify the `max_characters=<n>` argument to chunk Table elements into TableChunk elements with `text` and `text_as_html` of length <n> characters. This means partitioned Table results are ready for use in downstream applications without any post processing.
* **Expose endpoint url for s3 connectors** By allowing for the endpoint url to be explicitly overwritten, this allows for any non-AWS data providers supporting the s3 protocol to be supported (i.e. minio).

### Features

* **change default `hi_res` model for pdf/image partition to `yolox`** Now partitioning pdf/image using `hi_res` strategy utilizes `yolox_quantized` model isntead of `detectron2_onnx` model. This new default model has better recall for tables and produces more detailed categories for elements.
* **XLSX can now reads subtables within one sheet** Problem: Many .xlsx files are not created to be read as one full table per sheet. There are subtables, text and header along with more informations to extract from each sheet. Feature: This `partition_xlsx` now can reads subtable(s) within one .xlsx sheet, along with extracting other title and narrative texts. Importance: This enhance the power of .xlsx reading to not only one table per sheet, allowing user to capture more data tables from the file, if exists.
* **Update Documentation on Element Types and Metadata**: We have updated the documentation according to the latest element types and metadata. It includes the common and additional metadata provided by the Partitions and Connectors.

### Fixes

* **Fixes partition_pdf is_alnum reference bug** Problem: The `partition_pdf` when attempt to get bounding box from element experienced a reference before assignment error when the first object is not text extractable.  Fix: Switched to a flag when the condition is met. Importance: Crucial to be able to partition with pdf.
* **Fix various cases of HTML text missing after partition**
  Problem: Under certain circumstances, text immediately after some HTML tags will be misssing from partition result.
  Fix: Updated code to deal with these cases.
  Importance: This will ensure the correctness when partitioning HTML and Markdown documents.
* **Fixes chunking when `detection_class_prob` appears in Element metadata** Problem: when `detection_class_prob` appears in Element metadata, Elements will only be combined by chunk_by_title if they have the same `detection_class_prob` value (which is rare). This is unlikely a case we ever need to support and most often results in no chunking. Fix: `detection_class_prob` is included in the chunking list of metadata keys excluded for similarity comparison. Importance: This change allows `chunk_by_title` to operate as intended for documents which include `detection_class_prob` metadata in their Elements.

## 0.10.18

### Enhancements

* **Better detection of natural reading order in images and PDF's** The elements returned by partition better reflect natural reading order in some cases, particularly in complicated multi-column layouts, leading to better chunking and retrieval for downstream applications. Achieved by improving the `xy-cut` sorting to preprocess bboxes, shrinking all bounding boxes by 90% along x and y axes (still centered around the same center point), which allows projection lines to be drawn where not possible before if layout bboxes overlapped.
* **Improves `partition_xml` to be faster and more memory efficient when partitioning large XML files** The new behavior is to partition iteratively to prevent loading the entire XML tree into memory at once in most use cases.
* **Adds data source properties to SharePoint, Outlook, Onedrive, Reddit, Slack, DeltaTable connectors** These properties (date_created, date_modified, version, source_url, record_locator) are written to element metadata during ingest, mapping elements to information about the document source from which they derive. This functionality enables downstream applications to reveal source document applications, e.g. a link to a GDrive doc, Salesforce record, etc.
* **Add functionality to save embedded images in PDF's separately as images** This allows users to save embedded images in PDF's separately as images, given some directory path. The saved image path is written to the metadata for the Image element. Downstream applications may benefit by providing users with image links from relevant "hits."
* **Azure Cognite Search destination connector** New Azure Cognitive Search destination connector added to ingest CLI.  Users may now use `unstructured-ingest` to write partitioned data from over 20 data sources (so far) to an Azure Cognitive Search index.
* **Improves salesforce partitioning** Partitions Salesforce data as xlm instead of text for improved detail and flexibility. Partitions htmlbody instead of textbody for Salesforce emails. Importance: Allows all Salesforce fields to be ingested and gives Salesforce emails more detailed partitioning.
* **Add document level language detection functionality.** Introduces the "auto" default for the languages param, which then detects the languages present in the document using the `langdetect` package. Adds the document languages as ISO 639-3 codes to the element metadata. Implemented only for the partition_text function to start.
* **PPTX partitioner refactored in preparation for enhancement.** Behavior should be unchanged except that shapes enclosed in a group-shape are now included, as many levels deep as required (a group-shape can itself contain a group-shape).
* **Embeddings support for the SharePoint SourceConnector via unstructured-ingest CLI** The SharePoint connector can now optionally create embeddings from the elements it pulls out during partition and upload those embeddings to Azure Cognitive Search index.
* **Improves hierarchy from docx files by leveraging natural hierarchies built into docx documents**  Hierarchy can now be detected from an indentation level for list bullets/numbers and by style name (e.g. Heading 1, List Bullet 2, List Number).
* **Chunking support for the SharePoint SourceConnector via unstructured-ingest CLI** The SharePoint connector can now optionally chunk the elements pulled out during partition via the chunking unstructured brick. This can be used as a stage before creating embeddings.

### Features

* **Adds `links` metadata in `partition_pdf` for `fast` strategy.** Problem: PDF files contain rich information and hyperlink that Unstructured did not captured earlier. Feature: `partition_pdf` now can capture embedded links within the file along with its associated text and page number. Importance: Providing depth in extracted elements give user a better understanding and richer context of documents. This also enables user to map to other elements within the document if the hyperlink is refered internally.
* **Adds the embedding module to be able to embed Elements** Problem: Many NLP applications require the ability to represent parts of documents in a semantic way. Until now, Unstructured did not have text embedding ability within the core library. Feature: This embedding module is able to track embeddings related data with a class, embed a list of elements, and return an updated list of Elements with the *embeddings* property. The module is also able to embed query strings. Importance: Ability to embed documents or parts of documents will enable users to make use of these semantic representations in different NLP applications, such as search, retrieval, and retrieval augmented generation.

### Fixes

* **Fixes a metadata source serialization bug** Problem: In unstructured elements, when loading an elements json file from the disk, the data_source attribute is assumed to be an instance of DataSourceMetadata and the code acts based on that. However the loader did not satisfy the assumption, and loaded it as a dict instead, causing an error. Fix: Added necessary code block to initialize a DataSourceMetadata object, also refactored DataSourceMetadata.from_dict() method to remove redundant code. Importance: Crucial to be able to load elements (which have data_source fields) from json files.
* **Fixes issue where unstructured-inference was not getting updated** Problem: unstructured-inference was not getting upgraded to the version to match unstructured release when doing a pip install.  Solution: using `pip install unstructured[all-docs]` it will now upgrade both unstructured and unstructured-inference. Importance: This will ensure that the inference library is always in sync with the unstructured library, otherwise users will be using outdated libraries which will likely lead to unintended behavior.
* **Fixes SharePoint connector failures if any document has an unsupported filetype** Problem: Currently the entire connector ingest run fails if a single IngestDoc has an unsupported filetype. This is because a ValueError is raised in the IngestDoc's `__post_init__`. Fix: Adds a try/catch when the IngestConnector runs get_ingest_docs such that the error is logged but all processable documents->IngestDocs are still instantiated and returned. Importance: Allows users to ingest SharePoint content even when some files with unsupported filetypes exist there.
* **Fixes Sharepoint connector server_path issue** Problem: Server path for the Sharepoint Ingest Doc was incorrectly formatted, causing issues while fetching pages from the remote source. Fix: changes formatting of remote file path before instantiating SharepointIngestDocs and appends a '/' while fetching pages from the remote source. Importance: Allows users to fetch pages from Sharepoint Sites.
* **Fixes Sphinx errors.** Fixes errors when running Sphinx `make html` and installs library to suppress warnings.
* **Fixes a metadata backwards compatibility error** Problem: When calling `partition_via_api`, the hosted api may return an element schema that's newer than the current `unstructured`. In this case, metadata fields were added which did not exist in the local `ElementMetadata` dataclass, and `__init__()` threw an error. Fix: remove nonexistent fields before instantiating in `ElementMetadata.from_json()`. Importance: Crucial to avoid breaking changes when adding fields.
* **Fixes issue with Discord connector when a channel returns `None`** Problem: Getting the `jump_url` from a nonexistent Discord `channel` fails. Fix: property `jump_url` is now retrieved within the same context as the messages from the channel. Importance: Avoids cascading issues when the connector fails to fetch information about a Discord channel.
* **Fixes occasionally SIGABTR when writing table with `deltalake` on Linux** Problem: occasionally on Linux ingest can throw a `SIGABTR` when writing `deltalake` table even though the table was written correctly. Fix: put the writing function into a `Process` to ensure its execution to the fullest extent before returning to the main process. Importance: Improves stability of connectors using `deltalake`
* **Fixes badly initialized Formula** Problem: YoloX contain new types of elements, when loading a document that contain formulas a new element of that class should be generated, however the Formula class inherits from Element instead of Text. After this change the element is correctly created with the correct class allowing the document to be loaded. Fix: Change parent class for Formula to Text. Importance: Crucial to be able to load documents that contain formulas.

## 0.10.16

### Enhancements

* **Adds data source properties to Airtable, Confluence, Discord, Elasticsearch, Google Drive, and Wikipedia connectors** These properties (date_created, date_modified, version, source_url, record_locator) are written to element metadata during ingest, mapping elements to information about the document source from which they derive. This functionality enables downstream applications to reveal source document applications, e.g. a link to a GDrive doc, Salesforce record, etc.
* **DOCX partitioner refactored in preparation for enhancement.** Behavior should be unchanged except in multi-section documents containing different headers/footers for different sections. These will now emit all distinct headers and footers encountered instead of just those for the last section.
* **Add a function to map between Tesseract and standard language codes.** This allows users to input language information to the `languages` param in any Tesseract-supported langcode or any ISO 639 standard language code.
* **Add document level language detection functionality.** Introduces the "auto" default for the languages param, which then detects the languages present in the document using the `langdetect` package. Implemented only for the partition_text function to start.

### Features

### Fixes

* ***Fixes an issue that caused a partition error for some PDF's.** Fixes GH Issue 1460 by bypassing a coordinate check if an element has invalid coordinates.

## 0.10.15


### Enhancements

* **Support for better element categories from the next-generation image-to-text model ("chipper").** Previously, not all of the classifications from Chipper were being mapped to proper `unstructured` element categories so the consumer of the library would see many `UncategorizedText` elements. This fixes the issue, improving the granularity of the element categories outputs for better downstream processing and chunking. The mapping update is:
  * "Threading": `NarrativeText`
  * "Form": `NarrativeText`
  * "Field-Name": `Title`
  * "Value": `NarrativeText`
  * "Link": `NarrativeText`
  * "Headline": `Title` (with `category_depth=1`)
  * "Subheadline": `Title` (with `category_depth=2`)
  * "Abstract": `NarrativeText`
* **Better ListItem grouping for PDF's (fast strategy).** The `partition_pdf` with `fast` strategy previously broke down some numbered list item lines as separate elements. This enhancement leverages the x,y coordinates and bbox sizes to help decide whether the following chunk of text is a continuation of the immediate previous detected ListItem element or not, and not detect it as its own non-ListItem element.
* **Fall back to text-based classification for uncategorized Layout elements for Images and PDF's**. Improves element classification by running existing text-based rules on previously `UncategorizedText` elements.
* **Adds table partitioning for Partitioning for many doc types including: .html, .epub., .md, .rst, .odt, and .msg.** At the core of this change is the .html partition functionality, which is leveraged by the other effected doc types. This impacts many scenarios where `Table` Elements are now propery extracted.
* **Create and add `add_chunking_strategy` decorator to partition functions.** Previously, users were responsible for their own chunking after partitioning elements, often required for downstream applications. Now, individual elements may be combined into right-sized chunks where min and max character size may be specified if `chunking_strategy=by_title`. Relevant elements are grouped together for better downstream results. This enables users immediately use partitioned results effectively in downstream applications (e.g. RAG architecture apps) without any additional post-processing.
* **Adds `languages` as an input parameter and marks `ocr_languages` kwarg for deprecation in pdf, image, and auto partitioning functions.** Previously, language information was only being used for Tesseract OCR for image-based documents and was in a Tesseract specific string format, but by refactoring into a list of standard language codes independent of Tesseract, the `unstructured` library will better support `languages` for other non-image pipelines and/or support for other OCR engines.
* **Removes `UNSTRUCTURED_LANGUAGE` env var usage and replaces `language` with `languages` as an input parameter to unstructured-partition-text_type functions.** The previous parameter/input setup was not user-friendly or scalable to the variety of elements being processed. By refactoring the inputted language information into a list of standard language codes, we can support future applications of the element language such as detection, metadata, and multi-language elements. Now, to skip English specific checks, set the `languages` parameter to any non-English language(s).
* **Adds `xlsx` and `xls` filetype extensions to the `skip_infer_table_types` default list in `partition`.** By adding these file types to the input parameter these files should not go through table extraction. Users can still specify if they would like to extract tables from these filetypes, but will have to set the `skip_infer_table_types` to exclude the desired filetype extension. This avoids mis-representing complex spreadsheets where there may be multiple sub-tables and other content.
* **Better debug output related to sentence counting internals**. Clarify message when sentence is not counted toward sentence count because there aren't enough words, relevant for developers focused on `unstructured`s NLP internals.
* **Faster ocr_only speed for partitioning PDF and images.** Use `unstructured_pytesseract.run_and_get_multiple_output` function to reduce the number of calls to `tesseract` by half when partitioning pdf or image with `tesseract`
* **Adds data source properties to fsspec connectors** These properties (date_created, date_modified, version, source_url, record_locator) are written to element metadata during ingest, mapping elements to information about the document source from which they derive. This functionality enables downstream applications to reveal source document applications, e.g. a link to a GDrive doc, Salesforce record, etc.
* **Add delta table destination connector** New delta table destination connector added to ingest CLI.  Users may now use `unstructured-ingest` to write partitioned data from over 20 data sources (so far) to a Delta Table.
* **Rename to Source and Destination Connectors in the Documentation.** Maintain naming consistency between Connectors codebase and documentation with the first addition to a destination connector.
* **Non-HTML text files now return unstructured-elements as opposed to HTML-elements.** Previously the text based files that went through `partition_html` would return HTML-elements but now we preserve the format from the input using `source_format` argument in the partition call.
* **Adds `PaddleOCR` as an optional alternative to `Tesseract`** for OCR in processing of PDF or Image files, it is installable via the `makefile` command `install-paddleocr`. For experimental purposes only.
* **Bump unstructured-inference** to 0.5.28. This version bump markedly improves the output of table data, rendered as `metadata.text_as_html` in an element. These changes include:
  * add env variable `ENTIRE_PAGE_OCR` to specify using paddle or tesseract on entire page OCR
  * table structure detection now pads the input image by 25 pixels in all 4 directions to improve its recall (0.5.27)
  * support paddle with both cpu and gpu and assume it is pre-installed (0.5.26)
  * fix a bug where `cells_to_html` doesn't handle cells spanning multiple rows properly (0.5.25)
  * remove `cv2` preprocessing step before OCR step in table transformer (0.5.24)

### Features

* **Adds element metadata via `category_depth` with default value None**.
  * This additional metadata is useful for vectordb/LLM, chunking strategies, and retrieval applications.
* **Adds a naive hierarchy for elements via a `parent_id` on the element's metadata**
  * Users will now have more metadata for implementing vectordb/LLM chunking strategies. For example, text elements could be queried by their preceding title element.
  * Title elements created from HTML headings will properly nest

### Fixes

* **`add_pytesseract_bboxes_to_elements` no longer returns `nan` values**. The function logic is now broken into new methods
  `_get_element_box` and `convert_multiple_coordinates_to_new_system`
* **Selecting a different model wasn't being respected when calling `partition_image`.** Problem: `partition_pdf` allows for passing a `model_name` parameter. Given the similarity between the image and PDF pipelines, the expected behavior is that `partition_image` should support the same parameter, but `partition_image` was unintentionally not passing along its `kwargs`. This was corrected by adding the kwargs to the downstream call.
* **Fixes a chunking issue via dropping the field "coordinates".** Problem: chunk_by_title function was chunking each element to its own individual chunk while it needed to group elements into a fewer number of chunks. We've discovered that this happens due to a metadata matching logic in chunk_by_title function, and discovered that elements with different metadata can't be put into the same chunk. At the same time, any element with "coordinates" essentially had different metadata than other elements, due each element locating in different places and having different coordinates. Fix: That is why we have included the key "coordinates" inside a list of excluded metadata keys, while doing this "metadata_matches" comparision. Importance: This change is crucial to be able to chunk by title for documents which include "coordinates" metadata in their elements.

## 0.10.14

### Enhancements

* Update all connectors to use new downstream architecture
  * New click type added to parse comma-delimited string inputs
  * Some CLI options renamed

### Features

### Fixes

## 0.10.13

### Enhancements

* Updated documentation: Added back support doc types for partitioning, more Python codes in the API page,  RAG definition, and use case.
* Updated Hi-Res Metadata: PDFs and Images using Hi-Res strategy now have layout model class probabilities added ot metadata.
* Updated the `_detect_filetype_from_octet_stream()` function to use libmagic to infer the content type of file when it is not a zip file.
* Tesseract minor version bump to 5.3.2

### Features

* Add Jira Connector to be able to pull issues from a Jira organization
* Add `clean_ligatures` function to expand ligatures in text


### Fixes

* `partition_html` breaks on `<br>` elements.
* Ingest error handling to properly raise errors when wrapped
* GH issue 1361: fixes a sortig error that prevented some PDF's from being parsed
* Bump unstructured-inference
  * Brings back embedded images in PDF's (0.5.23)

## 0.10.12

### Enhancements

* Removed PIL pin as issue has been resolved upstream
* Bump unstructured-inference
  * Support for yolox_quantized layout detection model (0.5.20)
* YoloX element types added


### Features

* Add Salesforce Connector to be able to pull Account, Case, Campaign, EmailMessage, Lead

### Fixes


* Bump unstructured-inference
  * Avoid divide-by-zero errors swith `safe_division` (0.5.21)

## 0.10.11

### Enhancements

* Bump unstructured-inference
  * Combine entire-page OCR output with layout-detected elements, to ensure full coverage of the page (0.5.19)

### Features

* Add in ingest cli s3 writer

### Fixes

* Fix a bug where `xy-cut` sorting attemps to sort elements without valid coordinates; now xy cut sorting only works when **all** elements have valid coordinates

## 0.10.10

### Enhancements

* Adds `text` as an input parameter to `partition_xml`.
* `partition_xml` no longer runs through `partition_text`, avoiding incorrect splitting
  on carriage returns in the XML. Since `partition_xml` no longer calls `partition_text`,
  `min_partition` and `max_partition` are no longer supported in `partition_xml`.
* Bump `unstructured-inference==0.5.18`, change non-default detectron2 classification threshold
* Upgrade base image from rockylinux 8 to rockylinux 9
* Serialize IngestDocs to JSON when passing to subprocesses

### Features

### Fixes

- Fix a bug where mismatched `elements` and `bboxes` are passed into `add_pytesseract_bbox_to_elements`

## 0.10.9

### Enhancements

* Fix `test_json` to handle only non-extra dependencies file types (plain-text)

### Features

* Adds `chunk_by_title` to break a document into sections based on the presence of `Title`
  elements.
* add new extraction function `extract_image_urls_from_html` to extract all img related URL from html text.

### Fixes

* Make cv2 dependency optional
* Edit `add_pytesseract_bbox_to_elements`'s (`ocr_only` strategy) `metadata.coordinates.points` return type to `Tuple` for consistency.
* Re-enable test-ingest-confluence-diff for ingest tests
* Fix syntax for ingest test check number of files
* Fix csv and tsv partitioners loosing the first line of the files when creating elements

## 0.10.8

### Enhancements

* Release docker image that installs Python 3.10 rather than 3.8

### Features

### Fixes

## 0.10.7

### Enhancements

### Features

### Fixes

* Remove overly aggressive ListItem chunking for images and PDF's which typically resulted in inchorent elements.

## 0.10.6

### Enhancements

* Enable `partition_email` and `partition_msg` to detect if an email is PGP encryped. If
  and email is PGP encryped, the functions will return an empy list of elements and
  emit a warning about the encrypted content.
* Add threaded Slack conversations into Slack connector output
* Add functionality to sort elements using `xy-cut` sorting approach in `partition_pdf` for `hi_res` and `fast` strategies
* Bump unstructured-inference
  * Set OMP_THREAD_LIMIT to 1 if not set for better tesseract perf (0.5.17)

### Features

* Extract coordinates from PDFs and images when using OCR only strategy and add to metadata

### Fixes

* Update `partition_html` to respect the order of `<pre>` tags.
* Fix bug in `partition_pdf_or_image` where two partitions were called if `strategy == "ocr_only"`.
* Bump unstructured-inference
  * Fix issue where temporary files were being left behind (0.5.16)
* Adds deprecation warning for the `file_filename` kwarg to `partition`, `partition_via_api`,
  and `partition_multiple_via_api`.
* Fix documentation build workflow by pinning dependencies

## 0.10.5

### Enhancements

* Create new CI Pipelines
  - Checking text, xml, email, and html doc tests against the library installed without extras
  - Checking each library extra against their respective tests
* `partition` raises an error and tells the user to install the appropriate extra if a filetype
  is detected that is missing dependencies.
* Add custom errors to ingest
* Bump `unstructured-ingest==0.5.15`
  - Handle an uncaught TesseractError (0.5.15)
  - Add TIFF test file and TIFF filetype to `test_from_image_file` in `test_layout` (0.5.14)
* Use `entire_page` ocr mode for pdfs and images
* Add notes on extra installs to docs
* Adds ability to reuse connections per process in unstructured-ingest

### Features
* Add delta table connector

### Fixes

## 0.10.4
* Pass ocr_mode in partition_pdf and set the default back to individual pages for now
* Add diagrams and descriptions for ingest design in the ingest README

### Features
* Supports multipage TIFF image partitioning

### Fixes

## 0.10.2

### Enhancements
* Bump unstructured-inference==0.5.13:
  - Fix extracted image elements being included in layout merge, addresses the issue
    where an entire-page image in a PDF was not passed to the layout model when using hi_res.

### Features

### Fixes

## 0.10.1

### Enhancements
* Bump unstructured-inference==0.5.12:
  - fix to avoid trace for certain PDF's (0.5.12)
  - better defaults for DPI for hi_res and  Chipper (0.5.11)
  - implement full-page OCR (0.5.10)

### Features

### Fixes

* Fix dead links in repository README (Quick Start > Install for local development, and Learn more > Batch Processing)
* Update document dependencies to include tesseract-lang for additional language support (required for tests to pass)

## 0.10.0

### Enhancements

* Add `include_header` kwarg to `partition_xlsx` and change default behavior to `True`
* Update the `links` and `emphasized_texts` metadata fields

### Features

### Fixes

## 0.9.3

### Enhancements

* Pinned dependency cleanup.
* Update `partition_csv` to always use `soupparser_fromstring` to parse `html text`
* Update `partition_tsv` to always use `soupparser_fromstring` to parse `html text`
* Add `metadata.section` to capture epub table of contents data
* Add `unique_element_ids` kwarg to partition functions. If `True`, will use a UUID
  for element IDs instead of a SHA-256 hash.
* Update `partition_xlsx` to always use `soupparser_fromstring` to parse `html text`
* Add functionality to switch `html` text parser based on whether the `html` text contains emoji
* Add functionality to check if a string contains any emoji characters
* Add CI tests around Notion

### Features

* Add Airtable Connector to be able to pull views/tables/bases from an Airtable organization

### Fixes

* fix pdf partition of list items being detected as titles in OCR only mode
* make notion module discoverable
* fix emails with `Content-Distribution: inline` and `Content-Distribution: attachment` with no filename
* Fix email attachment filenames which had `=` in the filename itself

## 0.9.2


### Enhancements

* Update table extraction section in API documentation to sync with change in Prod API
* Update Notion connector to extract to html
* Added UUID option for `element_id`
* Bump unstructured-inference==0.5.9:
  - better caching of models
  - another version of detectron2 available, though the default layout model is unchanged
* Added UUID option for element_id
* Added UUID option for element_id
* CI improvements to run ingest tests in parallel

### Features

* Adds Sharepoint connector.

### Fixes

* Bump unstructured-inference==0.5.9:
  - ignores Tesseract errors where no text is extracted for tiles that indeed, have no text

## 0.9.1

### Enhancements

* Adds --partition-pdf-infer-table-structure to unstructured-ingest.
* Enable `partition_html` to skip headers and footers with the `skip_headers_and_footers` flag.
* Update `partition_doc` and `partition_docx` to track emphasized texts in the output
* Adds post processing function `filter_element_types`
* Set the default strategy for partitioning images to `hi_res`
* Add page break parameter section in API documentation to sync with change in Prod API
* Update `partition_html` to track emphasized texts in the output
* Update `XMLDocument._read_xml` to create `<p>` tag element for the text enclosed in the `<pre>` tag
* Add parameter `include_tail_text` to `_construct_text` to enable (skip) tail text inclusion
* Add Notion connector

### Features

### Fixes

* Remove unused `_partition_via_api` function
* Fixed emoji bug in `partition_xlsx`.
* Pass `file_filename` metadata when partitioning file object
* Skip ingest test on missing Slack token
* Add Dropbox variables to CI environments
* Remove default encoding for ingest
* Adds new element type `EmailAddress` for recognising email address in the  text
* Simplifies `min_partition` logic; makes partitions falling below the `min_partition`
  less likely.
* Fix bug where ingest test check for number of files fails in smoke test
* Fix unstructured-ingest entrypoint failure

## 0.9.0

### Enhancements

* Dependencies are now split by document type, creating a slimmer base installation.

## 0.8.8

### Enhancements

### Features

### Fixes

* Rename "date" field to "last_modified"
* Adds Box connector

### Fixes

## 0.8.7

### Enhancements

* Put back useful function `split_by_paragraph`

### Features

### Fixes

* Fix argument order in NLTK download step

## 0.8.6

### Enhancements

### Features

### Fixes

* Remove debug print lines and non-functional code

## 0.8.5

### Enhancements

* Add parameter `skip_infer_table_types` to enable (skip) table extraction for other doc types
* Adds optional Unstructured API unit tests in CI
* Tracks last modified date for all document types.
* Add auto_paragraph_grouper to detect new-line and blank-line new paragraph for .txt files.
* refactor the ingest cli to better support expanding supported connectors

## 0.8.3

### Enhancements

### Features

### Fixes

* NLTK now only gets downloaded if necessary.
* Handling for empty tables in Word Documents and PowerPoints.

## 0.8.4

### Enhancements

* Additional tests and refactor of JSON detection.
* Update functionality to retrieve image metadata from a page for `document_to_element_list`
* Links are now tracked in `partition_html` output.
* Set the file's current position to the beginning after reading the file in `convert_to_bytes`
* Add `min_partition` kwarg to that combines elements below a specified threshold and modifies splitting of strings longer than max partition so words are not split.
* set the file's current position to the beginning after reading the file in `convert_to_bytes`
* Add slide notes to pptx
* Add `--encoding` directive to ingest
* Improve json detection by `detect_filetype`

### Features

* Adds Outlook connector
* Add support for dpi parameter in inference library
* Adds Onedrive connector.
* Add Confluence connector for ingest cli to pull the body text from all documents from all spaces in a confluence domain.

### Fixes

* Fixes issue with email partitioning where From field was being assigned the To field value.
* Use the `image_metadata` property of the `PageLayout` instance to get the page image info in the `document_to_element_list`
* Add functionality to write images to computer storage temporarily instead of keeping them in memory for `ocr_only` strategy
* Add functionality to convert a PDF in small chunks of pages at a time for `ocr_only` strategy
* Adds `.txt`, `.text`, and `.tab` to list of extensions to check if file
  has a `text/plain` MIME type.
* Enables filters to be passed to `partition_doc` so it doesn't error with LibreOffice7.
* Removed old error message that's superseded by `requires_dependencies`.
* Removes using `hi_res` as the default strategy value for `partition_via_api` and `partition_multiple_via_api`

## 0.8.1

### Enhancements

* Add support for Python 3.11

### Features

### Fixes

* Fixed `auto` strategy detected scanned document as having extractable text and using `fast` strategy, resulting in no output.
* Fix list detection in MS Word documents.
* Don't instantiate an element with a coordinate system when there isn't a way to get its location data.

## 0.8.0

### Enhancements

* Allow model used for hi res pdf partition strategy to be chosen when called.
* Updated inference package

### Features

* Add `metadata_filename` parameter across all partition functions

### Fixes

* Update to ensure `convert_to_datafame` grabs all of the metadata fields.
* Adjust encoding recognition threshold value in `detect_file_encoding`
* Fix KeyError when `isd_to_elements` doesn't find a type
* Fix `_output_filename` for local connector, allowing single files to be written correctly to the disk

* Fix for cases where an invalid encoding is extracted from an email header.

### BREAKING CHANGES

* Information about an element's location is no longer returned as top-level attributes of an element. Instead, it is returned in the `coordinates` attribute of the element's metadata.

## 0.7.12

### Enhancements

* Adds `include_metadata` kwarg to `partition_doc`, `partition_docx`, `partition_email`, `partition_epub`, `partition_json`, `partition_msg`, `partition_odt`, `partition_org`, `partition_pdf`, `partition_ppt`, `partition_pptx`, `partition_rst`, and `partition_rtf`
### Features

* Add Elasticsearch connector for ingest cli to pull specific fields from all documents in an index.
* Adds Dropbox connector

### Fixes

* Fix tests that call unstructured-api by passing through an api-key
* Fixed page breaks being given (incorrect) page numbers
* Fix skipping download on ingest when a source document exists locally

## 0.7.11

### Enhancements

* More deterministic element ordering when using `hi_res` PDF parsing strategy (from unstructured-inference bump to 0.5.4)
* Make large model available (from unstructured-inference bump to 0.5.3)
* Combine inferred elements with extracted elements (from unstructured-inference bump to 0.5.2)
* `partition_email` and `partition_msg` will now process attachments if `process_attachments=True`
  and a attachment partitioning functions is passed through with `attachment_partitioner=partition`.

### Features

### Fixes

* Fix tests that call unstructured-api by passing through an api-key
* Fixed page breaks being given (incorrect) page numbers
* Fix skipping download on ingest when a source document exists locally

## 0.7.10

### Enhancements

* Adds a `max_partition` parameter to `partition_text`, `partition_pdf`, `partition_email`,
  `partition_msg` and `partition_xml` that sets a limit for the size of an individual
  document elements. Defaults to `1500` for everything except `partition_xml`, which has
  a default value of `None`.
* DRY connector refactor

### Features

* `hi_res` model for pdfs and images is selectable via environment variable.

### Fixes

* CSV check now ignores escaped commas.
* Fix for filetype exploration util when file content does not have a comma.
* Adds negative lookahead to bullet pattern to avoid detecting plain text line
  breaks like `-------` as list items.
* Fix pre tag parsing for `partition_html`
* Fix lookup error for annotated Arabic and Hebrew encodings

## 0.7.9

### Enhancements

* Improvements to string check for leafs in `partition_xml`.
* Adds --partition-ocr-languages to unstructured-ingest.

### Features

* Adds `partition_org` for processed Org Mode documents.

### Fixes

## 0.7.8

### Enhancements

### Features

* Adds Google Cloud Service connector

### Fixes

* Updates the `parse_email` for `partition_eml` so that `unstructured-api` passes the smoke tests
* `partition_email` now works if there is no message content
* Updates the `"fast"` strategy for `partition_pdf` so that it's able to recursively
* Adds recursive functionality to all fsspec connectors
* Adds generic --recursive ingest flag

## 0.7.7

### Enhancements

* Adds functionality to replace the `MIME` encodings for `eml` files with one of the common encodings if a `unicode` error occurs
* Adds missed file-like object handling in `detect_file_encoding`
* Adds functionality to extract charset info from `eml` files

### Features

* Added coordinate system class to track coordinate types and convert to different coordinate

### Fixes

* Adds an `html_assemble_articles` kwarg to `partition_html` to enable users to capture
  control whether content outside of `<article>` tags is captured when
  `<article>` tags are present.
* Check for the `xml` attribute on `element` before looking for pagebreaks in `partition_docx`.

## 0.7.6

### Enhancements

* Convert fast startegy to ocr_only for images
* Adds support for page numbers in `.docx` and `.doc` when user or renderer
  created page breaks are present.
* Adds retry logic for the unstructured-ingest Biomed connector

### Features

* Provides users with the ability to extract additional metadata via regex.
* Updates `partition_docx` to include headers and footers in the output.
* Create `partition_tsv` and associated tests. Make additional changes to `detect_filetype`.

### Fixes

* Remove fake api key in test `partition_via_api` since we now require valid/empty api keys
* Page number defaults to `None` instead of `1` when page number is not present in the metadata.
  A page number of `None` indicates that page numbers are not being tracked for the document
  or that page numbers do not apply to the element in question..
* Fixes an issue with some pptx files. Assume pptx shapes are found in top left position of slide
  in case the shape.top and shape.left attributes are `None`.

## 0.7.5

### Enhancements

* Adds functionality to sort elements in `partition_pdf` for `fast` strategy
* Adds ingest tests with `--fast` strategy on PDF documents
* Adds --api-key to unstructured-ingest

### Features

* Adds `partition_rst` for processed ReStructured Text documents.

### Fixes

* Adds handling for emails that do not have a datetime to extract.
* Adds pdf2image package as core requirement of unstructured (with no extras)

## 0.7.4

### Enhancements

* Allows passing kwargs to request data field for `partition_via_api` and `partition_multiple_via_api`
* Enable MIME type detection if libmagic is not available
* Adds handling for empty files in `detect_filetype` and `partition`.

### Features

### Fixes

* Reslove `grpcio` import issue on `weaviate.schema.validate_schema` for python 3.9 and 3.10
* Remove building `detectron2` from source in Dockerfile

## 0.7.3

### Enhancements

* Update IngestDoc abstractions and add data source metadata in ElementMetadata

### Features

### Fixes

* Pass `strategy` parameter down from `partition` for `partition_image`
* Filetype detection if a CSV has a `text/plain` MIME type
* `convert_office_doc` no longers prints file conversion info messages to stdout.
* `partition_via_api` reflects the actual filetype for the file processed in the API.

## 0.7.2

### Enhancements

* Adds an optional encoding kwarg to `elements_to_json` and `elements_from_json`
* Bump version of base image to use new stable version of tesseract

### Features

### Fixes

* Update the `read_txt_file` utility function to keep using `spooled_to_bytes_io_if_needed` for xml
* Add functionality to the `read_txt_file` utility function to handle file-like object from URL
* Remove the unused parameter `encoding` from `partition_pdf`
* Change auto.py to have a `None` default for encoding
* Add functionality to try other common encodings for html and xml files if an error related to the encoding is raised and the user has not specified an encoding.
* Adds benchmark test with test docs in example-docs
* Re-enable test_upload_label_studio_data_with_sdk
* File detection now detects code files as plain text
* Adds `tabulate` explicitly to dependencies
* Fixes an issue in `metadata.page_number` of pptx files
* Adds showing help if no parameters passed

## 0.7.1

### Enhancements

### Features

* Add `stage_for_weaviate` to stage `unstructured` outputs for upload to Weaviate, along with
  a helper function for defining a class to use in Weaviate schemas.
* Builds from Unstructured base image, built off of Rocky Linux 8.7, this resolves almost all CVE's in the image.

### Fixes

## 0.7.0

### Enhancements

* Installing `detectron2` from source is no longer required when using the `local-inference` extra.
* Updates `.pptx` parsing to include text in tables.

### Features

### Fixes

* Fixes an issue in `_add_element_metadata` that caused all elements to have `page_number=1`
  in the element metadata.
* Adds `.log` as a file extension for TXT files.
* Adds functionality to try other common encodings for email (`.eml`) files if an error related to the encoding is raised and the user has not specified an encoding.
* Allow passed encoding to be used in the `replace_mime_encodings`
* Fixes page metadata for `partition_html` when `include_metadata=False`
* A `ValueError` now raises if `file_filename` is not specified when you use `partition_via_api`
  with a file-like object.

## 0.6.11

### Enhancements

* Supports epub tests since pandoc is updated in base image

### Features


### Fixes


## 0.6.10

### Enhancements

* XLS support from auto partition

### Features

### Fixes

## 0.6.9

### Enhancements

* fast strategy for pdf now keeps element bounding box data
* setup.py refactor

### Features

### Fixes

* Adds functionality to try other common encodings if an error related to the encoding is raised and the user has not specified an encoding.
* Adds additional MIME types for CSV

## 0.6.8

### Enhancements

### Features

* Add `partition_csv` for CSV files.

### Fixes

## 0.6.7

### Enhancements

* Deprecate `--s3-url` in favor of `--remote-url` in CLI
* Refactor out non-connector-specific config variables
* Add `file_directory` to metadata
* Add `page_name` to metadata. Currently used for the sheet name in XLSX documents.
* Added a `--partition-strategy` parameter to unstructured-ingest so that users can specify
  partition strategy in CLI. For example, `--partition-strategy fast`.
* Added metadata for filetype.
* Add Discord connector to pull messages from a list of channels
* Refactor `unstructured/file-utils/filetype.py` to better utilise hashmap to return mime type.
* Add local declaration of DOCX_MIME_TYPES and XLSX_MIME_TYPES for `test_filetype.py`.

### Features

* Add `partition_xml` for XML files.
* Add `partition_xlsx` for Microsoft Excel documents.

### Fixes

* Supports `hml` filetype for partition as a variation of html filetype.
* Makes `pytesseract` a function level import in `partition_pdf` so you can use the `"fast"`
  or `"hi_res"` strategies if `pytesseract` is not installed. Also adds the
  `required_dependencies` decorator for the `"hi_res"` and `"ocr_only"` strategies.
* Fix to ensure `filename` is tracked in metadata for `docx` tables.

## 0.6.6

### Enhancements

* Adds an `"auto"` strategy that chooses the partitioning strategy based on document
  characteristics and function kwargs. This is the new default strategy for `partition_pdf`
  and `partition_image`. Users can maintain existing behavior by explicitly setting
  `strategy="hi_res"`.
* Added an additional trace logger for NLP debugging.
* Add `get_date` method to `ElementMetadata` for converting the datestring to a `datetime` object.
* Cleanup the `filename` attribute on `ElementMetadata` to remove the full filepath.

### Features

* Added table reading as html with URL parsing to `partition_docx` in docx
* Added metadata field for text_as_html for docx files

### Fixes

* `fileutils/file_type` check json and eml decode ignore error
* `partition_email` was updated to more flexibly handle deviations from the RFC-2822 standard.
  The time in the metadata returns `None` if the time does not match RFC-2822 at all.
* Include all metadata fields when converting to dataframe or CSV

## 0.6.5

### Enhancements

* Added support for SpooledTemporaryFile file argument.

### Features

### Fixes


## 0.6.4

### Enhancements

* Added an "ocr_only" strategy for `partition_pdf`. Refactored the strategy decision
  logic into its own module.

### Features

### Fixes

## 0.6.3

### Enhancements

* Add an "ocr_only" strategy for `partition_image`.

### Features

* Added `partition_multiple_via_api` for partitioning multiple documents in a single REST
  API call.
* Added `stage_for_baseplate` function to prepare outputs for ingestion into Baseplate.
* Added `partition_odt` for processing Open Office documents.

### Fixes

* Updates the grouping logic in the `partition_pdf` fast strategy to group together text
  in the same bounding box.

## 0.6.2

### Enhancements

* Added logic to `partition_pdf` for detecting copy protected PDFs and falling back
  to the hi res strategy when necessary.


### Features

* Add `partition_via_api` for partitioning documents through the hosted API.

### Fixes

* Fix how `exceeds_cap_ratio` handles empty (returns `True` instead of `False`)
* Updates `detect_filetype` to properly detect JSONs when the MIME type is `text/plain`.

## 0.6.1

### Enhancements

* Updated the table extraction parameter name to be more descriptive

### Features

### Fixes

## 0.6.0

### Enhancements

* Adds an `ssl_verify` kwarg to `partition` and `partition_html` to enable turning off
  SSL verification for HTTP requests. SSL verification is on by default.
* Allows users to pass in ocr language to `partition_pdf` and `partition_image` through
  the `ocr_language` kwarg. `ocr_language` corresponds to the code for the language pack
  in Tesseract. You will need to install the relevant Tesseract language pack to use a
  given language.

### Features

* Table extraction is now possible for pdfs from `partition` and `partition_pdf`.
* Adds support for extracting attachments from `.msg` files

### Fixes

* Adds an `ssl_verify` kwarg to `partition` and `partition_html` to enable turning off
  SSL verification for HTTP requests. SSL verification is on by default.

## 0.5.13

### Enhancements

* Allow headers to be passed into `partition` when `url` is used.

### Features

* `bytes_string_to_string` cleaning brick for bytes string output.

### Fixes

* Fixed typo in call to `exactly_one` in `partition_json`
* unstructured-documents encode xml string if document_tree is `None` in `_read_xml`.
* Update to `_read_xml` so that Markdown files with embedded HTML process correctly.
* Fallback to "fast" strategy only emits a warning if the user specifies the "hi_res" strategy.
* unstructured-partition-text_type exceeds_cap_ratio fix returns and how capitalization ratios are calculated
* `partition_pdf` and `partition_text` group broken paragraphs to avoid fragmented `NarrativeText` elements.
* .json files resolved as "application/json" on centos7 (or other installs with older libmagic libs)

## 0.5.12

### Enhancements

* Add OS mimetypes DB to docker image, mainly for unstructured-api compat.
* Use the image registry as a cache when building Docker images.
* Adds the ability for `partition_text` to group together broken paragraphs.
* Added method to utils to allow date time format validation

### Features
* Add Slack connector to pull messages for a specific channel

* Add --partition-by-api parameter to unstructured-ingest
* Added `partition_rtf` for processing rich text files.
* `partition` now accepts a `url` kwarg in addition to `file` and `filename`.

### Fixes

* Allow encoding to be passed into `replace_mime_encodings`.
* unstructured-ingest connector-specific dependencies are imported on demand.
* unstructured-ingest --flatten-metadata supported for local connector.
* unstructured-ingest fix runtime error when using --metadata-include.

## 0.5.11

### Enhancements

### Features

### Fixes

* Guard against null style attribute in docx document elements
* Update HTML encoding to better support foreign language characters

## 0.5.10

### Enhancements

* Updated inference package
* Add sender, recipient, date, and subject to element metadata for emails

### Features

* Added `--download-only` parameter to `unstructured-ingest`

### Fixes

* FileNotFound error when filename is provided but file is not on disk

## 0.5.9

### Enhancements

### Features

### Fixes

* Convert file to str in helper `split_by_paragraph` for `partition_text`

## 0.5.8

### Enhancements

* Update `elements_to_json` to return string when filename is not specified
* `elements_from_json` may take a string instead of a filename with the `text` kwarg
* `detect_filetype` now does a final fallback to file extension.
* Empty tags are now skipped during the depth check for HTML processing.

### Features

* Add local file system to `unstructured-ingest`
* Add `--max-docs` parameter to `unstructured-ingest`
* Added `partition_msg` for processing MSFT Outlook .msg files.

### Fixes

* `convert_file_to_text` now passes through the `source_format` and `target_format` kwargs.
  Previously they were hard coded.
* Partitioning functions that accept a `text` kwarg no longer raise an error if an empty
  string is passed (and empty list of elements is returned instead).
* `partition_json` no longer fails if the input is an empty list.
* Fixed bug in `chunk_by_attention_window` that caused the last word in segments to be cut-off
  in some cases.

### BREAKING CHANGES

* `stage_for_transformers` now returns a list of elements, making it consistent with other
  staging bricks

## 0.5.7

### Enhancements

* Refactored codebase using `exactly_one`
* Adds ability to pass headers when passing a url in partition_html()
* Added optional `content_type` and `file_filename` parameters to `partition()` to bypass file detection

### Features

* Add `--flatten-metadata` parameter to `unstructured-ingest`
* Add `--fields-include` parameter to `unstructured-ingest`

### Fixes

## 0.5.6

### Enhancements

* `contains_english_word()`, used heavily in text processing, is 10x faster.

### Features

* Add `--metadata-include` and `--metadata-exclude` parameters to `unstructured-ingest`
* Add `clean_non_ascii_chars` to remove non-ascii characters from unicode string

### Fixes

* Fix problem with PDF partition (duplicated test)

## 0.5.4

### Enhancements

* Added Biomedical literature connector for ingest cli.
* Add `FsspecConnector` to easily integrate any existing `fsspec` filesystem as a connector.
* Rename `s3_connector.py` to `s3.py` for readability and consistency with the
  rest of the connectors.
* Now `S3Connector` relies on `s3fs` instead of on `boto3`, and it inherits
  from `FsspecConnector`.
* Adds an `UNSTRUCTURED_LANGUAGE_CHECKS` environment variable to control whether or not language
  specific checks like vocabulary and POS tagging are applied. Set to `"true"` for higher
  resolution partitioning and `"false"` for faster processing.
* Improves `detect_filetype` warning to include filename when provided.
* Adds a "fast" strategy for partitioning PDFs with PDFMiner. Also falls back to the "fast"
  strategy if detectron2 is not available.
* Start deprecation life cycle for `unstructured-ingest --s3-url` option, to be deprecated in
  favor of `--remote-url`.

### Features

* Add `AzureBlobStorageConnector` based on its `fsspec` implementation inheriting
from `FsspecConnector`
* Add `partition_epub` for partitioning e-books in EPUB3 format.

### Fixes

* Fixes processing for text files with `message/rfc822` MIME type.
* Open xml files in read-only mode when reading contents to construct an XMLDocument.

## 0.5.3

### Enhancements

* `auto.partition()` can now load Unstructured ISD json documents.
* Simplify partitioning functions.
* Improve logging for ingest CLI.

### Features

* Add `--wikipedia-auto-suggest` argument to the ingest CLI to disable automatic redirection
  to pages with similar names.
* Add setup script for Amazon Linux 2
* Add optional `encoding` argument to the `partition_(text/email/html)` functions.
* Added Google Drive connector for ingest cli.
* Added Gitlab connector for ingest cli.

### Fixes

## 0.5.2

### Enhancements

* Fully move from printing to logging.
* `unstructured-ingest` now uses a default `--download_dir` of `$HOME/.cache/unstructured/ingest`
rather than a "tmp-ingest-" dir in the working directory.

### Features

### Fixes

* `setup_ubuntu.sh` no longer fails in some contexts by interpreting
`DEBIAN_FRONTEND=noninteractive` as a command
* `unstructured-ingest` no longer re-downloads files when --preserve-downloads
is used without --download-dir.
* Fixed an issue that was causing text to be skipped in some HTML documents.

## 0.5.1

### Enhancements

### Features

### Fixes

* Fixes an error causing JavaScript to appear in the output of `partition_html` sometimes.
* Fix several issues with the `requires_dependencies` decorator, including the error message
  and how it was used, which had caused an error for `unstructured-ingest --github-url ...`.

## 0.5.0

### Enhancements

* Add `requires_dependencies` Python decorator to check dependencies are installed before
  instantiating a class or running a function

### Features

* Added Wikipedia connector for ingest cli.

### Fixes

* Fix `process_document` file cleaning on failure
* Fixes an error introduced in the metadata tracking commit that caused `NarrativeText`
  and `FigureCaption` elements to be represented as `Text` in HTML documents.

## 0.4.16

### Enhancements

* Fallback to using file extensions for filetype detection if `libmagic` is not present

### Features

* Added setup script for Ubuntu
* Added GitHub connector for ingest cli.
* Added `partition_md` partitioner.
* Added Reddit connector for ingest cli.

### Fixes

* Initializes connector properly in ingest.main::MainProcess
* Restricts version of unstructured-inference to avoid multithreading issue

## 0.4.15

### Enhancements

* Added `elements_to_json` and `elements_from_json` for easier serialization/deserialization
* `convert_to_dict`, `dict_to_elements` and `convert_to_csv` are now aliases for functions
  that use the ISD terminology.

### Fixes

* Update to ensure all elements are preserved during serialization/deserialization

## 0.4.14

* Automatically install `nltk` models in the `tokenize` module.

## 0.4.13

* Fixes unstructured-ingest cli.

## 0.4.12

* Adds console_entrypoint for unstructured-ingest, other structure/doc updates related to ingest.
* Add `parser` parameter to `partition_html`.

## 0.4.11

* Adds `partition_doc` for partitioning Word documents in `.doc` format. Requires `libreoffice`.
* Adds `partition_ppt` for partitioning PowerPoint documents in `.ppt` format. Requires `libreoffice`.

## 0.4.10

* Fixes `ElementMetadata` so that it's JSON serializable when the filename is a `Path` object.

## 0.4.9

* Added ingest modules and s3 connector, sample ingest script
* Default to `url=None` for `partition_pdf` and `partition_image`
* Add ability to skip English specific check by setting the `UNSTRUCTURED_LANGUAGE` env var to `""`.
* Document `Element` objects now track metadata

## 0.4.8

* Modified XML and HTML parsers not to load comments.

## 0.4.7

* Added the ability to pull an HTML document from a url in `partition_html`.
* Added the the ability to get file summary info from lists of filenames and lists
  of file contents.
* Added optional page break to `partition` for `.pptx`, `.pdf`, images, and `.html` files.
* Added `to_dict` method to document elements.
* Include more unicode quotes in `replace_unicode_quotes`.

## 0.4.6

* Loosen the default cap threshold to `0.5`.
* Add a `UNSTRUCTURED_NARRATIVE_TEXT_CAP_THRESHOLD` environment variable for controlling
  the cap ratio threshold.
* Unknown text elements are identified as `Text` for HTML and plain text documents.
* `Body Text` styles no longer default to `NarrativeText` for Word documents. The style information
  is insufficient to determine that the text is narrative.
* Upper cased text is lower cased before checking for verbs. This helps avoid some missed verbs.
* Adds an `Address` element for capturing elements that only contain an address.
* Suppress the `UserWarning` when detectron is called.
* Checks that titles and narrative test have at least one English word.
* Checks that titles and narrative text are at least 50% alpha characters.
* Restricts titles to a maximum word length. Adds a `UNSTRUCTURED_TITLE_MAX_WORD_LENGTH`
  environment variable for controlling the max number of words in a title.
* Updated `partition_pptx` to order the elements on the page

## 0.4.4

* Updated `partition_pdf` and `partition_image` to return `unstructured` `Element` objects
* Fixed the healthcheck url path when partitioning images and PDFs via API
* Adds an optional `coordinates` attribute to document objects
* Adds `FigureCaption` and `CheckBox` document elements
* Added ability to split lists detected in `LayoutElement` objects
* Adds `partition_pptx` for partitioning PowerPoint documents
* LayoutParser models now download from HugginfaceHub instead of DropBox
* Fixed file type detection for XML and HTML files on Amazone Linux

## 0.4.3

* Adds `requests` as a base dependency
* Fix in `exceeds_cap_ratio` so the function doesn't break with empty text
* Fix bug in `_parse_received_data`.
* Update `detect_filetype` to properly handle `.doc`, `.xls`, and `.ppt`.

## 0.4.2

* Added `partition_image` to process documents in an image format.
* Fixed utf-8 encoding error in `partition_email` with attachments for `text/html`

## 0.4.1

* Added support for text files in the `partition` function
* Pinned `opencv-python` for easier installation on Linux

## 0.4.0

* Added generic `partition` brick that detects the file type and routes a file to the appropriate
  partitioning brick.
* Added a file type detection module.
* Updated `partition_html` and `partition_eml` to support file-like objects in 'rb' mode.
* Cleaning brick for removing ordered bullets `clean_ordered_bullets`.
* Extract brick method for ordered bullets `extract_ordered_bullets`.
* Test for `clean_ordered_bullets`.
* Test for `extract_ordered_bullets`.
* Added `partition_docx` for pre-processing Word Documents.
* Added new REGEX patterns to extract email header information
* Added new functions to extract header information `parse_received_data` and `partition_header`
* Added new function to parse plain text files `partition_text`
* Added new cleaners functions `extract_ip_address`, `extract_ip_address_name`, `extract_mapi_id`, `extract_datetimetz`
* Add new `Image` element and function to find embedded images `find_embedded_images`
* Added `get_directory_file_info` for summarizing information about source documents

## 0.3.5

* Add support for local inference
* Add new pattern to recognize plain text dash bullets
* Add test for bullet patterns
* Fix for `partition_html` that allows for processing `div` tags that have both text and child
  elements
* Add ability to extract document metadata from `.docx`, `.xlsx`, and `.jpg` files.
* Helper functions for identifying and extracting phone numbers
* Add new function `extract_attachment_info` that extracts and decodes the attachment
of an email.
* Staging brick to convert a list of `Element`s to a `pandas` dataframe.
* Add plain text functionality to `partition_email`

## 0.3.4

* Python-3.7 compat

## 0.3.3

* Removes BasicConfig from logger configuration
* Adds the `partition_email` partitioning brick
* Adds the `replace_mime_encodings` cleaning bricks
* Small fix to HTML parsing related to processing list items with sub-tags
* Add `EmailElement` data structure to store email documents

## 0.3.2

* Added `translate_text` brick for translating text between languages
* Add an `apply` method to make it easier to apply cleaners to elements

## 0.3.1

* Added \_\_init.py\_\_ to `partition`

## 0.3.0

* Implement staging brick for Argilla. Converts lists of `Text` elements to `argilla` dataset classes.
* Removing the local PDF parsing code and any dependencies and tests.
* Reorganizes the staging bricks in the unstructured.partition module
* Allow entities to be passed into the Datasaur staging brick
* Added HTML escapes to the `replace_unicode_quotes` brick
* Fix bad responses in partition_pdf to raise ValueError
* Adds `partition_html` for partitioning HTML documents.

## 0.2.6

* Small change to how \_read is placed within the inheritance structure since it doesn't really apply to pdf
* Add partitioning brick for calling the document image analysis API

## 0.2.5

* Update python requirement to >=3.7

## 0.2.4

* Add alternative way of importing `Final` to support google colab

## 0.2.3

* Add cleaning bricks for removing prefixes and postfixes
* Add cleaning bricks for extracting text before and after a pattern

## 0.2.2

* Add staging brick for Datasaur

## 0.2.1

* Added brick to convert an ISD dictionary to a list of elements
* Update `PDFDocument` to use the `from_file` method
* Added staging brick for CSV format for ISD (Initial Structured Data) format.
* Added staging brick for separating text into attention window size chunks for `transformers`.
* Added staging brick for LabelBox.
* Added ability to upload LabelStudio predictions
* Added utility function for JSONL reading and writing
* Added staging brick for CSV format for Prodigy
* Added staging brick for Prodigy
* Added ability to upload LabelStudio annotations
* Added text_field and id_field to stage_for_label_studio signature

## 0.2.0

* Initial release of unstructured<|MERGE_RESOLUTION|>--- conflicted
+++ resolved
@@ -1,10 +1,4 @@
-<<<<<<< HEAD
-## 0.13.4-dev1
-
-### Enhancements
-* **Save table in cells format**. `UnstructuredTableTransformerModel` is able to return predicted table in cells format
-=======
-## 0.13.4-dev2
+## 0.13.4-dev3
 
 ### Enhancements
 * **Unique and deterministic hash IDs for elements** Element IDs produced by any partitioning
@@ -14,7 +8,7 @@
 * **Enable remote chunking via unstructured-ingest** Chunking using unstructured-ingest was
   previously limited to local chunking using the strategies `basic` and `by_title`. Remote chunking
   options via the API are now accessible.
->>>>>>> 3843af66
+* **Save table in cells format**. `UnstructuredTableTransformerModel` is able to return predicted table in cells format
 
 ### Features
 
