<<<<<<< HEAD
## 0.14.7-dev3
=======
## 0.14.7-dev5
>>>>>>> 0b73978b

### Enhancements

* **Pull from `wolfi-base` image.** The amd64 image now pulls from the `unstructured` `wolfi-base` image to avoid duplication of dependency setup steps.
* **Fix windows temp file.** Make the creation of a temp file in unstructured/partition/pdf_image/ocr.py windows compatible.

### Features

<<<<<<< HEAD
* **Adds Kafka Source and Destination** New source and destination connector added to all CLI ingest commands to support reading from and writing to Kafka streams. Also supports Confluent Kafka.
=======
* **Expose conversion functions for tables** Adds public functions to convert tables from HTML to the Deckerd format and back
>>>>>>> 0b73978b

### Fixes

* **Fix an error publishing docker images.** Update user in docker-smoke-test to reflect changes made by the amd64 image pull from the "unstructured" "wolfi-base" image.
* **Fix a IndexError when partitioning a pdf with values for both `extract_image_block_types` and `starting_page_number`.

## 0.14.6

### Enhancements

* **Bump unstructured-inference==0.7.35** Fix syntax for generated HTML tables.

### Features

* **tqdm ingest support** add optional flag to ingest flow to print out progress bar of each step in the process.

### Fixes

* **Remove deprecated `overwrite_schema` kwarg from Delta Table connector.** The `overwrite_schema` kwarg is deprecated in `deltalake>=0.18.0`. `schema_mode=` should be used now instead. `schema_mode="overwrite"` is equivalent to `overwrite_schema=True` and `schema_mode="merge"` is equivalent to `overwrite_schema="False"`. `schema_mode` defaults to `None`. You can also now specify `engine`, which defaults to `"pyarrow"`. You need to specify `enginer="rust"` to use `"schema_mode"`.
* **Fix passing parameters to python-client** - Remove parsing list arguments to strings in passing arguments to python-client in Ingest workflow and `partition_via_api`
* **table metric bug fix** get_element_level_alignment()now will find all the matched indices in predicted table data instead of only returning the first match in the case of multiple matches for the same gt string.
* **fsspec connector path/permissions bug** V2 fsspec connectors were failing when defined relative filepaths had leading slash. This strips that slash to guarantee the relative path never has it.
* **Dropbox connector internal file path bugs** Dropbox source connector currently raises exceptions when indexing files due to two issues: a path formatting idiosyncrasy of the Dropbox library and a divergence in the definition of the Dropbox libraries fs.info method, expecting a 'url' parameter rather than 'path'.
* **update table metric evaluation to handle corrected HTML syntax for tables** This change is connected to the update in [unstructured-inference change](https://github.com/Unstructured-IO/unstructured-inference/pull/355) - fixes transforming HTML table to deckerd and internal cells format.

## 0.14.5

### Enhancements

* **Filtering for tar extraction** Adds tar filtering to the compression module for connectors to avoid decompression malicious content in `.tar.gz` files. This was added to the Python `tarfile` lib in Python 3.12. The change only applies when using Python 3.12 and above.
* **Use `python-oxmsg` for `partition_msg()`.** Outlook MSG emails are now partitioned using the `python-oxmsg` package which resolves some shortcomings of the prior MSG parser.

### Features

### Fixes

* **8-bit string Outlook MSG files are parsed.** `partition_msg()` is now able to parse non-unicode Outlook MSG emails.
* **Attachments to Outlook MSG files are extracted intact.** `partition_msg()` is now able to extract attachments without corruption.

## 0.14.4

### Enhancements

* **Move logger error to debug level when PDFminer fails to extract text** which includes error message for Invalid dictionary construct.
* **Add support for Pinecone serverless** Adds Pinecone serverless to the connector tests. Pinecone
    serverless will work version versions >=0.14.2, but hadn't been tested until now.

### Features

- **Allow configuration of the Google Vision API endpoint** Add an environment variable to select the Google Vision API in the US or the EU.

### Fixes

* **Address the issue of unrecognized tables in `UnstructuredTableTransformerModel`** When a table is not recognized, the `element.metadata.text_as_html` attribute is set to an empty string.
* **Remove root handlers in ingest logger**. Removes root handlers in ingest loggers to ensure secrets aren't accidentally exposed in Colab notebooks.
* **Fix V2 S3 Destination Connector authentication** Fixes bugs with S3 Destination Connector where the connection config was neither registered nor properly deserialized.
* **Clarified dependence on particular version of `python-docx`** Pinned `python-docx` version to ensure a particular method `unstructured` uses is included.
* **Ingest preserves original file extension** Ingest V2 introduced a change that dropped the original extension for upgraded connectors. This reverts that change.

## 0.14.3

### Enhancements

* **Move `category` field from Text class to Element class.**
* **`partition_docx()` now supports pluggable picture sub-partitioners.** A subpartitioner that accepts a DOCX `Paragraph` and generates elements is now supported. This allows adding a custom sub-partitioner that extracts images and applies OCR or summarization for the image.
* **Add VoyageAI embedder** Adds VoyageAI embeddings to support embedding via Voyage AI.

### Features

### Fixes

* **Fix `partition_pdf()` to keep spaces in the text**. The control character `\t` is now replaced with a space instead of being removed when merging inferred elements with embedded elements.
* **Turn off XML resolve entities** Sets `resolve_entities=False` for XML parsing with `lxml`
  to avoid text being dynamically injected into the XML document.
* **Add backward compatibility for the deprecated pdf_infer_table_structure parameter**.
* **Add the missing `form_extraction_skip_tables` argument to the `partition_pdf_or_image` call**.
  to avoid text being dynamically injected into the XML document.
* **Chromadb change from Add to Upsert using element_id to make idempotent**
* **Diable `table_as_cells` output by default** to reduce overhead in partition; now `table_as_cells` is only produced when the env `EXTACT_TABLE_AS_CELLS` is `true`
* **Reduce excessive logging** Change per page ocr info level logging into detail level trace logging
* **Replace try block in `document_to_element_list` for handling HTMLDocument** Use `getattr(element, "type", "")` to get the `type` attribute of an element when it exists. This is more explicit way to handle the special case for HTML documents and prevents other types of attribute error from being silenced by the try block

## 0.14.2

### Enhancements

* **Bump unstructured-inference==0.7.33**.

### Features

* **Add attribution to the `pinecone` connector**.

### Fixes

## 0.14.1

### Enhancements

* **Refactor code related to embedded text extraction**. The embedded text extraction code is moved from `unstructured-inference` to `unstructured`.

### Features

* **Large improvements to the ingest process:**
  * Support for multiprocessing and async, with limits for both.
  * Streamlined to process when mapping CLI invocations to the underlying code
  * More granular steps introduced to give better control over process (i.e. dedicated step to uncompress files already in the local filesystem, new optional staging step before upload)
  * Use the python client when calling the unstructured api for partitioning or chunking
  * Saving the final content is now a dedicated destination connector (local) set as the default if none are provided. Avoids adding new files locally if uploading elsewhere.
  * Leverage last modified date when deciding if new files should be downloaded and reprocessed.
  * Add attribution to the `pinecone` connector
  * **Add support for Python 3.12**. `unstructured` now works with Python 3.12!

### Fixes

## 0.14.0

### BREAKING CHANGES

* **Turn table extraction for PDFs and images off by default**. Reverting the default behavior for table extraction to "off" for PDFs and images. A number of users didn't realize we made the change and were impacted by slower processing times due to the extra model call for table extraction.

### Enhancements

* **Skip unnecessary element sorting in `partition_pdf()`**. Skip element sorting when determining whether embedded text can be extracted.
* **Faster evaluation** Support for concurrent processing of documents during evaluation
* **Add strategy parameter to `partition_docx()`.** Behavior of future enhancements may be sensitive the partitioning strategy. Add this parameter so `partition_docx()` is aware of the requested strategy.
* **Add GLOBAL_WORKING_DIR and GLOBAL_WORKING_PROCESS_DIR** configuration parameteres to control temporary storage.

### Features
* **Add form extraction basics (document elements and placeholder code in partition)**. This is to lay the ground work for the future. Form extraction models are not currently available in the library. An attempt to use this functionality will end in a `NotImplementedError`.

### Fixes

* **Add missing starting_page_num param to partition_image**
* **Make the filename and file params for partition_image and partition_pdf match the other partitioners**
* **Fix include_slide_notes and include_page_breaks params in partition_ppt**
* **Re-apply: skip accuracy calculation feature** Overwritten by mistake
* **Fix type hint for paragraph_grouper param** `paragraph_grouper` can be set to `False`, but the type hint did not not reflect this previously.
* **Remove links param from partition_pdf** `links` is extracted during partitioning and is not needed as a paramter in partition_pdf.
* **Improve CSV delimeter detection.** `partition_csv()` would raise on CSV files with very long lines.
* **Fix disk-space leak in `partition_doc()`.** Remove temporary file created but not removed when `file` argument is passed to `partition_doc()`.
* **Fix possible `SyntaxError` or `SyntaxWarning` on regex patterns.** Change regex patterns to raw strings to avoid these warnings/errors in Python 3.11+.
* **Fix disk-space leak in `partition_odt()`.** Remove temporary file created but not removed when `file` argument is passed to `partition_odt()`.
* **AstraDB: option to prevent indexing metadata**
* **Fix Missing py.typed**

## 0.13.7

### Enhancements

* **Remove `page_number` metadata fields** for HTML partition until we have a better strategy to decide page counting.
* **Extract OCRAgent.get_agent().** Generalize access to the configured OCRAgent instance beyond its use for PDFs.
* **Add calculation of table related metrics which take into account colspans and rowspans**
* **Evaluation: skip accuracy calculation** for files for which output and ground truth sizes differ greatly

### Features

* **add ability to get ratio of `cid` characters in embedded text extracted by `pdfminer`**.

### Fixes

* **`partition_docx()` handles short table rows.** The DOCX format allows a table row to start late and/or end early, meaning cells at the beginning or end of a row can be omitted. While there are legitimate uses for this capability, using it in practice is relatively rare. However, it can happen unintentionally when adjusting cell borders with the mouse. Accommodate this case and generate accurate `.text` and `.metadata.text_as_html` for these tables.
* **Remedy macOS test failure not triggered by CI.** Generalize temp-file detection beyond hard-coded Linux-specific prefix.
* **Remove unnecessary warning log for using default layout model.**
* **Add chunking to partition_tsv** Even though partition_tsv() produces a single Table element, chunking is made available because the Table element is often larger than the desired chunk size and must be divided into smaller chunks.

## 0.13.6

### Enhancements

### Features

### Fixes

- **ValueError: Invalid file (FileType.UNK) when parsing Content-Type header with charset directive** URL response Content-Type headers are now parsed according to RFC 9110.

## 0.13.5

### Enhancements

### Features

### Fixes

* **KeyError raised when updating parent_id** In the past, combining `ListItem` elements could result in reusing the same memory location which then led to unexpected side effects when updating element IDs.
* **Bump unstructured-inference==0.7.29**: table transformer predictions are now removed if confidence is below threshold

## 0.13.4

### Enhancements

* **Unique and deterministic hash IDs for elements** Element IDs produced by any partitioning
  function are now deterministic and unique at the document level by default. Before, hashes were
  based only on text; however, they now also take into account the element's sequence number on a
  page, the page's number in the document, and the document's file name.
* **Enable remote chunking via unstructured-ingest** Chunking using unstructured-ingest was
  previously limited to local chunking using the strategies `basic` and `by_title`. Remote chunking
  options via the API are now accessible.
* **Save table in cells format**. `UnstructuredTableTransformerModel` is able to return predicted table in cells format

### Features

* **Add a `PDF_ANNOTATION_THRESHOLD` environment variable to control the capture of embedded links in `partition_pdf()` for `fast` strategy**.
* **Add integration with the Google Cloud Vision API**. Adds a third OCR provider, alongside Tesseract and Paddle: the Google Cloud Vision API.

### Fixes

* **Remove ElementMetadata.section field.**. This field was unused, not populated by any partitioners.

## 0.13.3

### Enhancements

* **Remove duplicate image elements**. Remove image elements identified by PDFMiner that have similar bounding boxes and the same text.
* **Add support for `start_index` in `html` links extraction**
* **Add `strategy` arg value to `_PptxPartitionerOptions`.** This makes this paritioning option available for sub-partitioners to come that may optionally use inference or other expensive operations to improve the partitioning.
* **Support pluggable sub-partitioner for PPTX Picture shapes.** Use a distinct sub-partitioner for partitioning PPTX Picture (image) shapes and allow the default picture sub-partitioner to be replaced at run-time by one of the user's choosing.
* **Introduce `starting_page_number` parameter to partitioning functions** It applies to those partitioners which support `page_number` in element's metadata: PDF, TIFF, XLSX, DOC, DOCX, PPT, PPTX.
* **Redesign the internal mechanism of assigning element IDs** This allows for further enhancements related to element IDs such as deterministic and document-unique hashes. The way partitioning functions operate hasn't changed, which means `unique_element_ids` continues to be `False` by default, utilizing text hashes.

### Features

### Fixes

* **Add support for extracting text from tag tails in HTML**. This fix adds ability to generate separate elements using tag tails.
* **Add support for extracting text from `<b>` tags in HTML** Now `partition_html()` can extract text from `<b>` tags inside container tags (like `<div>`, `<pre>`).
* **Fix pip-compile make target** Missing base.in dependency missing from requirments make file added

## 0.13.2

### Enhancements

### Features

### Fixes

* **Brings back missing word list files** that caused `partition` failures in 0.13.1.

## 0.13.1

### Enhancements

* **Drop constraint on pydantic, supporting later versions** All dependencies has pydantic pinned at an old version. This explicit pin was removed, allowing the latest version to be pulled in when requirements are compiled.

### Features

* **Add a set of new `ElementType`s to extend future element types**

### Fixes

* **Fix `partition_html()` swallowing some paragraphs**. The `partition_html()` only considers elements with limited depth to avoid becoming the text representation of a giant div. This fix increases the limit value.
* **Fix SFTP** Adds flag options to SFTP connector on whether to use ssh keys / agent, with flag values defaulting to False. This is to prevent looking for ssh files when using username and password. Currently, username and password are required, making that always the case.

## 0.13.0

### Enhancements

* **Add `.metadata.is_continuation` to text-split chunks.** `.metadata.is_continuation=True` is added to second-and-later chunks formed by text-splitting an oversized `Table` element but not to their counterpart `Text` element splits. Add this indicator for `CompositeElement` to allow text-split continuation chunks to be identified for downstream processes that may wish to skip intentionally redundant metadata values in continuation chunks.
* **Add `compound_structure_acc` metric to table eval.** Add a new property to `unstructured.metrics.table_eval.TableEvaluation`: `composite_structure_acc`, which is computed from the element level row and column index and content accuracy scores
* **Add `.metadata.orig_elements` to chunks.** `.metadata.orig_elements: list[Element]` is added to chunks during the chunking process (when requested) to allow access to information from the elements each chunk was formed from. This is useful for example to recover metadata fields that cannot be consolidated to a single value for a chunk, like `page_number`, `coordinates`, and `image_base64`.
* **Add `--include_orig_elements` option to Ingest CLI.** By default, when chunking, the original elements used to form each chunk are added to `chunk.metadata.orig_elements` for each chunk. * The `include_orig_elements` parameter allows the user to turn off this behavior to produce a smaller payload when they don't need this metadata.
* **Add Google VertexAI embedder** Adds VertexAI embeddings to support embedding via Google Vertex AI.

### Features

* **Chunking populates `.metadata.orig_elements` for each chunk.** This behavior allows the text and metadata of the elements combined to make each chunk to be accessed. This can be important for example to recover metadata such as `.coordinates` that cannot be consolidated across elements and so is dropped from chunks. This option is controlled by the `include_orig_elements` parameter to `partition_*()` or to the chunking functions. This option defaults to `True` so original-elements are preserved by default. This behavior is not yet supported via the REST APIs or SDKs but will be in a closely subsequent PR to other `unstructured` repositories. The original elements will also not serialize or deserialize yet; this will also be added in a closely subsequent PR.
* **Add Clarifai destination connector** Adds support for writing partitioned and chunked documents into Clarifai.

### Fixes

* **Fix `clean_pdfminer_inner_elements()` to remove only pdfminer (embedded) elements merged with inferred elements**. Previously, some embedded elements were removed even if they were not merged with inferred elements. Now, only embedded elements that are already merged with inferred elements are removed.
* **Clarify IAM Role Requirement for GCS Platform Connectors**. The GCS Source Connector requires Storage Object Viewer and GCS Destination Connector requires Storage Object Creator IAM roles.
* **Change table extraction defaults** Change table extraction defaults in favor of using `skip_infer_table_types` parameter and reflect these changes in documentation.
* **Fix OneDrive dates with inconsistent formatting** Adds logic to conditionally support dates returned by office365 that may vary in date formatting or may be a datetime rather than a string. See previous fix for SharePoint
* **Adds tracking for AstraDB** Adds tracking info so AstraDB can see what source called their api.
* **Support AWS Bedrock Embeddings in ingest CLI** The configs required to instantiate the bedrock embedding class are now exposed in the api and the version of boto being used meets the minimum requirement to introduce the bedrock runtime required to hit the service.
* **Change MongoDB redacting** Original redact secrets solution is causing issues in platform. This fix uses our standard logging redact solution.

## 0.12.6

### Enhancements

* **Improve ability to capture embedded links in `partition_pdf()` for `fast` strategy** Previously, a threshold value that affects the capture of embedded links was set to a fixed value by default. This allows users to specify the threshold value for better capturing.
* **Refactor `add_chunking_strategy` decorator to dispatch by name.** Add `chunk()` function to be used by the `add_chunking_strategy` decorator to dispatch chunking call based on a chunking-strategy name (that can be dynamic at runtime). This decouples chunking dispatch from only those chunkers known at "compile" time and enables runtime registration of custom chunkers.
* **Redefine `table_level_acc` metric for table evaluation.** `table_level_acc` now is an average of individual predicted table's accuracy. A predicted table's accuracy is defined as the sequence matching ratio between itself and its corresponding ground truth table.

### Features

* **Added Unstructured Platform Documentation** The Unstructured Platform is currently in beta. The documentation provides how-to guides for setting up workflow automation, job scheduling, and configuring source and destination connectors.

### Fixes

* **Partitioning raises on file-like object with `.name` not a local file path.** When partitioning a file using the `file=` argument, and `file` is a file-like object (e.g. io.BytesIO) having a `.name` attribute, and the value of `file.name` is not a valid path to a file present on the local filesystem, `FileNotFoundError` is raised. This prevents use of the `file.name` attribute for downstream purposes to, for example, describe the source of a document retrieved from a network location via HTTP.
* **Fix SharePoint dates with inconsistent formatting** Adds logic to conditionally support dates returned by office365 that may vary in date formatting or may be a datetime rather than a string.
* **Include warnings** about the potential risk of installing a version of `pandoc` which does not support RTF files + instructions that will help resolve that issue.
* **Incorporate the `install-pandoc` Makefile recipe** into relevant stages of CI workflow, ensuring it is a version that supports RTF input files.
* **Fix Google Drive source key** Allow passing string for source connector key.
* **Fix table structure evaluations calculations** Replaced special value `-1.0` with `np.nan` and corrected rows filtering of files metrics basing on that.
* **Fix Sharepoint-with-permissions test** Ignore permissions metadata, update test.
* **Fix table structure evaluations for edge case** Fixes the issue when the prediction does not contain any table - no longer errors in such case.

## 0.12.5

### Enhancements

### Features
* Add `date_from_file_object` parameter to partition. If True and if file is provided via `file` parameter it will cause partition to infer last modified date from `file`'s content. If False, last modified metadata will be `None`.

* **Header and footer detection for fast strategy** `partition_pdf` with `fast` strategy now
  detects elements that are in the top or bottom 5 percent of the page as headers and footers.
* **Add parent_element to overlapping case output** Adds parent_element to the output for `identify_overlapping_or_nesting_case` and `catch_overlapping_and_nested_bboxes` functions.
* **Add table structure evaluation** Adds a new function to evaluate the structure of a table and return a metric that represents the quality of the table structure. This function is used to evaluate the quality of the table structure and the table contents.
* **Add AstraDB destination connector** Adds support for writing embedded documents into an AstraDB vector database.
* **Add OctoAI embedder** Adds support for embeddings via OctoAI.

### Fixes

* **Fix passing list type parameters when calling unstructured API via `partition_via_api()`** Update `partition_via_api()` to convert all list type parameters to JSON formatted strings before calling the unstructured client SDK. This will support image block extraction via `partition_via_api()`.
* **Fix `check_connection` in opensearch, databricks, postgres, azure connectors**
* **Fix don't treat plain text files with double quotes as JSON** If a file can be deserialized as JSON but it deserializes as a string, treat it as plain text even though it's valid JSON.
* **Fix `check_connection` in opensearch, databricks, postgres, azure connectors**
* **Fix cluster of bugs in `partition_xlsx()` that dropped content.** Algorithm for detecting "subtables" within a worksheet dropped table elements for certain patterns of populated cells such as when a trailing single-cell row appeared in a contiguous block of populated cells.
* **Improved documentation**. Fixed broken links and improved readability on `Key Concepts` page.
* **Rename `OpenAiEmbeddingConfig` to `OpenAIEmbeddingConfig`.**
* **Fix partition_json() doesn't chunk.** The `@add_chunking_strategy` decorator was missing from `partition_json()` such that pre-partitioned documents serialized to JSON did not chunk when a chunking-strategy was specified.


## 0.12.4

### Enhancements

* **Apply New Version of `black` formatting** The `black` library recently introduced a new major version that introduces new formatting conventions. This change brings code in the `unstructured` repo into compliance with the new conventions.
* **Move ingest imports to local scopes** Moved ingest dependencies into local scopes to be able to import ingest connector classes without the need of installing imported external dependencies. This allows lightweight use of the classes (not the instances. to use the instances as intended you'll still need the dependencies).
* **Add support for `.p7s` files** `partition_email` can now process `.p7s` files. The signature for the signed message is extracted and added to metadata.
* **Fallback to valid content types for emails** If the user selected content type does not exist on the email message, `partition_email` now falls back to anoter valid content type if it's available.

### Features

* **Add .heic file partitioning** .heic image files were previously unsupported and are now supported though partition_image()
* **Add the ability to specify an alternate OCR** implementation by implementing an `OCRAgent` interface and specify it using `OCR_AGENT` environment variable.
* **Add Vectara destination connector** Adds support for writing partitioned documents into a Vectara index.
* **Add ability to detect text in .docx inline shapes** extensions of docx partition, extracts text from inline shapes and includes them in paragraph's text

### Fixes

* **Fix `partition_pdf()` not working when using chipper model with `file`**
* **Handle common incorrect arguments for `languages` and `ocr_languages`** Users are regularly receiving errors on the API because they are defining `ocr_languages` or `languages` with additional quotationmarks, brackets, and similar mistakes. This update handles common incorrect arguments and raises an appropriate warning.
* **Default `hi_res_model_name` now relies on `unstructured-inference`** When no explicit `hi_res_model_name` is passed into `partition` or `partition_pdf_or_image` the default model is picked by `unstructured-inference`'s settings or os env variable `UNSTRUCTURED_HI_RES_MODEL_NAME`; it now returns the same model name regardless of `infer_table_structure`'s value; this function will be deprecated in the future and the default model name will simply rely on `unstructured-inference` and will not consider os env in a future release.
* **Fix remove Vectara requirements from setup.py - there are no dependencies**
* **Add missing dependency files to package manifest**. Updates the file path for the ingest
  dependencies and adds missing extra dependencies.
* **Fix remove Vectara requirements from setup.py - there are no dependencies **
* **Add title to Vectara upload - was not separated out from initial connector **
* **Fix change OpenSearch port to fix potential conflict with Elasticsearch in ingest test **


## 0.12.3

### Enhancements

* **Driver for MongoDB connector.** Adds a driver with `unstructured` version information to the
  MongoDB connector.

### Features

* **Add Databricks Volumes destination connector** Databricks Volumes connector added to ingest CLI.  Users may now use `unstructured-ingest` to write partitioned data to a Databricks Volumes storage service.

### Fixes

* **Fix support for different Chipper versions and prevent running PDFMiner with Chipper**
* **Treat YAML files as text.** Adds YAML MIME types to the file detection code and treats those
  files as text.
* **Fix FSSpec destination connectors check_connection.** FSSpec destination connectors did not use `check_connection`. There was an error when trying to `ls` destination directory - it may not exist at the moment of connector creation. Now `check_connection` calls `ls` on bucket root and this method is called on `initialize` of destination connector.
* **Fix databricks-volumes extra location.** `setup.py` is currently pointing to the wrong location for the databricks-volumes extra requirements. This results in errors when trying to build the wheel for unstructured. This change updates to point to the correct path.
* **Fix uploading None values to Chroma and Pinecone.** Removes keys with None values with Pinecone and Chroma destinations. Pins Pinecone dependency
* **Update documentation.** (i) best practice for table extration by using 'skip_infer_table_types' param, instead of 'pdf_infer_table_structure', and (ii) fixed CSS, RST issues and typo in the documentation.
* **Fix postgres storage of link_texts.** Formatting of link_texts was breaking metadata storage.

## 0.12.2

### Enhancements

### Features

### Fixes

* **Fix index error in table processing.** Bumps the `unstructured-inference` version to address and
  index error that occurs on some tables in the table transformer object.

## 0.12.1

### Enhancements

* **Allow setting image block crop padding parameter** In certain circumstances, adjusting the image block crop padding can improve image block extraction by preventing extracted image blocks from being clipped.
* **Add suport for bitmap images in `partition_image`** Adds support for `.bmp` files in
  `partition`, `partition_image`, and `detect_filetype`.
* **Keep all image elements when using "hi_res" strategy** Previously, `Image` elements with small chunks of text were ignored unless the image block extraction parameters (`extract_images_in_pdf` or `extract_image_block_types`) were specified. Now, all image elements are kept regardless of whether the image block extraction parameters are specified.
* **Add filetype detection for `.wav` files.** Add filetpye detection for `.wav` files.
* **Add "basic" chunking strategy.** Add baseline chunking strategy that includes all shared chunking behaviors without breaking chunks on section or page boundaries.
* **Add overlap option for chunking.** Add option to overlap chunks. Intra-chunk and inter-chunk overlap are requested separately. Intra-chunk overlap is applied only to the second and later chunks formed by text-splitting an oversized chunk. Inter-chunk overlap may also be specified; this applies overlap between "normal" (not-oversized) chunks.
* **Salesforce connector accepts private key path or value.** Salesforce parameter `private-key-file` has been renamed to `private-key`. Private key can be provided as path to file or file contents.
* **Update documentation**: (i) added verbiage about the free API cap limit, (ii) added deprecation warning on ``Staging`` bricks in favor of ``Destination Connectors``, (iii) added warning and code examples to use the SaaS API Endpoints using CLI-vs-SDKs, (iv) fixed example pages formatting, (v) added deprecation on ``model_name`` in favor of ``hi_res_model_name``, (vi) added ``extract_images_in_pdf`` usage in ``partition_pdf`` section, (vii) reorganize and improve the documentation introduction section, and (viii) added PDF table extraction best practices.
* **Add "basic" chunking to ingest CLI.** Add options to ingest CLI allowing access to the new "basic" chunking strategy and overlap options.
* **Make Elasticsearch Destination connector arguments optional.** Elasticsearch Destination connector write settings are made optional and will rely on default values when not specified.
* **Normalize Salesforce artifact names.** Introduced file naming pattern present in other connectors to Salesforce connector.
* **Install Kapa AI chatbot.** Added Kapa.ai website widget on the documentation.

### Features
* **MongoDB Source Connector.** New source connector added to all CLI ingest commands to support downloading/partitioning files from MongoDB.
* **Add OpenSearch source and destination connectors.** OpenSearch, a fork of Elasticsearch, is a popular storage solution for various functionality such as search, or providing intermediary caches within data pipelines. Feature: Added OpenSearch source connector to support downloading/partitioning files. Added OpenSearch destination connector to be able to ingest documents from any supported source, embed them and write the embeddings / documents into OpenSearch.

### Fixes

* **Fix GCS connector converting JSON to string with single quotes.** FSSpec serialization caused conversion of JSON token to string with single quotes. GCS requires token in form of dict so this format is now assured.
* **Pin version of unstructured-client** Set minimum version of unstructured-client to avoid raising a TypeError when passing `api_key_auth` to `UnstructuredClient`
* **Fix the serialization of the Pinecone destination connector.** Presence of the PineconeIndex object breaks serialization due to TypeError: cannot pickle '_thread.lock' object. This removes that object before serialization.
* **Fix the serialization of the Elasticsearch destination connector.** Presence of the _client object breaks serialization due to TypeError: cannot pickle '_thread.lock' object. This removes that object before serialization.
* **Fix the serialization of the Postgres destination connector.** Presence of the _client object breaks serialization due to TypeError: cannot pickle '_thread.lock' object. This removes that object before serialization.
* **Fix documentation and sample code for Chroma.** Was pointing to wrong examples..
* **Fix flatten_dict to be able to flatten tuples inside dicts** Update flatten_dict function to support flattening tuples inside dicts. This is necessary for objects like Coordinates, when the object is not written to the disk, therefore not being converted to a list before getting flattened (still being a tuple).
* **Fix the serialization of the Chroma destination connector.** Presence of the ChromaCollection object breaks serialization due to TypeError: cannot pickle 'module' object. This removes that object before serialization.
* **Fix fsspec connectors returning version as integer.** Connector data source versions should always be string values, however we were using the integer checksum value for the version for fsspec connectors. This casts that value to a string.

## 0.12.0

### Enhancements

* **Drop support for python3.8** All dependencies are now built off of the minimum version of python being `3.10`

## 0.11.9

### Enhancements

* **Rename kwargs related to extracting image blocks** Rename the kwargs related to extracting image blocks for consistency and API usage.

### Features

* **Add PostgreSQL/SQLite destination connector** PostgreSQL and SQLite connector added to ingest CLI.  Users may now use `unstructured-ingest` to write partitioned data to a PostgreSQL or SQLite database. And write embeddings to PostgreSQL pgvector database.

### Fixes

* **Handle users providing fully spelled out languages** Occasionally some users are defining the `languages` param as a fully spelled out language instead of a language code. This adds a dictionary for common languages so those small mistakes are caught and silently fixed.
* **Fix unequal row-length in HTMLTable.text_as_html.** Fixes to other aspects of partition_html() in v0.11 allowed unequal cell-counts in table rows. Make the cells in each row correspond 1:1 with cells in the original table row. This fix also removes "noise" cells resulting from HTML-formatting whitespace and eliminates the "column-shifting" of cells that previously resulted from noise-cells.
* **Fix MongoDB connector URI password redaction.** MongoDB documentation states that characters `$ : / ? # [ ] @` must be percent encoded. URIs with password containing such special character were not redacted.

## 0.11.8

### Enhancements

* **Add SaaS API User Guide.** This documentation serves as a guide for Unstructured SaaS API users to register, receive an API key and URL, and manage your account and billing information.
* **Add inter-chunk overlap capability.** Implement overlap between chunks. This applies to all chunks prior to any text-splitting of oversized chunks so is a distinct behavior; overlap at text-splits of oversized chunks is independent of inter-chunk overlap (distinct chunk boundaries) and can be requested separately. Note this capability is not yet available from the API but will shortly be made accessible using a new `overlap_all` kwarg on partition functions.

### Features

### Fixes

## 0.11.7

### Enhancements

* **Add intra-chunk overlap capability.** Implement overlap for split-chunks where text-splitting is used to divide an oversized chunk into two or more chunks that fit in the chunking window. Note this capability is not yet available from the API but will shortly be made accessible using a new `overlap` kwarg on partition functions.
* **Update encoders to leverage dataclasses** All encoders now follow a class approach which get annotated with the dataclass decorator. Similar to the connectors, it uses a nested dataclass for the configs required to configure a client as well as a field/property approach to cache the client. This makes sure any variable associated with the class exists as a dataclass field.

### Features

* **Add Qdrant destination connector.** Adds support for writing documents and embeddings into a Qdrant collection.
* **Store base64 encoded image data in metadata fields.** Rather than saving to file, stores base64 encoded data of the image bytes and the mimetype for the image in metadata fields: `image_base64` and `image_mime_type` (if that is what the user specifies by some other param like `pdf_extract_to_payload`). This would allow the API to have parity with the library.

### Fixes

* **Fix table structure metric script** Update the call to table agent to now provide OCR tokens as required
* **Fix element extraction not working when using "auto" strategy for pdf and image** If element extraction is specified, the "auto" strategy falls back to the "hi_res" strategy.
* **Fix a bug passing a custom url to `partition_via_api`** Users that self host the api were not able to pass their custom url to `partition_via_api`.

## 0.11.6

### Enhancements

* **Update the layout analysis script.** The previous script only supported annotating `final` elements. The updated script also supports annotating `inferred` and `extracted` elements.
* **AWS Marketplace API documentation**: Added the user guide, including setting up VPC and CloudFormation, to deploy Unstructured API on AWS platform.
* **Azure Marketplace API documentation**: Improved the user guide to deploy Azure Marketplace API by adding references to Azure documentation.
* **Integration documentation**: Updated URLs for the `staging_for` bricks

### Features

* **Partition emails with base64-encoded text.** Automatically handles and decodes base64 encoded text in emails with content type `text/plain` and `text/html`.
* **Add Chroma destination connector** Chroma database connector added to ingest CLI.  Users may now use `unstructured-ingest` to write partitioned/embedded data to a Chroma vector database.
* **Add Elasticsearch destination connector.** Problem: After ingesting data from a source, users might want to move their data into a destination. Elasticsearch is a popular storage solution for various functionality such as search, or providing intermediary caches within data pipelines. Feature: Added Elasticsearch destination connector to be able to ingest documents from any supported source, embed them and write the embeddings / documents into Elasticsearch.

### Fixes

* **Enable --fields argument omission for elasticsearch connector** Solves two bugs where removing the optional parameter --fields broke the connector due to an integer processing error and using an elasticsearch config for a destination connector resulted in a serialization issue when optional parameter --fields was not provided.
* **Add hi_res_model_name** Adds kwarg to relevant functions and add comments that model_name is to be deprecated.

## 0.11.5

### Enhancements

### Features

### Fixes

* **Fix `partition_pdf()` and `partition_image()` importation issue.** Reorganize `pdf.py` and `image.py` modules to be consistent with other types of document import code.

## 0.11.4

### Enhancements

* **Refactor image extraction code.** The image extraction code is moved from `unstructured-inference` to `unstructured`.
* **Refactor pdfminer code.** The pdfminer code is moved from `unstructured-inference` to `unstructured`.
* **Improve handling of auth data for fsspec connectors.** Leverage an extension of the dataclass paradigm to support a `sensitive` annotation for fields related to auth (i.e. passwords, tokens). Refactor all fsspec connectors to use explicit access configs rather than a generic dictionary.
* **Add glob support for fsspec connectors** Similar to the glob support in the ingest local source connector, similar filters are now enabled on all fsspec based source connectors to limit files being partitioned.
* Define a constant for the splitter "+" used in tesseract ocr languages.

### Features

* **Save tables in PDF's separately as images.** The "table" elements are saved as `table-<pageN>-<tableN>.jpg`. This filename is presented in the `image_path` metadata field for the Table element. The default would be to not do this.
* **Add Weaviate destination connector** Weaviate connector added to ingest CLI.  Users may now use `unstructured-ingest` to write partitioned data from over 20 data sources (so far) to a Weaviate object collection.
* **Sftp Source Connector.** New source connector added to support downloading/partitioning files from Sftp.

### Fixes

* **Fix pdf `hi_res` partitioning failure when pdfminer fails.** Implemented logic to fall back to the "inferred_layout + OCR" if pdfminer fails in the `hi_res` strategy.
* **Fix a bug where image can be scaled too large for tesseract** Adds a limit to prevent auto-scaling an image beyond the maximum size `tesseract` can handle for ocr layout detection
* **Update partition_csv to handle different delimiters** CSV files containing both non-comma delimiters and commas in the data were throwing an error in Pandas. `partition_csv` now identifies the correct delimiter before the file is processed.
* **partition returning cid code in `hi_res`** occasionally pdfminer can fail to decode the text in an pdf file and return cid code as text. Now when this happens the text from OCR is used.

## 0.11.2

### Enhancements

* **Updated Documentation**: (i) Added examples, and (ii) API Documentation, including Usage, SDKs, Azure Marketplace, and parameters and validation errors.

### Features

* * **Add Pinecone destination connector.** Problem: After ingesting data from a source, users might want to produce embeddings for their data and write these into a vector DB. Pinecone is an option among these vector databases. Feature: Added Pinecone destination connector to be able to ingest documents from any supported source, embed them and write the embeddings / documents into Pinecone.

### Fixes

* **Process chunking parameter names in ingest correctly** Solves a bug where chunking parameters weren't being processed and used by ingest cli by renaming faulty parameter names and prepends; adds relevant parameters to ingest pinecone test to verify that the parameters are functional.

## 0.11.1

### Enhancements

* **Use `pikepdf` to repair invalid PDF structure** for PDFminer when we see error `PSSyntaxError` when PDFminer opens the document and creates the PDFminer pages object or processes a single PDF page.
* **Batch Source Connector support** For instances where it is more optimal to read content from a source connector in batches, a new batch ingest doc is added which created multiple ingest docs after reading them in in batches per process.

### Features

* **Staging Brick for Coco Format** Staging brick which converts a list of Elements into Coco Format.
* **Adds HubSpot connector** Adds connector to retrieve call, communications, emails, notes, products and tickets from HubSpot

### Fixes

* **Do not extract text of `<style>` tags in HTML.** `<style>` tags containing CSS in invalid positions previously contributed to element text. Do not consider text node of a `<style>` element as textual content.
* **Fix DOCX merged table cell repeats cell text.** Only include text for a merged cell, not for each underlying cell spanned by the merge.
* **Fix tables not extracted from DOCX header/footers.** Headers and footers in DOCX documents skip tables defined in the header and commonly used for layout/alignment purposes. Extract text from tables as a string and include in the `Header` and `Footer` document elements.
* **Fix output filepath for fsspec-based source connectors.** Previously the base directory was being included in the output filepath unnecessarily.

## 0.11.0

### Enhancements

* **Add a class for the strategy constants.** Add a class `PartitionStrategy` for the strategy constants and use the constants to replace strategy strings.
* **Temporary Support for paddle language parameter.** User can specify default langage code for paddle with ENV `DEFAULT_PADDLE_LANG` before we have the language mapping for paddle.
* **Improve DOCX page-break fidelity.** Improve page-break fidelity such that a paragraph containing a page-break is split into two elements, one containing the text before the page-break and the other the text after. Emit the PageBreak element between these two and assign the correct page-number (n and n+1 respectively) to the two textual elements.

### Features

* **Add ad-hoc fields to `ElementMetadata` instance.** End-users can now add their own metadata fields simply by assigning to an element-metadata attribute-name of their choice, like `element.metadata.coefficient = 0.58`. These fields will round-trip through JSON and can be accessed with dotted notation.
* **MongoDB Destination Connector.** New destination connector added to all CLI ingest commands to support writing partitioned json output to mongodb.

### Fixes

* **Fix `TYPE_TO_TEXT_ELEMENT_MAP`.** Updated `Figure` mapping from `FigureCaption` to `Image`.
* **Handle errors when extracting PDF text** Certain pdfs throw unexpected errors when being opened by `pdfminer`, causing `partition_pdf()` to fail. We expect to be able to partition smoothly using an alternative strategy if text extraction doesn't work.  Added exception handling to handle unexpected errors when extracting pdf text and to help determine pdf strategy.
* **Fix `fast` strategy fall back to `ocr_only`** The `fast` strategy should not fall back to a more expensive strategy.
* **Remove default user ./ssh folder** The default notebook user during image build would create the known_hosts file with incorrect ownership, this is legacy and no longer needed so it was removed.
* **Include `languages` in metadata when partitioning `strategy=hi_res` or `fast`** User defined `languages` was previously used for text detection, but not included in the resulting element metadata for some strategies. `languages` will now be included in the metadata regardless of partition strategy for pdfs and images.
* **Handle a case where Paddle returns a list item in ocr_data as None** In partition, while parsing PaddleOCR data, it was assumed that PaddleOCR does not return None for any list item in ocr_data. Removed the assumption by skipping the text region whenever this happens.
* **Fix some pdfs returning `KeyError: 'N'`** Certain pdfs were throwing this error when being opened by pdfminer. Added a wrapper function for pdfminer that allows these documents to be partitioned.
* **Fix mis-splits on `Table` chunks.** Remedies repeated appearance of full `.text_as_html` on metadata of each `TableChunk` split from a `Table` element too large to fit in the chunking window.
* **Import tables_agent from inference** so that we don't have to initialize a global table agent in unstructured OCR again
* **Fix empty table is identified as bulleted-table.** A table with no text content was mistakenly identified as a bulleted-table and processed by the wrong branch of the initial HTML partitioner.
* **Fix partition_html() emits empty (no text) tables.** A table with cells nested below a `<thead>` or `<tfoot>` element was emitted as a table element having no text and unparseable HTML in `element.metadata.text_as_html`. Do not emit empty tables to the element stream.
* **Fix HTML `element.metadata.text_as_html` contains spurious <br> elements in invalid locations.** The HTML generated for the `text_as_html` metadata for HTML tables contained `<br>` elements invalid locations like between `<table>` and `<tr>`. Change the HTML generator such that these do not appear.
* **Fix HTML table cells enclosed in <thead> and <tfoot> elements are dropped.** HTML table cells nested in a `<thead>` or `<tfoot>` element were not detected and the text in those cells was omitted from the table element text and `.text_as_html`. Detect table rows regardless of the semantic tag they may be nested in.
* **Remove whitespace padding from `.text_as_html`.** `tabulate` inserts padding spaces to achieve visual alignment of columns in HTML tables it generates. Add our own HTML generator to do this simple job and omit that padding as well as newlines ("\n") used for human readability.
* **Fix local connector with absolute input path** When passed an absolute filepath for the input document path, the local connector incorrectly writes the output file to the input file directory. This fixes such that the output in this case is written to `output-dir/input-filename.json`

## 0.10.30

### Enhancements

* **Support nested DOCX tables.** In DOCX, like HTML, a table cell can itself contain a table. In this case, create nested HTML tables to reflect that structure and create a plain-text table with captures all the text in nested tables, formatting it as a reasonable facsimile of a table.
* **Add connection check to ingest connectors** Each source and destination connector now support a `check_connection()` method which makes sure a valid connection can be established with the source/destination given any authentication credentials in a lightweight request.

### Features

* **Add functionality to do a second OCR on cropped table images.** Changes to the values for scaling ENVs affect entire page OCR output(OCR regression) so we now do a second OCR for tables.
* **Adds ability to pass timeout for a request when partitioning via a `url`.** `partition` now accepts a new optional parameter `request_timeout` which if set will prevent any `requests.get` from hanging indefinitely and instead will raise a timeout error. This is useful when partitioning a url that may be slow to respond or may not respond at all.

### Fixes

* **Fix logic that determines pdf auto strategy.** Previously, `_determine_pdf_auto_strategy` returned `hi_res` strategy only if `infer_table_structure` was true. It now returns the `hi_res` strategy if either `infer_table_structure` or `extract_images_in_pdf` is true.
* **Fix invalid coordinates when parsing tesseract ocr data.** Previously, when parsing tesseract ocr data, the ocr data had invalid bboxes if zoom was set to `0`. A logical check is now added to avoid such error.
* **Fix ingest partition parameters not being passed to the api.** When using the --partition-by-api flag via unstructured-ingest, none of the partition arguments are forwarded, meaning that these options are disregarded. With this change, we now pass through all of the relevant partition arguments to the api. This allows a user to specify all of the same partition arguments they would locally and have them respected when specifying --partition-by-api.
* **Support tables in section-less DOCX.** Generalize solution for MS Chat Transcripts exported as DOCX by including tables in the partitioned output when present.
* **Support tables that contain only numbers when partitioning via `ocr_only`** Tables that contain only numbers are returned as floats in a pandas.DataFrame when the image is converted from `.image_to_data()`. An AttributeError was raised downstream when trying to `.strip()` the floats.
* **Improve DOCX page-break detection.** DOCX page breaks are reliably indicated by `w:lastRenderedPageBreak` elements present in the document XML. Page breaks are NOT reliably indicated by "hard" page-breaks inserted by the author and when present are redundant to a `w:lastRenderedPageBreak` element so cause over-counting if used. Use rendered page-breaks only.

## 0.10.29

### Enhancements

* **Adds include_header argument for partition_csv and partition_tsv** Now supports retaining header rows in CSV and TSV documents element partitioning.
* **Add retry logic for all source connectors** All http calls being made by the ingest source connectors have been isolated and wrapped by the `SourceConnectionNetworkError` custom error, which triggers the retry logic, if enabled, in the ingest pipeline.
* **Google Drive source connector supports credentials from memory** Originally, the connector expected a filepath to pull the credentials from when creating the client. This was expanded to support passing that information from memory as a dict if access to the file system might not be available.
* **Add support for generic partition configs in ingest cli** Along with the explicit partition options supported by the cli, an `additional_partition_args` arg was added to allow users to pass in any other arguments that should be added when calling partition(). This helps keep any changes to the input parameters of the partition() exposed in the CLI.
* **Map full output schema for table-based destination connectors** A full schema was introduced to map the type of all output content from the json partition output and mapped to a flattened table structure to leverage table-based destination connectors. The delta table destination connector was updated at the moment to take advantage of this.
* **Incorporate multiple embedding model options into ingest, add diff test embeddings** Problem: Ingest pipeline already supported embedding functionality, however users might want to use different types of embedding providers. Enhancement: Extend ingest pipeline so that users can specify and embed via a particular embedding provider from a range of options. Also adds a diff test to compare output from an embedding module with the expected output

### Features

* **Allow setting table crop parameter** In certain circumstances, adjusting the table crop padding may improve table.

### Fixes

* **Fixes `partition_text` to prevent empty elements** Adds a check to filter out empty bullets.
* **Handle empty string for `ocr_languages` with values for `languages`** Some API users ran into an issue with sending `languages` params because the API defaulted to also using an empty string for `ocr_languages`. This update handles situations where `languages` is defined and `ocr_languages` is an empty string.
* **Fix PDF tried to loop through None** Previously the PDF annotation extraction tried to loop through `annots` that resolved out as None. A logical check added to avoid such error.
* **Ingest session handler not being shared correctly** All ingest docs that leverage the session handler should only need to set it once per process. It was recreating it each time because the right values weren't being set nor available given how dataclasses work in python.
* **Ingest download-only fix.** Previously the download only flag was being checked after the doc factory pipeline step, which occurs before the files are actually downloaded by the source node. This check was moved after the source node to allow for the files to be downloaded first before exiting the pipeline.
* **Fix flaky chunk-metadata.** Prior implementation was sensitive to element order in the section resulting in metadata values sometimes being dropped. Also, not all metadata items can be consolidated across multiple elements (e.g. coordinates) and so are now dropped from consolidated metadata.
* **Fix tesseract error `Estimating resolution as X`** leaded by invalid language parameters input. Proceed with defalut language `eng` when `lang.py` fails to find valid language code for tesseract, so that we don't pass an empty string to tesseract CLI and raise an exception in downstream.

## 0.10.28

### Enhancements

* **Add table structure evaluation helpers** Adds functions to evaluate the similarity between predicted table structure and actual table structure.
* **Use `yolox` by default for table extraction when partitioning pdf/image** `yolox` model provides higher recall of the table regions than the quantized version and it is now the default element detection model when `infer_table_structure=True` for partitioning pdf/image files
* **Remove pdfminer elements from inside tables** Previously, when using `hi_res` some elements where extracted using pdfminer too, so we removed pdfminer from the tables pipeline to avoid duplicated elements.
* **Fsspec downstream connectors** New destination connector added to ingest CLI, users may now use `unstructured-ingest` to write to any of the following:
  * Azure
  * Box
  * Dropbox
  * Google Cloud Service

### Features

* **Update `ocr_only` strategy in `partition_pdf()`** Adds the functionality to get accurate coordinate data when partitioning PDFs and Images with the `ocr_only` strategy.

### Fixes
* **Fixed SharePoint permissions for the fetching to be opt-in** Problem: Sharepoint permissions were trying to be fetched even when no reletad cli params were provided, and this gave an error due to values for those keys not existing. Fix: Updated getting keys to be with .get() method and changed the "skip-check" to check individual cli params rather than checking the existance of a config object.

* **Fixes issue where tables from markdown documents were being treated as text** Problem: Tables from markdown documents were being treated as text, and not being extracted as tables. Solution: Enable the `tables` extension when instantiating the `python-markdown` object. Importance: This will allow users to extract structured data from tables in markdown documents.
* **Fix wrong logger for paddle info** Replace the logger from unstructured-inference with the logger from unstructured for paddle_ocr.py module.
* **Fix ingest pipeline to be able to use chunking and embedding together** Problem: When ingest pipeline was using chunking and embedding together, embedding outputs were empty and the outputs of chunking couldn't be re-read into memory and be forwarded to embeddings. Fix: Added CompositeElement type to TYPE_TO_TEXT_ELEMENT_MAP to be able to process CompositeElements with unstructured.staging.base.isd_to_elements
* **Fix unnecessary mid-text chunk-splitting.** The "pre-chunker" did not consider separator blank-line ("\n\n") length when grouping elements for a single chunk. As a result, sections were frequently over-populated producing a over-sized chunk that required mid-text splitting.
* **Fix frequent dissociation of title from chunk.** The sectioning algorithm included the title of the next section with the prior section whenever it would fit, frequently producing association of a section title with the prior section and dissociating it from its actual section. Fix this by performing combination of whole sections only.
* **Fix PDF attempt to get dict value from string.** Fixes a rare edge case that prevented some PDF's from being partitioned. The `get_uris_from_annots` function tried to access the dictionary value of a string instance variable. Assign `None` to the annotation variable if the instance type is not dictionary to avoid the erroneous attempt.

## 0.10.27

### Enhancements

* **Leverage dict to share content across ingest pipeline** To share the ingest doc content across steps in the ingest pipeline, this was updated to use a multiprocessing-safe dictionary so changes get persisted and each step has the option to modify the ingest docs in place.

### Features

### Fixes

* **Removed `ebooklib` as a dependency** `ebooklib` is licensed under AGPL3, which is incompatible with the Apache 2.0 license. Thus it is being removed.
* **Caching fixes in ingest pipeline** Previously, steps like the source node were not leveraging parameters such as `re_download` to dictate if files should be forced to redownload rather than use what might already exist locally.

## 0.10.26

### Enhancements

* **Add text CCT CI evaluation workflow** Adds cct text extraction evaluation metrics to the current ingest workflow to measure the performance of each file extracted as well as aggregated-level performance.

### Features

* **Functionality to catch and classify overlapping/nested elements** Method to identify overlapping-bboxes cases within detected elements in a document. It returns two values: a boolean defining if there are overlapping elements present, and a list reporting them with relevant metadata. The output includes information about the `overlapping_elements`, `overlapping_case`, `overlapping_percentage`, `largest_ngram_percentage`, `overlap_percentage_total`, `max_area`, `min_area`, and `total_area`.
* **Add Local connector source metadata** python's os module used to pull stats from local file when processing via the local connector and populates fields such as last modified time, created time.

### Fixes

* **Fixes elements partitioned from an image file missing certain metadata** Metadata for image files, like file type, was being handled differently from other file types. This caused a bug where other metadata, like the file name, was being missed. This change brought metadata handling for image files to be more in line with the handling for other file types so that file name and other metadata fields are being captured.
* **Adds `typing-extensions` as an explicit dependency** This package is an implicit dependency, but the module is being imported directly in `unstructured.documents.elements` so the dependency should be explicit in case changes in other dependencies lead to `typing-extensions` being dropped as a dependency.
* **Stop passing `extract_tables` to `unstructured-inference` since it is now supported in `unstructured` instead** Table extraction previously occurred in `unstructured-inference`, but that logic, except for the table model itself, is now a part of the `unstructured` library. Thus the parameter triggering table extraction is no longer passed to the `unstructured-inference` package. Also noted the table output regression for PDF files.
* **Fix a bug in Table partitioning** Previously the `skip_infer_table_types` variable used in `partition` was not being passed down to specific file partitioners. Now you can utilize the `skip_infer_table_types` list variable when calling `partition` to specify the filetypes for which you want to skip table extraction, or the `infer_table_structure` boolean variable on the file specific partitioning function.
* **Fix partition docx without sections** Some docx files, like those from teams output, do not contain sections and it would produce no results because the code assumes all components are in sections. Now if no sections is detected from a document we iterate through the paragraphs and return contents found in the paragraphs.
* **Fix out-of-order sequencing of split chunks.** Fixes behavior where "split" chunks were inserted at the beginning of the chunk sequence. This would produce a chunk sequence like [5a, 5b, 3a, 3b, 1, 2, 4] when sections 3 and 5 exceeded `max_characters`.
* **Deserialization of ingest docs fixed** When ingest docs are being deserialized as part of the ingest pipeline process (cli), there were certain fields that weren't getting persisted (metadata and date processed). The from_dict method was updated to take these into account and a unit test added to check.
* **Map source cli command configs when destination set** Due to how the source connector is dynamically called when the destination connector is set via the CLI, the configs were being set incorrectoy, causing the source connector to break. The configs were fixed and updated to take into account Fsspec-specific connectors.

## 0.10.25

### Enhancements

* **Duplicate CLI param check** Given that many of the options associated with the `Click` based cli ingest commands are added dynamically from a number of configs, a check was incorporated to make sure there were no duplicate entries to prevent new configs from overwriting already added options.
* **Ingest CLI refactor for better code reuse** Much of the ingest cli code can be templated and was a copy-paste across files, adding potential risk. Code was refactored to use a base class which had much of the shared code templated.

### Features

* **Table OCR refactor** support Table OCR with pre-computed OCR data to ensure we only do one OCR for entrie document. User can specify
ocr agent tesseract/paddle in environment variable `OCR_AGENT` for OCRing the entire document.
* **Adds accuracy function** The accuracy scoring was originally an option under `calculate_edit_distance`. For easy function call, it is now a wrapper around the original function that calls edit_distance and return as "score".
* **Adds HuggingFaceEmbeddingEncoder** The HuggingFace Embedding Encoder uses a local embedding model as opposed to using an API.
* **Add AWS bedrock embedding connector** `unstructured.embed.bedrock` now provides a connector to use AWS bedrock's `titan-embed-text` model to generate embeddings for elements. This features requires valid AWS bedrock setup and an internet connectionto run.

### Fixes

* **Import PDFResourceManager more directly** We were importing `PDFResourceManager` from `pdfminer.converter` which was causing an error for some users. We changed to import from the actual location of `PDFResourceManager`, which is `pdfminer.pdfinterp`.
* **Fix language detection of elements with empty strings** This resolves a warning message that was raised by `langdetect` if the language was attempted to be detected on an empty string. Language detection is now skipped for empty strings.
* **Fix chunks breaking on regex-metadata matches.** Fixes "over-chunking" when `regex_metadata` was used, where every element that contained a regex-match would start a new chunk.
* **Fix regex-metadata match offsets not adjusted within chunk.** Fixes incorrect regex-metadata match start/stop offset in chunks where multiple elements are combined.
* **Map source cli command configs when destination set** Due to how the source connector is dynamically called when the destination connector is set via the CLI, the configs were being set incorrectoy, causing the source connector to break. The configs were fixed and updated to take into account Fsspec-specific connectors.
* **Fix metrics folder not discoverable** Fixes issue where unstructured/metrics folder is not discoverable on PyPI by adding an `__init__.py` file under the folder.
* **Fix a bug when `parition_pdf` get `model_name=None`** In API usage the `model_name` value is `None` and the `cast` function in `partition_pdf` would return `None` and lead to attribution error. Now we use `str` function to explicit convert the content to string so it is garanteed to have `starts_with` and other string functions as attributes
* **Fix html partition fail on tables without `tbody` tag** HTML tables may sometimes just contain headers without body (`tbody` tag)

## 0.10.24

### Enhancements

* **Improve natural reading order** Some `OCR` elements with only spaces in the text have full-page width in the bounding box, which causes the `xycut` sorting to not work as expected. Now the logic to parse OCR results removes any elements with only spaces (more than one space).
* **Ingest compression utilities and fsspec connector support** Generic utility code added to handle files that get pulled from a source connector that are either tar or zip compressed and uncompress them locally. This is then processed using a local source connector. Currently this functionality has been incorporated into the fsspec connector and all those inheriting from it (currently: Azure Blob Storage, Google Cloud Storage, S3, Box, and Dropbox).
* **Ingest destination connectors support for writing raw list of elements** Along with the default write method used in the ingest pipeline to write the json content associated with the ingest docs, each destination connector can now also write a raw list of elements to the desired downstream location without having an ingest doc associated with it.

### Features

* **Adds element type percent match function** In order to evaluate the element type extracted, we add a function that calculates the matched percentage between two frequency dictionary.

### Fixes

* **Fix paddle model file not discoverable** Fixes issue where ocr_models/paddle_ocr.py file is not discoverable on PyPI by adding
an `__init__.py` file under the folder.
* **Chipper v2 Fixes** Includes fix for a memory leak and rare last-element bbox fix. (unstructured-inference==0.7.7)
* **Fix image resizing issue** Includes fix related to resizing images in the tables pipeline. (unstructured-inference==0.7.6)

## 0.10.23

### Enhancements

* **Add functionality to limit precision when serializing to json** Precision for `points` is limited to 1 decimal point if coordinates["system"] == "PixelSpace" (otherwise 2 decimal points?). Precision for `detection_class_prob` is limited to 5 decimal points.
* **Fix csv file detection logic when mime-type is text/plain** Previously the logic to detect csv file type was considering only first row's comma count comparing with the header_row comma count and both the rows being same line the result was always true, Now the logic is changed to consider the comma's count for all the lines except first line and compare with header_row comma count.
* **Improved inference speed for Chipper V2** API requests with 'hi_res_model_name=chipper' now have ~2-3x faster responses.

### Features

### Fixes

* **Cleans up temporary files after conversion** Previously a file conversion utility was leaving temporary files behind on the filesystem without removing them when no longer needed. This fix helps prevent an accumulation of temporary files taking up excessive disk space.
* **Fixes `under_non_alpha_ratio` dividing by zero** Although this function guarded against a specific cause of division by zero, there were edge cases slipping through like strings with only whitespace. This update more generally prevents the function from performing a division by zero.
* **Fix languages default** Previously the default language was being set to English when elements didn't have text or if langdetect could not detect the language. It now defaults to None so there is not misleading information about the language detected.
* **Fixes recursion limit error that was being raised when partitioning Excel documents of a certain size** Previously we used a recursive method to find subtables within an excel sheet. However this would run afoul of Python's recursion depth limit when there was a contiguous block of more than 1000 cells within a sheet. This function has been updated to use the NetworkX library which avoids Python recursion issues.

## 0.10.22

### Enhancements

* **bump `unstructured-inference` to `0.7.3`** The updated version of `unstructured-inference` supports a new version of the Chipper model, as well as a cleaner schema for its output classes. Support is included for new inference features such as hierarchy and ordering.
* **Expose skip_infer_table_types in ingest CLI.** For each connector a new `--skip-infer-table-types` parameter was added to map to the `skip_infer_table_types` partition argument. This gives more granular control to unstructured-ingest users, allowing them to specify the file types for which we should attempt table extraction.
* **Add flag to ingest CLI to raise error if any single doc fails in pipeline** Currently if a single doc fails in the pipeline, the whole thing halts due to the error. This flag defaults to log an error but continue with the docs it can.
* **Emit hyperlink metadata for DOCX file-type.** DOCX partitioner now adds `metadata.links`, `metadata.link_texts` and `metadata.link_urls` for elements that contain a hyperlink that points to an external resource. So-called "jump" links pointing to document internal locations (such as those found in a table-of-contents "jumping" to a chapter or section) are excluded.

### Features

* **Add `elements_to_text` as a staging helper function** In order to get a single clean text output from unstructured for metric calculations, automate the process of extracting text from elements using this function.
* **Adds permissions(RBAC) data ingestion functionality for the Sharepoint connector.** Problem: Role based access control is an important component in many data storage systems. Users may need to pass permissions (RBAC) data to downstream systems when ingesting data. Feature: Added permissions data ingestion functionality to the Sharepoint connector.

### Fixes

* **Fixes PDF list parsing creating duplicate list items** Previously a bug in PDF list item parsing caused removal of other elements and duplication of the list item
* **Fixes duplicated elements** Fixes issue where elements are duplicated when embeddings are generated. This will allow users to generate embeddings for their list of Elements without duplicating/breaking the orginal content.
* **Fixes failure when flagging for embeddings through unstructured-ingest** Currently adding the embedding parameter to any connector results in a failure on the copy stage. This is resolves the issue by adding the IngestDoc to the context map in the embedding node's `run` method. This allows users to specify that connectors fetch embeddings without failure.
* **Fix ingest pipeline reformat nodes not discoverable** Fixes issue where  reformat nodes raise ModuleNotFoundError on import. This was due to the directory was missing `__init__.py` in order to make it discoverable.
* **Fix default language in ingest CLI** Previously the default was being set to english which injected potentially incorrect information to downstream language detection libraries. By setting the default to None allows those libraries to better detect what language the text is in the doc being processed.

## 0.10.21

* **Adds Scarf analytics**.

## 0.10.20

### Enhancements

* **Add document level language detection functionality.** Adds the "auto" default for the languages param to all partitioners. The primary language present in the document is detected using the `langdetect` package. Additional param `detect_language_per_element` is also added for partitioners that return multiple elements. Defaults to `False`.
* **Refactor OCR code** The OCR code for entire page is moved from unstructured-inference to unstructured. On top of continuing support for OCR language parameter, we also support two OCR processing modes, "entire_page" or "individual_blocks".
* **Align to top left when shrinking bounding boxes for `xy-cut` sorting:** Update `shrink_bbox()` to keep top left rather than center.
* **Add visualization script to annotate elements** This script is often used to analyze/visualize elements with coordinates (e.g. partition_pdf()).
* **Adds data source properties to the Jira, Github and Gitlab connectors** These properties (date_created, date_modified, version, source_url, record_locator) are written to element metadata during ingest, mapping elements to information about the document source from which they derive. This functionality enables downstream applications to reveal source document applications, e.g. a link to a GDrive doc, Salesforce record, etc.
* **Improve title detection in pptx documents** The default title textboxes on a pptx slide are now categorized as titles.
* **Improve hierarchy detection in pptx documents** List items, and other slide text are properly nested under the slide title. This will enable better chunking of pptx documents.
* **Refactor of the ingest cli workflow** The refactored approach uses a dynamically set pipeline with a snapshot along each step to save progress and accommodate continuation from a snapshot if an error occurs. This also allows the pipeline to dynamically assign any number of steps to modify the partitioned content before it gets written to a destination.
* **Applies `max_characters=<n>` argument to all element types in `add_chunking_strategy` decorator** Previously this argument was only utilized in chunking Table elements and now applies to all partitioned elements if `add_chunking_strategy` decorator is utilized, further preparing the elements for downstream processing.
* **Add common retry strategy utilities for unstructured-ingest** Dynamic retry strategy with exponential backoff added to Notion source connector.
*
### Features

* **Adds `bag_of_words` and `percent_missing_text` functions** In order to count the word frequencies in two input texts and calculate the percentage of text missing relative to the source document.
* **Adds `edit_distance` calculation metrics** In order to benchmark the cleaned, extracted text with unstructured, `edit_distance` (`Levenshtein distance`) is included.
* **Adds detection_origin field to metadata** Problem: Currently isn't an easy way to find out how an element was created. With this change that information is added. Importance: With this information the developers and users are now able to know how an element was created to make decisions on how to use it. In order tu use this feature
setting UNSTRUCTURED_INCLUDE_DEBUG_METADATA=true is needed.
* **Adds a function that calculates frequency of the element type and its depth** To capture the accuracy of element type extraction, this function counts the occurrences of each unique element type with its depth for use in element metrics.

### Fixes

* **Fix zero division error in annotation bbox size** This fixes the bug where we find annotation bboxes realted to an element that need to divide the intersection size between annotation bbox and element bbox by the size of the annotation bbox
* **Fix prevent metadata module from importing dependencies from unnecessary modules** Problem: The `metadata` module had several top level imports that were only used in and applicable to code related to specific document types, while there were many general-purpose functions. As a result, general-purpose functions couldn't be used without unnecessary dependencies being installed. Fix: moved 3rd party dependency top level imports to inside the functions in which they are used and applied a decorator to check that the dependency is installed and emit a helpful error message if not.
* **Fixes category_depth None value for Title elements** Problem: `Title` elements from `chipper` get `category_depth`= None even when `Headline` and/or `Subheadline` elements are present in the same page. Fix: all `Title` elements with `category_depth` = None should be set to have a depth of 0 instead iff there are `Headline` and/or `Subheadline` element-types present. Importance: `Title` elements should be equivalent html `H1` when nested headings are present; otherwise, `category_depth` metadata can result ambiguous within elements in a page.
* **Tweak `xy-cut` ordering output to be more column friendly** This results in the order of elements more closely reflecting natural reading order which benefits downstream applications. While element ordering from `xy-cut` is usually mostly correct when ordering multi-column documents, sometimes elements from a RHS column will appear before elements in a LHS column. Fix: add swapped `xy-cut` ordering by sorting by X coordinate first and then Y coordinate.
* **Fixes badly initialized Formula** Problem: YoloX contain new types of elements, when loading a document that contain formulas a new element of that class
should be generated, however the Formula class inherits from Element instead of Text. After this change the element is correctly created with the correct class
allowing the document to be loaded. Fix: Change parent class for Formula to Text. Importance: Crucial to be able to load documents that contain formulas.
* **Fixes pdf uri error** An error was encountered when URI type of `GoToR` which refers to pdf resources outside of its own was detected since no condition catches such case. The code is fixing the issue by initialize URI before any condition check.


## 0.10.19

### Enhancements

* **Adds XLSX document level language detection** Enhancing on top of language detection functionality in previous release, we now support language detection within `.xlsx` file type at Element level.
* **bump `unstructured-inference` to `0.6.6`** The updated version of `unstructured-inference` makes table extraction in `hi_res` mode configurable to fine tune table extraction performance; it also improves element detection by adding a deduplication post processing step in the `hi_res` partitioning of pdfs and images.
* **Detect text in HTML Heading Tags as Titles** This will increase the accuracy of hierarchies in HTML documents and provide more accurate element categorization. If text is in an HTML heading tag and is not a list item, address, or narrative text, categorize it as a title.
* **Update python-based docs** Refactor docs to use the actual unstructured code rather than using the subprocess library to run the cli command itself.
* **Adds Table support for the `add_chunking_strategy` decorator to partition functions.** In addition to combining elements under Title elements, user's can now specify the `max_characters=<n>` argument to chunk Table elements into TableChunk elements with `text` and `text_as_html` of length <n> characters. This means partitioned Table results are ready for use in downstream applications without any post processing.
* **Expose endpoint url for s3 connectors** By allowing for the endpoint url to be explicitly overwritten, this allows for any non-AWS data providers supporting the s3 protocol to be supported (i.e. minio).

### Features

* **change default `hi_res` model for pdf/image partition to `yolox`** Now partitioning pdf/image using `hi_res` strategy utilizes `yolox_quantized` model isntead of `detectron2_onnx` model. This new default model has better recall for tables and produces more detailed categories for elements.
* **XLSX can now reads subtables within one sheet** Problem: Many .xlsx files are not created to be read as one full table per sheet. There are subtables, text and header along with more informations to extract from each sheet. Feature: This `partition_xlsx` now can reads subtable(s) within one .xlsx sheet, along with extracting other title and narrative texts. Importance: This enhance the power of .xlsx reading to not only one table per sheet, allowing user to capture more data tables from the file, if exists.
* **Update Documentation on Element Types and Metadata**: We have updated the documentation according to the latest element types and metadata. It includes the common and additional metadata provided by the Partitions and Connectors.

### Fixes

* **Fixes partition_pdf is_alnum reference bug** Problem: The `partition_pdf` when attempt to get bounding box from element experienced a reference before assignment error when the first object is not text extractable.  Fix: Switched to a flag when the condition is met. Importance: Crucial to be able to partition with pdf.
* **Fix various cases of HTML text missing after partition**
  Problem: Under certain circumstances, text immediately after some HTML tags will be misssing from partition result.
  Fix: Updated code to deal with these cases.
  Importance: This will ensure the correctness when partitioning HTML and Markdown documents.
* **Fixes chunking when `detection_class_prob` appears in Element metadata** Problem: when `detection_class_prob` appears in Element metadata, Elements will only be combined by chunk_by_title if they have the same `detection_class_prob` value (which is rare). This is unlikely a case we ever need to support and most often results in no chunking. Fix: `detection_class_prob` is included in the chunking list of metadata keys excluded for similarity comparison. Importance: This change allows `chunk_by_title` to operate as intended for documents which include `detection_class_prob` metadata in their Elements.

## 0.10.18

### Enhancements

* **Better detection of natural reading order in images and PDF's** The elements returned by partition better reflect natural reading order in some cases, particularly in complicated multi-column layouts, leading to better chunking and retrieval for downstream applications. Achieved by improving the `xy-cut` sorting to preprocess bboxes, shrinking all bounding boxes by 90% along x and y axes (still centered around the same center point), which allows projection lines to be drawn where not possible before if layout bboxes overlapped.
* **Improves `partition_xml` to be faster and more memory efficient when partitioning large XML files** The new behavior is to partition iteratively to prevent loading the entire XML tree into memory at once in most use cases.
* **Adds data source properties to SharePoint, Outlook, Onedrive, Reddit, Slack, DeltaTable connectors** These properties (date_created, date_modified, version, source_url, record_locator) are written to element metadata during ingest, mapping elements to information about the document source from which they derive. This functionality enables downstream applications to reveal source document applications, e.g. a link to a GDrive doc, Salesforce record, etc.
* **Add functionality to save embedded images in PDF's separately as images** This allows users to save embedded images in PDF's separately as images, given some directory path. The saved image path is written to the metadata for the Image element. Downstream applications may benefit by providing users with image links from relevant "hits."
* **Azure Cognite Search destination connector** New Azure Cognitive Search destination connector added to ingest CLI.  Users may now use `unstructured-ingest` to write partitioned data from over 20 data sources (so far) to an Azure Cognitive Search index.
* **Improves salesforce partitioning** Partitions Salesforce data as xlm instead of text for improved detail and flexibility. Partitions htmlbody instead of textbody for Salesforce emails. Importance: Allows all Salesforce fields to be ingested and gives Salesforce emails more detailed partitioning.
* **Add document level language detection functionality.** Introduces the "auto" default for the languages param, which then detects the languages present in the document using the `langdetect` package. Adds the document languages as ISO 639-3 codes to the element metadata. Implemented only for the partition_text function to start.
* **PPTX partitioner refactored in preparation for enhancement.** Behavior should be unchanged except that shapes enclosed in a group-shape are now included, as many levels deep as required (a group-shape can itself contain a group-shape).
* **Embeddings support for the SharePoint SourceConnector via unstructured-ingest CLI** The SharePoint connector can now optionally create embeddings from the elements it pulls out during partition and upload those embeddings to Azure Cognitive Search index.
* **Improves hierarchy from docx files by leveraging natural hierarchies built into docx documents**  Hierarchy can now be detected from an indentation level for list bullets/numbers and by style name (e.g. Heading 1, List Bullet 2, List Number).
* **Chunking support for the SharePoint SourceConnector via unstructured-ingest CLI** The SharePoint connector can now optionally chunk the elements pulled out during partition via the chunking unstructured brick. This can be used as a stage before creating embeddings.

### Features

* **Adds `links` metadata in `partition_pdf` for `fast` strategy.** Problem: PDF files contain rich information and hyperlink that Unstructured did not captured earlier. Feature: `partition_pdf` now can capture embedded links within the file along with its associated text and page number. Importance: Providing depth in extracted elements give user a better understanding and richer context of documents. This also enables user to map to other elements within the document if the hyperlink is refered internally.
* **Adds the embedding module to be able to embed Elements** Problem: Many NLP applications require the ability to represent parts of documents in a semantic way. Until now, Unstructured did not have text embedding ability within the core library. Feature: This embedding module is able to track embeddings related data with a class, embed a list of elements, and return an updated list of Elements with the *embeddings* property. The module is also able to embed query strings. Importance: Ability to embed documents or parts of documents will enable users to make use of these semantic representations in different NLP applications, such as search, retrieval, and retrieval augmented generation.

### Fixes

* **Fixes a metadata source serialization bug** Problem: In unstructured elements, when loading an elements json file from the disk, the data_source attribute is assumed to be an instance of DataSourceMetadata and the code acts based on that. However the loader did not satisfy the assumption, and loaded it as a dict instead, causing an error. Fix: Added necessary code block to initialize a DataSourceMetadata object, also refactored DataSourceMetadata.from_dict() method to remove redundant code. Importance: Crucial to be able to load elements (which have data_source fields) from json files.
* **Fixes issue where unstructured-inference was not getting updated** Problem: unstructured-inference was not getting upgraded to the version to match unstructured release when doing a pip install.  Solution: using `pip install unstructured[all-docs]` it will now upgrade both unstructured and unstructured-inference. Importance: This will ensure that the inference library is always in sync with the unstructured library, otherwise users will be using outdated libraries which will likely lead to unintended behavior.
* **Fixes SharePoint connector failures if any document has an unsupported filetype** Problem: Currently the entire connector ingest run fails if a single IngestDoc has an unsupported filetype. This is because a ValueError is raised in the IngestDoc's `__post_init__`. Fix: Adds a try/catch when the IngestConnector runs get_ingest_docs such that the error is logged but all processable documents->IngestDocs are still instantiated and returned. Importance: Allows users to ingest SharePoint content even when some files with unsupported filetypes exist there.
* **Fixes Sharepoint connector server_path issue** Problem: Server path for the Sharepoint Ingest Doc was incorrectly formatted, causing issues while fetching pages from the remote source. Fix: changes formatting of remote file path before instantiating SharepointIngestDocs and appends a '/' while fetching pages from the remote source. Importance: Allows users to fetch pages from Sharepoint Sites.
* **Fixes Sphinx errors.** Fixes errors when running Sphinx `make html` and installs library to suppress warnings.
* **Fixes a metadata backwards compatibility error** Problem: When calling `partition_via_api`, the hosted api may return an element schema that's newer than the current `unstructured`. In this case, metadata fields were added which did not exist in the local `ElementMetadata` dataclass, and `__init__()` threw an error. Fix: remove nonexistent fields before instantiating in `ElementMetadata.from_json()`. Importance: Crucial to avoid breaking changes when adding fields.
* **Fixes issue with Discord connector when a channel returns `None`** Problem: Getting the `jump_url` from a nonexistent Discord `channel` fails. Fix: property `jump_url` is now retrieved within the same context as the messages from the channel. Importance: Avoids cascading issues when the connector fails to fetch information about a Discord channel.
* **Fixes occasionally SIGABTR when writing table with `deltalake` on Linux** Problem: occasionally on Linux ingest can throw a `SIGABTR` when writing `deltalake` table even though the table was written correctly. Fix: put the writing function into a `Process` to ensure its execution to the fullest extent before returning to the main process. Importance: Improves stability of connectors using `deltalake`
* **Fixes badly initialized Formula** Problem: YoloX contain new types of elements, when loading a document that contain formulas a new element of that class should be generated, however the Formula class inherits from Element instead of Text. After this change the element is correctly created with the correct class allowing the document to be loaded. Fix: Change parent class for Formula to Text. Importance: Crucial to be able to load documents that contain formulas.

## 0.10.16

### Enhancements

* **Adds data source properties to Airtable, Confluence, Discord, Elasticsearch, Google Drive, and Wikipedia connectors** These properties (date_created, date_modified, version, source_url, record_locator) are written to element metadata during ingest, mapping elements to information about the document source from which they derive. This functionality enables downstream applications to reveal source document applications, e.g. a link to a GDrive doc, Salesforce record, etc.
* **DOCX partitioner refactored in preparation for enhancement.** Behavior should be unchanged except in multi-section documents containing different headers/footers for different sections. These will now emit all distinct headers and footers encountered instead of just those for the last section.
* **Add a function to map between Tesseract and standard language codes.** This allows users to input language information to the `languages` param in any Tesseract-supported langcode or any ISO 639 standard language code.
* **Add document level language detection functionality.** Introduces the "auto" default for the languages param, which then detects the languages present in the document using the `langdetect` package. Implemented only for the partition_text function to start.

### Features

### Fixes

* ***Fixes an issue that caused a partition error for some PDF's.** Fixes GH Issue 1460 by bypassing a coordinate check if an element has invalid coordinates.

## 0.10.15


### Enhancements

* **Support for better element categories from the next-generation image-to-text model ("chipper").** Previously, not all of the classifications from Chipper were being mapped to proper `unstructured` element categories so the consumer of the library would see many `UncategorizedText` elements. This fixes the issue, improving the granularity of the element categories outputs for better downstream processing and chunking. The mapping update is:
  * "Threading": `NarrativeText`
  * "Form": `NarrativeText`
  * "Field-Name": `Title`
  * "Value": `NarrativeText`
  * "Link": `NarrativeText`
  * "Headline": `Title` (with `category_depth=1`)
  * "Subheadline": `Title` (with `category_depth=2`)
  * "Abstract": `NarrativeText`
* **Better ListItem grouping for PDF's (fast strategy).** The `partition_pdf` with `fast` strategy previously broke down some numbered list item lines as separate elements. This enhancement leverages the x,y coordinates and bbox sizes to help decide whether the following chunk of text is a continuation of the immediate previous detected ListItem element or not, and not detect it as its own non-ListItem element.
* **Fall back to text-based classification for uncategorized Layout elements for Images and PDF's**. Improves element classification by running existing text-based rules on previously `UncategorizedText` elements.
* **Adds table partitioning for Partitioning for many doc types including: .html, .epub., .md, .rst, .odt, and .msg.** At the core of this change is the .html partition functionality, which is leveraged by the other effected doc types. This impacts many scenarios where `Table` Elements are now propery extracted.
* **Create and add `add_chunking_strategy` decorator to partition functions.** Previously, users were responsible for their own chunking after partitioning elements, often required for downstream applications. Now, individual elements may be combined into right-sized chunks where min and max character size may be specified if `chunking_strategy=by_title`. Relevant elements are grouped together for better downstream results. This enables users immediately use partitioned results effectively in downstream applications (e.g. RAG architecture apps) without any additional post-processing.
* **Adds `languages` as an input parameter and marks `ocr_languages` kwarg for deprecation in pdf, image, and auto partitioning functions.** Previously, language information was only being used for Tesseract OCR for image-based documents and was in a Tesseract specific string format, but by refactoring into a list of standard language codes independent of Tesseract, the `unstructured` library will better support `languages` for other non-image pipelines and/or support for other OCR engines.
* **Removes `UNSTRUCTURED_LANGUAGE` env var usage and replaces `language` with `languages` as an input parameter to unstructured-partition-text_type functions.** The previous parameter/input setup was not user-friendly or scalable to the variety of elements being processed. By refactoring the inputted language information into a list of standard language codes, we can support future applications of the element language such as detection, metadata, and multi-language elements. Now, to skip English specific checks, set the `languages` parameter to any non-English language(s).
* **Adds `xlsx` and `xls` filetype extensions to the `skip_infer_table_types` default list in `partition`.** By adding these file types to the input parameter these files should not go through table extraction. Users can still specify if they would like to extract tables from these filetypes, but will have to set the `skip_infer_table_types` to exclude the desired filetype extension. This avoids mis-representing complex spreadsheets where there may be multiple sub-tables and other content.
* **Better debug output related to sentence counting internals**. Clarify message when sentence is not counted toward sentence count because there aren't enough words, relevant for developers focused on `unstructured`s NLP internals.
* **Faster ocr_only speed for partitioning PDF and images.** Use `unstructured_pytesseract.run_and_get_multiple_output` function to reduce the number of calls to `tesseract` by half when partitioning pdf or image with `tesseract`
* **Adds data source properties to fsspec connectors** These properties (date_created, date_modified, version, source_url, record_locator) are written to element metadata during ingest, mapping elements to information about the document source from which they derive. This functionality enables downstream applications to reveal source document applications, e.g. a link to a GDrive doc, Salesforce record, etc.
* **Add delta table destination connector** New delta table destination connector added to ingest CLI.  Users may now use `unstructured-ingest` to write partitioned data from over 20 data sources (so far) to a Delta Table.
* **Rename to Source and Destination Connectors in the Documentation.** Maintain naming consistency between Connectors codebase and documentation with the first addition to a destination connector.
* **Non-HTML text files now return unstructured-elements as opposed to HTML-elements.** Previously the text based files that went through `partition_html` would return HTML-elements but now we preserve the format from the input using `source_format` argument in the partition call.
* **Adds `PaddleOCR` as an optional alternative to `Tesseract`** for OCR in processing of PDF or Image files, it is installable via the `makefile` command `install-paddleocr`. For experimental purposes only.
* **Bump unstructured-inference** to 0.5.28. This version bump markedly improves the output of table data, rendered as `metadata.text_as_html` in an element. These changes include:
  * add env variable `ENTIRE_PAGE_OCR` to specify using paddle or tesseract on entire page OCR
  * table structure detection now pads the input image by 25 pixels in all 4 directions to improve its recall (0.5.27)
  * support paddle with both cpu and gpu and assume it is pre-installed (0.5.26)
  * fix a bug where `cells_to_html` doesn't handle cells spanning multiple rows properly (0.5.25)
  * remove `cv2` preprocessing step before OCR step in table transformer (0.5.24)

### Features

* **Adds element metadata via `category_depth` with default value None**.
  * This additional metadata is useful for vectordb/LLM, chunking strategies, and retrieval applications.
* **Adds a naive hierarchy for elements via a `parent_id` on the element's metadata**
  * Users will now have more metadata for implementing vectordb/LLM chunking strategies. For example, text elements could be queried by their preceding title element.
  * Title elements created from HTML headings will properly nest

### Fixes

* **`add_pytesseract_bboxes_to_elements` no longer returns `nan` values**. The function logic is now broken into new methods
  `_get_element_box` and `convert_multiple_coordinates_to_new_system`
* **Selecting a different model wasn't being respected when calling `partition_image`.** Problem: `partition_pdf` allows for passing a `model_name` parameter. Given the similarity between the image and PDF pipelines, the expected behavior is that `partition_image` should support the same parameter, but `partition_image` was unintentionally not passing along its `kwargs`. This was corrected by adding the kwargs to the downstream call.
* **Fixes a chunking issue via dropping the field "coordinates".** Problem: chunk_by_title function was chunking each element to its own individual chunk while it needed to group elements into a fewer number of chunks. We've discovered that this happens due to a metadata matching logic in chunk_by_title function, and discovered that elements with different metadata can't be put into the same chunk. At the same time, any element with "coordinates" essentially had different metadata than other elements, due each element locating in different places and having different coordinates. Fix: That is why we have included the key "coordinates" inside a list of excluded metadata keys, while doing this "metadata_matches" comparision. Importance: This change is crucial to be able to chunk by title for documents which include "coordinates" metadata in their elements.

## 0.10.14

### Enhancements

* Update all connectors to use new downstream architecture
  * New click type added to parse comma-delimited string inputs
  * Some CLI options renamed

### Features

### Fixes

## 0.10.13

### Enhancements

* Updated documentation: Added back support doc types for partitioning, more Python codes in the API page,  RAG definition, and use case.
* Updated Hi-Res Metadata: PDFs and Images using Hi-Res strategy now have layout model class probabilities added ot metadata.
* Updated the `_detect_filetype_from_octet_stream()` function to use libmagic to infer the content type of file when it is not a zip file.
* Tesseract minor version bump to 5.3.2

### Features

* Add Jira Connector to be able to pull issues from a Jira organization
* Add `clean_ligatures` function to expand ligatures in text


### Fixes

* `partition_html` breaks on `<br>` elements.
* Ingest error handling to properly raise errors when wrapped
* GH issue 1361: fixes a sortig error that prevented some PDF's from being parsed
* Bump unstructured-inference
  * Brings back embedded images in PDF's (0.5.23)

## 0.10.12

### Enhancements

* Removed PIL pin as issue has been resolved upstream
* Bump unstructured-inference
  * Support for yolox_quantized layout detection model (0.5.20)
* YoloX element types added


### Features

* Add Salesforce Connector to be able to pull Account, Case, Campaign, EmailMessage, Lead

### Fixes


* Bump unstructured-inference
  * Avoid divide-by-zero errors swith `safe_division` (0.5.21)

## 0.10.11

### Enhancements

* Bump unstructured-inference
  * Combine entire-page OCR output with layout-detected elements, to ensure full coverage of the page (0.5.19)

### Features

* Add in ingest cli s3 writer

### Fixes

* Fix a bug where `xy-cut` sorting attemps to sort elements without valid coordinates; now xy cut sorting only works when **all** elements have valid coordinates

## 0.10.10

### Enhancements

* Adds `text` as an input parameter to `partition_xml`.
* `partition_xml` no longer runs through `partition_text`, avoiding incorrect splitting
  on carriage returns in the XML. Since `partition_xml` no longer calls `partition_text`,
  `min_partition` and `max_partition` are no longer supported in `partition_xml`.
* Bump `unstructured-inference==0.5.18`, change non-default detectron2 classification threshold
* Upgrade base image from rockylinux 8 to rockylinux 9
* Serialize IngestDocs to JSON when passing to subprocesses

### Features

### Fixes

- Fix a bug where mismatched `elements` and `bboxes` are passed into `add_pytesseract_bbox_to_elements`

## 0.10.9

### Enhancements

* Fix `test_json` to handle only non-extra dependencies file types (plain-text)

### Features

* Adds `chunk_by_title` to break a document into sections based on the presence of `Title`
  elements.
* add new extraction function `extract_image_urls_from_html` to extract all img related URL from html text.

### Fixes

* Make cv2 dependency optional
* Edit `add_pytesseract_bbox_to_elements`'s (`ocr_only` strategy) `metadata.coordinates.points` return type to `Tuple` for consistency.
* Re-enable test-ingest-confluence-diff for ingest tests
* Fix syntax for ingest test check number of files
* Fix csv and tsv partitioners loosing the first line of the files when creating elements

## 0.10.8

### Enhancements

* Release docker image that installs Python 3.10 rather than 3.8

### Features

### Fixes

## 0.10.7

### Enhancements

### Features

### Fixes

* Remove overly aggressive ListItem chunking for images and PDF's which typically resulted in inchorent elements.

## 0.10.6

### Enhancements

* Enable `partition_email` and `partition_msg` to detect if an email is PGP encryped. If
  and email is PGP encryped, the functions will return an empy list of elements and
  emit a warning about the encrypted content.
* Add threaded Slack conversations into Slack connector output
* Add functionality to sort elements using `xy-cut` sorting approach in `partition_pdf` for `hi_res` and `fast` strategies
* Bump unstructured-inference
  * Set OMP_THREAD_LIMIT to 1 if not set for better tesseract perf (0.5.17)

### Features

* Extract coordinates from PDFs and images when using OCR only strategy and add to metadata

### Fixes

* Update `partition_html` to respect the order of `<pre>` tags.
* Fix bug in `partition_pdf_or_image` where two partitions were called if `strategy == "ocr_only"`.
* Bump unstructured-inference
  * Fix issue where temporary files were being left behind (0.5.16)
* Adds deprecation warning for the `file_filename` kwarg to `partition`, `partition_via_api`,
  and `partition_multiple_via_api`.
* Fix documentation build workflow by pinning dependencies

## 0.10.5

### Enhancements

* Create new CI Pipelines
  - Checking text, xml, email, and html doc tests against the library installed without extras
  - Checking each library extra against their respective tests
* `partition` raises an error and tells the user to install the appropriate extra if a filetype
  is detected that is missing dependencies.
* Add custom errors to ingest
* Bump `unstructured-ingest==0.5.15`
  - Handle an uncaught TesseractError (0.5.15)
  - Add TIFF test file and TIFF filetype to `test_from_image_file` in `test_layout` (0.5.14)
* Use `entire_page` ocr mode for pdfs and images
* Add notes on extra installs to docs
* Adds ability to reuse connections per process in unstructured-ingest

### Features
* Add delta table connector

### Fixes

## 0.10.4
* Pass ocr_mode in partition_pdf and set the default back to individual pages for now
* Add diagrams and descriptions for ingest design in the ingest README

### Features
* Supports multipage TIFF image partitioning

### Fixes

## 0.10.2

### Enhancements
* Bump unstructured-inference==0.5.13:
  - Fix extracted image elements being included in layout merge, addresses the issue
    where an entire-page image in a PDF was not passed to the layout model when using hi_res.

### Features

### Fixes

## 0.10.1

### Enhancements
* Bump unstructured-inference==0.5.12:
  - fix to avoid trace for certain PDF's (0.5.12)
  - better defaults for DPI for hi_res and  Chipper (0.5.11)
  - implement full-page OCR (0.5.10)

### Features

### Fixes

* Fix dead links in repository README (Quick Start > Install for local development, and Learn more > Batch Processing)
* Update document dependencies to include tesseract-lang for additional language support (required for tests to pass)

## 0.10.0

### Enhancements

* Add `include_header` kwarg to `partition_xlsx` and change default behavior to `True`
* Update the `links` and `emphasized_texts` metadata fields

### Features

### Fixes

## 0.9.3

### Enhancements

* Pinned dependency cleanup.
* Update `partition_csv` to always use `soupparser_fromstring` to parse `html text`
* Update `partition_tsv` to always use `soupparser_fromstring` to parse `html text`
* Add `metadata.section` to capture epub table of contents data
* Add `unique_element_ids` kwarg to partition functions. If `True`, will use a UUID
  for element IDs instead of a SHA-256 hash.
* Update `partition_xlsx` to always use `soupparser_fromstring` to parse `html text`
* Add functionality to switch `html` text parser based on whether the `html` text contains emoji
* Add functionality to check if a string contains any emoji characters
* Add CI tests around Notion

### Features

* Add Airtable Connector to be able to pull views/tables/bases from an Airtable organization

### Fixes

* fix pdf partition of list items being detected as titles in OCR only mode
* make notion module discoverable
* fix emails with `Content-Distribution: inline` and `Content-Distribution: attachment` with no filename
* Fix email attachment filenames which had `=` in the filename itself

## 0.9.2


### Enhancements

* Update table extraction section in API documentation to sync with change in Prod API
* Update Notion connector to extract to html
* Added UUID option for `element_id`
* Bump unstructured-inference==0.5.9:
  - better caching of models
  - another version of detectron2 available, though the default layout model is unchanged
* Added UUID option for element_id
* Added UUID option for element_id
* CI improvements to run ingest tests in parallel

### Features

* Adds Sharepoint connector.

### Fixes

* Bump unstructured-inference==0.5.9:
  - ignores Tesseract errors where no text is extracted for tiles that indeed, have no text

## 0.9.1

### Enhancements

* Adds --partition-pdf-infer-table-structure to unstructured-ingest.
* Enable `partition_html` to skip headers and footers with the `skip_headers_and_footers` flag.
* Update `partition_doc` and `partition_docx` to track emphasized texts in the output
* Adds post processing function `filter_element_types`
* Set the default strategy for partitioning images to `hi_res`
* Add page break parameter section in API documentation to sync with change in Prod API
* Update `partition_html` to track emphasized texts in the output
* Update `XMLDocument._read_xml` to create `<p>` tag element for the text enclosed in the `<pre>` tag
* Add parameter `include_tail_text` to `_construct_text` to enable (skip) tail text inclusion
* Add Notion connector

### Features

### Fixes

* Remove unused `_partition_via_api` function
* Fixed emoji bug in `partition_xlsx`.
* Pass `file_filename` metadata when partitioning file object
* Skip ingest test on missing Slack token
* Add Dropbox variables to CI environments
* Remove default encoding for ingest
* Adds new element type `EmailAddress` for recognising email address in the  text
* Simplifies `min_partition` logic; makes partitions falling below the `min_partition`
  less likely.
* Fix bug where ingest test check for number of files fails in smoke test
* Fix unstructured-ingest entrypoint failure

## 0.9.0

### Enhancements

* Dependencies are now split by document type, creating a slimmer base installation.

## 0.8.8

### Enhancements

### Features

### Fixes

* Rename "date" field to "last_modified"
* Adds Box connector

### Fixes

## 0.8.7

### Enhancements

* Put back useful function `split_by_paragraph`

### Features

### Fixes

* Fix argument order in NLTK download step

## 0.8.6

### Enhancements

### Features

### Fixes

* Remove debug print lines and non-functional code

## 0.8.5

### Enhancements

* Add parameter `skip_infer_table_types` to enable (skip) table extraction for other doc types
* Adds optional Unstructured API unit tests in CI
* Tracks last modified date for all document types.
* Add auto_paragraph_grouper to detect new-line and blank-line new paragraph for .txt files.
* refactor the ingest cli to better support expanding supported connectors

## 0.8.3

### Enhancements

### Features

### Fixes

* NLTK now only gets downloaded if necessary.
* Handling for empty tables in Word Documents and PowerPoints.

## 0.8.4

### Enhancements

* Additional tests and refactor of JSON detection.
* Update functionality to retrieve image metadata from a page for `document_to_element_list`
* Links are now tracked in `partition_html` output.
* Set the file's current position to the beginning after reading the file in `convert_to_bytes`
* Add `min_partition` kwarg to that combines elements below a specified threshold and modifies splitting of strings longer than max partition so words are not split.
* set the file's current position to the beginning after reading the file in `convert_to_bytes`
* Add slide notes to pptx
* Add `--encoding` directive to ingest
* Improve json detection by `detect_filetype`

### Features

* Adds Outlook connector
* Add support for dpi parameter in inference library
* Adds Onedrive connector.
* Add Confluence connector for ingest cli to pull the body text from all documents from all spaces in a confluence domain.

### Fixes

* Fixes issue with email partitioning where From field was being assigned the To field value.
* Use the `image_metadata` property of the `PageLayout` instance to get the page image info in the `document_to_element_list`
* Add functionality to write images to computer storage temporarily instead of keeping them in memory for `ocr_only` strategy
* Add functionality to convert a PDF in small chunks of pages at a time for `ocr_only` strategy
* Adds `.txt`, `.text`, and `.tab` to list of extensions to check if file
  has a `text/plain` MIME type.
* Enables filters to be passed to `partition_doc` so it doesn't error with LibreOffice7.
* Removed old error message that's superseded by `requires_dependencies`.
* Removes using `hi_res` as the default strategy value for `partition_via_api` and `partition_multiple_via_api`

## 0.8.1

### Enhancements

* Add support for Python 3.11

### Features

### Fixes

* Fixed `auto` strategy detected scanned document as having extractable text and using `fast` strategy, resulting in no output.
* Fix list detection in MS Word documents.
* Don't instantiate an element with a coordinate system when there isn't a way to get its location data.

## 0.8.0

### Enhancements

* Allow model used for hi res pdf partition strategy to be chosen when called.
* Updated inference package

### Features

* Add `metadata_filename` parameter across all partition functions

### Fixes

* Update to ensure `convert_to_datafame` grabs all of the metadata fields.
* Adjust encoding recognition threshold value in `detect_file_encoding`
* Fix KeyError when `isd_to_elements` doesn't find a type
* Fix `_output_filename` for local connector, allowing single files to be written correctly to the disk

* Fix for cases where an invalid encoding is extracted from an email header.

### BREAKING CHANGES

* Information about an element's location is no longer returned as top-level attributes of an element. Instead, it is returned in the `coordinates` attribute of the element's metadata.

## 0.7.12

### Enhancements

* Adds `include_metadata` kwarg to `partition_doc`, `partition_docx`, `partition_email`, `partition_epub`, `partition_json`, `partition_msg`, `partition_odt`, `partition_org`, `partition_pdf`, `partition_ppt`, `partition_pptx`, `partition_rst`, and `partition_rtf`
### Features

* Add Elasticsearch connector for ingest cli to pull specific fields from all documents in an index.
* Adds Dropbox connector

### Fixes

* Fix tests that call unstructured-api by passing through an api-key
* Fixed page breaks being given (incorrect) page numbers
* Fix skipping download on ingest when a source document exists locally

## 0.7.11

### Enhancements

* More deterministic element ordering when using `hi_res` PDF parsing strategy (from unstructured-inference bump to 0.5.4)
* Make large model available (from unstructured-inference bump to 0.5.3)
* Combine inferred elements with extracted elements (from unstructured-inference bump to 0.5.2)
* `partition_email` and `partition_msg` will now process attachments if `process_attachments=True`
  and a attachment partitioning functions is passed through with `attachment_partitioner=partition`.

### Features

### Fixes

* Fix tests that call unstructured-api by passing through an api-key
* Fixed page breaks being given (incorrect) page numbers
* Fix skipping download on ingest when a source document exists locally

## 0.7.10

### Enhancements

* Adds a `max_partition` parameter to `partition_text`, `partition_pdf`, `partition_email`,
  `partition_msg` and `partition_xml` that sets a limit for the size of an individual
  document elements. Defaults to `1500` for everything except `partition_xml`, which has
  a default value of `None`.
* DRY connector refactor

### Features

* `hi_res` model for pdfs and images is selectable via environment variable.

### Fixes

* CSV check now ignores escaped commas.
* Fix for filetype exploration util when file content does not have a comma.
* Adds negative lookahead to bullet pattern to avoid detecting plain text line
  breaks like `-------` as list items.
* Fix pre tag parsing for `partition_html`
* Fix lookup error for annotated Arabic and Hebrew encodings

## 0.7.9

### Enhancements

* Improvements to string check for leafs in `partition_xml`.
* Adds --partition-ocr-languages to unstructured-ingest.

### Features

* Adds `partition_org` for processed Org Mode documents.

### Fixes

## 0.7.8

### Enhancements

### Features

* Adds Google Cloud Service connector

### Fixes

* Updates the `parse_email` for `partition_eml` so that `unstructured-api` passes the smoke tests
* `partition_email` now works if there is no message content
* Updates the `"fast"` strategy for `partition_pdf` so that it's able to recursively
* Adds recursive functionality to all fsspec connectors
* Adds generic --recursive ingest flag

## 0.7.7

### Enhancements

* Adds functionality to replace the `MIME` encodings for `eml` files with one of the common encodings if a `unicode` error occurs
* Adds missed file-like object handling in `detect_file_encoding`
* Adds functionality to extract charset info from `eml` files

### Features

* Added coordinate system class to track coordinate types and convert to different coordinate

### Fixes

* Adds an `html_assemble_articles` kwarg to `partition_html` to enable users to capture
  control whether content outside of `<article>` tags is captured when
  `<article>` tags are present.
* Check for the `xml` attribute on `element` before looking for pagebreaks in `partition_docx`.

## 0.7.6

### Enhancements

* Convert fast startegy to ocr_only for images
* Adds support for page numbers in `.docx` and `.doc` when user or renderer
  created page breaks are present.
* Adds retry logic for the unstructured-ingest Biomed connector

### Features

* Provides users with the ability to extract additional metadata via regex.
* Updates `partition_docx` to include headers and footers in the output.
* Create `partition_tsv` and associated tests. Make additional changes to `detect_filetype`.

### Fixes

* Remove fake api key in test `partition_via_api` since we now require valid/empty api keys
* Page number defaults to `None` instead of `1` when page number is not present in the metadata.
  A page number of `None` indicates that page numbers are not being tracked for the document
  or that page numbers do not apply to the element in question..
* Fixes an issue with some pptx files. Assume pptx shapes are found in top left position of slide
  in case the shape.top and shape.left attributes are `None`.

## 0.7.5

### Enhancements

* Adds functionality to sort elements in `partition_pdf` for `fast` strategy
* Adds ingest tests with `--fast` strategy on PDF documents
* Adds --api-key to unstructured-ingest

### Features

* Adds `partition_rst` for processed ReStructured Text documents.

### Fixes

* Adds handling for emails that do not have a datetime to extract.
* Adds pdf2image package as core requirement of unstructured (with no extras)

## 0.7.4

### Enhancements

* Allows passing kwargs to request data field for `partition_via_api` and `partition_multiple_via_api`
* Enable MIME type detection if libmagic is not available
* Adds handling for empty files in `detect_filetype` and `partition`.

### Features

### Fixes

* Reslove `grpcio` import issue on `weaviate.schema.validate_schema` for python 3.9 and 3.10
* Remove building `detectron2` from source in Dockerfile

## 0.7.3

### Enhancements

* Update IngestDoc abstractions and add data source metadata in ElementMetadata

### Features

### Fixes

* Pass `strategy` parameter down from `partition` for `partition_image`
* Filetype detection if a CSV has a `text/plain` MIME type
* `convert_office_doc` no longers prints file conversion info messages to stdout.
* `partition_via_api` reflects the actual filetype for the file processed in the API.

## 0.7.2

### Enhancements

* Adds an optional encoding kwarg to `elements_to_json` and `elements_from_json`
* Bump version of base image to use new stable version of tesseract

### Features

### Fixes

* Update the `read_txt_file` utility function to keep using `spooled_to_bytes_io_if_needed` for xml
* Add functionality to the `read_txt_file` utility function to handle file-like object from URL
* Remove the unused parameter `encoding` from `partition_pdf`
* Change auto.py to have a `None` default for encoding
* Add functionality to try other common encodings for html and xml files if an error related to the encoding is raised and the user has not specified an encoding.
* Adds benchmark test with test docs in example-docs
* Re-enable test_upload_label_studio_data_with_sdk
* File detection now detects code files as plain text
* Adds `tabulate` explicitly to dependencies
* Fixes an issue in `metadata.page_number` of pptx files
* Adds showing help if no parameters passed

## 0.7.1

### Enhancements

### Features

* Add `stage_for_weaviate` to stage `unstructured` outputs for upload to Weaviate, along with
  a helper function for defining a class to use in Weaviate schemas.
* Builds from Unstructured base image, built off of Rocky Linux 8.7, this resolves almost all CVE's in the image.

### Fixes

## 0.7.0

### Enhancements

* Installing `detectron2` from source is no longer required when using the `local-inference` extra.
* Updates `.pptx` parsing to include text in tables.

### Features

### Fixes

* Fixes an issue in `_add_element_metadata` that caused all elements to have `page_number=1`
  in the element metadata.
* Adds `.log` as a file extension for TXT files.
* Adds functionality to try other common encodings for email (`.eml`) files if an error related to the encoding is raised and the user has not specified an encoding.
* Allow passed encoding to be used in the `replace_mime_encodings`
* Fixes page metadata for `partition_html` when `include_metadata=False`
* A `ValueError` now raises if `file_filename` is not specified when you use `partition_via_api`
  with a file-like object.

## 0.6.11

### Enhancements

* Supports epub tests since pandoc is updated in base image

### Features


### Fixes


## 0.6.10

### Enhancements

* XLS support from auto partition

### Features

### Fixes

## 0.6.9

### Enhancements

* fast strategy for pdf now keeps element bounding box data
* setup.py refactor

### Features

### Fixes

* Adds functionality to try other common encodings if an error related to the encoding is raised and the user has not specified an encoding.
* Adds additional MIME types for CSV

## 0.6.8

### Enhancements

### Features

* Add `partition_csv` for CSV files.

### Fixes

## 0.6.7

### Enhancements

* Deprecate `--s3-url` in favor of `--remote-url` in CLI
* Refactor out non-connector-specific config variables
* Add `file_directory` to metadata
* Add `page_name` to metadata. Currently used for the sheet name in XLSX documents.
* Added a `--partition-strategy` parameter to unstructured-ingest so that users can specify
  partition strategy in CLI. For example, `--partition-strategy fast`.
* Added metadata for filetype.
* Add Discord connector to pull messages from a list of channels
* Refactor `unstructured/file-utils/filetype.py` to better utilise hashmap to return mime type.
* Add local declaration of DOCX_MIME_TYPES and XLSX_MIME_TYPES for `test_filetype.py`.

### Features

* Add `partition_xml` for XML files.
* Add `partition_xlsx` for Microsoft Excel documents.

### Fixes

* Supports `hml` filetype for partition as a variation of html filetype.
* Makes `pytesseract` a function level import in `partition_pdf` so you can use the `"fast"`
  or `"hi_res"` strategies if `pytesseract` is not installed. Also adds the
  `required_dependencies` decorator for the `"hi_res"` and `"ocr_only"` strategies.
* Fix to ensure `filename` is tracked in metadata for `docx` tables.

## 0.6.6

### Enhancements

* Adds an `"auto"` strategy that chooses the partitioning strategy based on document
  characteristics and function kwargs. This is the new default strategy for `partition_pdf`
  and `partition_image`. Users can maintain existing behavior by explicitly setting
  `strategy="hi_res"`.
* Added an additional trace logger for NLP debugging.
* Add `get_date` method to `ElementMetadata` for converting the datestring to a `datetime` object.
* Cleanup the `filename` attribute on `ElementMetadata` to remove the full filepath.

### Features

* Added table reading as html with URL parsing to `partition_docx` in docx
* Added metadata field for text_as_html for docx files

### Fixes

* `fileutils/file_type` check json and eml decode ignore error
* `partition_email` was updated to more flexibly handle deviations from the RFC-2822 standard.
  The time in the metadata returns `None` if the time does not match RFC-2822 at all.
* Include all metadata fields when converting to dataframe or CSV

## 0.6.5

### Enhancements

* Added support for SpooledTemporaryFile file argument.

### Features

### Fixes


## 0.6.4

### Enhancements

* Added an "ocr_only" strategy for `partition_pdf`. Refactored the strategy decision
  logic into its own module.

### Features

### Fixes

## 0.6.3

### Enhancements

* Add an "ocr_only" strategy for `partition_image`.

### Features

* Added `partition_multiple_via_api` for partitioning multiple documents in a single REST
  API call.
* Added `stage_for_baseplate` function to prepare outputs for ingestion into Baseplate.
* Added `partition_odt` for processing Open Office documents.

### Fixes

* Updates the grouping logic in the `partition_pdf` fast strategy to group together text
  in the same bounding box.

## 0.6.2

### Enhancements

* Added logic to `partition_pdf` for detecting copy protected PDFs and falling back
  to the hi res strategy when necessary.


### Features

* Add `partition_via_api` for partitioning documents through the hosted API.

### Fixes

* Fix how `exceeds_cap_ratio` handles empty (returns `True` instead of `False`)
* Updates `detect_filetype` to properly detect JSONs when the MIME type is `text/plain`.

## 0.6.1

### Enhancements

* Updated the table extraction parameter name to be more descriptive

### Features

### Fixes

## 0.6.0

### Enhancements

* Adds an `ssl_verify` kwarg to `partition` and `partition_html` to enable turning off
  SSL verification for HTTP requests. SSL verification is on by default.
* Allows users to pass in ocr language to `partition_pdf` and `partition_image` through
  the `ocr_language` kwarg. `ocr_language` corresponds to the code for the language pack
  in Tesseract. You will need to install the relevant Tesseract language pack to use a
  given language.

### Features

* Table extraction is now possible for pdfs from `partition` and `partition_pdf`.
* Adds support for extracting attachments from `.msg` files

### Fixes

* Adds an `ssl_verify` kwarg to `partition` and `partition_html` to enable turning off
  SSL verification for HTTP requests. SSL verification is on by default.

## 0.5.13

### Enhancements

* Allow headers to be passed into `partition` when `url` is used.

### Features

* `bytes_string_to_string` cleaning brick for bytes string output.

### Fixes

* Fixed typo in call to `exactly_one` in `partition_json`
* unstructured-documents encode xml string if document_tree is `None` in `_read_xml`.
* Update to `_read_xml` so that Markdown files with embedded HTML process correctly.
* Fallback to "fast" strategy only emits a warning if the user specifies the "hi_res" strategy.
* unstructured-partition-text_type exceeds_cap_ratio fix returns and how capitalization ratios are calculated
* `partition_pdf` and `partition_text` group broken paragraphs to avoid fragmented `NarrativeText` elements.
* .json files resolved as "application/json" on centos7 (or other installs with older libmagic libs)

## 0.5.12

### Enhancements

* Add OS mimetypes DB to docker image, mainly for unstructured-api compat.
* Use the image registry as a cache when building Docker images.
* Adds the ability for `partition_text` to group together broken paragraphs.
* Added method to utils to allow date time format validation

### Features
* Add Slack connector to pull messages for a specific channel

* Add --partition-by-api parameter to unstructured-ingest
* Added `partition_rtf` for processing rich text files.
* `partition` now accepts a `url` kwarg in addition to `file` and `filename`.

### Fixes

* Allow encoding to be passed into `replace_mime_encodings`.
* unstructured-ingest connector-specific dependencies are imported on demand.
* unstructured-ingest --flatten-metadata supported for local connector.
* unstructured-ingest fix runtime error when using --metadata-include.

## 0.5.11

### Enhancements

### Features

### Fixes

* Guard against null style attribute in docx document elements
* Update HTML encoding to better support foreign language characters

## 0.5.10

### Enhancements

* Updated inference package
* Add sender, recipient, date, and subject to element metadata for emails

### Features

* Added `--download-only` parameter to `unstructured-ingest`

### Fixes

* FileNotFound error when filename is provided but file is not on disk

## 0.5.9

### Enhancements

### Features

### Fixes

* Convert file to str in helper `split_by_paragraph` for `partition_text`

## 0.5.8

### Enhancements

* Update `elements_to_json` to return string when filename is not specified
* `elements_from_json` may take a string instead of a filename with the `text` kwarg
* `detect_filetype` now does a final fallback to file extension.
* Empty tags are now skipped during the depth check for HTML processing.

### Features

* Add local file system to `unstructured-ingest`
* Add `--max-docs` parameter to `unstructured-ingest`
* Added `partition_msg` for processing MSFT Outlook .msg files.

### Fixes

* `convert_file_to_text` now passes through the `source_format` and `target_format` kwargs.
  Previously they were hard coded.
* Partitioning functions that accept a `text` kwarg no longer raise an error if an empty
  string is passed (and empty list of elements is returned instead).
* `partition_json` no longer fails if the input is an empty list.
* Fixed bug in `chunk_by_attention_window` that caused the last word in segments to be cut-off
  in some cases.

### BREAKING CHANGES

* `stage_for_transformers` now returns a list of elements, making it consistent with other
  staging bricks

## 0.5.7

### Enhancements

* Refactored codebase using `exactly_one`
* Adds ability to pass headers when passing a url in partition_html()
* Added optional `content_type` and `file_filename` parameters to `partition()` to bypass file detection

### Features

* Add `--flatten-metadata` parameter to `unstructured-ingest`
* Add `--fields-include` parameter to `unstructured-ingest`

### Fixes

## 0.5.6

### Enhancements

* `contains_english_word()`, used heavily in text processing, is 10x faster.

### Features

* Add `--metadata-include` and `--metadata-exclude` parameters to `unstructured-ingest`
* Add `clean_non_ascii_chars` to remove non-ascii characters from unicode string

### Fixes

* Fix problem with PDF partition (duplicated test)

## 0.5.4

### Enhancements

* Added Biomedical literature connector for ingest cli.
* Add `FsspecConnector` to easily integrate any existing `fsspec` filesystem as a connector.
* Rename `s3_connector.py` to `s3.py` for readability and consistency with the
  rest of the connectors.
* Now `S3Connector` relies on `s3fs` instead of on `boto3`, and it inherits
  from `FsspecConnector`.
* Adds an `UNSTRUCTURED_LANGUAGE_CHECKS` environment variable to control whether or not language
  specific checks like vocabulary and POS tagging are applied. Set to `"true"` for higher
  resolution partitioning and `"false"` for faster processing.
* Improves `detect_filetype` warning to include filename when provided.
* Adds a "fast" strategy for partitioning PDFs with PDFMiner. Also falls back to the "fast"
  strategy if detectron2 is not available.
* Start deprecation life cycle for `unstructured-ingest --s3-url` option, to be deprecated in
  favor of `--remote-url`.

### Features

* Add `AzureBlobStorageConnector` based on its `fsspec` implementation inheriting
from `FsspecConnector`
* Add `partition_epub` for partitioning e-books in EPUB3 format.

### Fixes

* Fixes processing for text files with `message/rfc822` MIME type.
* Open xml files in read-only mode when reading contents to construct an XMLDocument.

## 0.5.3

### Enhancements

* `auto.partition()` can now load Unstructured ISD json documents.
* Simplify partitioning functions.
* Improve logging for ingest CLI.

### Features

* Add `--wikipedia-auto-suggest` argument to the ingest CLI to disable automatic redirection
  to pages with similar names.
* Add setup script for Amazon Linux 2
* Add optional `encoding` argument to the `partition_(text/email/html)` functions.
* Added Google Drive connector for ingest cli.
* Added Gitlab connector for ingest cli.

### Fixes

## 0.5.2

### Enhancements

* Fully move from printing to logging.
* `unstructured-ingest` now uses a default `--download_dir` of `$HOME/.cache/unstructured/ingest`
rather than a "tmp-ingest-" dir in the working directory.

### Features

### Fixes

* `setup_ubuntu.sh` no longer fails in some contexts by interpreting
`DEBIAN_FRONTEND=noninteractive` as a command
* `unstructured-ingest` no longer re-downloads files when --preserve-downloads
is used without --download-dir.
* Fixed an issue that was causing text to be skipped in some HTML documents.

## 0.5.1

### Enhancements

### Features

### Fixes

* Fixes an error causing JavaScript to appear in the output of `partition_html` sometimes.
* Fix several issues with the `requires_dependencies` decorator, including the error message
  and how it was used, which had caused an error for `unstructured-ingest --github-url ...`.

## 0.5.0

### Enhancements

* Add `requires_dependencies` Python decorator to check dependencies are installed before
  instantiating a class or running a function

### Features

* Added Wikipedia connector for ingest cli.

### Fixes

* Fix `process_document` file cleaning on failure
* Fixes an error introduced in the metadata tracking commit that caused `NarrativeText`
  and `FigureCaption` elements to be represented as `Text` in HTML documents.

## 0.4.16

### Enhancements

* Fallback to using file extensions for filetype detection if `libmagic` is not present

### Features

* Added setup script for Ubuntu
* Added GitHub connector for ingest cli.
* Added `partition_md` partitioner.
* Added Reddit connector for ingest cli.

### Fixes

* Initializes connector properly in ingest.main::MainProcess
* Restricts version of unstructured-inference to avoid multithreading issue

## 0.4.15

### Enhancements

* Added `elements_to_json` and `elements_from_json` for easier serialization/deserialization
* `convert_to_dict`, `dict_to_elements` and `convert_to_csv` are now aliases for functions
  that use the ISD terminology.

### Fixes

* Update to ensure all elements are preserved during serialization/deserialization

## 0.4.14

* Automatically install `nltk` models in the `tokenize` module.

## 0.4.13

* Fixes unstructured-ingest cli.

## 0.4.12

* Adds console_entrypoint for unstructured-ingest, other structure/doc updates related to ingest.
* Add `parser` parameter to `partition_html`.

## 0.4.11

* Adds `partition_doc` for partitioning Word documents in `.doc` format. Requires `libreoffice`.
* Adds `partition_ppt` for partitioning PowerPoint documents in `.ppt` format. Requires `libreoffice`.

## 0.4.10

* Fixes `ElementMetadata` so that it's JSON serializable when the filename is a `Path` object.

## 0.4.9

* Added ingest modules and s3 connector, sample ingest script
* Default to `url=None` for `partition_pdf` and `partition_image`
* Add ability to skip English specific check by setting the `UNSTRUCTURED_LANGUAGE` env var to `""`.
* Document `Element` objects now track metadata

## 0.4.8

* Modified XML and HTML parsers not to load comments.

## 0.4.7

* Added the ability to pull an HTML document from a url in `partition_html`.
* Added the the ability to get file summary info from lists of filenames and lists
  of file contents.
* Added optional page break to `partition` for `.pptx`, `.pdf`, images, and `.html` files.
* Added `to_dict` method to document elements.
* Include more unicode quotes in `replace_unicode_quotes`.

## 0.4.6

* Loosen the default cap threshold to `0.5`.
* Add a `UNSTRUCTURED_NARRATIVE_TEXT_CAP_THRESHOLD` environment variable for controlling
  the cap ratio threshold.
* Unknown text elements are identified as `Text` for HTML and plain text documents.
* `Body Text` styles no longer default to `NarrativeText` for Word documents. The style information
  is insufficient to determine that the text is narrative.
* Upper cased text is lower cased before checking for verbs. This helps avoid some missed verbs.
* Adds an `Address` element for capturing elements that only contain an address.
* Suppress the `UserWarning` when detectron is called.
* Checks that titles and narrative test have at least one English word.
* Checks that titles and narrative text are at least 50% alpha characters.
* Restricts titles to a maximum word length. Adds a `UNSTRUCTURED_TITLE_MAX_WORD_LENGTH`
  environment variable for controlling the max number of words in a title.
* Updated `partition_pptx` to order the elements on the page

## 0.4.4

* Updated `partition_pdf` and `partition_image` to return `unstructured` `Element` objects
* Fixed the healthcheck url path when partitioning images and PDFs via API
* Adds an optional `coordinates` attribute to document objects
* Adds `FigureCaption` and `CheckBox` document elements
* Added ability to split lists detected in `LayoutElement` objects
* Adds `partition_pptx` for partitioning PowerPoint documents
* LayoutParser models now download from HugginfaceHub instead of DropBox
* Fixed file type detection for XML and HTML files on Amazone Linux

## 0.4.3

* Adds `requests` as a base dependency
* Fix in `exceeds_cap_ratio` so the function doesn't break with empty text
* Fix bug in `_parse_received_data`.
* Update `detect_filetype` to properly handle `.doc`, `.xls`, and `.ppt`.

## 0.4.2

* Added `partition_image` to process documents in an image format.
* Fixed utf-8 encoding error in `partition_email` with attachments for `text/html`

## 0.4.1

* Added support for text files in the `partition` function
* Pinned `opencv-python` for easier installation on Linux

## 0.4.0

* Added generic `partition` brick that detects the file type and routes a file to the appropriate
  partitioning brick.
* Added a file type detection module.
* Updated `partition_html` and `partition_eml` to support file-like objects in 'rb' mode.
* Cleaning brick for removing ordered bullets `clean_ordered_bullets`.
* Extract brick method for ordered bullets `extract_ordered_bullets`.
* Test for `clean_ordered_bullets`.
* Test for `extract_ordered_bullets`.
* Added `partition_docx` for pre-processing Word Documents.
* Added new REGEX patterns to extract email header information
* Added new functions to extract header information `parse_received_data` and `partition_header`
* Added new function to parse plain text files `partition_text`
* Added new cleaners functions `extract_ip_address`, `extract_ip_address_name`, `extract_mapi_id`, `extract_datetimetz`
* Add new `Image` element and function to find embedded images `find_embedded_images`
* Added `get_directory_file_info` for summarizing information about source documents

## 0.3.5

* Add support for local inference
* Add new pattern to recognize plain text dash bullets
* Add test for bullet patterns
* Fix for `partition_html` that allows for processing `div` tags that have both text and child
  elements
* Add ability to extract document metadata from `.docx`, `.xlsx`, and `.jpg` files.
* Helper functions for identifying and extracting phone numbers
* Add new function `extract_attachment_info` that extracts and decodes the attachment
of an email.
* Staging brick to convert a list of `Element`s to a `pandas` dataframe.
* Add plain text functionality to `partition_email`

## 0.3.4

* Python-3.7 compat

## 0.3.3

* Removes BasicConfig from logger configuration
* Adds the `partition_email` partitioning brick
* Adds the `replace_mime_encodings` cleaning bricks
* Small fix to HTML parsing related to processing list items with sub-tags
* Add `EmailElement` data structure to store email documents

## 0.3.2

* Added `translate_text` brick for translating text between languages
* Add an `apply` method to make it easier to apply cleaners to elements

## 0.3.1

* Added \_\_init.py\_\_ to `partition`

## 0.3.0

* Implement staging brick for Argilla. Converts lists of `Text` elements to `argilla` dataset classes.
* Removing the local PDF parsing code and any dependencies and tests.
* Reorganizes the staging bricks in the unstructured.partition module
* Allow entities to be passed into the Datasaur staging brick
* Added HTML escapes to the `replace_unicode_quotes` brick
* Fix bad responses in partition_pdf to raise ValueError
* Adds `partition_html` for partitioning HTML documents.

## 0.2.6

* Small change to how \_read is placed within the inheritance structure since it doesn't really apply to pdf
* Add partitioning brick for calling the document image analysis API

## 0.2.5

* Update python requirement to >=3.7

## 0.2.4

* Add alternative way of importing `Final` to support google colab

## 0.2.3

* Add cleaning bricks for removing prefixes and postfixes
* Add cleaning bricks for extracting text before and after a pattern

## 0.2.2

* Add staging brick for Datasaur

## 0.2.1

* Added brick to convert an ISD dictionary to a list of elements
* Update `PDFDocument` to use the `from_file` method
* Added staging brick for CSV format for ISD (Initial Structured Data) format.
* Added staging brick for separating text into attention window size chunks for `transformers`.
* Added staging brick for LabelBox.
* Added ability to upload LabelStudio predictions
* Added utility function for JSONL reading and writing
* Added staging brick for CSV format for Prodigy
* Added staging brick for Prodigy
* Added ability to upload LabelStudio annotations
* Added text_field and id_field to stage_for_label_studio signature

## 0.2.0

* Initial release of unstructured<|MERGE_RESOLUTION|>--- conflicted
+++ resolved
@@ -1,8 +1,4 @@
-<<<<<<< HEAD
-## 0.14.7-dev3
-=======
-## 0.14.7-dev5
->>>>>>> 0b73978b
+## 0.14.7-dev6
 
 ### Enhancements
 
@@ -11,11 +7,9 @@
 
 ### Features
 
-<<<<<<< HEAD
+* **Expose conversion functions for tables** Adds public functions to convert tables from HTML to the Deckerd format and back
+
 * **Adds Kafka Source and Destination** New source and destination connector added to all CLI ingest commands to support reading from and writing to Kafka streams. Also supports Confluent Kafka.
-=======
-* **Expose conversion functions for tables** Adds public functions to convert tables from HTML to the Deckerd format and back
->>>>>>> 0b73978b
 
 ### Fixes
 
