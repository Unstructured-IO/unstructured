--- conflicted
+++ resolved
@@ -53,14 +53,11 @@
 ### Features
 
 ### Fixes
-<<<<<<< HEAD
 - Improved clean_bullets in order to remove en-dashes if they are used as bullets
-=======
 - Bumped dependencies via pip-compile to address the following CVEs:
   - **authlib**: GHSA-pq5p-34cr-23v9
   - **python-3.12/python03**.12-base: CVE-2025-8291, GHSA-49g5-f6qw-8mm7
   - **libcrypto3/libssl3**: CVE-2025-9230, CVE-2025-9231, CVE-2025-9232, GHSA-76r2-c3cg-f5r9, GHSA-9mrx-mqmg-gwj9
->>>>>>> 91a9888d
 
 ## 0.18.15
 
