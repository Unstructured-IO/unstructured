<<<<<<< HEAD
## 0.8.9-dev0

### Enhancements

### Features

* Adds Sharepoint connector.

### Fixes

=======
## 0.9.1-dev0

### Enhancements

* Add page break parameter section in API documentation to sync with change in Prod API

### Features

### Fixes

## 0.9.0

### Enhancements

* Dependencies are now split by document type, creating a slimmer base installation.
>>>>>>> 499f37f6

## 0.8.8

### Enhancements

### Features

### Fixes


* Rename "date" field to "last_modified"
* Adds Box connector

### Fixes

## 0.8.7

### Enhancements

* Put back useful function `split_by_paragraph`

### Features

### Fixes

* Fix argument order in NLTK download step

## 0.8.6

### Enhancements

### Features

### Fixes

* Remove debug print lines and non-functional code

## 0.8.5

### Enhancements

* Add parameter `skip_infer_table_types` to enable (skip) table extraction for other doc types
* Adds optional Unstructured API unit tests in CI
* Tracks last modified date for all document types.
* refactor the ingest cli to better support expanding supported connectors

## 0.8.3

### Enhancements

### Features

### Fixes

* NLTK now only gets downloaded if necessary.
* Handling for empty tables in Word Documents and PowerPoints.

## 0.8.4

### Enhancements

* Additional tests and refactor of JSON detection.
* Update functionality to retrieve image metadata from a page for `document_to_element_list`
* Links are now tracked in `partition_html` output.
* Set the file's current position to the beginning after reading the file in `convert_to_bytes`
* Add `min_partition` kwarg to that combines elements below a specified threshold and modifies splitting of strings longer than max partition so words are not split.
* set the file's current position to the beginning after reading the file in `convert_to_bytes`
* Add slide notes to pptx
* Add `--encoding` directive to ingest
* Improve json detection by `detect_filetype`

### Features

* Adds Outlook connector
* Add support for dpi parameter in inference library
* Adds Onedrive connector.
* Add Confluence connector for ingest cli to pull the body text from all documents from all spaces in a confluence domain.

### Fixes

* Fixes issue with email partitioning where From field was being assigned the To field value.
* Use the `image_metadata` property of the `PageLayout` instance to get the page image info in the `document_to_element_list`
* Add functionality to write images to computer storage temporarily instead of keeping them in memory for `ocr_only` strategy
* Add functionality to convert a PDF in small chunks of pages at a time for `ocr_only` strategy
* Adds `.txt`, `.text`, and `.tab` to list of extensions to check if file
  has a `text/plain` MIME type.
* Enables filters to be passed to `partition_doc` so it doesn't error with LibreOffice7.
* Removed old error message that's superseded by `requires_dependencies`.
* Removes using `hi_res` as the default strategy value for `partition_via_api` and `partition_multiple_via_api`

## 0.8.1

### Enhancements

* Add support for Python 3.11

### Features

### Fixes

* Fixed `auto` strategy detected scanned document as having extractable text and using `fast` strategy, resulting in no output.
* Fix list detection in MS Word documents.
* Don't instantiate an element with a coordinate system when there isn't a way to get its location data.

## 0.8.0

### Enhancements

* Allow model used for hi res pdf partition strategy to be chosen when called.
* Updated inference package

### Features

* Add `metadata_filename` parameter across all partition functions

### Fixes

* Update to ensure `convert_to_datafame` grabs all of the metadata fields.
* Adjust encoding recognition threshold value in `detect_file_encoding`
* Fix KeyError when `isd_to_elements` doesn't find a type
* Fix `_output_filename` for local connector, allowing single files to be written correctly to the disk

* Fix for cases where an invalid encoding is extracted from an email header.

### BREAKING CHANGES

* Information about an element's location is no longer returned as top-level attributes of an element. Instead, it is returned in the `coordinates` attribute of the element's metadata.

## 0.7.12

### Enhancements

* Adds `include_metadata` kwarg to `partition_doc`, `partition_docx`, `partition_email`, `partition_epub`, `partition_json`, `partition_msg`, `partition_odt`, `partition_org`, `partition_pdf`, `partition_ppt`, `partition_pptx`, `partition_rst`, and `partition_rtf`
### Features

* Add Elasticsearch connector for ingest cli to pull specific fields from all documents in an index.
* Adds Dropbox connector

### Fixes

* Fix tests that call unstructured-api by passing through an api-key
* Fixed page breaks being given (incorrect) page numbers
* Fix skipping download on ingest when a source document exists locally

## 0.7.11

### Enhancements

* More deterministic element ordering when using `hi_res` PDF parsing strategy (from unstructured-inference bump to 0.5.4)
* Make large model available (from unstructured-inference bump to 0.5.3)
* Combine inferred elements with extracted elements (from unstructured-inference bump to 0.5.2)
* `partition_email` and `partition_msg` will now process attachments if `process_attachments=True`
  and a attachment partitioning functions is passed through with `attachment_partitioner=partition`.

### Features

### Fixes

* Fix tests that call unstructured-api by passing through an api-key
* Fixed page breaks being given (incorrect) page numbers
* Fix skipping download on ingest when a source document exists locally

## 0.7.10

### Enhancements

* Adds a `max_partition` parameter to `partition_text`, `partition_pdf`, `partition_email`,
  `partition_msg` and `partition_xml` that sets a limit for the size of an individual
  document elements. Defaults to `1500` for everything except `partition_xml`, which has
  a default value of `None`.
* DRY connector refactor

### Features

* `hi_res` model for pdfs and images is selectable via environment variable.

### Fixes

* CSV check now ignores escaped commas.
* Fix for filetype exploration util when file content does not have a comma.
* Adds negative lookahead to bullet pattern to avoid detecting plain text line
  breaks like `-------` as list items.
* Fix pre tag parsing for `partition_html`
* Fix lookup error for annotated Arabic and Hebrew encodings

## 0.7.9

### Enhancements

* Improvements to string check for leafs in `partition_xml`.
* Adds --partition-ocr-languages to unstructured-ingest.

### Features

* Adds `partition_org` for processed Org Mode documents.

### Fixes

## 0.7.8

### Enhancements

### Features

* Adds Google Cloud Service connector

### Fixes

* Updates the `parse_email` for `partition_eml` so that `unstructured-api` passes the smoke tests
* `partition_email` now works if there is no message content
* Updates the `"fast"` strategy for `partition_pdf` so that it's able to recursively
* Adds recursive functionality to all fsspec connectors
* Adds generic --recursive ingest flag

## 0.7.7

### Enhancements

* Adds functionality to replace the `MIME` encodings for `eml` files with one of the common encodings if a `unicode` error occurs
* Adds missed file-like object handling in `detect_file_encoding`
* Adds functionality to extract charset info from `eml` files

### Features

* Added coordinate system class to track coordinate types and convert to different coordinate

### Fixes

* Adds an `html_assemble_articles` kwarg to `partition_html` to enable users to capture
  control whether content outside of `<article>` tags is captured when
  `<article>` tags are present.
* Check for the `xml` attribute on `element` before looking for pagebreaks in `partition_docx`.

## 0.7.6

### Enhancements

* Convert fast startegy to ocr_only for images
* Adds support for page numbers in `.docx` and `.doc` when user or renderer
  created page breaks are present.
* Adds retry logic for the unstructured-ingest Biomed connector

### Features

* Provides users with the ability to extract additional metadata via regex.
* Updates `partition_docx` to include headers and footers in the output.
* Create `partition_tsv` and associated tests. Make additional changes to `detect_filetype`.

### Fixes

* Remove fake api key in test `partition_via_api` since we now require valid/empty api keys
* Page number defaults to `None` instead of `1` when page number is not present in the metadata.
  A page number of `None` indicates that page numbers are not being tracked for the document
  or that page numbers do not apply to the element in question..
* Fixes an issue with some pptx files. Assume pptx shapes are found in top left position of slide
  in case the shape.top and shape.left attributes are `None`.

## 0.7.5

### Enhancements

* Adds functionality to sort elements in `partition_pdf` for `fast` strategy
* Adds ingest tests with `--fast` strategy on PDF documents
* Adds --api-key to unstructured-ingest

### Features

* Adds `partition_rst` for processed ReStructured Text documents.

### Fixes

* Adds handling for emails that do not have a datetime to extract.
* Adds pdf2image package as core requirement of unstructured (with no extras)

## 0.7.4

### Enhancements

* Allows passing kwargs to request data field for `partition_via_api` and `partition_multiple_via_api`
* Enable MIME type detection if libmagic is not available
* Adds handling for empty files in `detect_filetype` and `partition`.

### Features

### Fixes

* Reslove `grpcio` import issue on `weaviate.schema.validate_schema` for python 3.9 and 3.10
* Remove building `detectron2` from source in Dockerfile

## 0.7.3

### Enhancements

* Update IngestDoc abstractions and add data source metadata in ElementMetadata

### Features

### Fixes

* Pass `strategy` parameter down from `partition` for `partition_image`
* Filetype detection if a CSV has a `text/plain` MIME type
* `convert_office_doc` no longers prints file conversion info messages to stdout.
* `partition_via_api` reflects the actual filetype for the file processed in the API.

## 0.7.2

### Enhancements

* Adds an optional encoding kwarg to `elements_to_json` and `elements_from_json`
* Bump version of base image to use new stable version of tesseract

### Features

### Fixes

* Update the `read_txt_file` utility function to keep using `spooled_to_bytes_io_if_needed` for xml
* Add functionality to the `read_txt_file` utility function to handle file-like object from URL
* Remove the unused parameter `encoding` from `partition_pdf`
* Change auto.py to have a `None` default for encoding
* Add functionality to try other common encodings for html and xml files if an error related to the encoding is raised and the user has not specified an encoding.
* Adds benchmark test with test docs in example-docs
* Re-enable test_upload_label_studio_data_with_sdk
* File detection now detects code files as plain text
* Adds `tabulate` explicitly to dependencies
* Fixes an issue in `metadata.page_number` of pptx files
* Adds showing help if no parameters passed

## 0.7.1

### Enhancements

### Features

* Add `stage_for_weaviate` to stage `unstructured` outputs for upload to Weaviate, along with
  a helper function for defining a class to use in Weaviate schemas.
* Builds from Unstructured base image, built off of Rocky Linux 8.7, this resolves almost all CVE's in the image.

### Fixes

## 0.7.0

### Enhancements

* Installing `detectron2` from source is no longer required when using the `local-inference` extra.
* Updates `.pptx` parsing to include text in tables.

### Features

### Fixes

* Fixes an issue in `_add_element_metadata` that caused all elements to have `page_number=1`
  in the element metadata.
* Adds `.log` as a file extension for TXT files.
* Adds functionality to try other common encodings for email (`.eml`) files if an error related to the encoding is raised and the user has not specified an encoding.
* Allow passed encoding to be used in the `replace_mime_encodings`
* Fixes page metadata for `partition_html` when `include_metadata=False`
* A `ValueError` now raises if `file_filename` is not specified when you use `partition_via_api`
  with a file-like object.

## 0.6.11

### Enhancements

* Supports epub tests since pandoc is updated in base image

### Features


### Fixes


## 0.6.10

### Enhancements

* XLS support from auto partition

### Features

### Fixes

## 0.6.9

### Enhancements

* fast strategy for pdf now keeps element bounding box data
* setup.py refactor

### Features

### Fixes

* Adds functionality to try other common encodings if an error related to the encoding is raised and the user has not specified an encoding.
* Adds additional MIME types for CSV

## 0.6.8

### Enhancements

### Features

* Add `partition_csv` for CSV files.

### Fixes

## 0.6.7

### Enhancements

* Deprecate `--s3-url` in favor of `--remote-url` in CLI
* Refactor out non-connector-specific config variables
* Add `file_directory` to metadata
* Add `page_name` to metadata. Currently used for the sheet name in XLSX documents.
* Added a `--partition-strategy` parameter to unstructured-ingest so that users can specify
  partition strategy in CLI. For example, `--partition-strategy fast`.
* Added metadata for filetype.
* Add Discord connector to pull messages from a list of channels
* Refactor `unstructured/file-utils/filetype.py` to better utilise hashmap to return mime type.
* Add local declaration of DOCX_MIME_TYPES and XLSX_MIME_TYPES for `test_filetype.py`.

### Features

* Add `partition_xml` for XML files.
* Add `partition_xlsx` for Microsoft Excel documents.

### Fixes

* Supports `hml` filetype for partition as a variation of html filetype.
* Makes `pytesseract` a function level import in `partition_pdf` so you can use the `"fast"`
  or `"hi_res"` strategies if `pytesseract` is not installed. Also adds the
  `required_dependencies` decorator for the `"hi_res"` and `"ocr_only"` strategies.
* Fix to ensure `filename` is tracked in metadata for `docx` tables.

## 0.6.6

### Enhancements

* Adds an `"auto"` strategy that chooses the partitioning strategy based on document
  characteristics and function kwargs. This is the new default strategy for `partition_pdf`
  and `partition_image`. Users can maintain existing behavior by explicitly setting
  `strategy="hi_res"`.
* Added an additional trace logger for NLP debugging.
* Add `get_date` method to `ElementMetadata` for converting the datestring to a `datetime` object.
* Cleanup the `filename` attribute on `ElementMetadata` to remove the full filepath.

### Features

* Added table reading as html with URL parsing to `partition_docx` in docx
* Added metadata field for text_as_html for docx files

### Fixes

* `fileutils/file_type` check json and eml decode ignore error
* `partition_email` was updated to more flexibly handle deviations from the RFC-2822 standard.
  The time in the metadata returns `None` if the time does not match RFC-2822 at all.
* Include all metadata fields when converting to dataframe or CSV

## 0.6.5

### Enhancements

* Added support for SpooledTemporaryFile file argument.

### Features

### Fixes


## 0.6.4

### Enhancements

* Added an "ocr_only" strategy for `partition_pdf`. Refactored the strategy decision
  logic into its own module.

### Features

### Fixes

## 0.6.3

### Enhancements

* Add an "ocr_only" strategy for `partition_image`.

### Features

* Added `partition_multiple_via_api` for partitioning multiple documents in a single REST
  API call.
* Added `stage_for_baseplate` function to prepare outputs for ingestion into Baseplate.
* Added `partition_odt` for processing Open Office documents.

### Fixes

* Updates the grouping logic in the `partition_pdf` fast strategy to group together text
  in the same bounding box.

## 0.6.2

### Enhancements

* Added logic to `partition_pdf` for detecting copy protected PDFs and falling back
  to the hi res strategy when necessary.


### Features

* Add `partition_via_api` for partitioning documents through the hosted API.

### Fixes

* Fix how `exceeds_cap_ratio` handles empty (returns `True` instead of `False`)
* Updates `detect_filetype` to properly detect JSONs when the MIME type is `text/plain`.

## 0.6.1

### Enhancements

* Updated the table extraction parameter name to be more descriptive

### Features

### Fixes

## 0.6.0

### Enhancements

* Adds an `ssl_verify` kwarg to `partition` and `partition_html` to enable turning off
  SSL verification for HTTP requests. SSL verification is on by default.
* Allows users to pass in ocr language to `partition_pdf` and `partition_image` through
  the `ocr_language` kwarg. `ocr_language` corresponds to the code for the language pack
  in Tesseract. You will need to install the relevant Tesseract language pack to use a
  given language.

### Features

* Table extraction is now possible for pdfs from `partition` and `partition_pdf`.
* Adds support for extracting attachments from `.msg` files

### Fixes

* Adds an `ssl_verify` kwarg to `partition` and `partition_html` to enable turning off
  SSL verification for HTTP requests. SSL verification is on by default.

## 0.5.13

### Enhancements

* Allow headers to be passed into `partition` when `url` is used.

### Features

* `bytes_string_to_string` cleaning brick for bytes string output.

### Fixes

* Fixed typo in call to `exactly_one` in `partition_json`
* unstructured-documents encode xml string if document_tree is `None` in `_read_xml`.
* Update to `_read_xml` so that Markdown files with embedded HTML process correctly.
* Fallback to "fast" strategy only emits a warning if the user specifies the "hi_res" strategy.
* unstructured-partition-text_type exceeds_cap_ratio fix returns and how capitalization ratios are calculated
* `partition_pdf` and `partition_text` group broken paragraphs to avoid fragmented `NarrativeText` elements.
* .json files resolved as "application/json" on centos7 (or other installs with older libmagic libs)

## 0.5.12

### Enhancements

* Add OS mimetypes DB to docker image, mainly for unstructured-api compat.
* Use the image registry as a cache when building Docker images.
* Adds the ability for `partition_text` to group together broken paragraphs.
* Added method to utils to allow date time format validation

### Features
* Add Slack connector to pull messages for a specific channel

* Add --partition-by-api parameter to unstructured-ingest
* Added `partition_rtf` for processing rich text files.
* `partition` now accepts a `url` kwarg in addition to `file` and `filename`.

### Fixes

* Allow encoding to be passed into `replace_mime_encodings`.
* unstructured-ingest connector-specific dependencies are imported on demand.
* unstructured-ingest --flatten-metadata supported for local connector.
* unstructured-ingest fix runtime error when using --metadata-include.

## 0.5.11

### Enhancements

### Features

### Fixes

* Guard against null style attribute in docx document elements
* Update HTML encoding to better support foreign language characters

## 0.5.10

### Enhancements

* Updated inference package
* Add sender, recipient, date, and subject to element metadata for emails

### Features

* Added `--download-only` parameter to `unstructured-ingest`

### Fixes

* FileNotFound error when filename is provided but file is not on disk

## 0.5.9

### Enhancements

### Features

### Fixes

* Convert file to str in helper `split_by_paragraph` for `partition_text`

## 0.5.8

### Enhancements

* Update `elements_to_json` to return string when filename is not specified
* `elements_from_json` may take a string instead of a filename with the `text` kwarg
* `detect_filetype` now does a final fallback to file extension.
* Empty tags are now skipped during the depth check for HTML processing.

### Features

* Add local file system to `unstructured-ingest`
* Add `--max-docs` parameter to `unstructured-ingest`
* Added `partition_msg` for processing MSFT Outlook .msg files.

### Fixes

* `convert_file_to_text` now passes through the `source_format` and `target_format` kwargs.
  Previously they were hard coded.
* Partitioning functions that accept a `text` kwarg no longer raise an error if an empty
  string is passed (and empty list of elements is returned instead).
* `partition_json` no longer fails if the input is an empty list.
* Fixed bug in `chunk_by_attention_window` that caused the last word in segments to be cut-off
  in some cases.

### BREAKING CHANGES

* `stage_for_transformers` now returns a list of elements, making it consistent with other
  staging bricks

## 0.5.7

### Enhancements

* Refactored codebase using `exactly_one`
* Adds ability to pass headers when passing a url in partition_html()
* Added optional `content_type` and `file_filename` parameters to `partition()` to bypass file detection

### Features

* Add `--flatten-metadata` parameter to `unstructured-ingest`
* Add `--fields-include` parameter to `unstructured-ingest`

### Fixes

## 0.5.6

### Enhancements

* `contains_english_word()`, used heavily in text processing, is 10x faster.

### Features

* Add `--metadata-include` and `--metadata-exclude` parameters to `unstructured-ingest`
* Add `clean_non_ascii_chars` to remove non-ascii characters from unicode string

### Fixes

* Fix problem with PDF partition (duplicated test)

## 0.5.4

### Enhancements

* Added Biomedical literature connector for ingest cli.
* Add `FsspecConnector` to easily integrate any existing `fsspec` filesystem as a connector.
* Rename `s3_connector.py` to `s3.py` for readability and consistency with the
  rest of the connectors.
* Now `S3Connector` relies on `s3fs` instead of on `boto3`, and it inherits
  from `FsspecConnector`.
* Adds an `UNSTRUCTURED_LANGUAGE_CHECKS` environment variable to control whether or not language
  specific checks like vocabulary and POS tagging are applied. Set to `"true"` for higher
  resolution partitioning and `"false"` for faster processing.
* Improves `detect_filetype` warning to include filename when provided.
* Adds a "fast" strategy for partitioning PDFs with PDFMiner. Also falls back to the "fast"
  strategy if detectron2 is not available.
* Start deprecation life cycle for `unstructured-ingest --s3-url` option, to be deprecated in
  favor of `--remote-url`.

### Features

* Add `AzureBlobStorageConnector` based on its `fsspec` implementation inheriting
from `FsspecConnector`
* Add `partition_epub` for partitioning e-books in EPUB3 format.

### Fixes

* Fixes processing for text files with `message/rfc822` MIME type.
* Open xml files in read-only mode when reading contents to construct an XMLDocument.

## 0.5.3

### Enhancements

* `auto.partition()` can now load Unstructured ISD json documents.
* Simplify partitioning functions.
* Improve logging for ingest CLI.

### Features

* Add `--wikipedia-auto-suggest` argument to the ingest CLI to disable automatic redirection
  to pages with similar names.
* Add setup script for Amazon Linux 2
* Add optional `encoding` argument to the `partition_(text/email/html)` functions.
* Added Google Drive connector for ingest cli.
* Added Gitlab connector for ingest cli.

### Fixes

## 0.5.2

### Enhancements

* Fully move from printing to logging.
* `unstructured-ingest` now uses a default `--download_dir` of `$HOME/.cache/unstructured/ingest`
rather than a "tmp-ingest-" dir in the working directory.

### Features

### Fixes

* `setup_ubuntu.sh` no longer fails in some contexts by interpreting
`DEBIAN_FRONTEND=noninteractive` as a command
* `unstructured-ingest` no longer re-downloads files when --preserve-downloads
is used without --download-dir.
* Fixed an issue that was causing text to be skipped in some HTML documents.

## 0.5.1

### Enhancements

### Features

### Fixes

* Fixes an error causing JavaScript to appear in the output of `partition_html` sometimes.
* Fix several issues with the `requires_dependencies` decorator, including the error message
  and how it was used, which had caused an error for `unstructured-ingest --github-url ...`.

## 0.5.0

### Enhancements

* Add `requires_dependencies` Python decorator to check dependencies are installed before
  instantiating a class or running a function

### Features

* Added Wikipedia connector for ingest cli.

### Fixes

* Fix `process_document` file cleaning on failure
* Fixes an error introduced in the metadata tracking commit that caused `NarrativeText`
  and `FigureCaption` elements to be represented as `Text` in HTML documents.

## 0.4.16

### Enhancements

* Fallback to using file extensions for filetype detection if `libmagic` is not present

### Features

* Added setup script for Ubuntu
* Added GitHub connector for ingest cli.
* Added `partition_md` partitioner.
* Added Reddit connector for ingest cli.

### Fixes

* Initializes connector properly in ingest.main::MainProcess
* Restricts version of unstructured-inference to avoid multithreading issue

## 0.4.15

### Enhancements

* Added `elements_to_json` and `elements_from_json` for easier serialization/deserialization
* `convert_to_dict`, `dict_to_elements` and `convert_to_csv` are now aliases for functions
  that use the ISD terminology.

### Fixes

* Update to ensure all elements are preserved during serialization/deserialization

## 0.4.14

* Automatically install `nltk` models in the `tokenize` module.

## 0.4.13

* Fixes unstructured-ingest cli.

## 0.4.12

* Adds console_entrypoint for unstructured-ingest, other structure/doc updates related to ingest.
* Add `parser` parameter to `partition_html`.

## 0.4.11

* Adds `partition_doc` for partitioning Word documents in `.doc` format. Requires `libreoffice`.
* Adds `partition_ppt` for partitioning PowerPoint documents in `.ppt` format. Requires `libreoffice`.

## 0.4.10

* Fixes `ElementMetadata` so that it's JSON serializable when the filename is a `Path` object.

## 0.4.9

* Added ingest modules and s3 connector, sample ingest script
* Default to `url=None` for `partition_pdf` and `partition_image`
* Add ability to skip English specific check by setting the `UNSTRUCTURED_LANGUAGE` env var to `""`.
* Document `Element` objects now track metadata

## 0.4.8

* Modified XML and HTML parsers not to load comments.

## 0.4.7

* Added the ability to pull an HTML document from a url in `partition_html`.
* Added the the ability to get file summary info from lists of filenames and lists
  of file contents.
* Added optional page break to `partition` for `.pptx`, `.pdf`, images, and `.html` files.
* Added `to_dict` method to document elements.
* Include more unicode quotes in `replace_unicode_quotes`.

## 0.4.6

* Loosen the default cap threshold to `0.5`.
* Add a `UNSTRUCTURED_NARRATIVE_TEXT_CAP_THRESHOLD` environment variable for controlling
  the cap ratio threshold.
* Unknown text elements are identified as `Text` for HTML and plain text documents.
* `Body Text` styles no longer default to `NarrativeText` for Word documents. The style information
  is insufficient to determine that the text is narrative.
* Upper cased text is lower cased before checking for verbs. This helps avoid some missed verbs.
* Adds an `Address` element for capturing elements that only contain an address.
* Suppress the `UserWarning` when detectron is called.
* Checks that titles and narrative test have at least one English word.
* Checks that titles and narrative text are at least 50% alpha characters.
* Restricts titles to a maximum word length. Adds a `UNSTRUCTURED_TITLE_MAX_WORD_LENGTH`
  environment variable for controlling the max number of words in a title.
* Updated `partition_pptx` to order the elements on the page

## 0.4.4

* Updated `partition_pdf` and `partition_image` to return `unstructured` `Element` objects
* Fixed the healthcheck url path when partitioning images and PDFs via API
* Adds an optional `coordinates` attribute to document objects
* Adds `FigureCaption` and `CheckBox` document elements
* Added ability to split lists detected in `LayoutElement` objects
* Adds `partition_pptx` for partitioning PowerPoint documents
* LayoutParser models now download from HugginfaceHub instead of DropBox
* Fixed file type detection for XML and HTML files on Amazone Linux

## 0.4.3

* Adds `requests` as a base dependency
* Fix in `exceeds_cap_ratio` so the function doesn't break with empty text
* Fix bug in `_parse_received_data`.
* Update `detect_filetype` to properly handle `.doc`, `.xls`, and `.ppt`.

## 0.4.2

* Added `partition_image` to process documents in an image format.
* Fixed utf-8 encoding error in `partition_email` with attachments for `text/html`

## 0.4.1

* Added support for text files in the `partition` function
* Pinned `opencv-python` for easier installation on Linux

## 0.4.0

* Added generic `partition` brick that detects the file type and routes a file to the appropriate
  partitioning brick.
* Added a file type detection module.
* Updated `partition_html` and `partition_eml` to support file-like objects in 'rb' mode.
* Cleaning brick for removing ordered bullets `clean_ordered_bullets`.
* Extract brick method for ordered bullets `extract_ordered_bullets`.
* Test for `clean_ordered_bullets`.
* Test for `extract_ordered_bullets`.
* Added `partition_docx` for pre-processing Word Documents.
* Added new REGEX patterns to extract email header information
* Added new functions to extract header information `parse_received_data` and `partition_header`
* Added new function to parse plain text files `partition_text`
* Added new cleaners functions `extract_ip_address`, `extract_ip_address_name`, `extract_mapi_id`, `extract_datetimetz`
* Add new `Image` element and function to find embedded images `find_embedded_images`
* Added `get_directory_file_info` for summarizing information about source documents

## 0.3.5

* Add support for local inference
* Add new pattern to recognize plain text dash bullets
* Add test for bullet patterns
* Fix for `partition_html` that allows for processing `div` tags that have both text and child
  elements
* Add ability to extract document metadata from `.docx`, `.xlsx`, and `.jpg` files.
* Helper functions for identifying and extracting phone numbers
* Add new function `extract_attachment_info` that extracts and decodes the attachment
of an email.
* Staging brick to convert a list of `Element`s to a `pandas` dataframe.
* Add plain text functionality to `partition_email`

## 0.3.4

* Python-3.7 compat

## 0.3.3

* Removes BasicConfig from logger configuration
* Adds the `partition_email` partitioning brick
* Adds the `replace_mime_encodings` cleaning bricks
* Small fix to HTML parsing related to processing list items with sub-tags
* Add `EmailElement` data structure to store email documents

## 0.3.2

* Added `translate_text` brick for translating text between languages
* Add an `apply` method to make it easier to apply cleaners to elements

## 0.3.1

* Added \_\_init.py\_\_ to `partition`

## 0.3.0

* Implement staging brick for Argilla. Converts lists of `Text` elements to `argilla` dataset classes.
* Removing the local PDF parsing code and any dependencies and tests.
* Reorganizes the staging bricks in the unstructured.partition module
* Allow entities to be passed into the Datasaur staging brick
* Added HTML escapes to the `replace_unicode_quotes` brick
* Fix bad responses in partition_pdf to raise ValueError
* Adds `partition_html` for partitioning HTML documents.

## 0.2.6

* Small change to how \_read is placed within the inheritance structure since it doesn't really apply to pdf
* Add partitioning brick for calling the document image analysis API

## 0.2.5

* Update python requirement to >=3.7

## 0.2.4

* Add alternative way of importing `Final` to support google colab

## 0.2.3

* Add cleaning bricks for removing prefixes and postfixes
* Add cleaning bricks for extracting text before and after a pattern

## 0.2.2

* Add staging brick for Datasaur

## 0.2.1

* Added brick to convert an ISD dictionary to a list of elements
* Update `PDFDocument` to use the `from_file` method
* Added staging brick for CSV format for ISD (Initial Structured Data) format.
* Added staging brick for separating text into attention window size chunks for `transformers`.
* Added staging brick for LabelBox.
* Added ability to upload LabelStudio predictions
* Added utility function for JSONL reading and writing
* Added staging brick for CSV format for Prodigy
* Added staging brick for Prodigy
* Added ability to upload LabelStudio annotations
* Added text_field and id_field to stage_for_label_studio signature

## 0.2.0

* Initial release of unstructured<|MERGE_RESOLUTION|>--- conflicted
+++ resolved
@@ -1,7 +1,8 @@
-<<<<<<< HEAD
-## 0.8.9-dev0
-
-### Enhancements
+## 0.9.1-dev0
+
+### Enhancements
+
+* Add page break parameter section in API documentation to sync with change in Prod API
 
 ### Features
 
@@ -9,23 +10,11 @@
 
 ### Fixes
 
-=======
-## 0.9.1-dev0
-
-### Enhancements
-
-* Add page break parameter section in API documentation to sync with change in Prod API
-
-### Features
-
-### Fixes
-
 ## 0.9.0
 
 ### Enhancements
 
 * Dependencies are now split by document type, creating a slimmer base installation.
->>>>>>> 499f37f6
 
 ## 0.8.8
 
