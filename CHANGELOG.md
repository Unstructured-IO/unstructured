--- conflicted
+++ resolved
@@ -1,8 +1,4 @@
-<<<<<<< HEAD
 ## 0.4.12
-=======
-## 0.4.12-dev2
->>>>>>> 60abac2c
 
 * Adds console_entrypoint for unstructured-ingest, other structure/doc updates related to ingest.
 * Add `parser` parameter to `partition_html`.
