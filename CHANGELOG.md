<<<<<<< HEAD
## 0.14.7-dev3
=======
## 0.14.7-dev5
>>>>>>> 0b73978b

### Enhancements

* **Pull from `wolfi-base` image.** The amd64 image now pulls from the `unstructured` `wolfi-base` image to avoid duplication of dependency setup steps.
* **Fix windows temp file.** Make the creation of a temp file in unstructured/partition/pdf_image/ocr.py windows compatible.

### Features

* **Expose conversion functions for tables** Adds public functions to convert tables from HTML to the Deckerd format and back

### Fixes

* **Fix an error publishing docker images.** Update user in docker-smoke-test to reflect changes made by the amd64 image pull from the "unstructured" "wolfi-base" image.
* **Fix a IndexError when partitioning a pdf with values for both `extract_image_block_types` and `starting_page_number`.

## 0.14.6

### Enhancements

* **Bump unstructured-inference==0.7.35** Fix syntax for generated HTML tables.

### Features

* **tqdm ingest support** add optional flag to ingest flow to print out progress bar of each step in the process.

### Fixes

* **Remove deprecated `overwrite_schema` kwarg from Delta Table connector.** The `overwrite_schema` kwarg is deprecated in `deltalake>=0.18.0`. `schema_mode=` should be used now instead. `schema_mode="overwrite"` is equivalent to `overwrite_schema=True` and `schema_mode="merge"` is equivalent to `overwrite_schema="False"`. `schema_mode` defaults to `None`. You can also now specify `engine`, which defaults to `"pyarrow"`. You need to specify `enginer="rust"` to use `"schema_mode"`.
* **Fix passing parameters to python-client** - Remove parsing list arguments to strings in passing arguments to python-client in Ingest workflow and `partition_via_api`
* **table metric bug fix** get_element_level_alignment()now will find all the matched indices in predicted table data instead of only returning the first match in the case of multiple matches for the same gt string.
* **fsspec connector path/permissions bug** V2 fsspec connectors were failing when defined relative filepaths had leading slash. This strips that slash to guarantee the relative path never has it.
* **Dropbox connector internal file path bugs** Dropbox source connector currently raises exceptions when indexing files due to two issues: a path formatting idiosyncrasy of the Dropbox library and a divergence in the definition of the Dropbox libraries fs.info method, expecting a 'url' parameter rather than 'path'.
* **update table metric evaluation to handle corrected HTML syntax for tables** This change is connected to the update in [unstructured-inference change](https://github.com/Unstructured-IO/unstructured-inference/pull/355) - fixes transforming HTML table to deckerd and internal cells format.

## 0.14.5

### Enhancements

* **Filtering for tar extraction** Adds tar filtering to the compression module for connectors to avoid decompression malicious content in `.tar.gz` files. This was added to the Python `tarfile` lib in Python 3.12. The change only applies when using Python 3.12 and above.
* **Use `python-oxmsg` for `partition_msg()`.** Outlook MSG emails are now partitioned using the `python-oxmsg` package which resolves some shortcomings of the prior MSG parser.

### Features

### Fixes

* **8-bit string Outlook MSG files are parsed.** `partition_msg()` is now able to parse non-unicode Outlook MSG emails.
* **Attachments to Outlook MSG files are extracted intact.** `partition_msg()` is now able to extract attachments without corruption.

## 0.14.4

### Enhancements

* **Move logger error to debug level when PDFminer fails to extract text** which includes error message for Invalid dictionary construct.
* **Add support for Pinecone serverless** Adds Pinecone serverless to the connector tests. Pinecone
    serverless will work version versions >=0.14.2, but hadn't been tested until now.

### Features

- **Allow configuration of the Google Vision API endpoint** Add an environment variable to select the Google Vision API in the US or the EU.

### Fixes

* **Address the issue of unrecognized tables in `UnstructuredTableTransformerModel`** When a table is not recognized, the `element.metadata.text_as_html` attribute is set to an empty string.
* **Remove root handlers in ingest logger**. Removes root handlers in ingest loggers to ensure secrets aren't accidentally exposed in Colab notebooks.
* **Fix V2 S3 Destination Connector authentication** Fixes bugs with S3 Destination Connector where the connection config was neither registered nor properly deserialized.
* **Clarified dependence on particular version of `python-docx`** Pinned `python-docx` version to ensure a particular method `unstructured` uses is included.
* **Ingest preserves original file extension** Ingest V2 introduced a change that dropped the original extension for upgraded connectors. This reverts that change.

## 0.14.3

### Enhancements

* **Move `category` field from Text class to Element class.**
* **`partition_docx()` now supports pluggable picture sub-partitioners.** A subpartitioner that accepts a DOCX `Paragraph` and generates elements is now supported. This allows adding a custom sub-partitioner that extracts images and applies OCR or summarization for the image.
* **Add VoyageAI embedder** Adds VoyageAI embeddings to support embedding via Voyage AI.

### Features

### Fixes

* **Fix `partition_pdf()` to keep spaces in the text**. The control character `\t` is now replaced with a space instead of being removed when merging inferred elements with embedded elements.
* **Turn off XML resolve entities** Sets `resolve_entities=False` for XML parsing with `lxml`
  to avoid text being dynamically injected into the XML document.
* **Add backward compatibility for the deprecated pdf_infer_table_structure parameter**.
* **Add the missing `form_extraction_skip_tables` argument to the `partition_pdf_or_image` call**.
  to avoid text being dynamically injected into the XML document.
* **Chromadb change from Add to Upsert using element_id to make idempotent**
* **Diable `table_as_cells` output by default** to reduce overhead in partition; now `table_as_cells` is only produced when the env `EXTACT_TABLE_AS_CELLS` is `true`
* **Reduce excessive logging** Change per page ocr info level logging into detail level trace logging
* **Replace try block in `document_to_element_list` for handling HTMLDocument** Use `getattr(element, "type", "")` to get the `type` attribute of an element when it exists. This is more explicit way to handle the special case for HTML documents and prevents other types of attribute error from being silenced by the try block

## 0.14.2

### Enhancements

* **Bump unstructured-inference==0.7.33**.

### Features

* **Add attribution to the `pinecone` connector**.

### Fixes

## 0.14.1

### Enhancements

* **Refactor code related to embedded text extraction**. The embedded text extraction code is moved from `unstructured-inference` to `unstructured`.

### Features

* **Large improvements to the ingest process:**
  * Support for multiprocessing and async, with limits for both.
  * Streamlined to process when mapping CLI invocations to the underlying code
  * More granular steps introduced to give better control over process (i.e. dedicated step to uncompress files already in the local filesystem, new optional staging step before upload)
  * Use the python client when calling the unstructured api for partitioning or chunking
  * Saving the final content is now a dedicated destination connector (local) set as the default if none are provided. Avoids adding new files locally if uploading elsewhere.
  * Leverage last modified date when deciding if new files should be downloaded and reprocessed.
  * Add attribution to the `pinecone` connector
  * **Add support for Python 3.12**. `unstructured` now works with Python 3.12!

### Fixes

## 0.14.0

### BREAKING CHANGES

* **Turn table extraction for PDFs and images off by default**. Reverting the default behavior for table extraction to "off" for PDFs and images. A number of users didn't realize we made the change and were impacted by slower processing times due to the extra model call for table extraction.

### Enhancements

* **Skip unnecessary element sorting in `partition_pdf()`**. Skip element sorting when determining whether embedded text can be extracted.
* **Faster evaluation** Support for concurrent processing of documents during evaluation
* **Add strategy parameter to `partition_docx()`.** Behavior of future enhancements may be sensitive the partitioning strategy. Add this parameter so `partition_docx()` is aware of the requested strategy.
* **Add GLOBAL_WORKING_DIR and GLOBAL_WORKING_PROCESS_DIR** configuration parameteres to control temporary storage.

### Features
* **Add form extraction basics (document elements and placeholder code in partition)**. This is to lay the ground work for the future. Form extraction models are not currently available in the library. An attempt to use this functionality will end in a `NotImplementedError`.

### Fixes

* **Add missing starting_page_num param to partition_image**
* **Make the filename and file params for partition_image and partition_pdf match the other partitioners**
* **Fix include_slide_notes and include_page_breaks params in partition_ppt**
* **Re-apply: skip accuracy calculation feature** Overwritten by mistake
* **Fix type hint for paragraph_grouper param** `paragraph_grouper` can be set to `False`, but the type hint did not not reflect this previously.
* **Remove links param from partition_pdf** `links` is extracted during partitioning and is not needed as a paramter in partition_pdf.
* **Improve CSV delimeter detection.** `partition_csv()` would raise on CSV files with very long lines.
* **Fix disk-space leak in `partition_doc()`.** Remove temporary file created but not removed when `file` argument is passed to `partition_doc()`.
* **Fix possible `SyntaxError` or `SyntaxWarning` on regex patterns.** Change regex patterns to raw strings to avoid these warnings/errors in Python 3.11+.
* **Fix disk-space leak in `partition_odt()`.** Remove temporary file created but not removed when `file` argument is passed to `partition_odt()`.
* **AstraDB: option to prevent indexing metadata**
* **Fix Missing py.typed**

## 0.13.7

### Enhancements

* **Remove `page_number` metadata fields** for HTML partition until we have a better strategy to decide page counting.
* **Extract OCRAgent.get_agent().** Generalize access to the configured OCRAgent instance beyond its use for PDFs.
* **Add calculation of table related metrics which take into account colspans and rowspans**
* **Evaluation: skip accuracy calculation** for files for which output and ground truth sizes differ greatly

### Features

* **add ability to get ratio of `cid` characters in embedded text extracted by `pdfminer`**.

### Fixes

* **`partition_docx()` handles short table rows.** The DOCX format allows a table row to start late and/or end early, meaning cells at the beginning or end of a row can be omitted. While there are legitimate uses for this capability, using it in practice is relatively rare. However, it can happen unintentionally when adjusting cell borders with the mouse. Accommodate this case and generate accurate `.text` and `.metadata.text_as_html` for these tables.
* **Remedy macOS test failure not triggered by CI.** Generalize temp-file detection beyond hard-coded Linux-specific prefix.
* **Remove unnecessary warning log for using default layout model.**
* **Add chunking to partition_tsv** Even though partition_tsv() produces a single Table element, chunking is made available because the Table element is often larger than the desired chunk size and must be divided into smaller chunks.

## 0.13.6

### Enhancements

### Features

### Fixes

- **ValueError: Invalid file (FileType.UNK) when parsing Content-Type header with charset directive** URL response Content-Type headers are now parsed according to RFC 9110.

## 0.13.5

### Enhancements

### Features

### Fixes

* **KeyError raised when updating parent_id** In the past, combining `ListItem` elements could result in reusing the same memory location which then led to unexpected side effects when updating element IDs.
* **Bump unstructured-inference==0.7.29**: table transformer predictions are now removed if confidence is below threshold

## 0.13.4

### Enhancements

* **Unique and deterministic hash IDs for elements** Element IDs produced by any partitioning
  function are now deterministic and unique at the document level by default. Before, hashes were
  based only on text; however, they now also take into account the element's sequence number on a
  page, the page's number in the document, and the document's file name.
* **Enable remote chunking via unstructured-ingest** Chunking using unstructured-ingest was
  previously limited to local chunking using the strategies `basic` and `by_title`. Remote chunking
  options via the API are now accessible.
* **Save table in cells format**. `UnstructuredTableTransformerModel` is able to return predicted table in cells format

### Features

* **Add a `PDF_ANNOTATION_THRESHOLD` environment variable to control the capture of embedded links in `partition_pdf()` for `fast` strategy**.
* **Add integration with the Google Cloud Vision API**. Adds a third OCR provider, alongside Tesseract and Paddle: the Google Cloud Vision API.

### Fixes

* **Remove ElementMetadata.section field.**. This field was unused, not populated by any partitioners.

## 0.13.3

### Enhancements

* **Remove duplicate image elements**. Remove image elements identified by PDFMiner that have similar bounding boxes and the same text.
* **Add support for `start_index` in `html` links extraction**
* **Add `strategy` arg value to `_PptxPartitionerOptions`.** This makes this paritioning option available for sub-partitioners to come that may optionally use inference or other expensive operations to improve the partitioning.
* **Support pluggable sub-partitioner for PPTX Picture shapes.** Use a distinct sub-partitioner for partitioning PPTX Picture (image) shapes and allow the default picture sub-partitioner to be replaced at run-time by one of the user's choosing.
* **Introduce `starting_page_number` parameter to partitioning functions** It applies to those partitioners which support `page_number` in element's metadata: PDF, TIFF, XLSX, DOC, DOCX, PPT, PPTX.
* **Redesign the internal mechanism of assigning element IDs** This allows for further enhancements related to element IDs such as deterministic and document-unique hashes. The way partitioning functions operate hasn't changed, which means `unique_element_ids` continues to be `False` by default, utilizing text hashes.

### Features

### Fixes

* **Add support for extracting text from tag tails in HTML**. This fix adds ability to generate separate elements using tag tails.
* **Add support for extracting text from `<b>` tags in HTML** Now `partition_html()` can extract text from `<b>` tags inside container tags (like `<div>`, `<pre>`).
* **Fix pip-compile make target** Missing base.in dependency missing from requirments make file added

## 0.13.2

### Enhancements

### Features

### Fixes

* **Brings back missing word list files** that caused `partition` failures in 0.13.1.

## 0.13.1

### Enhancements

* **Drop constraint on pydantic, supporting later versions** All dependencies has pydantic pinned at an old version. This explicit pin was removed, allowing the latest version to be pulled in when requirements are compiled.

### Features

* **Add a set of new `ElementType`s to extend future element types**

### Fixes

* **Fix `partition_html()` swallowing some paragraphs**. The `partition_html()` only considers elements with limited depth to avoid becoming the text representation of a giant div. This fix increases the limit value.
* **Fix SFTP** Adds flag options to SFTP connector on whether to use ssh keys / agent, with flag values defaulting to False. This is to prevent looking for ssh files when using username and password. Currently, username and password are required, making that always the case.

## 0.13.0

### Enhancements

* **Add `.metadata.is_continuation` to text-split chunks.** `.metadata.is_continuation=True` is added to second-and-later chunks formed by text-splitting an oversized `Table` element but not to their counterpart `Text` element splits. Add this indicator for `CompositeElement` to allow text-split continuation chunks to be identified for downstream processes that may wish to skip intentionally redundant metadata values in continuation chunks.
* **Add `compound_structure_acc` metric to table eval.** Add a new property to `unstructured.metrics.table_eval.TableEvaluation`: `composite_structure_acc`, which is computed from the element level row and column index and content accuracy scores
* **Add `.metadata.orig_elements` to chunks.** `.metadata.orig_elements: list[Element]` is added to chunks during the chunking process (when requested) to allow access to information from the elements each chunk was formed from. This is useful for example to recover metadata fields that cannot be consolidated to a single value for a chunk, like `page_number`, `coordinates`, and `image_base64`.
* **Add `--include_orig_elements` option to Ingest CLI.** By default, when chunking, the original elements used to form each chunk are added to `chunk.metadata.orig_elements` for each chunk. * The `include_orig_elements` parameter allows the user to turn off this behavior to produce a smaller payload when they don't need this metadata.
* **Add Google VertexAI embedder** Adds VertexAI embeddings to support embedding via Google Vertex AI.

### Features

* **Chunking populates `.metadata.orig_elements` for each chunk.** This behavior allows the text and metadata of the elements combined to make each chunk to be accessed. This can be important for example to recover metadata such as `.coordinates` that cannot be consolidated across elements and so is dropped from chunks. This option is controlled by the `include_orig_elements` parameter to `partition_*()` or to the chunking functions. This option defaults to `True` so original-elements are preserved by default. This behavior is not yet supported via the REST APIs or SDKs but will be in a closely subsequent PR to other `unstructured` repositories. The original elements will also not serialize or deserialize yet; this will also be added in a closely subsequent PR.
* **Add Clarifai destination connector** Adds support for writing partitioned and chunked documents into Clarifai.

### Fixes

* **Fix `clean_pdfminer_inner_elements()` to remove only pdfminer (embedded) elements merged with inferred elements**. Previously, some embedded elements were removed even if they were not merged with inferred elements. Now, only embedded elements that are already merged with inferred elements are removed.
* **Clarify IAM Role Requirement for GCS Platform Connectors**. The GCS Source Connector requires Storage Object Viewer and GCS Destination Connector requires Storage Object Creator IAM roles.
* **Change table extraction defaults** Change table extraction defaults in favor of using `skip_infer_table_types` parameter and reflect these changes in documentation.
* **Fix OneDrive dates with inconsistent formatting** Adds logic to conditionally support dates returned by office365 that may vary in date formatting or may be a datetime rather than a string. See previous fix for SharePoint
* **Adds tracking for AstraDB** Adds tracking info so AstraDB can see what source called their api.
* **Support AWS Bedrock Embeddings in ingest CLI** The configs required to instantiate the bedrock embedding class are now exposed in the api and the version of boto being used meets the minimum requirement to introduce the bedrock runtime required to hit the service.
* **Change MongoDB redacting** Original redact secrets solution is causing issues in platform. This fix uses our standard logging redact solution.

## 0.12.6

### Enhancements

* **Improve ability to capture embedded links in `partition_pdf()` for `fast` strategy** Previously, a threshold value that affects the capture of embedded links was set to a fixed value by default. This allows users to specify the threshold value for better capturing.
* **Refactor `add_chunking_strategy` decorator to dispatch by name.** Add `chunk()` function to be used by the `add_chunking_strategy` decorator to dispatch chunking call based on a chunking-strategy name (that can be dynamic at runtime). This decouples chunking dispatch from only those chunkers known at "compile" time and enables runtime registration of custom chunkers.
* **Redefine `table_level_acc` metric for table evaluation.** `table_level_acc` now is an average of individual predicted table's accuracy. A predicted table's accuracy is defined as the sequence matching ratio between itself and its corresponding ground truth table.

### Features

* **Added Unstructured Platform Documentation** The Unstructured Platform is currently in beta. The documentation provides how-to guides for setting up workflow automation, job scheduling, and configuring source and destination connectors.

### Fixes

* **Partitioning raises on file-like object with `.name` not a local file path.** When partitioning a file using the `file=` argument, and `file` is a file-like object (e.g. io.BytesIO) having a `.name` attribute, and the value of `file.name` is not a valid path to a file present on the local filesystem, `FileNotFoundError` is raised. This prevents use of the `file.name` attribute for downstream purposes to, for example, describe the source of a document retrieved from a network location via HTTP.
* **Fix SharePoint dates with inconsistent formatting** Adds logic to conditionally support dates returned by office365 that may vary in date formatting or may be a datetime rather than a string.
* **Include warnings** about the potential risk of installing a version of `pandoc` which does not support RTF files + instructions that will help resolve that issue.
* **Incorporate the `install-pandoc` Makefile recipe** into relevant stages of CI workflow, ensuring it is a version that supports RTF input files.
* **Fix Google Drive source key** Allow passing string for source connector key.
* **Fix table structure evaluations calculations** Replaced special value `-1.0` with `np.nan` and corrected rows filtering of files metrics basing on that.
* **Fix Sharepoint-with-permissions test** Ignore permissions metadata, update test.
* **Fix table structure evaluations for edge case** Fixes the issue when the prediction does not contain any table - no longer errors in such case.

## 0.12.5

### Enhancements

### Features
* Add `date_from_file_object` parameter to partition. If True and if file is provided via `file` parameter it will cause partition to infer last modified date from `file`'s content. If False, last modified metadata will be `None`.

* **Header and footer detection for fast strategy** `partition_pdf` with `fast` strategy now
  detects elements that are in the top or bottom 5 percent of the page as headers and footers.
* **Add parent_element to overlapping case output** Adds parent_element to the output for `identify_overlapping_or_nesting_case` and `catch_overlapping_and_nested_bboxes` functions.
* **Add table structure evaluation** Adds a new function to evaluate the structure of a table and return a metric that represents the quality of the table structure. This function is used to evaluate the quality of the table structure and the table contents.
* **Add AstraDB destination connector** Adds support for writing embedded documents into an AstraDB vector database.
* **Add OctoAI embedder** Adds support for embeddings via OctoAI.

### Fixes

* **Fix passing list type parameters when calling unstructured API via `partition_via_api()`** Update `partition_via_api()` to convert all list type parameters to JSON formatted strings before calling the unstructured client SDK. This will support image block extraction via `partition_via_api()`.
* **Fix `check_connection` in opensearch, databricks, postgres, azure connectors**
* **Fix don't treat plain text files with double quotes as JSON** If a file can be deserialized as JSON but it deserializes as a string, treat it as plain text even though it's valid JSON.
* **Fix `check_connection` in opensearch, databricks, postgres, azure connectors**
* **Fix cluster of bugs in `partition_xlsx()` that dropped content.** Algorithm for detecting "subtables" within a worksheet dropped table elements for certain patterns of populated cells such as when a trailing single-cell row appeared in a contiguous block of populated cells.
* **Improved documentation**. Fixed broken links and improved readability on `Key Concepts` page.
* **Rename `OpenAiEmbeddingConfig` to `OpenAIEmbeddingConfig`.**
* **Fix partition_json() doesn't chunk.** The `@add_chunking_strategy` decorator was missing from `partition_json()` such that pre-partitioned documents serialized to JSON did not chunk when a chunking-strategy was specified.


## 0.12.4

### Enhancements

* **Apply New Version of `black` formatting** The `black` library recently introduced a new major version that introduces new formatting conventions. This change brings code in the `unstructured` repo into compliance with the new conventions.
* **Move ingest imports to local scopes** Moved ingest dependencies into local scopes to be able to import ingest connector classes without the need of installing imported external dependencies. This allows lightweight use of the classes (not the instances. to use the instances as intended you'll still need the dependencies).
* **Add support for `.p7s` files** `partition_email` can now process `.p7s` files. The signature for the signed message is extracted and added to metadata.
* **Fallback to valid content types for emails** If the user selected content type does not exist on the email message, `partition_email` now falls back to anoter valid content type if it's available.

### Features

* **Add .heic file partitioning** .heic image files were previously unsupported and are now supported though partition_image()
* **Add the ability to specify an alternate OCR** implementation by implementing an `OCRAgent` interface and specify it using `OCR_AGENT` environment variable.
* **Add Vectara destination connector** Adds support for writing partitioned documents into a Vectara index.
* **Add ability to detect text in .docx inline shapes** extensions of docx partition, extracts text from inline shapes and includes them in paragraph's text

### Fixes

* **Fix `partition_pdf()` not working when using chipper model with `file`**
* **Handle common incorrect arguments for `languages` and `ocr_languages`** Users are regularly receiving errors on the API because they are defining `ocr_languages` or `languages` with additional quotationmarks, brackets, and similar mistakes. This update handles common incorrect arguments and raises an appropriate warning.
* **Default `hi_res_model_name` now relies on `unstructured-inference`** When no explicit `hi_res_model_name` is passed into `partition` or `partition_pdf_or_image` the default model is picked by `unstructured-inference`'s settings or os env variable `UNSTRUCTURED_HI_RES_MODEL_NAME`; it now returns the same model name regardless of `infer_table_structure`'s value; this function will be deprecated in the future and the default model name will simply rely on `unstructured-inference` and will not consider os env in a future release.
* **Fix remove Vectara requirements from setup.py - there are no dependencies**
* **Add missing dependency files to package manifest**. Updates the file path for the ingest
  dependencies and adds missing extra dependencies.
* **Fix remove Vectara requirements from setup.py - there are no dependencies **
* **Add title to Vectara upload - was not separated out from initial connector **
* **Fix change OpenSearch port to fix potential conflict with Elasticsearch in ingest test **


## 0.12.3

### Enhancements

* **Driver for MongoDB connector.** Adds a driver with `unstructured` version information to the
  MongoDB connector.

### Features

* **Add Databricks Volumes destination connector** Databricks Volumes connector added to ingest CLI.  Users may now use `unstructured-ingest` to write partitioned data to a Databricks Volumes storage service.

### Fixes

* **Fix support for different Chipper versions and prevent running PDFMiner with Chipper**
* **Treat YAML files as text.** Adds YAML MIME types to the file detection code and treats those
  files as text.
* **Fix FSSpec destination connectors check_connection.** FSSpec destination connectors did not use `check_connection`. There was an error when trying to `ls` destination directory - it may not exist at the moment of connector creation. Now `check_connection` calls `ls` on bucket root and this method is called on `initialize` of destination connector.
* **Fix databricks-volumes extra location.** `setup.py` is currently pointing to the wrong location for the databricks-volumes extra requirements. This results in errors when trying to build the wheel for unstructured. This change updates to point to the correct path.
* **Fix uploading None values to Chroma and Pinecone.** Removes keys with None values with Pinecone and Chroma destinations. Pins Pinecone dependency
* **Update documentation.** (i) best practice for table extration by using 'skip_infer_table_types' param, instead of 'pdf_infer_table_structure', and (ii) fixed CSS, RST issues and typo in the documentation.
* **Fix postgres storage of link_texts.** Formatting of link_texts was breaking metadata storage.

## 0.12.2

### Enhancements

### Features

### Fixes

* **Fix index error in table processing.** Bumps the `unstructured-inference` version to address and
  index error that occurs on some tables in the table transformer object.

## 0.12.1

### Enhancements

* **Allow setting image block crop padding parameter** In certain circumstances, adjusting the image block crop padding can improve image block extraction by preventing extracted image blocks from being clipped.
* **Add suport for bitmap images in `partition_image`** Adds support for `.bmp` files in
  `partition`, `partition_image`, and `detect_filetype`.
* **Keep all image elements when using "hi_res" strategy** Previously, `Image` elements with small chunks of text were ignored unless the image block extraction parameters (`extract_images_in_pdf` or `extract_image_block_types`) were specified. Now, all image elements are kept regardless of whether the image block extraction parameters are specified.
* **Add filetype detection for `.wav` files.** Add filetpye detection for `.wav` files.
* **Add "basic" chunking strategy.** Add baseline chunking strategy that includes all shared chunking behaviors without breaking chunks on section or page boundaries.
* **Add overlap option for chunking.** Add option to overlap chunks. Intra-chunk and inter-chunk overlap are requested separately. Intra-chunk overlap is applied only to the second and later chunks formed by text-splitting an oversized chunk. Inter-chunk overlap may also be specified; this applies overlap between "normal" (not-oversized) chunks.
* **Salesforce connector accepts private key path or value.** Salesforce parameter `private-key-file` has been renamed to `private-key`. Private key can be provided as path to file or file contents.
* **Update documentation**: (i) added verbiage about the free API cap limit, (ii) added deprecation warning on ``Staging`` bricks in favor of ``Destination Connectors``, (iii) added warning and code examples to use the SaaS API Endpoints using CLI-vs-SDKs, (iv) fixed example pages formatting, (v) added deprecation on ``model_name`` in favor of ``hi_res_model_name``, (vi) added ``extract_images_in_pdf`` usage in ``partition_pdf`` section, (vii) reorganize and improve the documentation introduction section, and (viii) added PDF table extraction best practices.
* **Add "basic" chunking to ingest CLI.** Add options to ingest CLI allowing access to the new "basic" chunking strategy and overlap options.
* **Make Elasticsearch Destination connector arguments optional.** Elasticsearch Destination connector write settings are made optional and will rely on default values when not specified.
* **Normalize Salesforce artifact names.** Introduced file naming pattern present in other connectors to Salesforce connector.
* **Install Kapa AI chatbot.** Added Kapa.ai website widget on the documentation.

### Features
* **MongoDB Source Connector.** New source connector added to all CLI ingest commands to support downloading/partitioning files from MongoDB.
* **Add OpenSearch source and destination connectors.** OpenSearch, a fork of Elasticsearch, is a popular storage solution for various functionality such as search, or providing intermediary caches within data pipelines. Feature: Added OpenSearch source connector to support downloading/partitioning files. Added OpenSearch destination connector to be able to ingest documents from any supported source, embed them and write the embeddings / documents into OpenSearch.

### Fixes

* **Fix GCS connector converting JSON to string with single quotes.** FSSpec serialization caused conversion of JSON token to string with single quotes. GCS requires token in form of dict so this format is now assured.
* **Pin version of unstructured-client** Set minimum version of unstructured-client to avoid raising a TypeError when passing `api_key_auth` to `UnstructuredClient`
* **Fix the serialization of the Pinecone destination connector.** Presence of the PineconeIndex object breaks serialization due to TypeError: cannot pickle '_thread.lock' object. This removes that object before serialization.
* **Fix the serialization of the Elasticsearch destination connector.** Presence of the _client object breaks serialization due to TypeError: cannot pickle '_thread.lock' object. This removes that object before serialization.
* **Fix the serialization of the Postgres destination connector.** Presence of the _client object breaks serialization due to TypeError: cannot pickle '_thread.lock' object. This removes that object before serialization.
* **Fix documentation and sample code for Chroma.** Was pointing to wrong examples..
* **Fix flatten_dict to be able to flatten tuples inside dicts** Update flatten_dict function to support flattening tuples inside dicts. This is necessary for objects like Coordinates, when the object is not written to the disk, therefore not being converted to a list before getting flattened (still being a tuple).
* **Fix the serialization of the Chroma destination connector.** Presence of the ChromaCollection object breaks serialization due to TypeError: cannot pickle 'module' object. This removes that object before serialization.
* **Fix fsspec connectors returning version as integer.** Connector data source versions should always be string values, however we were using the integer checksum value for the version for fsspec connectors. This casts that value to a string.

## 0.12.0

### Enhancements

* **Drop support for python3.8** All dependencies are now built off of the minimum version of python being `3.10`

## 0.11.9

### Enhancements

* **Rename kwargs related to extracting image blocks** Rename the kwargs related to extracting image blocks for consistency and API usage.

### Features

* **Add PostgreSQL/SQLite destination connector** PostgreSQL and SQLite connector added to ingest CLI.  Users may now use `unstructured-ingest` to write partitioned data to a PostgreSQL or SQLite database. And write embeddings to PostgreSQL pgvector database.

### Fixes

* **Handle users providing fully spelled out languages** Occasionally some users are defining the `languages` param as a fully spelled out language instead of a language code. This adds a dictionary for common languages so those small mistakes are caught and silently fixed.
* **Fix unequal row-length in HTMLTable.text_as_html.** Fixes to other aspects of partition_html() in v0.11 allowed unequal cell-counts in table rows. Make the cells in each row correspond 1:1 with cells in the original table row. This fix also removes "noise" cells resulting from HTML-formatting whitespace and eliminates the "column-shifting" of cells that previously resulted from noise-cells.
* **Fix MongoDB connector URI password redaction.** MongoDB documentation states that characters `$ : / ? # [ ] @` must be percent encoded. URIs with password containing such special character were not redacted.

## 0.11.8

### Enhancements

* **Add SaaS API User Guide.** This documentation serves as a guide for Unstructured SaaS API users to register, receive an API key and URL, and manage your account and billing information.
* **Add inter-chunk overlap capability.** Implement overlap between chunks. This applies to all chunks prior to any text-splitting of oversized chunks so is a distinct behavior; overlap at text-splits of oversized chunks is independent of inter-chunk overlap (distinct chunk boundaries) and can be requested separately. Note this capability is not yet available from the API but will shortly be made accessible using a new `overlap_all` kwarg on partition functions.

### Features

### Fixes

## 0.11.7

### Enhancements

* **Add intra-chunk overlap capability.** Implement overlap for split-chunks where text-splitting is used to divide an oversized chunk into two or more chunks that fit in the chunking window. Note this capability is not yet available from the API but will shortly be made accessible using a new `overlap` kwarg on partition functions.
* **Update encoders to leverage dataclasses** All encoders now follow a class approach which get annotated with the dataclass decorator. Similar to the connectors, it uses a nested dataclass for the configs required to configure a client as well as a field/property approach to cache the client. This makes sure any variable associated with the class exists as a dataclass field.

### Features

* **Add Qdrant destination connector.** Adds support for writing documents and embeddings into a Qdrant collection.
* **Store base64 encoded image data in metadata fields.** Rather than saving to file, stores base64 encoded data of the image bytes and the mimetype for the image in metadata fields: `image_base64` and `image_mime_type` (if that is what the user specifies by some other param like `pdf_extract_to_payload`). This would allow the API to have parity with the library.

### Fixes

* **Fix table structure metric script** Update the call to table agent to now provide OCR tokens as required
* **Fix element extraction not working when using "auto" strategy for pdf and image** If element extraction is specified, the "auto" strategy falls back to the "hi_res" strategy.
* **Fix a bug passing a custom url to `partition_via_api`** Users that self host the api were not able to pass their custom url to `partition_via_api`.

## 0.11.6

### Enhancements

* **Update the layout analysis script.** The previous script only supported annotating `final` elements. The updated script also supports annotating `inferred` and `extracted` elements.
* **AWS Marketplace API documentation**: Added the user guide, including setting up VPC and CloudFormation, to deploy Unstructured API on AWS platform.
* **Azure Marketplace API documentation**: Improved the user guide to deploy Azure Marketplace API by adding references to Azure documentation.
* **Integration documentation**: Updated URLs for the `staging_for` bricks

### Features

* **Partition emails with base64-encoded text.** Automatically handles and decodes base64 encoded text in emails with content type `text/plain` and `text/html`.
* **Add Chroma destination connector** Chroma database connector added to ingest CLI.  Users may now use `unstructured-ingest` to write partitioned/embedded data to a Chroma vector database.
* **Add Elasticsearch destination connector.** Problem: After ingesting data from a source, users might want to move their data into a destination. Elasticsearch is a popular storage solution for various functionality such as search, or providing intermediary caches within data pipelines. Feature: Added Elasticsearch destination connector to be able to ingest documents from any supported source, embed them and write the embeddings / documents into Elasticsearch.

### Fixes

* **Enable --fields argument omission for elasticsearch connector** Solves two bugs where removing the optional parameter --fields broke the connector due to an integer processing error and using an elasticsearch config for a destination connector resulted in a serialization issue when optional parameter --fields was not provided.
* **Add hi_res_model_name** Adds kwarg to relevant functions and add comments that model_name is to be deprecated.

## 0.11.5

### Enhancements

### Features

### Fixes

* **Fix `partition_pdf()` and `partition_image()` importation issue.** Reorganize `pdf.py` and `image.py` modules to be consistent with other types of document import code.

## 0.11.4

### Enhancements

* **Refactor image extraction code.** The image extraction code is moved from `unstructured-inference` to `unstructured`.
* **Refactor pdfminer code.** The pdfminer code is moved from `unstructured-inference` to `unstructured`.
* **Improve handling of auth data for fsspec connectors.** Leverage an extension of the dataclass paradigm to support a `sensitive` annotation for fields related to auth (i.e. passwords, tokens). Refactor all fsspec connectors to use explicit access configs rather than a generic dictionary.
* **Add glob support for fsspec connectors** Similar to the glob support in the ingest local source connector, similar filters are now enabled on all fsspec based source connectors to limit files being partitioned.
* Define a constant for the splitter "+" used in tesseract ocr languages.

### Features

* **Save tables in PDF's separately as images.** The "table" elements are saved as `table-<pageN>-<tableN>.jpg`. This filename is presented in the `image_path` metadata field for the Table element. The default would be to not do this.
* **Add Weaviate destination connector** Weaviate connector added to ingest CLI.  Users may now use `unstructured-ingest` to write partitioned data from over 20 data sources (so far) to a Weaviate object collection.
* **Sftp Source Connector.** New source connector added to support downloading/partitioning files from Sftp.

### Fixes

* **Fix pdf `hi_res` partitioning failure when pdfminer fails.** Implemented logic to fall back to the "inferred_layout + OCR" if pdfminer fails in the `hi_res` strategy.
* **Fix a bug where image can be scaled too large for tesseract** Adds a limit to prevent auto-scaling an image beyond the maximum size `tesseract` can handle for ocr layout detection
* **Update partition_csv to handle different delimiters** CSV files containing both non-comma delimiters and commas in the data were throwing an error in Pandas. `partition_csv` now identifies the correct delimiter before the file is processed.
* **partition returning cid code in `hi_res`** occasionally pdfminer can fail to decode the text in an pdf file and return cid code as text. Now when this happens the text from OCR is used.

## 0.11.2

### Enhancements

* **Updated Documentation**: (i) Added examples, and (ii) API Documentation, including Usage, SDKs, Azure Marketplace, and parameters and validation errors.

### Features

* * **Add Pinecone destination connector.** Problem: After ingesting data from a source, users might want to produce embeddings for their data and write these into a vector DB. Pinecone is an option among these vector databases. Feature: Added Pinecone destination connector to be able to ingest documents from any supported source, embed them and write the embeddings / documents into Pinecone.

### Fixes

* **Process chunking parameter names in ingest correctly** Solves a bug where chunking parameters weren't being processed and used by ingest cli by renaming faulty parameter names and prepends; adds relevant parameters to ingest pinecone test to verify that the parameters are functional.

## 0.11.1

### Enhancements

* **Use `pikepdf` to repair invalid PDF structure** for PDFminer when we see error `PSSyntaxError` when PDFminer opens the document and creates the PDFminer pages object or processes a single PDF page.
* **Batch Source Connector support** For instances where it is more optimal to read content from a source connector in batches, a new batch ingest doc is added which created multiple ingest docs after reading them in in batches per process.

### Features

* **Staging Brick for Coco Format** Staging brick which converts a list of Elements into Coco Format.
* **Adds HubSpot connector** Adds connector to retrieve call, communications, emails, notes, products and tickets from HubSpot

### Fixes

* **Do not extract text of `<style>` tags in HTML.** `<style>` tags containing CSS in invalid positions previously contributed to element text. Do not consider text node of a `<style>` element as textual content.
* **Fix DOCX merged table cell repeats cell text.** Only include text for a merged cell, not for each underlying cell spanned by the merge.
* **Fix tables not extracted from DOCX header/footers.** Headers and footers in DOCX documents skip tables defined in the header and commonly used for layout/alignment purposes. Extract text from tables as a string and include in the `Header` and `Footer` document elements.
* **Fix output filepath for fsspec-based source connectors.** Previously the base directory was being included in the output filepath unnecessarily.

## 0.11.0

### Enhancements

* **Add a class for the strategy constants.** Add a class `PartitionStrategy` for the strategy constants and use the constants to replace strategy strings.
* **Temporary Support for paddle language parameter.** User can specify default langage code for paddle with ENV `DEFAULT_PADDLE_LANG` before we have the language mapping for paddle.
* **Improve DOCX page-break fidelity.** Improve page-break fidelity such that a paragraph containing a page-break is split into two elements, one containing the text before the page-break and the other the text after. Emit the PageBreak element between these two and assign the correct page-number (n and n+1 respectively) to the two textual elements.

### Features

* **Add ad-hoc fields to `ElementMetadata` instance.** End-users can now add their own metadata fields simply by assigning to an element-metadata attribute-name of their choice, like `element.metadata.coefficient = 0.58`. These fields will round-trip through JSON and can be accessed with dotted notation.
* **MongoDB Destination Connector.** New destination connector added to all CLI ingest commands to support writing partitioned json output to mongodb.

### Fixes

* **Fix `TYPE_TO_TEXT_ELEMENT_MAP`.** Updated `Figure` mapping from `FigureCaption` to `Image`.
* **Handle errors when extracting PDF text** Certain pdfs throw unexpected errors when being opened by `pdfminer`, causing `partition_pdf()` to fail. We expect to be able to partition smoothly using an alternative strategy if text extraction doesn't work.  Added exception handling to handle unexpected errors when extracting pdf text and to help determine pdf strategy.
* **Fix `fast` strategy fall back to `ocr_only`** The `fast` strategy should not fall back to a more expensive strategy.
* **Remove default user ./ssh folder** The default notebook user during image build would create the known_hosts file with incorrect ownership, this is legacy and no longer needed so it was removed.
* **Include `languages` in metadata when partitioning `strategy=hi_res` or `fast`** User defined `languages` was previously used for text detection, but not included in the resulting element metadata for some strategies. `languages` will now be included in the metadata regardless of partition strategy for pdfs and images.
* **Handle a case where Paddle returns a list item in ocr_data as None** In partition, while parsing PaddleOCR data, it was assumed that PaddleOCR does not return None for any list item in ocr_data. Removed the assumption by skipping the text region whenever this happens.
* **Fix some pdfs returning `KeyError: 'N'`** Certain pdfs were throwing this error when being opened by pdfminer. Added a wrapper function for pdfminer that allows these documents to be partitioned.
* **Fix mis-splits on `Table` chunks.** Remedies repeated appearance of full `.text_as_html` on metadata of each `TableChunk` split from a `Table` element too large to fit in the chunking window.
* **Import tables_agent from inference** so that we don't have to initialize a global table agent in unstructured OCR again
* **Fix empty table is identified as bulleted-table.** A table with no text content was mistakenly identified as a bulleted-table and processed by the wrong branch of the initial HTML partitioner.
* **Fix partition_html() emits empty (no text) tables.** A table with cells nested below a `<thead>` or `<tfoot>` element was emitted as a table element having no text and unparseable HTML in `element.metadata.text_as_html`. Do not emit empty tables to the element stream.
* **Fix HTML `element.metadata.text_as_html` contains spurious <br> elements in invalid locations.** The HTML generated for the `text_as_html` metadata for HTML tables contained `<br>` elements invalid locations like between `<table>` and `<tr>`. Change the HTML generator such that these do not appear.
* **Fix HTML table cells enclosed in <thead> and <tfoot> elements are dropped.** HTML table cells nested in a `<thead>` or `<tfoot>` element were not detected and the text in those cells was omitted from the table element text and `.text_as_html`. Detect table rows regardless of the semantic tag they may be nested in.
* **Remove whitespace padding from `.text_as_html`.** `tabulate` inserts padding spaces to achieve visual alignment of columns in HTML tables it generates. Add our own HTML generator to do this simple job and omit that padding as well as newlines ("\n") used for human readability.
* **Fix local connector with absolute input path** When passed an absolute filepath for the input document path, the local connector incorrectly writes the output file to the input file directory. This fixes such that the output in this case is written to `output-dir/input-filename.json`

## 0.10.30

### Enhancements

* **Support nested DOCX tables.** In DOCX, like HTML, a table cell can itself contain a table. In this case, create nested HTML tables to reflect that structure and create a plain-text table with captures all the text in nested tables, formatting it as a reasonable facsimile of a table.
* **Add connection check to ingest connectors** Each source and destination connector now support a `check_connection()` method which makes sure a valid connection can be established with the source/destination given any authentication credentials in a lightweight request.

### Features

* **Add functionality to do a second OCR on cropped table images.** Changes to the values for scaling ENVs affect entire page OCR output(OCR regression) so we now do a second OCR for tables.
* **Adds ability to pass timeout for a request when partitioning via a `url`.** `partition` now accepts a new optional parameter `request_timeout` which if set will prevent any `requests.get` from hanging indefinitely and instead will raise a timeout error. This is useful when partitioning a url that may be slow to respond or may not respond at all.

### Fixes

* **Fix logic that determines pdf auto strategy.** Previously, `_determine_pdf_auto_strategy` returned `hi_res` strategy only if `infer_table_structure` was true. It now returns the `hi_res` strategy if either `infer_table_structure` or `extract_images_in_pdf` is true.
* **Fix invalid coordinates when parsing tesseract ocr data.** Previously, when parsing tesseract ocr data, the ocr data had invalid bboxes if zoom was set to `0`. A logical check is now added to avoid such error.
* **Fix ingest partition parameters not being passed to the api.** When using the --partition-by-api flag via unstructured-ingest, none of the partition arguments are forwarded, meaning that these options are disregarded. With this change, we now pass through all of the relevant partition arguments to the api. This allows a user to specify all of the same partition arguments they would locally and have them respected when specifying --partition-by-api.
* **Support tables in section-less DOCX.** Generalize solution for MS Chat Transcripts exported as DOCX by including tables in the partitioned output when present.
* **Support tables that contain only numbers when partitioning via `ocr_only`** Tables that contain only numbers are returned as floats in a pandas.DataFrame when the image is converted from `.image_to_data()`. An AttributeError was raised downstream when trying to `.strip()` the floats.
* **Improve DOCX page-break detection.** DOCX page breaks are reliably indicated by `w:lastRenderedPageBreak` elements present in the document XML. Page breaks are NOT reliably indicated by "hard" page-breaks inserted by the author and when present are redundant to a `w:lastRenderedPageBreak` element so cause over-counting if used. Use rendered page-breaks only.

## 0.10.29

### Enhancements

* **Adds include_header argument for partition_csv and partition_tsv** Now supports retaining header rows in CSV and TSV documents element partitioning.
* **Add retry logic for all source connectors** All http calls being made by the ingest source connectors have been isolated and wrapped by the `SourceConnectionNetworkError` custom error, which triggers the retry logic, if enabled, in the ingest pipeline.
* **Google Drive source connector supports credentials from memory** Originally, the connector expected a filepath to pull the credentials from when creating the client. This was expanded to support passing that information from memory as a dict if access to the file system might not be available.
* **Add support for generic partition configs in ingest cli** Along with the explicit partition options supported by the cli, an `additional_partition_args` arg was added to allow users to pass in any other arguments that should be added when calling partition(). This helps keep any changes to the input parameters of the partition() exposed in the CLI.
* **Map full output schema for table-based destination connectors** A full schema was introduced to map the type of all output content from the json partition output and mapped to a flattened table structure to leverage table-based destination connectors. The delta table destination connector was updated at the moment to take advantage of this.
* **Incorporate multiple embedding model options into ingest, add diff test embeddings** Problem: Ingest pipeline already supported embedding functionality, however users might want to use different types of embedding providers. Enhancement: Extend ingest pipeline so that users can specify and embed via a particular embedding provider from a range of options. Also adds a diff test to compare output from an embedding module with the expected output

### Features

* **Allow setting table crop parameter** In certain circumstances, adjusting the table crop padding may improve table.

### Fixes

* **Fixes `partition_text` to prevent empty elements** Adds a check to filter out empty bullets.
* **Handle empty string for `ocr_languages` with values for `languages`** Some API users ran into an issue with sending `languages` params because the API defaulted to also using an empty string for `ocr_languages`. This update handles situations where `languages` is defined and `ocr_languages` is an empty string.
* **Fix PDF tried to loop through None** Previously the PDF annotation extraction tried to loop through `annots` that resolved out as None. A logical check added to avoid such error.
* **Ingest session handler not being shared correctly** All ingest docs that leverage the session handler should only need to set it once per process. It was recreating it each time because the right values weren't being set nor available given how dataclasses work in python.
* **Ingest download-only fix.** Previously the download only flag was being checked after the doc factory pipeline step, which occurs before the files are actually downloaded by the source node. This check was moved after the source node to allow for the files to be downloaded first before exiting the pipeline.
* **Fix flaky chunk-metadata.** Prior implementation was sensitive to element order in the section resulting in metadata values sometimes being dropped. Also, not all metadata items can be consolidated across multiple elements (e.g. coordinates) and so are now dropped from consolidated metadata.
* **Fix tesseract error `Estimating resolution as X`** leaded by invalid language parameters input. Proceed with defalut language `eng` when `lang.py` fails to find valid language code for tesseract, so that we don't pass an empty string to tesseract CLI and raise an exception in downstream.

## 0.10.28

### Enhancements

* **Add table structure evaluation helpers** Adds functions to evaluate the similarity between predicted table structure and actual table structure.
* **Use `yolox` by default for table extraction when partitioning pdf/image** `yolox` model provides higher recall of the table regions than the quantized version and it is now the default element detection model when `infer_table_structure=True` for partitioning pdf/image files
* **Remove pdfminer elements from inside tables** Previously, when using `hi_res` some elements where extracted using pdfminer too, so we removed pdfminer from the tables pipeline to avoid duplicated elements.
* **Fsspec downstream connectors** New destination connector added to ingest CLI, users may now use `unstructured-ingest` to write to any of the following:
  * Azure
  * Box
  * Dropbox
  * Google Cloud Service

### Features

* **Update `ocr_only` strategy in `partition_pdf()`** Adds the functionality to get accurate coordinate data when partitioning PDFs and Images with the `ocr_only` strategy.

### Fixes
* **Fixed SharePoint permissions for the fetching to be opt-in** Problem: Sharepoint permissions were trying to be fetched even when no reletad cli params were provided, and this gave an error due to values for those keys not existing. Fix: Updated getting keys to be with .get() method and changed the "skip-check" to check individual cli params rather than checking the existance of a config object.

* **Fixes issue where tables from markdown documents were being treated as text** Problem: Tables from markdown documents were being treated as text, and not being extracted as tables. Solution: Enable the `tables` extension when instantiating the `python-markdown` object. Importance: This will allow users to extract structured data from tables in markdown documents.
* **Fix wrong logger for paddle info** Replace the logger from unstructured-inference with the logger from unstructured for paddle_ocr.py module.
* **Fix ingest pipeline to be able to use chunking and embedding together** Problem: When ingest pipeline was using chunking and embedding together, embedding outputs were empty and the outputs of chunking couldn't be re-read into memory and be forwarded to embeddings. Fix: Added CompositeElement type to TYPE_TO_TEXT_ELEMENT_MAP to be able to process CompositeElements with unstructured.staging.base.isd_to_elements
* **Fix unnecessary mid-text chunk-splitting.** The "pre-chunker" did not consider separator blank-line ("\n\n") length when grouping elements for a single chunk. As a result, sections were frequently over-populated producing a over-sized chunk that required mid-text splitting.
* **Fix frequent dissociation of title from chunk.** The sectioning algorithm included the title of the next section with the prior section whenever it would fit, frequently producing association of a section title with the prior section and dissociating it from its actual section. Fix this by performing combination of whole sections only.
* **Fix PDF attempt to get dict value from string.** Fixes a rare edge case that prevented some PDF's from being partitioned. The `get_uris_from_annots` function tried to access the dictionary value of a string instance variable. Assign `None` to the annotation variable if the instance type is not dictionary to avoid the erroneous attempt.

## 0.10.27

### Enhancements

* **Leverage dict to share content across ingest pipeline** To share the ingest doc content across steps in the ingest pipeline, this was updated to use a multiprocessing-safe dictionary so changes get persisted and each step has the option to modify the ingest docs in place.

### Features

### Fixes

* **Removed `ebooklib` as a dependency** `ebooklib` is licensed under AGPL3, which is incompatible with the Apache 2.0 license. Thus it is being removed.
* **Caching fixes in ingest pipeline** Previously, steps like the source node were not leveraging parameters such as `re_download` to dictate if files should be forced to redownload rather than use what might already exist locally.

## 0.10.26

### Enhancements

* **Add text CCT CI evaluation workflow** Adds cct text extraction evaluation metrics to the current ingest workflow to measure the performance of each file extracted as well as aggregated-level performance.

### Features

* **Functionality to catch and classify overlapping/nested elements** Method to identify overlapping-bboxes cases within detected elements in a document. It returns two values: a boolean defining if there are overlapping elements present, and a list reporting them with relevant metadata. The output includes information about the `overlapping_elements`, `overlapping_case`, `overlapping_percentage`, `largest_ngram_percentage`, `overlap_percentage_total`, `max_area`, `min_area`, and `total_area`.
* **Add Local connector source metadata** python's os module used to pull stats from local file when processing via the local connector and populates fields such as last modified time, created time.

### Fixes

* **Fixes elements partitioned from an image file missing certain metadata** Metadata for image files, like file type, was being handled differently from other file types. This caused a bug where other metadata, like the file name, was being missed. This change brought metadata handling for image files to be more in line with the handling for other file types so that file name and other metadata fields are being captured.
* **Adds `typing-extensions` as an explicit dependency** This package is an implicit dependency, but the module is being imported directly in `unstructured.documents.elements` so the dependency should be explicit in case changes in other dependencies lead to `typing-extensions` being dropped as a dependency.
* **Stop passing `extract_tables` to `unstructured-inference` since it is now supported in `unstructured` instead** Table extraction previously occurred in `unstructured-inference`, but that logic, except for the table model itself, is now a part of the `unstructured` library. Thus the parameter triggering table extraction is no longer passed to the `unstructured-inference` package. Also noted the table output regression for PDF files.
* **Fix a bug in Table partitioning** Previously the `skip_infer_table_types` variable used in `partition` was not being passed down to specific file partitioners. Now you can utilize the `skip_infer_table_types` list variable when calling `partition` to specify the filetypes for which you want to skip table extraction, or the `infer_table_structure` boolean variable on the file specific partitioning function.
* **Fix partition docx without sections** Some docx files, like those from teams output, do not contain sections and it would produce no results because the code assumes all components are in sections. Now if no sections is detected from a document we iterate through the paragraphs and return contents found in the paragraphs.
* **Fix out-of-order sequencing of split chunks.** Fixes behavior where "split" chunks were inserted at the beginning of the chunk sequence. This would produce a chunk sequence like [5a, 5b, 3a, 3b, 1, 2, 4] when sections 3 and 5 exceeded `max_characters`.
* **Deserialization of ingest docs fixed** When ingest docs are being deserialized as part of the ingest pipeline process (cli), there were certain fields that weren't getting persisted (metadata and date processed). The from_dict method was updated to take these into account and a unit test added to check.
* **Map source cli command configs when destination set** Due to how the source connector is dynamically called when the destination connector is set via the CLI, the configs were being set incorrectoy, causing the source connector to break. The configs were fixed and updated to take into account Fsspec-specific connectors.

## 0.10.25

### Enhancements

* **Duplicate CLI param check** Given that many of the options associated with the `Click` based cli ingest commands are added dynamically from a number of configs, a check was incorporated to make sure there were no duplicate entries to prevent new configs from overwriting already added options.
* **Ingest CLI refactor for better code reuse** Much of the ingest cli code can be templated and was a copy-paste across files, adding potential risk. Code was refactored to use a base class which had much of the shared code templated.

### Features

* **Table OCR refactor** support Table OCR with pre-computed OCR data to ensure we only do one OCR for entrie document. User can specify
ocr agent tesseract/paddle in environment variable `OCR_AGENT` for OCRing the entire document.
* **Adds accuracy function** The accuracy scoring was originally an option under `calculate_edit_distance`. For easy function call, it is now a wrapper around the original function that calls edit_distance and return as "score".
* **Adds HuggingFaceEmbeddingEncoder** The HuggingFace Embedding Encoder uses a local embedding model as opposed to using an API.
* **Add AWS bedrock embedding connector** `unstructured.embed.bedrock` now provides a connector to use AWS bedrock's `titan-embed-text` model to generate embeddings for elements. This features requires valid AWS bedrock setup and an internet connectionto run.

### Fixes

* **Import PDFResourceManager more directly** We were importing `PDFResourceManager` from `pdfminer.converter` which was causing an error for some users. We changed to import from the actual location of `PDFResourceManager`, which is `pdfminer.pdfinterp`.
* **Fix language detection of elements with empty strings** This resolves a warning message that was raised by `langdetect` if the language was attempted to be detected on an empty string. Language detection is now skipped for empty strings.
* **Fix chunks breaking on regex-metadata matches.** Fixes "over-chunking" when `regex_metadata` was used, where every element that contained a regex-match would start a new chunk.
* **Fix regex-metadata match offsets not adjusted within chunk.** Fixes incorrect regex-metadata match start/stop offset in chunks where multiple elements are combined.
* **Map source cli command configs when destination set** Due to how the source connector is dynamically called when the destination connector is set via the CLI, the configs were being set incorrectoy, causing the source connector to break. The configs were fixed and updated to take into account Fsspec-specific connectors.
* **Fix metrics folder not discoverable** Fixes issue where unstructured/metrics folder is not discoverable on PyPI by adding an `__init__.py` file under the folder.
* **Fix a bug when `parition_pdf` get `model_name=None`** In API usage the `model_name` value is `None` and the `cast` function in `partition_pdf` would return `None` and lead to attribution error. Now we use `str` function to explicit convert the content to string so it is garanteed to have `starts_with` and other string functions as attributes
* **Fix html partition fail on tables without `tbody` tag** HTML tables may sometimes just contain headers without body (`tbody` tag)

## 0.10.24

### Enhancements

* **Improve natural reading order** Some `OCR` elements with only spaces in the text have full-page width in the bounding box, which causes the `xycut` sorting to not work as expected. Now the logic to parse OCR results removes any elements with only spaces (more than one space).
* **Ingest compression utilities and fsspec connector support** Generic utility code added to handle files that get pulled from a source connector that are either tar or zip compressed and uncompress them locally. This is then processed using a local source connector. Currently this functionality has been incorporated into the fsspec connector and all those inheriting from it (currently: Azure Blob Storage, Google Cloud Storage, S3, Box, and Dropbox).
* **Ingest destination connectors support for writing raw list of elements** Along with the default write method used in the ingest pipeline to write the json content associated with the ingest docs, each destination connector can now also write a raw list of elements to the desired downstream location without having an ingest doc associated with it.

### Features

* **Adds element type percent match function** In order to evaluate the element type extracted, we add a function that calculates the matched percentage between two frequency dictionary.

### Fixes

* **Fix paddle model file not discoverable** Fixes issue where ocr_models/paddle_ocr.py file is not discoverable on PyPI by adding
an `__init__.py` file under the folder.
* **Chipper v2 Fixes** Includes fix for a memory leak and rare last-element bbox fix. (unstructured-inference==0.7.7)
* **Fix image resizing issue** Includes fix related to resizing images in the tables pipeline. (unstructured-inference==0.7.6)

## 0.10.23

### Enhancements

* **Add functionality to limit precision when serializing to json** Precision for `points` is limited to 1 decimal point if coordinates["system"] == "PixelSpace" (otherwise 2 decimal points?). Precision for `detection_class_prob` is limited to 5 decimal points.
* **Fix csv file detection logic when mime-type is text/plain** Previously the logic to detect csv file type was considering only first row's comma count comparing with the header_row comma count and both the rows being same line the result was always true, Now the logic is changed to consider the comma's count for all the lines except first line and compare with header_row comma count.
* **Improved inference speed for Chipper V2** API requests with 'hi_res_model_name=chipper' now have ~2-3x faster responses.

### Features

### Fixes

* **Cleans up temporary files after conversion** Previously a file conversion utility was leaving temporary files behind on the filesystem without removing them when no longer needed. This fix helps prevent an accumulation of temporary files taking up excessive disk space.
* **Fixes `under_non_alpha_ratio` dividing by zero** Although this function guarded against a specific cause of division by zero, there were edge cases slipping through like strings with only whitespace. This update more generally prevents the function from performing a division by zero.
* **Fix languages default** Previously the default language was being set to English when elements didn't have text or if langdetect could not detect the language. It now defaults to None so there is not misleading information about the language detected.
* **Fixes recursion limit error that was being raised when partitioning Excel documents of a certain size** Previously we used a recursive method to find subtables within an excel sheet. However this would run afoul of Python's recursion depth limit when there was a contiguous block of more than 1000 cells within a sheet. This function has been updated to use the NetworkX library which avoids Python recursion issues.

## 0.10.22

### Enhancements

* **bump `unstructured-inference` to `0.7.3`** The updated version of `unstructured-inference` supports a new version of the Chipper model, as well as a cleaner schema for its output classes. Support is included for new inference features such as hierarchy and ordering.
* **Expose skip_infer_table_types in ingest CLI.** For each connector a new `--skip-infer-table-types` parameter was added to map to the `skip_infer_table_types` partition argument. This gives more granular control to unstructured-ingest users, allowing them to specify the file types for which we should attempt table extraction.
* **Add flag to ingest CLI to raise error if any single doc fails in pipeline** Currently if a single doc fails in the pipeline, the whole thing halts due to the error. This flag defaults to log an error but continue with the docs it can.
* **Emit hyperlink metadata for DOCX file-type.** DOCX partitioner now adds `metadata.links`, `metadata.link_texts` and `metadata.link_urls` for elements that contain a hyperlink that points to an external resource. So-called "jump" links pointing to document internal locations (such as those found in a table-of-contents "jumping" to a chapter or section) are excluded.

### Features

* **Add `elements_to_text` as a staging helper function** In order to get a single clean text output from unstructured for metric calculations, automate the process of extracting text from elements using this function.
* **Adds permissions(RBAC) data ingestion functionality for the Sharepoint connector.** Problem: Role based access control is an important component in many data storage systems. Users may need to pass permissions (RBAC) data to downstream systems when ingesting data. Feature: Added permissions data ingestion functionality to the Sharepoint connector.

### Fixes

* **Fixes PDF list parsing creating duplicate list items** Previously a bug in PDF list item parsing caused removal of other elements and duplication of the list item
* **Fixes duplicated elements** Fixes issue where elements are duplicated when embeddings are generated. This will allow users to generate embeddings for their list of Elements without duplicating/breaking the orginal content.
* **Fixes failure when flagging for embeddings through unstructured-ingest** Currently adding the embedding parameter to any connector results in a failure on the copy stage. This is resolves the issue by adding the IngestDoc to the context map in the embedding node's `run` method. This allows users to specify that connectors fetch embeddings without failure.
* **Fix ingest pipeline reformat nodes not discoverable** Fixes issue where  reformat nodes raise ModuleNotFoundError on import. This was due to the directory was missing `__init__.py` in order to make it discoverable.
* **Fix default language in ingest CLI** Previously the default was being set to english which injected potentially incorrect information to downstream language detection libraries. By setting the default to None allows those libraries to better detect what language the text is in the doc being processed.

## 0.10.21

* **Adds Scarf analytics**.

## 0.10.20

### Enhancements

* **Add document level language detection functionality.** Adds the "auto" default for the languages param to all partitioners. The primary language present in the document is detected using the `langdetect` package. Additional param `detect_language_per_element` is also added for partitioners that return multiple elements. Defaults to `False`.
* **Refactor OCR code** The OCR code for entire page is moved from unstructured-inference to unstructured. On top of continuing support for OCR language parameter, we also support two OCR processing modes, "entire_page" or "individual_blocks".
* **Align to top left when shrinking bounding boxes for `xy-cut` sorting:** Update `shrink_bbox()` to keep top left rather than center.
* **Add visualization script to annotate elements** This script is often used to analyze/visualize elements with coordinates (e.g. partition_pdf()).
* **Adds data source properties to the Jira, Github and Gitlab connectors** These properties (date_created, date_modified, version, source_url, record_locator) are written to element metadata during ingest, mapping elements to information about the document source from which they derive. This functionality enables downstream applications to reveal source document applications, e.g. a link to a GDrive doc, Salesforce record, etc.
* **Improve title detection in pptx documents** The default title textboxes on a pptx slide are now categorized as titles.
* **Improve hierarchy detection in pptx documents** List items, and other slide text are properly nested under the slide title. This will enable better chunking of pptx documents.
* **Refactor of the ingest cli workflow** The refactored approach uses a dynamically set pipeline with a snapshot along each step to save progress and accommodate continuation from a snapshot if an error occurs. This also allows the pipeline to dynamically assign any number of steps to modify the partitioned content before it gets written to a destination.
* **Applies `max_characters=<n>` argument to all element types in `add_chunking_strategy` decorator** Previously this argument was only utilized in chunking Table elements and now applies to all partitioned elements if `add_chunking_strategy` decorator is utilized, further preparing the elements for downstream processing.
* **Add common retry strategy utilities for unstructured-ingest** Dynamic retry strategy with exponential backoff added to Notion source connector.
*
### Features

* **Adds `bag_of_words` and `percent_missing_text` functions** In order to count the word frequencies in two input texts and calculate the percentage of text missing relative to the source document.
* **Adds `edit_distance` calculation metrics** In order to benchmark the cleaned, extracted text with unstructured, `edit_distance` (`Levenshtein distance`) is included.
* **Adds detection_origin field to metadata** Problem: Currently isn't an easy way to find out how an element was created. With this change that information is added. Importance: With this information the developers and users are now able to know how an element was created to make decisions on how to use it. In order tu use this feature
setting UNSTRUCTURED_INCLUDE_DEBUG_METADATA=true is needed.
* **Adds a function that calculates frequency of the element type and its depth** To capture the accuracy of element type extraction, this function counts the occurrences of each unique element type with its depth for use in element metrics.

### Fixes

* **Fix zero division error in annotation bbox size** This fixes the bug where we find annotation bboxes realted to an element that need to divide the intersection size between annotation bbox and element bbox by the size of the annotation bbox
* **Fix prevent metadata module from importing dependencies from unnecessary modules** Problem: The `metadata` module had several top level imports that were only used in and applicable to code related to specific document types, while there were many general-purpose functions. As a result, general-purpose functions couldn't be used without unnecessary dependencies being installed. Fix: moved 3rd party dependency top level imports to inside the functions in which they are used and applied a decorator to check that the dependency is installed and emit a helpful error message if not.
* **Fixes category_depth None value for Title elements** Problem: `Title` elements from `chipper` get `category_depth`= None even when `Headline` and/or `Subheadline` elements are present in the same page. Fix: all `Title` elements with `category_depth` = None should be set to have a depth of 0 instead iff there are `Headline` and/or `Subheadline` element-types present. Importance: `Title` elements should be equivalent html `H1` when nested headings are present; otherwise, `category_depth` metadata can result ambiguous within elements in a page.
* **Tweak `xy-cut` ordering output to be more column friendly** This results in the order of elements more closely reflecting natural reading order which benefits downstream applications. While element ordering from `xy-cut` is usually mostly correct when ordering multi-column documents, sometimes elements from a RHS column will appear before elements in a LHS column. Fix: add swapped `xy-cut` ordering by sorting by X coordinate first and then Y coordinate.
* **Fixes badly initialized Formula** Problem: YoloX contain new types of elements, when loading a document that contain formulas a new element of that class
should be generated, however the Formula class inherits from Element instead of Text. After this change the element is correctly created with the correct class
allowing the document to be loaded. Fix: Change parent class for Formula to Text. Importance: Crucial to be able to load documents that contain formulas.
* **Fixes pdf uri error** An error was encountered when URI type of `GoToR` which refers to pdf resources outside of its own was detected since no condition catches such case. The code is fixing the issue by initialize URI before any condition check.


## 0.10.19

### Enhancements

* **Adds XLSX document level language detection** Enhancing on top of language detection functionality in previous release, we now support language detection within `.xlsx` file type at Element level.
* **bump `unstructured-inference` to `0.6.6`** The updated version of `unstructured-inference` makes table extraction in `hi_res` mode configurable to fine tune table extraction performance; it also improves element detection by adding a deduplication post processing step in the `hi_res` partitioning of pdfs and images.
* **Detect text in HTML Heading Tags as Titles** This will increase the accuracy of hierarchies in HTML documents and provide more accurate element categorization. If text is in an HTML heading tag and is not a list item, address, or narrative text, categorize it as a title.
* **Update python-based docs** Refactor docs to use the actual unstructured code rather than using the subprocess library to run the cli command itself.
* **Adds Table support for the `add_chunking_strategy` decorator to partition functions.** In addition to combining elements under Title elements, user's can now specify the `max_characters=<n>` argument to chunk Table elements into TableChunk elements with `text` and `text_as_html` of length <n> characters. This means partitioned Table results are ready for use in downstream applications without any post processing.
* **Expose endpoint url for s3 connectors** By allowing for the endpoint url to be explicitly overwritten, this allows for any non-AWS data providers supporting the s3 protocol to be supported (i.e. minio).

### Features

* **change default `hi_res` model for pdf/image partition to `yolox`** Now partitioning pdf/image using `hi_res` strategy utilizes `yolox_quantized` model isntead of `detectron2_onnx` model. This new default model has better recall for tables and produces more detailed categories for elements.
* **XLSX can now reads subtables within one sheet** Problem: Many .xlsx files are not created to be read as one full table per sheet. There are subtables, text and header along with more informations to extract from each sheet. Feature: This `partition_xlsx` now can reads subtable(s) within one .xlsx sheet, along with extracting other title and narrative texts. Importance: This enhance the power of .xlsx reading to not only one table per sheet, allowing user to capture more data tables from the file, if exists.
* **Update Documentation on Element Types and Metadata**: We have updated the documentation according to the latest element types and metadata. It includes the common and additional metadata provided by the Partitions and Connectors.

### Fixes

* **Fixes partition_pdf is_alnum reference bug** Problem: The `partition_pdf` when attempt to get bounding box from element experienced a reference before assignment error when the first object is not text extractable.  Fix: Switched to a flag when the condition is met. Importance: Crucial to be able to partition with pdf.
* **Fix various cases of HTML text missing after partition**
  Problem: Under certain circumstances, text immediately after some HTML tags will be misssing from partition result.
  Fix: Updated code to deal with these cases.
  Importance: This will ensure the correctness when partitioning HTML and Markdown documents.
* **Fixes chunking when `detection_class_prob` appears in Element metadata** Problem: when `detection_class_prob` appears in Element metadata, Elements will only be combined by chunk_by_title if they have the same `detection_class_prob` value (which is rare). This is unlikely a case we ever need to support and most often results in no chunking. Fix: `detection_class_prob` is included in the chunking list of metadata keys excluded for similarity comparison. Importance: This change allows `chunk_by_title` to operate as intended for documents which include `detection_class_prob` metadata in their Elements.

## 0.10.18

### Enhancements

* **Better detection of natural reading order in images and PDF's** The elements returned by partition better reflect natural reading order in some cases, particularly in complicated multi-column layouts, leading to better chunking and retrieval for downstream applications. Achieved by improving the `xy-cut` sorting to preprocess bboxes, shrinking all bounding boxes by 90% along x and y axes (still centered around the same center point), which allows projection lines to be drawn where not possible before if layout bboxes overlapped.
* **Improves `partition_xml` to be faster and more memory efficient when partitioning large XML files** The new behavior is to partition iteratively to prevent loading the entire XML tree into memory at once in most use cases.
* **Adds data source properties to SharePoint, Outlook, Onedrive, Reddit, Slack, DeltaTable connectors** These properties (date_created, date_modified, version, source_url, record_locator) are written to element metadata during ingest, mapping elements to information about the document source from which they derive. This functionality enables downstream applications to reveal source document applications, e.g. a link to a GDrive doc, Salesforce record, etc.
* **Add functionality to save embedded images in PDF's separately as images** This allows users to save embedded images in PDF's separately as images, given some directory path. The saved image path is written to the metadata for the Image element. Downstream applications may benefit by providing users with image links from relevant "hits."
* **Azure Cognite Search destination connector** New Azure Cognitive Search destination connector added to ingest CLI.  Users may now use `unstructured-ingest` to write partitioned data from over 20 data sources (so far) to an Azure Cognitive Search index.
* **Improves salesforce partitioning** Partitions Salesforce data as xlm instead of text for improved detail and flexibility. Partitions htmlbody instead of textbody for Salesforce emails. Importance: Allows all Salesforce fields to be ingested and gives Salesforce emails more detailed partitioning.
* **Add document level language detection functionality.** Introduces the "auto" default for the languages param, which then detects the languages present in the document using the `langdetect` package. Adds the document languages as ISO 639-3 codes to the element metadata. Implemented only for the partition_text function to start.
* **PPTX partitioner refactored in preparation for enhancement.** Behavior should be unchanged except that shapes enclosed in a group-shape are now included, as many levels deep as required (a group-shape can itself contain a group-shape).
* **Embeddings support for the SharePoint SourceConnector via unstructured-ingest CLI** The SharePoint connector can now optionally create embeddings from the elements it pulls out during partition and upload those embeddings to Azure Cognitive Search index.
* **Improves hierarchy from docx files by leveraging natural hierarchies built into docx documents**  Hierarchy can now be detected from an indentation level for list bullets/numbers and by style name (e.g. Heading 1, List Bullet 2, List Number).
* **Chunking support for the SharePoint SourceConnector via unstructured-ingest CLI** The SharePoint connector can now optionally chunk the elements pulled out during partition via the chunking unstructured brick. This can be used as a stage before creating embeddings.

### Features

* **Adds `links` metadata in `partition_pdf` for `fast` strategy.** Problem: PDF files contain rich information and hyperlink that Unstructured did not captured earlier. Feature: `partition_pdf` now can capture embedded links within the file along with its associated text and page number. Importance: Providing depth in extracted elements give user a better understanding and richer context of documents. This also enables user to map to other elements within the document if the hyperlink is refered internally.
* **Adds the embedding module to be able to embed Elements** Problem: Many NLP applications require the ability to represent parts of documents in a semantic way. Until now, Unstructured did not have text embedding ability within the core library. Feature: This embedding module is able to track embeddings related data with a class, embed a list of elements, and return an updated list of Elements with the *embeddings* property. The module is also able to embed query strings. Importance: Ability to embed documents or parts of documents will enable users to make use of these semantic representations in different NLP applications, such as search, retrieval, and retrieval augmented generation.

### Fixes

* **Fixes a metadata source serialization bug** Problem: In unstructured elements, when loading an elements json file from the disk, the data_source attribute is assumed to be an instance of DataSourceMetadata and the code acts based on that. However the loader did not satisfy the assumption, and loaded it as a dict instead, causing an error. Fix: Added necessary code block to initialize a DataSourceMetadata object, also refactored DataSourceMetadata.from_dict() method to remove redundant code. Importance: Crucial to be able to load elements (which have data_source fields) from json files.
* **Fixes issue where unstructured-inference was not getting updated** Problem: unstructured-inference was not getting upgraded to the version to match unstructured release when doing a pip install.  Solution: using `pip install unstructured[all-docs]` it will now upgrade both unstructured and unstructured-inference. Importance: This will ensure that the inference library is always in sync with the unstructured library, otherwise users will be using outdated libraries which will likely lead to unintended behavior.
* **Fixes SharePoint connector failures if any document has an unsupported filetype** Problem: Currently the entire connector ingest run fails if a single IngestDoc has an unsupported filetype. This is because a ValueError is raised in the IngestDoc's `__post_init__`. Fix: Adds a try/catch when the IngestConnector runs get_ingest_docs such that the error is logged but all processable documents->IngestDocs are still instantiated and returned. Importance: Allows users to ingest SharePoint content even when some files with unsupported filetypes exist there.
* **Fixes Sharepoint connector server_path issue** Problem: Server path for the Sharepoint Ingest Doc was incorrectly formatted, causing issues while fetching pages from the remote source. Fix: changes formatting of remote file path before instantiating SharepointIngestDocs and appends a '/' while fetching pages from the remote source. Importance: Allows users to fetch pages from Sharepoint Sites.
* **Fixes Sphinx errors.** Fixes errors when running Sphinx `make html` and installs library to suppress warnings.
* **Fixes a metadata backwards compatibility error** Problem: When calling `partition_via_api`, the hosted api may return an element schema that's newer than the current `unstructured`. In this case, metadata fields were added which did not exist in the local `ElementMetadata` dataclass, and `__init__()` threw an error. Fix: remove nonexistent fields before instantiating in `ElementMetadata.from_json()`. Importance: Crucial to avoid breaking changes when adding fields.
* **Fixes issue with Discord connector when a channel returns `None`** Problem: Getting the `jump_url` from a nonexistent Discord `channel` fails. Fix: property `jump_url` is now retrieved within the same context as the messages from the channel. Importance: Avoids cascading issues when the connector fails to fetch information about a Discord channel.
* **Fixes occasionally SIGABTR when writing table with `deltalake` on Linux** Problem: occasionally on Linux ingest can throw a `SIGABTR` when writing `deltalake` table even though the table was written correctly. Fix: put the writing function into a `Process` to ensure its execution to the fullest extent before returning to the main process. Importance: Improves stability of connectors using `deltalake`
* **Fixes badly initialized Formula** Problem: YoloX contain new types of elements, when loading a document that contain formulas a new element of that class should be generated, however the Formula class inherits from Element instead of Text. After this change the element is correctly created with the correct class allowing the document to be loaded. Fix: Change parent class for Formula to Text. Importance: Crucial to be able to load documents that contain formulas.

## 0.10.16

### Enhancements

* **Adds data source properties to Airtable, Confluence, Discord, Elasticsearch, Google Drive, and Wikipedia connectors** These properties (date_created, date_modified, version, source_url, record_locator) are written to element metadata during ingest, mapping elements to information about the document source from which they derive. This functionality enables downstream applications to reveal source document applications, e.g. a link to a GDrive doc, Salesforce record, etc.
* **DOCX partitioner refactored in preparation for enhancement.** Behavior should be unchanged except in multi-section documents containing different headers/footers for different sections. These will now emit all distinct headers and footers encountered instead of just those for the last section.
* **Add a function to map between Tesseract and standard language codes.** This allows users to input language information to the `languages` param in any Tesseract-supported langcode or any ISO 639 standard language code.
* **Add document level language detection functionality.** Introduces the "auto" default for the languages param, which then detects the languages present in the document using the `langdetect` package. Implemented only for the partition_text function to start.

### Features

### Fixes

* ***Fixes an issue that caused a partition error for some PDF's.** Fixes GH Issue 1460 by bypassing a coordinate check if an element has invalid coordinates.

## 0.10.15


### Enhancements

* **Support for better element categories from the next-generation image-to-text model ("chipper").** Previously, not all of the classifications from Chipper were being mapped to proper `unstructured` element categories so the consumer of the library would see many `UncategorizedText` elements. This fixes the issue, improving the granularity of the element categories outputs for better downstream processing and chunking. The mapping update is:
  * "Threading": `NarrativeText`
  * "Form": `NarrativeText`
  * "Field-Name": `Title`
  * "Value": `NarrativeText`
  * "Link": `NarrativeText`
  * "Headline": `Title` (with `category_depth=1`)
  * "Subheadline": `Title` (with `category_depth=2`)
  * "Abstract": `NarrativeText`
* **Better ListItem grouping for PDF's (fast strategy).** The `partition_pdf` with `fast` strategy previously broke down some numbered list item lines as separate elements. This enhancement leverages the x,y coordinates and bbox sizes to help decide whether the following chunk of text is a continuation of the immediate previous detected ListItem element or not, and not detect it as its own non-ListItem element.
* **Fall back to text-based classification for uncategorized Layout elements for Images and PDF's**. Improves element classification by running existing text-based rules on previously `UncategorizedText` elements.
* **Adds table partitioning for Partitioning for many doc types including: .html, .epub., .md, .rst, .odt, and .msg.** At the core of this change is the .html partition functionality, which is leveraged by the other effected doc types. This impacts many scenarios where `Table` Elements are now propery extracted.
* **Create and add `add_chunking_strategy` decorator to partition functions.** Previously, users were responsible for their own chunking after partitioning elements, often required for downstream applications. Now, individual elements may be combined into right-sized chunks where min and max character size may be specified if `chunking_strategy=by_title`. Relevant elements are grouped together for better downstream results. This enables users immediately use partitioned results effectively in downstream applications (e.g. RAG architecture apps) without any additional post-processing.
* **Adds `languages` as an input parameter and marks `ocr_languages` kwarg for deprecation in pdf, image, and auto partitioning functions.** Previously, language information was only being used for Tesseract OCR for image-based documents and was in a Tesseract specific string format, but by refactoring into a list of standard language codes independent of Tesseract, the `unstructured` library will better support `languages` for other non-image pipelines and/or support for other OCR engines.
* **Removes `UNSTRUCTURED_LANGUAGE` env var usage and replaces `language` with `languages` as an input parameter to unstructured-partition-text_type functions.** The previous parameter/input setup was not user-friendly or scalable to the variety of elements being processed. By refactoring the inputted language information into a list of standard language codes, we can support future applications of the element language such as detection, metadata, and multi-language elements. Now, to skip English specific checks, set the `languages` parameter to any non-English language(s).
* **Adds `xlsx` and `xls` filetype extensions to the `skip_infer_table_types` default list in `partition`.** By adding these file types to the input parameter these files should not go through table extraction. Users can still specify if they would like to extract tables from these filetypes, but will have to set the `skip_infer_table_types` to exclude the desired filetype extension. This avoids mis-representing complex spreadsheets where there may be multiple sub-tables and other content.
* **Better debug output related to sentence counting internals**. Clarify message when sentence is not counted toward sentence count because there aren't enough words, relevant for developers focused on `unstructured`s NLP internals.
* **Faster ocr_only speed for partitioning PDF and images.** Use `unstructured_pytesseract.run_and_get_multiple_output` function to reduce the number of calls to `tesseract` by half when partitioning pdf or image with `tesseract`
* **Adds data source properties to fsspec connectors** These properties (date_created, date_modified, version, source_url, record_locator) are written to element metadata during ingest, mapping elements to information about the document source from which they derive. This functionality enables downstream applications to reveal source document applications, e.g. a link to a GDrive doc, Salesforce record, etc.
* **Add delta table destination connector** New delta table destination connector added to ingest CLI.  Users may now use `unstructured-ingest` to write partitioned data from over 20 data sources (so far) to a Delta Table.
* **Rename to Source and Destination Connectors in the Documentation.** Maintain naming consistency between Connectors codebase and documentation with the first addition to a destination connector.
* **Non-HTML text files now return unstructured-elements as opposed to HTML-elements.** Previously the text based files that went through `partition_html` would return HTML-elements but now we preserve the format from the input using `source_format` argument in the partition call.
* **Adds `PaddleOCR` as an optional alternative to `Tesseract`** for OCR in processing of PDF or Image files, it is installable via the `makefile` command `install-paddleocr`. For experimental purposes only.
* **Bump unstructured-inference** to 0.5.28. This version bump markedly improves the output of table data, rendered as `metadata.text_as_html` in an element. These changes include:
  * add env variable `ENTIRE_PAGE_OCR` to specify using paddle or tesseract on entire page OCR
  * table structure detection now pads the input image by 25 pixels in all 4 directions to improve its recall (0.5.27)
  * support paddle with both cpu and gpu and assume it is pre-installed (0.5.26)
  * fix a bug where `cells_to_html` doesn't handle cells spanning multiple rows properly (0.5.25)
  * remove `cv2` preprocessing step before OCR step in table transformer (0.5.24)

### Features

* **Adds element metadata via `category_depth` with default value None**.
  * This additional metadata is useful for vectordb/LLM, chunking strategies, and retrieval applications.
* **Adds a naive hierarchy for elements via a `parent_id` on the element's metadata**
  * Users will now have more metadata for implementing vectordb/LLM chunking strategies. For example, text elements could be queried by their preceding title element.
  * Title elements created from HTML headings will properly nest

### Fixes

* **`add_pytesseract_bboxes_to_elements` no longer returns `nan` values**. The function logic is now broken into new methods
  `_get_element_box` and `convert_multiple_coordinates_to_new_system`
* **Selecting a different model wasn't being respected when calling `partition_image`.** Problem: `partition_pdf` allows for passing a `model_name` parameter. Given the similarity between the image and PDF pipelines, the expected behavior is that `partition_image` should support the same parameter, but `partition_image` was unintentionally not passing along its `kwargs`. This was corrected by adding the kwargs to the downstream call.
* **Fixes a chunking issue via dropping the field "coordinates".** Problem: chunk_by_title function was chunking each element to its own individual chunk while it needed to group elements into a fewer number of chunks. We've discovered that this happens due to a metadata matching logic in chunk_by_title function, and discovered that elements with different metadata can't be put into the same chunk. At the same time, any element with "coordinates" essentially had different metadata than other elements, due each element locating in different places and having different coordinates. Fix: That is why we have included the key "coordinates" inside a list of excluded metadata keys, while doing this "metadata_matches" comparision. Importance: This change is crucial to be able to chunk by title for documents which include "coordinates" metadata in their elements.

## 0.10.14

### Enhancements

* Update all connectors to use new downstream architecture
  * New click type added to parse comma-delimited string inputs
  * Some CLI options renamed

### Features

### Fixes

## 0.10.13

### Enhancements

* Updated documentation: Added back support doc types for partitioning, more Python codes in the API page,  RAG definition, and use case.
* Updated Hi-Res Metadata: PDFs and Images using Hi-Res strategy now have layout model class probabilities added ot metadata.
* Updated the `_detect_filetype_from_octet_stream()` function to use libmagic to infer the content type of file when it is not a zip file.
* Tesseract minor version bump to 5.3.2

### Features

* Add Jira Connector to be able to pull issues from a Jira organization
* Add `clean_ligatures` function to expand ligatures in text


### Fixes

* `partition_html` breaks on `<br>` elements.
* Ingest error handling to properly raise errors when wrapped
* GH issue 1361: fixes a sortig error that prevented some PDF's from being parsed
* Bump unstructured-inference
  * Brings back embedded images in PDF's (0.5.23)

## 0.10.12

### Enhancements

* Removed PIL pin as issue has been resolved upstream
* Bump unstructured-inference
  * Support for yolox_quantized layout detection model (0.5.20)
* YoloX element types added


### Features

* Add Salesforce Connector to be able to pull Account, Case, Campaign, EmailMessage, Lead

### Fixes


* Bump unstructured-inference
  * Avoid divide-by-zero errors swith `safe_division` (0.5.21)

## 0.10.11

### Enhancements

* Bump unstructured-inference
  * Combine entire-page OCR output with layout-detected elements, to ensure full coverage of the page (0.5.19)

### Features

* Add in ingest cli s3 writer

### Fixes

* Fix a bug where `xy-cut` sorting attemps to sort elements without valid coordinates; now xy cut sorting only works when **all** elements have valid coordinates

## 0.10.10

### Enhancements

* Adds `text` as an input parameter to `partition_xml`.
* `partition_xml` no longer runs through `partition_text`, avoiding incorrect splitting
  on carriage returns in the XML. Since `partition_xml` no longer calls `partition_text`,
  `min_partition` and `max_partition` are no longer supported in `partition_xml`.
* Bump `unstructured-inference==0.5.18`, change non-default detectron2 classification threshold
* Upgrade base image from rockylinux 8 to rockylinux 9
* Serialize IngestDocs to JSON when passing to subprocesses

### Features

### Fixes

- Fix a bug where mismatched `elements` and `bboxes` are passed into `add_pytesseract_bbox_to_elements`

## 0.10.9

### Enhancements

* Fix `test_json` to handle only non-extra dependencies file types (plain-text)

### Features

* Adds `chunk_by_title` to break a document into sections based on the presence of `Title`
  elements.
* add new extraction function `extract_image_urls_from_html` to extract all img related URL from html text.

### Fixes

* Make cv2 dependency optional
* Edit `add_pytesseract_bbox_to_elements`'s (`ocr_only` strategy) `metadata.coordinates.points` return type to `Tuple` for consistency.
* Re-enable test-ingest-confluence-diff for ingest tests
* Fix syntax for ingest test check number of files
* Fix csv and tsv partitioners loosing the first line of the files when creating elements

## 0.10.8

### Enhancements

* Release docker image that installs Python 3.10 rather than 3.8

### Features

### Fixes

## 0.10.7

### Enhancements

### Features

### Fixes

* Remove overly aggressive ListItem chunking for images and PDF's which typically resulted in inchorent elements.

## 0.10.6

### Enhancements

* Enable `partition_email` and `partition_msg` to detect if an email is PGP encryped. If
  and email is PGP encryped, the functions will return an empy list of elements and
  emit a warning about the encrypted content.
* Add threaded Slack conversations into Slack connector output
* Add functionality to sort elements using `xy-cut` sorting approach in `partition_pdf` for `hi_res` and `fast` strategies
* Bump unstructured-inference
  * Set OMP_THREAD_LIMIT to 1 if not set for better tesseract perf (0.5.17)

### Features

* Extract coordinates from PDFs and images when using OCR only strategy and add to metadata

### Fixes

* Update `partition_html` to respect the order of `<pre>` tags.
* Fix bug in `partition_pdf_or_image` where two partitions were called if `strategy == "ocr_only"`.
* Bump unstructured-inference
  * Fix issue where temporary files were being left behind (0.5.16)
* Adds deprecation warning for the `file_filename` kwarg to `partition`, `partition_via_api`,
  and `partition_multiple_via_api`.
* Fix documentation build workflow by pinning dependencies

## 0.10.5

### Enhancements

* Create new CI Pipelines
  - Checking text, xml, email, and html doc tests against the library installed without extras
  - Checking each library extra against their respective tests
* `partition` raises an error and tells the user to install the appropriate extra if a filetype
  is detected that is missing dependencies.
* Add custom errors to ingest
* Bump `unstructured-ingest==0.5.15`
  - Handle an uncaught TesseractError (0.5.15)
  - Add TIFF test file and TIFF filetype to `test_from_image_file` in `test_layout` (0.5.14)
* Use `entire_page` ocr mode for pdfs and images
* Add notes on extra installs to docs
* Adds ability to reuse connections per process in unstructured-ingest

### Features
* Add delta table connector

### Fixes

## 0.10.4
* Pass ocr_mode in partition_pdf and set the default back to individual pages for now
* Add diagrams and descriptions for ingest design in the ingest README

### Features
* Supports multipage TIFF image partitioning

### Fixes

## 0.10.2

### Enhancements
* Bump unstructured-inference==0.5.13:
  - Fix extracted image elements being included in layout merge, addresses the issue
    where an entire-page image in a PDF was not passed to the layout model when using hi_res.

### Features

### Fixes

## 0.10.1

### Enhancements
* Bump unstructured-inference==0.5.12:
  - fix to avoid trace for certain PDF's (0.5.12)
  - better defaults for DPI for hi_res and  Chipper (0.5.11)
  - implement full-page OCR (0.5.10)

### Features

### Fixes

* Fix dead links in repository README (Quick Start > Install for local development, and Learn more > Batch Processing)
* Update document dependencies to include tesseract-lang for additional language support (required for tests to pass)

## 0.10.0

### Enhancements

* Add `include_header` kwarg to `partition_xlsx` and change default behavior to `True`
* Update the `links` and `emphasized_texts` metadata fields

### Features

### Fixes

## 0.9.3

### Enhancements

* Pinned dependency cleanup.
* Update `partition_csv` to always use `soupparser_fromstring` to parse `html text`
* Update `partition_tsv` to always use `soupparser_fromstring` to parse `html text`
* Add `metadata.section` to capture epub table of contents data
* Add `unique_element_ids` kwarg to partition functions. If `True`, will use a UUID
  for element IDs instead of a SHA-256 hash.
* Update `partition_xlsx` to always use `soupparser_fromstring` to parse `html text`
* Add functionality to switch `html` text parser based on whether the `html` text contains emoji
* Add functionality to check if a string contains any emoji characters
* Add CI tests around Notion

### Features

* Add Airtable Connector to be able to pull views/tables/bases from an Airtable organization

### Fixes

* fix pdf partition of list items being detected as titles in OCR only mode
* make notion module discoverable
* fix emails with `Content-Distribution: inline` and `Content-Distribution: attachment` with no filename
* Fix email attachment filenames which had `=` in the filename itself

## 0.9.2


### Enhancements

* Update table extraction section in API documentation to sync with change in Prod API
* Update Notion connector to extract to html
* Added UUID option for `element_id`
* Bump unstructured-inference==0.5.9:
  - better caching of models
  - another version of detectron2 available, though the default layout model is unchanged
* Added UUID option for element_id
* Added UUID option for element_id
* CI improvements to run ingest tests in parallel

### Features

* Adds Sharepoint connector.

### Fixes

* Bump unstructured-inference==0.5.9:
  - ignores Tesseract errors where no text is extracted for tiles that indeed, have no text

## 0.9.1

### Enhancements

* Adds --partition-pdf-infer-table-structure to unstructured-ingest.
* Enable `partition_html` to skip headers and footers with the `skip_headers_and_footers` flag.
* Update `partition_doc` and `partition_docx` to track emphasized texts in the output
* Adds post processing function `filter_element_types`
* Set the default strategy for partitioning images to `hi_res`
* Add page break parameter section in API documentation to sync with change in Prod API
* Update `partition_html` to track emphasized texts in the output
* Update `XMLDocument._read_xml` to create `<p>` tag element for the text enclosed in the `<pre>` tag
* Add parameter `include_tail_text` to `_construct_text` to enable (skip) tail text inclusion
* Add Notion connector

### Features

### Fixes

* Remove unused `_partition_via_api` function
* Fixed emoji bug in `partition_xlsx`.
* Pass `file_filename` metadata when partitioning file object
* Skip ingest test on missing Slack token
* Add Dropbox variables to CI environments
* Remove default encoding for ingest
* Adds new element type `EmailAddress` for recognising email address in the  text
* Simplifies `min_partition` logic; makes partitions falling below the `min_partition`
  less likely.
* Fix bug where ingest test check for number of files fails in smoke test
* Fix unstructured-ingest entrypoint failure

## 0.9.0

### Enhancements

* Dependencies are now split by document type, creating a slimmer base installation.

## 0.8.8

### Enhancements

### Features

### Fixes

* Rename "date" field to "last_modified"
* Adds Box connector

### Fixes

## 0.8.7

### Enhancements

* Put back useful function `split_by_paragraph`

### Features

### Fixes

* Fix argument order in NLTK download step

## 0.8.6

### Enhancements

### Features

### Fixes

* Remove debug print lines and non-functional code

## 0.8.5

### Enhancements

* Add parameter `skip_infer_table_types` to enable (skip) table extraction for other doc types
* Adds optional Unstructured API unit tests in CI
* Tracks last modified date for all document types.
* Add auto_paragraph_grouper to detect new-line and blank-line new paragraph for .txt files.
* refactor the ingest cli to better support expanding supported connectors

## 0.8.3

### Enhancements

### Features

### Fixes

* NLTK now only gets downloaded if necessary.
* Handling for empty tables in Word Documents and PowerPoints.

## 0.8.4

### Enhancements

* Additional tests and refactor of JSON detection.
* Update functionality to retrieve image metadata from a page for `document_to_element_list`
* Links are now tracked in `partition_html` output.
* Set the file's current position to the beginning after reading the file in `convert_to_bytes`
* Add `min_partition` kwarg to that combines elements below a specified threshold and modifies splitting of strings longer than max partition so words are not split.
* set the file's current position to the beginning after reading the file in `convert_to_bytes`
* Add slide notes to pptx
* Add `--encoding` directive to ingest
* Improve json detection by `detect_filetype`

### Features

* Adds Outlook connector
* Add support for dpi parameter in inference library
* Adds Onedrive connector.
* Add Confluence connector for ingest cli to pull the body text from all documents from all spaces in a confluence domain.

### Fixes

* Fixes issue with email partitioning where From field was being assigned the To field value.
* Use the `image_metadata` property of the `PageLayout` instance to get the page image info in the `document_to_element_list`
* Add functionality to write images to computer storage temporarily instead of keeping them in memory for `ocr_only` strategy
* Add functionality to convert a PDF in small chunks of pages at a time for `ocr_only` strategy
* Adds `.txt`, `.text`, and `.tab` to list of extensions to check if file
  has a `text/plain` MIME type.
* Enables filters to be passed to `partition_doc` so it doesn't error with LibreOffice7.
* Removed old error message that's superseded by `requires_dependencies`.
* Removes using `hi_res` as the default strategy value for `partition_via_api` and `partition_multiple_via_api`

## 0.8.1

### Enhancements

* Add support for Python 3.11

### Features

### Fixes

* Fixed `auto` strategy detected scanned document as having extractable text and using `fast` strategy, resulting in no output.
* Fix list detection in MS Word documents.
* Don't instantiate an element with a coordinate system when there isn't a way to get its location data.

## 0.8.0

### Enhancements

* Allow model used for hi res pdf partition strategy to be chosen when called.
* Updated inference package

### Features

* Add `metadata_filename` parameter across all partition functions

### Fixes

* Update to ensure `convert_to_datafame` grabs all of the metadata fields.
* Adjust encoding recognition threshold value in `detect_file_encoding`
* Fix KeyError when `isd_to_elements` doesn't find a type
* Fix `_output_filename` for local connector, allowing single files to be written correctly to the disk

* Fix for cases where an invalid encoding is extracted from an email header.

### BREAKING CHANGES

* Information about an element's location is no longer returned as top-level attributes of an element. Instead, it is returned in the `coordinates` attribute of the element's metadata.

## 0.7.12

### Enhancements

* Adds `include_metadata` kwarg to `partition_doc`, `partition_docx`, `partition_email`, `partition_epub`, `partition_json`, `partition_msg`, `partition_odt`, `partition_org`, `partition_pdf`, `partition_ppt`, `partition_pptx`, `partition_rst`, and `partition_rtf`
### Features

* Add Elasticsearch connector for ingest cli to pull specific fields from all documents in an index.
* Adds Dropbox connector

### Fixes

* Fix tests that call unstructured-api by passing through an api-key
* Fixed page breaks being given (incorrect) page numbers
* Fix skipping download on ingest when a source document exists locally

## 0.7.11

### Enhancements

* More deterministic element ordering when using `hi_res` PDF parsing strategy (from unstructured-inference bump to 0.5.4)
* Make large model available (from unstructured-inference bump to 0.5.3)
* Combine inferred elements with extracted elements (from unstructured-inference bump to 0.5.2)
* `partition_email` and `partition_msg` will now process attachments if `process_attachments=True`
  and a attachment partitioning functions is passed through with `attachment_partitioner=partition`.

### Features

### Fixes

* Fix tests that call unstructured-api by passing through an api-key
* Fixed page breaks being given (incorrect) page numbers
* Fix skipping download on ingest when a source document exists locally

## 0.7.10

### Enhancements

* Adds a `max_partition` parameter to `partition_text`, `partition_pdf`, `partition_email`,
  `partition_msg` and `partition_xml` that sets a limit for the size of an individual
  document elements. Defaults to `1500` for everything except `partition_xml`, which has
  a default value of `None`.
* DRY connector refactor

### Features

* `hi_res` model for pdfs and images is selectable via environment variable.

### Fixes

* CSV check now ignores escaped commas.
* Fix for filetype exploration util when file content does not have a comma.
* Adds negative lookahead to bullet pattern to avoid detecting plain text line
  breaks like `-------` as list items.
* Fix pre tag parsing for `partition_html`
* Fix lookup error for annotated Arabic and Hebrew encodings

## 0.7.9

### Enhancements

* Improvements to string check for leafs in `partition_xml`.
* Adds --partition-ocr-languages to unstructured-ingest.

### Features

* Adds `partition_org` for processed Org Mode documents.

### Fixes

## 0.7.8

### Enhancements

### Features

* Adds Google Cloud Service connector

### Fixes

* Updates the `parse_email` for `partition_eml` so that `unstructured-api` passes the smoke tests
* `partition_email` now works if there is no message content
* Updates the `"fast"` strategy for `partition_pdf` so that it's able to recursively
* Adds recursive functionality to all fsspec connectors
* Adds generic --recursive ingest flag

## 0.7.7

### Enhancements

* Adds functionality to replace the `MIME` encodings for `eml` files with one of the common encodings if a `unicode` error occurs
* Adds missed file-like object handling in `detect_file_encoding`
* Adds functionality to extract charset info from `eml` files

### Features

* Added coordinate system class to track coordinate types and convert to different coordinate

### Fixes

* Adds an `html_assemble_articles` kwarg to `partition_html` to enable users to capture
  control whether content outside of `<article>` tags is captured when
  `<article>` tags are present.
* Check for the `xml` attribute on `element` before looking for pagebreaks in `partition_docx`.

## 0.7.6

### Enhancements

* Convert fast startegy to ocr_only for images
* Adds support for page numbers in `.docx` and `.doc` when user or renderer
  created page breaks are present.
* Adds retry logic for the unstructured-ingest Biomed connector

### Features

* Provides users with the ability to extract additional metadata via regex.
* Updates `partition_docx` to include headers and footers in the output.
* Create `partition_tsv` and associated tests. Make additional changes to `detect_filetype`.

### Fixes

* Remove fake api key in test `partition_via_api` since we now require valid/empty api keys
* Page number defaults to `None` instead of `1` when page number is not present in the metadata.
  A page number of `None` indicates that page numbers are not being tracked for the document
  or that page numbers do not apply to the element in question..
* Fixes an issue with some pptx files. Assume pptx shapes are found in top left position of slide
  in case the shape.top and shape.left attributes are `None`.

## 0.7.5

### Enhancements

* Adds functionality to sort elements in `partition_pdf` for `fast` strategy
* Adds ingest tests with `--fast` strategy on PDF documents
* Adds --api-key to unstructured-ingest

### Features

* Adds `partition_rst` for processed ReStructured Text documents.

### Fixes

* Adds handling for emails that do not have a datetime to extract.
* Adds pdf2image package as core requirement of unstructured (with no extras)

## 0.7.4

### Enhancements

* Allows passing kwargs to request data field for `partition_via_api` and `partition_multiple_via_api`
* Enable MIME type detection if libmagic is not available
* Adds handling for empty files in `detect_filetype` and `partition`.

### Features

### Fixes

* Reslove `grpcio` import issue on `weaviate.schema.validate_schema` for python 3.9 and 3.10
* Remove building `detectron2` from source in Dockerfile

## 0.7.3

### Enhancements

* Update IngestDoc abstractions and add data source metadata in ElementMetadata

### Features

### Fixes

* Pass `strategy` parameter down from `partition` for `partition_image`
* Filetype detection if a CSV has a `text/plain` MIME type
* `convert_office_doc` no longers prints file conversion info messages to stdout.
* `partition_via_api` reflects the actual filetype for the file processed in the API.

## 0.7.2

### Enhancements

* Adds an optional encoding kwarg to `elements_to_json` and `elements_from_json`
* Bump version of base image to use new stable version of tesseract

### Features

### Fixes

* Update the `read_txt_file` utility function to keep using `spooled_to_bytes_io_if_needed` for xml
* Add functionality to the `read_txt_file` utility function to handle file-like object from URL
* Remove the unused parameter `encoding` from `partition_pdf`
* Change auto.py to have a `None` default for encoding
* Add functionality to try other common encodings for html and xml files if an error related to the encoding is raised and the user has not specified an encoding.
* Adds benchmark test with test docs in example-docs
* Re-enable test_upload_label_studio_data_with_sdk
* File detection now detects code files as plain text
* Adds `tabulate` explicitly to dependencies
* Fixes an issue in `metadata.page_number` of pptx files
* Adds showing help if no parameters passed

## 0.7.1

### Enhancements

### Features

* Add `stage_for_weaviate` to stage `unstructured` outputs for upload to Weaviate, along with
  a helper function for defining a class to use in Weaviate schemas.
* Builds from Unstructured base image, built off of Rocky Linux 8.7, this resolves almost all CVE's in the image.

### Fixes

## 0.7.0

### Enhancements

* Installing `detectron2` from source is no longer required when using the `local-inference` extra.
* Updates `.pptx` parsing to include text in tables.

### Features

### Fixes

* Fixes an issue in `_add_element_metadata` that caused all elements to have `page_number=1`
  in the element metadata.
* Adds `.log` as a file extension for TXT files.
* Adds functionality to try other common encodings for email (`.eml`) files if an error related to the encoding is raised and the user has not specified an encoding.
* Allow passed encoding to be used in the `replace_mime_encodings`
* Fixes page metadata for `partition_html` when `include_metadata=False`
* A `ValueError` now raises if `file_filename` is not specified when you use `partition_via_api`
  with a file-like object.

## 0.6.11

### Enhancements

* Supports epub tests since pandoc is updated in base image

### Features


### Fixes


## 0.6.10

### Enhancements

* XLS support from auto partition

### Features

### Fixes

## 0.6.9

### Enhancements

* fast strategy for pdf now keeps element bounding box data
* setup.py refactor

### Features

### Fixes

* Adds functionality to try other common encodings if an error related to the encoding is raised and the user has not specified an encoding.
* Adds additional MIME types for CSV

## 0.6.8

### Enhancements

### Features

* Add `partition_csv` for CSV files.

### Fixes

## 0.6.7

### Enhancements

* Deprecate `--s3-url` in favor of `--remote-url` in CLI
* Refactor out non-connector-specific config variables
* Add `file_directory` to metadata
* Add `page_name` to metadata. Currently used for the sheet name in XLSX documents.
* Added a `--partition-strategy` parameter to unstructured-ingest so that users can specify
  partition strategy in CLI. For example, `--partition-strategy fast`.
* Added metadata for filetype.
* Add Discord connector to pull messages from a list of channels
* Refactor `unstructured/file-utils/filetype.py` to better utilise hashmap to return mime type.
* Add local declaration of DOCX_MIME_TYPES and XLSX_MIME_TYPES for `test_filetype.py`.

### Features

* Add `partition_xml` for XML files.
* Add `partition_xlsx` for Microsoft Excel documents.

### Fixes

* Supports `hml` filetype for partition as a variation of html filetype.
* Makes `pytesseract` a function level import in `partition_pdf` so you can use the `"fast"`
  or `"hi_res"` strategies if `pytesseract` is not installed. Also adds the
  `required_dependencies` decorator for the `"hi_res"` and `"ocr_only"` strategies.
* Fix to ensure `filename` is tracked in metadata for `docx` tables.

## 0.6.6

### Enhancements

* Adds an `"auto"` strategy that chooses the partitioning strategy based on document
  characteristics and function kwargs. This is the new default strategy for `partition_pdf`
  and `partition_image`. Users can maintain existing behavior by explicitly setting
  `strategy="hi_res"`.
* Added an additional trace logger for NLP debugging.
* Add `get_date` method to `ElementMetadata` for converting the datestring to a `datetime` object.
* Cleanup the `filename` attribute on `ElementMetadata` to remove the full filepath.

### Features

* Added table reading as html with URL parsing to `partition_docx` in docx
* Added metadata field for text_as_html for docx files

### Fixes

* `fileutils/file_type` check json and eml decode ignore error
* `partition_email` was updated to more flexibly handle deviations from the RFC-2822 standard.
  The time in the metadata returns `None` if the time does not match RFC-2822 at all.
* Include all metadata fields when converting to dataframe or CSV

## 0.6.5

### Enhancements

* Added support for SpooledTemporaryFile file argument.

### Features

### Fixes


## 0.6.4

### Enhancements

* Added an "ocr_only" strategy for `partition_pdf`. Refactored the strategy decision
  logic into its own module.

### Features

### Fixes

## 0.6.3

### Enhancements

* Add an "ocr_only" strategy for `partition_image`.

### Features

* Added `partition_multiple_via_api` for partitioning multiple documents in a single REST
  API call.
* Added `stage_for_baseplate` function to prepare outputs for ingestion into Baseplate.
* Added `partition_odt` for processing Open Office documents.

### Fixes

* Updates the grouping logic in the `partition_pdf` fast strategy to group together text
  in the same bounding box.

## 0.6.2

### Enhancements

* Added logic to `partition_pdf` for detecting copy protected PDFs and falling back
  to the hi res strategy when necessary.


### Features

* Add `partition_via_api` for partitioning documents through the hosted API.

### Fixes

* Fix how `exceeds_cap_ratio` handles empty (returns `True` instead of `False`)
* Updates `detect_filetype` to properly detect JSONs when the MIME type is `text/plain`.

## 0.6.1

### Enhancements

* Updated the table extraction parameter name to be more descriptive

### Features

### Fixes

## 0.6.0

### Enhancements

* Adds an `ssl_verify` kwarg to `partition` and `partition_html` to enable turning off
  SSL verification for HTTP requests. SSL verification is on by default.
* Allows users to pass in ocr language to `partition_pdf` and `partition_image` through
  the `ocr_language` kwarg. `ocr_language` corresponds to the code for the language pack
  in Tesseract. You will need to install the relevant Tesseract language pack to use a
  given language.

### Features

* Table extraction is now possible for pdfs from `partition` and `partition_pdf`.
* Adds support for extracting attachments from `.msg` files

### Fixes

* Adds an `ssl_verify` kwarg to `partition` and `partition_html` to enable turning off
  SSL verification for HTTP requests. SSL verification is on by default.

## 0.5.13

### Enhancements

* Allow headers to be passed into `partition` when `url` is used.

### Features

* `bytes_string_to_string` cleaning brick for bytes string output.

### Fixes

* Fixed typo in call to `exactly_one` in `partition_json`
* unstructured-documents encode xml string if document_tree is `None` in `_read_xml`.
* Update to `_read_xml` so that Markdown files with embedded HTML process correctly.
* Fallback to "fast" strategy only emits a warning if the user specifies the "hi_res" strategy.
* unstructured-partition-text_type exceeds_cap_ratio fix returns and how capitalization ratios are calculated
* `partition_pdf` and `partition_text` group broken paragraphs to avoid fragmented `NarrativeText` elements.
* .json files resolved as "application/json" on centos7 (or other installs with older libmagic libs)

## 0.5.12

### Enhancements

* Add OS mimetypes DB to docker image, mainly for unstructured-api compat.
* Use the image registry as a cache when building Docker images.
* Adds the ability for `partition_text` to group together broken paragraphs.
* Added method to utils to allow date time format validation

### Features
* Add Slack connector to pull messages for a specific channel

* Add --partition-by-api parameter to unstructured-ingest
* Added `partition_rtf` for processing rich text files.
* `partition` now accepts a `url` kwarg in addition to `file` and `filename`.

### Fixes

* Allow encoding to be passed into `replace_mime_encodings`.
* unstructured-ingest connector-specific dependencies are imported on demand.
* unstructured-ingest --flatten-metadata supported for local connector.
* unstructured-ingest fix runtime error when using --metadata-include.

## 0.5.11

### Enhancements

### Features

### Fixes

* Guard against null style attribute in docx document elements
* Update HTML encoding to better support foreign language characters

## 0.5.10

### Enhancements

* Updated inference package
* Add sender, recipient, date, and subject to element metadata for emails

### Features

* Added `--download-only` parameter to `unstructured-ingest`

### Fixes

* FileNotFound error when filename is provided but file is not on disk

## 0.5.9

### Enhancements

### Features

### Fixes

* Convert file to str in helper `split_by_paragraph` for `partition_text`

## 0.5.8

### Enhancements

* Update `elements_to_json` to return string when filename is not specified
* `elements_from_json` may take a string instead of a filename with the `text` kwarg
* `detect_filetype` now does a final fallback to file extension.
* Empty tags are now skipped during the depth check for HTML processing.

### Features

* Add local file system to `unstructured-ingest`
* Add `--max-docs` parameter to `unstructured-ingest`
* Added `partition_msg` for processing MSFT Outlook .msg files.

### Fixes

* `convert_file_to_text` now passes through the `source_format` and `target_format` kwargs.
  Previously they were hard coded.
* Partitioning functions that accept a `text` kwarg no longer raise an error if an empty
  string is passed (and empty list of elements is returned instead).
* `partition_json` no longer fails if the input is an empty list.
* Fixed bug in `chunk_by_attention_window` that caused the last word in segments to be cut-off
  in some cases.

### BREAKING CHANGES

* `stage_for_transformers` now returns a list of elements, making it consistent with other
  staging bricks

## 0.5.7

### Enhancements

* Refactored codebase using `exactly_one`
* Adds ability to pass headers when passing a url in partition_html()
* Added optional `content_type` and `file_filename` parameters to `partition()` to bypass file detection

### Features

* Add `--flatten-metadata` parameter to `unstructured-ingest`
* Add `--fields-include` parameter to `unstructured-ingest`

### Fixes

## 0.5.6

### Enhancements

* `contains_english_word()`, used heavily in text processing, is 10x faster.

### Features

* Add `--metadata-include` and `--metadata-exclude` parameters to `unstructured-ingest`
* Add `clean_non_ascii_chars` to remove non-ascii characters from unicode string

### Fixes

* Fix problem with PDF partition (duplicated test)

## 0.5.4

### Enhancements

* Added Biomedical literature connector for ingest cli.
* Add `FsspecConnector` to easily integrate any existing `fsspec` filesystem as a connector.
* Rename `s3_connector.py` to `s3.py` for readability and consistency with the
  rest of the connectors.
* Now `S3Connector` relies on `s3fs` instead of on `boto3`, and it inherits
  from `FsspecConnector`.
* Adds an `UNSTRUCTURED_LANGUAGE_CHECKS` environment variable to control whether or not language
  specific checks like vocabulary and POS tagging are applied. Set to `"true"` for higher
  resolution partitioning and `"false"` for faster processing.
* Improves `detect_filetype` warning to include filename when provided.
* Adds a "fast" strategy for partitioning PDFs with PDFMiner. Also falls back to the "fast"
  strategy if detectron2 is not available.
* Start deprecation life cycle for `unstructured-ingest --s3-url` option, to be deprecated in
  favor of `--remote-url`.

### Features

* Add `AzureBlobStorageConnector` based on its `fsspec` implementation inheriting
from `FsspecConnector`
* Add `partition_epub` for partitioning e-books in EPUB3 format.

### Fixes

* Fixes processing for text files with `message/rfc822` MIME type.
* Open xml files in read-only mode when reading contents to construct an XMLDocument.

## 0.5.3

### Enhancements

* `auto.partition()` can now load Unstructured ISD json documents.
* Simplify partitioning functions.
* Improve logging for ingest CLI.

### Features

* Add `--wikipedia-auto-suggest` argument to the ingest CLI to disable automatic redirection
  to pages with similar names.
* Add setup script for Amazon Linux 2
* Add optional `encoding` argument to the `partition_(text/email/html)` functions.
* Added Google Drive connector for ingest cli.
* Added Gitlab connector for ingest cli.

### Fixes

## 0.5.2

### Enhancements

* Fully move from printing to logging.
* `unstructured-ingest` now uses a default `--download_dir` of `$HOME/.cache/unstructured/ingest`
rather than a "tmp-ingest-" dir in the working directory.

### Features

### Fixes

* `setup_ubuntu.sh` no longer fails in some contexts by interpreting
`DEBIAN_FRONTEND=noninteractive` as a command
* `unstructured-ingest` no longer re-downloads files when --preserve-downloads
is used without --download-dir.
* Fixed an issue that was causing text to be skipped in some HTML documents.

## 0.5.1

### Enhancements

### Features

### Fixes

* Fixes an error causing JavaScript to appear in the output of `partition_html` sometimes.
* Fix several issues with the `requires_dependencies` decorator, including the error message
  and how it was used, which had caused an error for `unstructured-ingest --github-url ...`.

## 0.5.0

### Enhancements

* Add `requires_dependencies` Python decorator to check dependencies are installed before
  instantiating a class or running a function

### Features

* Added Wikipedia connector for ingest cli.

### Fixes

* Fix `process_document` file cleaning on failure
* Fixes an error introduced in the metadata tracking commit that caused `NarrativeText`
  and `FigureCaption` elements to be represented as `Text` in HTML documents.

## 0.4.16

### Enhancements

* Fallback to using file extensions for filetype detection if `libmagic` is not present

### Features

* Added setup script for Ubuntu
* Added GitHub connector for ingest cli.
* Added `partition_md` partitioner.
* Added Reddit connector for ingest cli.

### Fixes

* Initializes connector properly in ingest.main::MainProcess
* Restricts version of unstructured-inference to avoid multithreading issue

## 0.4.15

### Enhancements

* Added `elements_to_json` and `elements_from_json` for easier serialization/deserialization
* `convert_to_dict`, `dict_to_elements` and `convert_to_csv` are now aliases for functions
  that use the ISD terminology.

### Fixes

* Update to ensure all elements are preserved during serialization/deserialization

## 0.4.14

* Automatically install `nltk` models in the `tokenize` module.

## 0.4.13

* Fixes unstructured-ingest cli.

## 0.4.12

* Adds console_entrypoint for unstructured-ingest, other structure/doc updates related to ingest.
* Add `parser` parameter to `partition_html`.

## 0.4.11

* Adds `partition_doc` for partitioning Word documents in `.doc` format. Requires `libreoffice`.
* Adds `partition_ppt` for partitioning PowerPoint documents in `.ppt` format. Requires `libreoffice`.

## 0.4.10

* Fixes `ElementMetadata` so that it's JSON serializable when the filename is a `Path` object.

## 0.4.9

* Added ingest modules and s3 connector, sample ingest script
* Default to `url=None` for `partition_pdf` and `partition_image`
* Add ability to skip English specific check by setting the `UNSTRUCTURED_LANGUAGE` env var to `""`.
* Document `Element` objects now track metadata

## 0.4.8

* Modified XML and HTML parsers not to load comments.

## 0.4.7

* Added the ability to pull an HTML document from a url in `partition_html`.
* Added the the ability to get file summary info from lists of filenames and lists
  of file contents.
* Added optional page break to `partition` for `.pptx`, `.pdf`, images, and `.html` files.
* Added `to_dict` method to document elements.
* Include more unicode quotes in `replace_unicode_quotes`.

## 0.4.6

* Loosen the default cap threshold to `0.5`.
* Add a `UNSTRUCTURED_NARRATIVE_TEXT_CAP_THRESHOLD` environment variable for controlling
  the cap ratio threshold.
* Unknown text elements are identified as `Text` for HTML and plain text documents.
* `Body Text` styles no longer default to `NarrativeText` for Word documents. The style information
  is insufficient to determine that the text is narrative.
* Upper cased text is lower cased before checking for verbs. This helps avoid some missed verbs.
* Adds an `Address` element for capturing elements that only contain an address.
* Suppress the `UserWarning` when detectron is called.
* Checks that titles and narrative test have at least one English word.
* Checks that titles and narrative text are at least 50% alpha characters.
* Restricts titles to a maximum word length. Adds a `UNSTRUCTURED_TITLE_MAX_WORD_LENGTH`
  environment variable for controlling the max number of words in a title.
* Updated `partition_pptx` to order the elements on the page

## 0.4.4

* Updated `partition_pdf` and `partition_image` to return `unstructured` `Element` objects
* Fixed the healthcheck url path when partitioning images and PDFs via API
* Adds an optional `coordinates` attribute to document objects
* Adds `FigureCaption` and `CheckBox` document elements
* Added ability to split lists detected in `LayoutElement` objects
* Adds `partition_pptx` for partitioning PowerPoint documents
* LayoutParser models now download from HugginfaceHub instead of DropBox
* Fixed file type detection for XML and HTML files on Amazone Linux

## 0.4.3

* Adds `requests` as a base dependency
* Fix in `exceeds_cap_ratio` so the function doesn't break with empty text
* Fix bug in `_parse_received_data`.
* Update `detect_filetype` to properly handle `.doc`, `.xls`, and `.ppt`.

## 0.4.2

* Added `partition_image` to process documents in an image format.
* Fixed utf-8 encoding error in `partition_email` with attachments for `text/html`

## 0.4.1

* Added support for text files in the `partition` function
* Pinned `opencv-python` for easier installation on Linux

## 0.4.0

* Added generic `partition` brick that detects the file type and routes a file to the appropriate
  partitioning brick.
* Added a file type detection module.
* Updated `partition_html` and `partition_eml` to support file-like objects in 'rb' mode.
* Cleaning brick for removing ordered bullets `clean_ordered_bullets`.
* Extract brick method for ordered bullets `extract_ordered_bullets`.
* Test for `clean_ordered_bullets`.
* Test for `extract_ordered_bullets`.
* Added `partition_docx` for pre-processing Word Documents.
* Added new REGEX patterns to extract email header information
* Added new functions to extract header information `parse_received_data` and `partition_header`
* Added new function to parse plain text files `partition_text`
* Added new cleaners functions `extract_ip_address`, `extract_ip_address_name`, `extract_mapi_id`, `extract_datetimetz`
* Add new `Image` element and function to find embedded images `find_embedded_images`
* Added `get_directory_file_info` for summarizing information about source documents

## 0.3.5

* Add support for local inference
* Add new pattern to recognize plain text dash bullets
* Add test for bullet patterns
* Fix for `partition_html` that allows for processing `div` tags that have both text and child
  elements
* Add ability to extract document metadata from `.docx`, `.xlsx`, and `.jpg` files.
* Helper functions for identifying and extracting phone numbers
* Add new function `extract_attachment_info` that extracts and decodes the attachment
of an email.
* Staging brick to convert a list of `Element`s to a `pandas` dataframe.
* Add plain text functionality to `partition_email`

## 0.3.4

* Python-3.7 compat

## 0.3.3

* Removes BasicConfig from logger configuration
* Adds the `partition_email` partitioning brick
* Adds the `replace_mime_encodings` cleaning bricks
* Small fix to HTML parsing related to processing list items with sub-tags
* Add `EmailElement` data structure to store email documents

## 0.3.2

* Added `translate_text` brick for translating text between languages
* Add an `apply` method to make it easier to apply cleaners to elements

## 0.3.1

* Added \_\_init.py\_\_ to `partition`

## 0.3.0

* Implement staging brick for Argilla. Converts lists of `Text` elements to `argilla` dataset classes.
* Removing the local PDF parsing code and any dependencies and tests.
* Reorganizes the staging bricks in the unstructured.partition module
* Allow entities to be passed into the Datasaur staging brick
* Added HTML escapes to the `replace_unicode_quotes` brick
* Fix bad responses in partition_pdf to raise ValueError
* Adds `partition_html` for partitioning HTML documents.

## 0.2.6

* Small change to how \_read is placed within the inheritance structure since it doesn't really apply to pdf
* Add partitioning brick for calling the document image analysis API

## 0.2.5

* Update python requirement to >=3.7

## 0.2.4

* Add alternative way of importing `Final` to support google colab

## 0.2.3

* Add cleaning bricks for removing prefixes and postfixes
* Add cleaning bricks for extracting text before and after a pattern

## 0.2.2

* Add staging brick for Datasaur

## 0.2.1

* Added brick to convert an ISD dictionary to a list of elements
* Update `PDFDocument` to use the `from_file` method
* Added staging brick for CSV format for ISD (Initial Structured Data) format.
* Added staging brick for separating text into attention window size chunks for `transformers`.
* Added staging brick for LabelBox.
* Added ability to upload LabelStudio predictions
* Added utility function for JSONL reading and writing
* Added staging brick for CSV format for Prodigy
* Added staging brick for Prodigy
* Added ability to upload LabelStudio annotations
* Added text_field and id_field to stage_for_label_studio signature

## 0.2.0

* Initial release of unstructured<|MERGE_RESOLUTION|>--- conflicted
+++ resolved
@@ -1,8 +1,4 @@
-<<<<<<< HEAD
-## 0.14.7-dev3
-=======
 ## 0.14.7-dev5
->>>>>>> 0b73978b
 
 ### Enhancements
 
