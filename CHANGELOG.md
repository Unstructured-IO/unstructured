--- conflicted
+++ resolved
@@ -9,11 +9,8 @@
 
 ### Fixes
 
-<<<<<<< HEAD
 * NLTK now only gets downloaded if necessary.
-=======
 * Handling for empty tables in Word Documents and PowerPoints.
->>>>>>> 15618e83
 
 ## 0.8.4
 
