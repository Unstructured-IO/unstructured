--- conflicted
+++ resolved
@@ -1,8 +1,4 @@
-<<<<<<< HEAD
-## 0.5.10-dev1
-=======
-## 0.5.12-dev3
->>>>>>> 11f82a8b
+## 0.5.12-dev4
 
 ### Enhancements
 
@@ -11,6 +7,8 @@
 * Adds the ability for `partition_text` to group together broken paragraphs.
 
 ### Features
+
+* Add --partition-by-api parameter to unstructured-ingest
 
 ### Fixes
 
@@ -39,11 +37,7 @@
 
 ### Features
 
-<<<<<<< HEAD
-* Add --partition-by-api parameter to unstructured-ingest
-=======
 * Added `--download-only` parameter to `unstructured-ingest`
->>>>>>> 11f82a8b
 
 ### Fixes
 
