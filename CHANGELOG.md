<<<<<<< HEAD
## 0.6.8-dev0

### Enhancements

* Added ingest tests with `--fast` strategy on PDF documents

### Features


### Fixes


=======
## 0.6.8

### Enhancements

### Features

* Add `partition_csv` for CSV files.

### Fixes

>>>>>>> 21c821d6
## 0.6.7

### Enhancements

* Deprecate `--s3-url` in favor of `--remote-url` in CLI
* Refactor out non-connector-specific config variables
* Add `file_directory` to metadata
* Add `page_name` to metadata. Currently used for the sheet name in XLSX documents.
* Added a `--partition-strategy` parameter to unstructured-ingest so that users can specify
  partition strategy in CLI. For example, `--partition-strategy fast`.
* Added metadata for filetype.
* Add Discord connector to pull messages from a list of channels
* Refactor `unstructured/file-utils/filetype.py` to better utilise hashmap to return mime type.
* Add local declaration of DOCX_MIME_TYPES and XLSX_MIME_TYPES for `test_filetype.py`.

### Features

* Add `partition_xml` for XML files.
* Add `partition_xlsx` for Microsoft Excel documents.

### Fixes

* Supports `hml` filetype for partition as a variation of html filetype.
* Makes `pytesseract` a function level import in `partition_pdf` so you can use the `"fast"`
  or `"hi_res"` strategies if `pytesseract` is not installed. Also adds the
  `required_dependencies` decorator for the `"hi_res"` and `"ocr_only"` strategies.
* Fix to ensure `filename` is tracked in metadata for `docx` tables.

## 0.6.6

### Enhancements

* Adds an `"auto"` strategy that chooses the partitioning strategy based on document
  characteristics and function kwargs. This is the new default strategy for `partition_pdf`
  and `partition_image`. Users can maintain existing behavior by explicitly setting
  `strategy="hi_res"`.
* Added an additional trace logger for NLP debugging.
* Add `get_date` method to `ElementMetadata` for converting the datestring to a `datetime` object.
* Cleanup the `filename` attribute on `ElementMetadata` to remove the full filepath.

### Features

* Added table reading as html with URL parsing to `partition_docx` in docx
* Added metadata field for text_as_html for docx files

### Fixes

* `fileutils/file_type` check json and eml decode ignore error
* `partition_email` was updated to more flexibly handle deviations from the RFC-2822 standard.
  The time in the metadata returns `None` if the time does not match RFC-2822 at all.
* Include all metadata fields when converting to dataframe or CSV

## 0.6.5

### Enhancements

* Added support for SpooledTemporaryFile file argument.

### Features

### Fixes


## 0.6.4

### Enhancements

* Added an "ocr_only" strategy for `partition_pdf`. Refactored the strategy decision
  logic into its own module.

### Features

### Fixes

## 0.6.3

### Enhancements

* Add an "ocr_only" strategy for `partition_image`.

### Features

* Added `partition_multiple_via_api` for partitioning multiple documents in a single REST
  API call.
* Added `stage_for_baseplate` function to prepare outputs for ingestion into Baseplate.
* Added `partition_odt` for processing Open Office documents.

### Fixes

* Updates the grouping logic in the `partition_pdf` fast strategy to group together text
  in the same bounding box.

## 0.6.2

### Enhancements

* Added logic to `partition_pdf` for detecting copy protected PDFs and falling back
  to the hi res strategy when necessary.


### Features

* Add `partition_via_api` for partitioning documents through the hosted API.

### Fixes

* Fix how `exceeds_cap_ratio` handles empty (returns `True` instead of `False`)
* Updates `detect_filetype` to properly detect JSONs when the MIME type is `text/plain`.

## 0.6.1

### Enhancements

* Updated the table extraction parameter name to be more descriptive

### Features

### Fixes

## 0.6.0

### Enhancements

* Adds an `ssl_verify` kwarg to `partition` and `partition_html` to enable turning off
  SSL verification for HTTP requests. SSL verification is on by default.
* Allows users to pass in ocr language to `partition_pdf` and `partition_image` through
  the `ocr_language` kwarg. `ocr_language` corresponds to the code for the language pack
  in Tesseract. You will need to install the relevant Tesseract language pack to use a
  given language.

### Features

* Table extraction is now possible for pdfs from `partition` and `partition_pdf`.
* Adds support for extracting attachments from `.msg` files

### Fixes

* Adds an `ssl_verify` kwarg to `partition` and `partition_html` to enable turning off
  SSL verification for HTTP requests. SSL verification is on by default.

## 0.5.13

### Enhancements

* Allow headers to be passed into `partition` when `url` is used.

### Features

* `bytes_string_to_string` cleaning brick for bytes string output.

### Fixes

* Fixed typo in call to `exactly_one` in `partition_json`
* unstructured-documents encode xml string if document_tree is `None` in `_read_xml`.
* Update to `_read_xml` so that Markdown files with embedded HTML process correctly.
* Fallback to "fast" strategy only emits a warning if the user specifies the "hi_res" strategy.
* unstructured-partition-text_type exceeds_cap_ratio fix returns and how capitalization ratios are calculated
* `partition_pdf` and `partition_text` group broken paragraphs to avoid fragmented `NarrativeText` elements.
* .json files resolved as "application/json" on centos7 (or other installs with older libmagic libs)

## 0.5.12

### Enhancements

* Add OS mimetypes DB to docker image, mainly for unstructured-api compat.
* Use the image registry as a cache when building Docker images.
* Adds the ability for `partition_text` to group together broken paragraphs.
* Added method to utils to allow date time format validation

### Features
* Add Slack connector to pull messages for a specific channel

* Add --partition-by-api parameter to unstructured-ingest
* Added `partition_rtf` for processing rich text files.
* `partition` now accepts a `url` kwarg in addition to `file` and `filename`.

### Fixes

* Allow encoding to be passed into `replace_mime_encodings`.
* unstructured-ingest connector-specific dependencies are imported on demand.
* unstructured-ingest --flatten-metadata supported for local connector.
* unstructured-ingest fix runtime error when using --metadata-include.

## 0.5.11

### Enhancements

### Features

### Fixes

* Guard against null style attribute in docx document elements
* Update HTML encoding to better support foreign language characters

## 0.5.10

### Enhancements

* Updated inference package
* Add sender, recipient, date, and subject to element metadata for emails

### Features

* Added `--download-only` parameter to `unstructured-ingest`

### Fixes

* FileNotFound error when filename is provided but file is not on disk

## 0.5.9

### Enhancements

### Features

### Fixes

* Convert file to str in helper `split_by_paragraph` for `partition_text`

## 0.5.8

### Enhancements

* Update `elements_to_json` to return string when filename is not specified
* `elements_from_json` may take a string instead of a filename with the `text` kwarg
* `detect_filetype` now does a final fallback to file extension.
* Empty tags are now skipped during the depth check for HTML processing.

### Features

* Add local file system to `unstructured-ingest`
* Add `--max-docs` parameter to `unstructured-ingest`
* Added `partition_msg` for processing MSFT Outlook .msg files.

### Fixes

* `convert_file_to_text` now passes through the `source_format` and `target_format` kwargs.
  Previously they were hard coded.
* Partitioning functions that accept a `text` kwarg no longer raise an error if an empty
  string is passed (and empty list of elements is returned instead).
* `partition_json` no longer fails if the input is an empty list.
* Fixed bug in `chunk_by_attention_window` that caused the last word in segments to be cut-off
  in some cases.

### BREAKING CHANGES

* `stage_for_transformers` now returns a list of elements, making it consistent with other
  staging bricks

## 0.5.7

### Enhancements

* Refactored codebase using `exactly_one`
* Adds ability to pass headers when passing a url in partition_html()
* Added optional `content_type` and `file_filename` parameters to `partition()` to bypass file detection

### Features

* Add `--flatten-metadata` parameter to `unstructured-ingest`
* Add `--fields-include` parameter to `unstructured-ingest`

### Fixes

## 0.5.6

### Enhancements

* `contains_english_word()`, used heavily in text processing, is 10x faster.

### Features

* Add `--metadata-include` and `--metadata-exclude` parameters to `unstructured-ingest`
* Add `clean_non_ascii_chars` to remove non-ascii characters from unicode string

### Fixes

* Fix problem with PDF partition (duplicated test)

## 0.5.4

### Enhancements

* Added Biomedical literature connector for ingest cli.
* Add `FsspecConnector` to easily integrate any existing `fsspec` filesystem as a connector.
* Rename `s3_connector.py` to `s3.py` for readability and consistency with the
  rest of the connectors.
* Now `S3Connector` relies on `s3fs` instead of on `boto3`, and it inherits
  from `FsspecConnector`.
* Adds an `UNSTRUCTURED_LANGUAGE_CHECKS` environment variable to control whether or not language
  specific checks like vocabulary and POS tagging are applied. Set to `"true"` for higher
  resolution partitioning and `"false"` for faster processing.
* Improves `detect_filetype` warning to include filename when provided.
* Adds a "fast" strategy for partitioning PDFs with PDFMiner. Also falls back to the "fast"
  strategy if detectron2 is not available.
* Start deprecation life cycle for `unstructured-ingest --s3-url` option, to be deprecated in
  favor of `--remote-url`.

### Features

* Add `AzureBlobStorageConnector` based on its `fsspec` implementation inheriting
from `FsspecConnector`
* Add `partition_epub` for partitioning e-books in EPUB3 format.

### Fixes

* Fixes processing for text files with `message/rfc822` MIME type.
* Open xml files in read-only mode when reading contents to construct an XMLDocument.

## 0.5.3

### Enhancements

* `auto.partition()` can now load Unstructured ISD json documents.
* Simplify partitioning functions.
* Improve logging for ingest CLI.

### Features

* Add `--wikipedia-auto-suggest` argument to the ingest CLI to disable automatic redirection
  to pages with similar names.
* Add setup script for Amazon Linux 2
* Add optional `encoding` argument to the `partition_(text/email/html)` functions.
* Added Google Drive connector for ingest cli.
* Added Gitlab connector for ingest cli.

### Fixes

## 0.5.2

### Enhancements

* Fully move from printing to logging.
* `unstructured-ingest` now uses a default `--download_dir` of `$HOME/.cache/unstructured/ingest`
rather than a "tmp-ingest-" dir in the working directory.

### Features

### Fixes

* `setup_ubuntu.sh` no longer fails in some contexts by interpreting
`DEBIAN_FRONTEND=noninteractive` as a command
* `unstructured-ingest` no longer re-downloads files when --preserve-downloads
is used without --download-dir.
* Fixed an issue that was causing text to be skipped in some HTML documents.

## 0.5.1

### Enhancements

### Features

### Fixes

* Fixes an error causing JavaScript to appear in the output of `partition_html` sometimes.
* Fix several issues with the `requires_dependencies` decorator, including the error message
  and how it was used, which had caused an error for `unstructured-ingest --github-url ...`.

## 0.5.0

### Enhancements

* Add `requires_dependencies` Python decorator to check dependencies are installed before
  instantiating a class or running a function

### Features

* Added Wikipedia connector for ingest cli.

### Fixes

* Fix `process_document` file cleaning on failure
* Fixes an error introduced in the metadata tracking commit that caused `NarrativeText`
  and `FigureCaption` elements to be represented as `Text` in HTML documents.

## 0.4.16

### Enhancements

* Fallback to using file extensions for filetype detection if `libmagic` is not present

### Features

* Added setup script for Ubuntu
* Added GitHub connector for ingest cli.
* Added `partition_md` partitioner.
* Added Reddit connector for ingest cli.

### Fixes

* Initializes connector properly in ingest.main::MainProcess
* Restricts version of unstructured-inference to avoid multithreading issue

## 0.4.15

### Enhancements

* Added `elements_to_json` and `elements_from_json` for easier serialization/deserialization
* `convert_to_dict`, `dict_to_elements` and `convert_to_csv` are now aliases for functions
  that use the ISD terminology.

### Fixes

* Update to ensure all elements are preserved during serialization/deserialization

## 0.4.14

* Automatically install `nltk` models in the `tokenize` module.

## 0.4.13

* Fixes unstructured-ingest cli.

## 0.4.12

* Adds console_entrypoint for unstructured-ingest, other structure/doc updates related to ingest.
* Add `parser` parameter to `partition_html`.

## 0.4.11

* Adds `partition_doc` for partitioning Word documents in `.doc` format. Requires `libreoffice`.
* Adds `partition_ppt` for partitioning PowerPoint documents in `.ppt` format. Requires `libreoffice`.

## 0.4.10

* Fixes `ElementMetadata` so that it's JSON serializable when the filename is a `Path` object.

## 0.4.9

* Added ingest modules and s3 connector, sample ingest script
* Default to `url=None` for `partition_pdf` and `partition_image`
* Add ability to skip English specific check by setting the `UNSTRUCTURED_LANGUAGE` env var to `""`.
* Document `Element` objects now track metadata

## 0.4.8

* Modified XML and HTML parsers not to load comments.

## 0.4.7

* Added the ability to pull an HTML document from a url in `partition_html`.
* Added the the ability to get file summary info from lists of filenames and lists
  of file contents.
* Added optional page break to `partition` for `.pptx`, `.pdf`, images, and `.html` files.
* Added `to_dict` method to document elements.
* Include more unicode quotes in `replace_unicode_quotes`.

## 0.4.6

* Loosen the default cap threshold to `0.5`.
* Add a `UNSTRUCTURED_NARRATIVE_TEXT_CAP_THRESHOLD` environment variable for controlling
  the cap ratio threshold.
* Unknown text elements are identified as `Text` for HTML and plain text documents.
* `Body Text` styles no longer default to `NarrativeText` for Word documents. The style information
  is insufficient to determine that the text is narrative.
* Upper cased text is lower cased before checking for verbs. This helps avoid some missed verbs.
* Adds an `Address` element for capturing elements that only contain an address.
* Suppress the `UserWarning` when detectron is called.
* Checks that titles and narrative test have at least one English word.
* Checks that titles and narrative text are at least 50% alpha characters.
* Restricts titles to a maximum word length. Adds a `UNSTRUCTURED_TITLE_MAX_WORD_LENGTH`
  environment variable for controlling the max number of words in a title.
* Updated `partition_pptx` to order the elements on the page

## 0.4.4

* Updated `partition_pdf` and `partition_image` to return `unstructured` `Element` objects
* Fixed the healthcheck url path when partitioning images and PDFs via API
* Adds an optional `coordinates` attribute to document objects
* Adds `FigureCaption` and `CheckBox` document elements
* Added ability to split lists detected in `LayoutElement` objects
* Adds `partition_pptx` for partitioning PowerPoint documents
* LayoutParser models now download from HugginfaceHub instead of DropBox
* Fixed file type detection for XML and HTML files on Amazone Linux

## 0.4.3

* Adds `requests` as a base dependency
* Fix in `exceeds_cap_ratio` so the function doesn't break with empty text
* Fix bug in `_parse_received_data`.
* Update `detect_filetype` to properly handle `.doc`, `.xls`, and `.ppt`.

## 0.4.2

* Added `partition_image` to process documents in an image format.
* Fixed utf-8 encoding error in `partition_email` with attachments for `text/html`

## 0.4.1

* Added support for text files in the `partition` function
* Pinned `opencv-python` for easier installation on Linux

## 0.4.0

* Added generic `partition` brick that detects the file type and routes a file to the appropriate
  partitioning brick.
* Added a file type detection module.
* Updated `partition_html` and `partition_eml` to support file-like objects in 'rb' mode.
* Cleaning brick for removing ordered bullets `clean_ordered_bullets`.
* Extract brick method for ordered bullets `extract_ordered_bullets`.
* Test for `clean_ordered_bullets`.
* Test for `extract_ordered_bullets`.
* Added `partition_docx` for pre-processing Word Documents.
* Added new REGEX patterns to extract email header information
* Added new functions to extract header information `parse_received_data` and `partition_header`
* Added new function to parse plain text files `partition_text`
* Added new cleaners functions `extract_ip_address`, `extract_ip_address_name`, `extract_mapi_id`, `extract_datetimetz`
* Add new `Image` element and function to find embedded images `find_embedded_images`
* Added `get_directory_file_info` for summarizing information about source documents

## 0.3.5

* Add support for local inference
* Add new pattern to recognize plain text dash bullets
* Add test for bullet patterns
* Fix for `partition_html` that allows for processing `div` tags that have both text and child
  elements
* Add ability to extract document metadata from `.docx`, `.xlsx`, and `.jpg` files.
* Helper functions for identifying and extracting phone numbers
* Add new function `extract_attachment_info` that extracts and decodes the attachment
of an email.
* Staging brick to convert a list of `Element`s to a `pandas` dataframe.
* Add plain text functionality to `partition_email`

## 0.3.4

* Python-3.7 compat

## 0.3.3

* Removes BasicConfig from logger configuration
* Adds the `partition_email` partitioning brick
* Adds the `replace_mime_encodings` cleaning bricks
* Small fix to HTML parsing related to processing list items with sub-tags
* Add `EmailElement` data structure to store email documents

## 0.3.2

* Added `translate_text` brick for translating text between languages
* Add an `apply` method to make it easier to apply cleaners to elements

## 0.3.1

* Added \_\_init.py\_\_ to `partition`

## 0.3.0

* Implement staging brick for Argilla. Converts lists of `Text` elements to `argilla` dataset classes.
* Removing the local PDF parsing code and any dependencies and tests.
* Reorganizes the staging bricks in the unstructured.partition module
* Allow entities to be passed into the Datasaur staging brick
* Added HTML escapes to the `replace_unicode_quotes` brick
* Fix bad responses in partition_pdf to raise ValueError
* Adds `partition_html` for partitioning HTML documents.

## 0.2.6

* Small change to how \_read is placed within the inheritance structure since it doesn't really apply to pdf
* Add partitioning brick for calling the document image analysis API

## 0.2.5

* Update python requirement to >=3.7

## 0.2.4

* Add alternative way of importing `Final` to support google colab

## 0.2.3

* Add cleaning bricks for removing prefixes and postfixes
* Add cleaning bricks for extracting text before and after a pattern

## 0.2.2

* Add staging brick for Datasaur

## 0.2.1

* Added brick to convert an ISD dictionary to a list of elements
* Update `PDFDocument` to use the `from_file` method
* Added staging brick for CSV format for ISD (Initial Structured Data) format.
* Added staging brick for separating text into attention window size chunks for `transformers`.
* Added staging brick for LabelBox.
* Added ability to upload LabelStudio predictions
* Added utility function for JSONL reading and writing
* Added staging brick for CSV format for Prodigy
* Added staging brick for Prodigy
* Added ability to upload LabelStudio annotations
* Added text_field and id_field to stage_for_label_studio signature

## 0.2.0

* Initial release of unstructured<|MERGE_RESOLUTION|>--- conflicted
+++ resolved
@@ -1,5 +1,4 @@
-<<<<<<< HEAD
-## 0.6.8-dev0
+## 0.6.8-dev1
 
 ### Enhancements
 
@@ -7,22 +6,11 @@
 
 ### Features
 
-
-### Fixes
-
-
-=======
-## 0.6.8
-
-### Enhancements
-
-### Features
-
 * Add `partition_csv` for CSV files.
 
 ### Fixes
 
->>>>>>> 21c821d6
+
 ## 0.6.7
 
 ### Enhancements
