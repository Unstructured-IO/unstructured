--- conflicted
+++ resolved
@@ -5,6 +5,7 @@
 * **Add functionality to limit precision when serializing to json** Precision for `points` is limited to 1 decimal point if coordinates["system"] == "PixelSpace" (otherwise 2 decimal points?). Precision for `detection_class_prob` is limited to 5 decimal points.
 * **Fix csv file detection logic when mime-type is text/plain** Previously the logic to detect csv file type was considering only first row's comma count comparing with the header_row comma count and both the rows being same line the result was always true, Now the logic is changed to consider the comma's count for all the lines except first line and compare with header_row comma count.
 * **Improved inference speed for Chipper V2** API requests with 'hi_res_model_name=chipper' now have ~2-3x faster responses.
+* * **Add CI evaluation workflow** Adds evaluation metrics to the current ingest workflow to measure the performance of each file extracted as well as aggregated-level performance.
 
 ### Features
 
@@ -22,11 +23,7 @@
 * **bump `unstructured-inference` to `0.7.3`** The updated version of `unstructured-inference` supports a new version of the Chipper model, as well as a cleaner schema for its output classes. Support is included for new inference features such as hierarchy and ordering.
 * **Expose skip_infer_table_types in ingest CLI.** For each connector a new `--skip-infer-table-types` parameter was added to map to the `skip_infer_table_types` partition argument. This gives more granular control to unstructured-ingest users, allowing them to specify the file types for which we should attempt table extraction.
 * **Add flag to ingest CLI to raise error if any single doc fails in pipeline** Currently if a single doc fails in the pipeline, the whole thing halts due to the error. This flag defaults to log an error but continue with the docs it can.
-<<<<<<< HEAD
-* **Add CI evaluation workflow** Adds evaluation metrics to the current ingest workflow to measure the performance of each file extracted as well as aggregated-level performance.
-=======
 * **Emit hyperlink metadata for DOCX file-type.** DOCX partitioner now adds `metadata.links`, `metadata.link_texts` and `metadata.link_urls` for elements that contain a hyperlink that points to an external resource. So-called "jump" links pointing to document internal locations (such as those found in a table-of-contents "jumping" to a chapter or section) are excluded.
->>>>>>> 6d7fe3ab
 
 ### Features
 * **Add `elements_to_text` as a staging helper function** In order to get a single clean text output from unstructured for metric calculations, automate the process of extracting text from elements using this function.
