--- conflicted
+++ resolved
@@ -1,12 +1,7 @@
-<<<<<<< HEAD
 ## 0.2.1-dev6
 
 * Added staging brick for LabelBox.
-=======
-## 0.2.1-dev5
-
 * Added ability to upload LabelStudio predictions
->>>>>>> baba641d
 * Added utility function for JSONL reading and writing
 * Added staging brick for CSV format for Prodigy
 * Added staging brick for Prodigy
