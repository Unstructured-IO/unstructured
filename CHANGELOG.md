--- conflicted
+++ resolved
@@ -1,12 +1,10 @@
-<<<<<<< HEAD
-## 0.7.10-dev1
-=======
 ## 0.7.11-dev0
->>>>>>> 9882c2b8
-
-### Enhancements
-
-### Features
+
+### Enhancements
+
+### Features
+
+* Add Elasticsearch connector for ingest cli to pull specific fields from all documents in an index.
 
 ### Fixes
 
@@ -24,11 +22,7 @@
 
 ### Features
 
-<<<<<<< HEAD
-* Add Elasticsearch connector for ingest cli to pull specific fields from all documents in an index.
-=======
 * `hi_res` model for pdfs and images is selectable via environment variable.
->>>>>>> 9882c2b8
 
 ### Fixes
 
