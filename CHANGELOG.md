--- conflicted
+++ resolved
@@ -1,20 +1,12 @@
-<<<<<<< HEAD
-## 0.11.4-dev0
-
-### Enhancements
+## 0.11.4-dev2
+
+### Enhancements
+
+* **Refactor pdfminer code.** The pdfminer code is moved from `unstructured-inference` to `unstructured`.
 
 ### Features
 
 **PostgreSQL/SQLite destination connector** PostgreSQL and SQLite connector added to ingest CLI.  Users may now use `unstructured-ingest` to write partitioned data from over 20 data sources (so far) to a PostgreSQL or SQLite database.
-=======
-## 0.11.4-dev1
-
-### Enhancements
-
-* **Refactor pdfminer code.** The pdfminer code is moved from `unstructured-inference` to `unstructured`.
-
-### Features
->>>>>>> 69d0ee1a
 
 ### Fixes
 
