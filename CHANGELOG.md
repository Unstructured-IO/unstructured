--- conflicted
+++ resolved
@@ -1,14 +1,11 @@
-## 0.10.25-dev1
-
-### Enhancements
-
-### Features
-
-<<<<<<< HEAD
-* **Adds HubSpot Connector** Adds connector to retrieve call, communications, emails, notes, products and tickets from HubSpot
-=======
+## 0.10.25-dev2
+
+### Enhancements
+
+### Features
+
+* **Adds HubSpot connector** Adds connector to retrieve call, communications, emails, notes, products and tickets from HubSpot
 * **Add AWS bedrock embedding connector** `unstructured.embed.bedrock` now provides a connector to use AWS bedrock's `titan-embed-text` model to generate embeddings for elements. This features requires valid AWS bedrock setup and an internet connectionto run.
->>>>>>> b8f24ba6
 
 ### Fixes
 
