## 0.14.10-dev12

### Enhancements

* **Update unstructured-client dependency** Change unstructured-client dependency pin back to
  greater than min version and updated tests that were failing given the update.
<<<<<<< HEAD
* **Use (number of actual table) weighted average for table metrics** In evaluating table metrics the mean aggregation now uses the actual number of tables in a document to weight the metric scores
=======
>>>>>>> 609a08a9
* **`.doc` files are now supported in the `arm64` image.**. `libreoffice24` is added to the `arm64` image, meaning `.doc` files are now supported. We have follow on work planned to investigate adding `.ppt` support for `arm64` as well.
* Add table detection metrics: recall, precision and f1
* Remove unused _with_spans metrics

### Features

### Fixes

* **Fix counting false negatives and false positives in table structure evaluation**
* **Fix Slack CI test** Change channel that Slack test is pointing to because previous test bot expired

## 0.14.9

### Enhancements

* **Added visualization and OD model result dump for PDF** In PDF `hi_res` strategy the `analysis` parameter can be used to visualize the result of the OD model and dump the result to a file. Additionally, the visualization of bounding boxes of each layout source is rendered and saved for each page.
* **`partition_docx()` distinguishes "file not found" from "not a ZIP archive" error.** `partition_docx()` now provides different error messages for "file not found" and "file is not a ZIP archive (and therefore not a DOCX file)". This aids diagnosis since these two conditions generally point in different directions as to the cause and fix.

### Features

### Fixes

* **Fix a bug where multiple `soffice` processes could be attempted** Add a wait mechanism in `convert_office_doc` so that the function first checks if another `soffice` is running already: if yes wait till the other process finishes or till the wait timeout before spawning a subprocess to run `soffice`
* **`partition()` now forwards `strategy` arg to `partition_docx()`, `partition_pptx()`, and their brokering partitioners for DOC, ODT, and PPT formats.** A `strategy` argument passed to `partition()` (or the default value "auto" assigned by `partition()`) is now forwarded to `partition_docx()`, `partition_pptx()`, and their brokering partitioners when those filetypes are detected.

## 0.14.8

### Enhancements

* **Move arm64 image to wolfi-base** The `arm64` image now runs on `wolfi-base`. The `arm64` build for `wolfi-base` does not yet include `libreoffce`, and so `arm64` does not currently support processing `.doc`, `.ppt`, or `.xls` file. If you need to process those files on `arm64`, use the legacy `rockylinux` image.

### Features

### Fixes

* **Bump unstructured-inference==0.7.36** Fix `ValueError` when converting cells to html.
* **`partition()` now forwards `strategy` arg to `partition_docx()`, `partition_ppt()`, and `partition_pptx()`.** A `strategy` argument passed to `partition()` (or the default value "auto" assigned by `partition()`) is now forwarded to `partition_docx()`, `partition_ppt()`, and `partition_pptx()` when those filetypes are detected.
* **Fix missing sensitive field markers** for embedders

## 0.14.7

### Enhancements

* **Pull from `wolfi-base` image.** The amd64 image now pulls from the `unstructured` `wolfi-base` image to avoid duplication of dependency setup steps.
* **Fix windows temp file.** Make the creation of a temp file in unstructured/partition/pdf_image/ocr.py windows compatible.

### Features

* **Expose conversion functions for tables** Adds public functions to convert tables from HTML to the Deckerd format and back

* **Adds Kafka Source and Destination** New source and destination connector added to all CLI ingest commands to support reading from and writing to Kafka streams. Also supports Confluent Kafka.

### Fixes

* **Fix an error publishing docker images.** Update user in docker-smoke-test to reflect changes made by the amd64 image pull from the "unstructured" "wolfi-base" image.
* **Fix a IndexError when partitioning a pdf with values for both `extract_image_block_types` and `starting_page_number`.

## 0.14.6

### Enhancements

* **Bump unstructured-inference==0.7.35** Fix syntax for generated HTML tables.

### Features

* **tqdm ingest support** add optional flag to ingest flow to print out progress bar of each step in the process.

### Fixes

* **Remove deprecated `overwrite_schema` kwarg from Delta Table connector.** The `overwrite_schema` kwarg is deprecated in `deltalake>=0.18.0`. `schema_mode=` should be used now instead. `schema_mode="overwrite"` is equivalent to `overwrite_schema=True` and `schema_mode="merge"` is equivalent to `overwrite_schema="False"`. `schema_mode` defaults to `None`. You can also now specify `engine`, which defaults to `"pyarrow"`. You need to specify `enginer="rust"` to use `"schema_mode"`.
* **Fix passing parameters to python-client** - Remove parsing list arguments to strings in passing arguments to python-client in Ingest workflow and `partition_via_api`
* **table metric bug fix** get_element_level_alignment()now will find all the matched indices in predicted table data instead of only returning the first match in the case of multiple matches for the same gt string.
* **fsspec connector path/permissions bug** V2 fsspec connectors were failing when defined relative filepaths had leading slash. This strips that slash to guarantee the relative path never has it.
* **Dropbox connector internal file path bugs** Dropbox source connector currently raises exceptions when indexing files due to two issues: a path formatting idiosyncrasy of the Dropbox library and a divergence in the definition of the Dropbox libraries fs.info method, expecting a 'url' parameter rather than 'path'.
* **update table metric evaluation to handle corrected HTML syntax for tables** This change is connected to the update in [unstructured-inference change](https://github.com/Unstructured-IO/unstructured-inference/pull/355) - fixes transforming HTML table to deckerd and internal cells format.

## 0.14.5

### Enhancements

* **Filtering for tar extraction** Adds tar filtering to the compression module for connectors to avoid decompression malicious content in `.tar.gz` files. This was added to the Python `tarfile` lib in Python 3.12. The change only applies when using Python 3.12 and above.
* **Use `python-oxmsg` for `partition_msg()`.** Outlook MSG emails are now partitioned using the `python-oxmsg` package which resolves some shortcomings of the prior MSG parser.

### Features

### Fixes

* **8-bit string Outlook MSG files are parsed.** `partition_msg()` is now able to parse non-unicode Outlook MSG emails.
* **Attachments to Outlook MSG files are extracted intact.** `partition_msg()` is now able to extract attachments without corruption.

## 0.14.4

### Enhancements

* **Move logger error to debug level when PDFminer fails to extract text** which includes error message for Invalid dictionary construct.
* **Add support for Pinecone serverless** Adds Pinecone serverless to the connector tests. Pinecone
    serverless will work version versions >=0.14.2, but hadn't been tested until now.

### Features

- **Allow configuration of the Google Vision API endpoint** Add an environment variable to select the Google Vision API in the US or the EU.

### Fixes

* **Address the issue of unrecognized tables in `UnstructuredTableTransformerModel`** When a table is not recognized, the `element.metadata.text_as_html` attribute is set to an empty string.
* **Remove root handlers in ingest logger**. Removes root handlers in ingest loggers to ensure secrets aren't accidentally exposed in Colab notebooks.
* **Fix V2 S3 Destination Connector authentication** Fixes bugs with S3 Destination Connector where the connection config was neither registered nor properly deserialized.
* **Clarified dependence on particular version of `python-docx`** Pinned `python-docx` version to ensure a particular method `unstructured` uses is included.
* **Ingest preserves original file extension** Ingest V2 introduced a change that dropped the original extension for upgraded connectors. This reverts that change.

## 0.14.3

### Enhancements

* **Move `category` field from Text class to Element class.**
* **`partition_docx()` now supports pluggable picture sub-partitioners.** A subpartitioner that accepts a DOCX `Paragraph` and generates elements is now supported. This allows adding a custom sub-partitioner that extracts images and applies OCR or summarization for the image.
* **Add VoyageAI embedder** Adds VoyageAI embeddings to support embedding via Voyage AI.

### Features

### Fixes

* **Fix `partition_pdf()` to keep spaces in the text**. The control character `\t` is now replaced with a space instead of being removed when merging inferred elements with embedded elements.
* **Turn off XML resolve entities** Sets `resolve_entities=False` for XML parsing with `lxml`
  to avoid text being dynamically injected into the XML document.
* **Add backward compatibility for the deprecated pdf_infer_table_structure parameter**.
* **Add the missing `form_extraction_skip_tables` argument to the `partition_pdf_or_image` call**.
  to avoid text being dynamically injected into the XML document.
* **Chromadb change from Add to Upsert using element_id to make idempotent**
* **Diable `table_as_cells` output by default** to reduce overhead in partition; now `table_as_cells` is only produced when the env `EXTACT_TABLE_AS_CELLS` is `true`
* **Reduce excessive logging** Change per page ocr info level logging into detail level trace logging
* **Replace try block in `document_to_element_list` for handling HTMLDocument** Use `getattr(element, "type", "")` to get the `type` attribute of an element when it exists. This is more explicit way to handle the special case for HTML documents and prevents other types of attribute error from being silenced by the try block

## 0.14.2

### Enhancements

* **Bump unstructured-inference==0.7.33**.

### Features

* **Add attribution to the `pinecone` connector**.

### Fixes

## 0.14.1

### Enhancements

* **Refactor code related to embedded text extraction**. The embedded text extraction code is moved from `unstructured-inference` to `unstructured`.

### Features

* **Large improvements to the ingest process:**
  * Support for multiprocessing and async, with limits for both.
  * Streamlined to process when mapping CLI invocations to the underlying code
  * More granular steps introduced to give better control over process (i.e. dedicated step to uncompress files already in the local filesystem, new optional staging step before upload)
  * Use the python client when calling the unstructured api for partitioning or chunking
  * Saving the final content is now a dedicated destination connector (local) set as the default if none are provided. Avoids adding new files locally if uploading elsewhere.
  * Leverage last modified date when deciding if new files should be downloaded and reprocessed.
  * Add attribution to the `pinecone` connector
  * **Add support for Python 3.12**. `unstructured` now works with Python 3.12!

### Fixes

## 0.14.0

### BREAKING CHANGES

* **Turn table extraction for PDFs and images off by default**. Reverting the default behavior for table extraction to "off" for PDFs and images. A number of users didn't realize we made the change and were impacted by slower processing times due to the extra model call for table extraction.

### Enhancements

* **Skip unnecessary element sorting in `partition_pdf()`**. Skip element sorting when determining whether embedded text can be extracted.
* **Faster evaluation** Support for concurrent processing of documents during evaluation
* **Add strategy parameter to `partition_docx()`.** Behavior of future enhancements may be sensitive the partitioning strategy. Add this parameter so `partition_docx()` is aware of the requested strategy.
* **Add GLOBAL_WORKING_DIR and GLOBAL_WORKING_PROCESS_DIR** configuration parameteres to control temporary storage.

### Features
* **Add form extraction basics (document elements and placeholder code in partition)**. This is to lay the ground work for the future. Form extraction models are not currently available in the library. An attempt to use this functionality will end in a `NotImplementedError`.

### Fixes

* **Add missing starting_page_num param to partition_image**
* **Make the filename and file params for partition_image and partition_pdf match the other partitioners**
* **Fix include_slide_notes and include_page_breaks params in partition_ppt**
* **Re-apply: skip accuracy calculation feature** Overwritten by mistake
* **Fix type hint for paragraph_grouper param** `paragraph_grouper` can be set to `False`, but the type hint did not not reflect this previously.
* **Remove links param from partition_pdf** `links` is extracted during partitioning and is not needed as a paramter in partition_pdf.
* **Improve CSV delimeter detection.** `partition_csv()` would raise on CSV files with very long lines.
* **Fix disk-space leak in `partition_doc()`.** Remove temporary file created but not removed when `file` argument is passed to `partition_doc()`.
* **Fix possible `SyntaxError` or `SyntaxWarning` on regex patterns.** Change regex patterns to raw strings to avoid these warnings/errors in Python 3.11+.
* **Fix disk-space leak in `partition_odt()`.** Remove temporary file created but not removed when `file` argument is passed to `partition_odt()`.
* **AstraDB: option to prevent indexing metadata**
* **Fix Missing py.typed**

## 0.13.7

### Enhancements

* **Remove `page_number` metadata fields** for HTML partition until we have a better strategy to decide page counting.
* **Extract OCRAgent.get_agent().** Generalize access to the configured OCRAgent instance beyond its use for PDFs.
* **Add calculation of table related metrics which take into account colspans and rowspans**
* **Evaluation: skip accuracy calculation** for files for which output and ground truth sizes differ greatly

### Features

* **add ability to get ratio of `cid` characters in embedded text extracted by `pdfminer`**.

### Fixes

* **`partition_docx()` handles short table rows.** The DOCX format allows a table row to start late and/or end early, meaning cells at the beginning or end of a row can be omitted. While there are legitimate uses for this capability, using it in practice is relatively rare. However, it can happen unintentionally when adjusting cell borders with the mouse. Accommodate this case and generate accurate `.text` and `.metadata.text_as_html` for these tables.
* **Remedy macOS test failure not triggered by CI.** Generalize temp-file detection beyond hard-coded Linux-specific prefix.
* **Remove unnecessary warning log for using default layout model.**
* **Add chunking to partition_tsv** Even though partition_tsv() produces a single Table element, chunking is made available because the Table element is often larger than the desired chunk size and must be divided into smaller chunks.

## 0.13.6

### Enhancements

### Features

### Fixes

- **ValueError: Invalid file (FileType.UNK) when parsing Content-Type header with charset directive** URL response Content-Type headers are now parsed according to RFC 9110.

## 0.13.5

### Enhancements

### Features

### Fixes

* **KeyError raised when updating parent_id** In the past, combining `ListItem` elements could result in reusing the same memory location which then led to unexpected side effects when updating element IDs.
* **Bump unstructured-inference==0.7.29**: table transformer predictions are now removed if confidence is below threshold

## 0.13.4

### Enhancements

* **Unique and deterministic hash IDs for elements** Element IDs produced by any partitioning
  function are now deterministic and unique at the document level by default. Before, hashes were
  based only on text; however, they now also take into account the element's sequence number on a
  page, the page's number in the document, and the document's file name.
* **Enable remote chunking via unstructured-ingest** Chunking using unstructured-ingest was
  previously limited to local chunking using the strategies `basic` and `by_title`. Remote chunking
  options via the API are now accessible.
* **Save table in cells format**. `UnstructuredTableTransformerModel` is able to return predicted table in cells format

### Features

* **Add a `PDF_ANNOTATION_THRESHOLD` environment variable to control the capture of embedded links in `partition_pdf()` for `fast` strategy**.
* **Add integration with the Google Cloud Vision API**. Adds a third OCR provider, alongside Tesseract and Paddle: the Google Cloud Vision API.

### Fixes

* **Remove ElementMetadata.section field.**. This field was unused, not populated by any partitioners.

## 0.13.3

### Enhancements

* **Remove duplicate image elements**. Remove image elements identified by PDFMiner that have similar bounding boxes and the same text.
* **Add support for `start_index` in `html` links extraction**
* **Add `strategy` arg value to `_PptxPartitionerOptions`.** This makes this paritioning option available for sub-partitioners to come that may optionally use inference or other expensive operations to improve the partitioning.
* **Support pluggable sub-partitioner for PPTX Picture shapes.** Use a distinct sub-partitioner for partitioning PPTX Picture (image) shapes and allow the default picture sub-partitioner to be replaced at run-time by one of the user's choosing.
* **Introduce `starting_page_number` parameter to partitioning functions** It applies to those partitioners which support `page_number` in element's metadata: PDF, TIFF, XLSX, DOC, DOCX, PPT, PPTX.
* **Redesign the internal mechanism of assigning element IDs** This allows for further enhancements related to element IDs such as deterministic and document-unique hashes. The way partitioning functions operate hasn't changed, which means `unique_element_ids` continues to be `False` by default, utilizing text hashes.

### Features

### Fixes

* **Add support for extracting text from tag tails in HTML**. This fix adds ability to generate separate elements using tag tails.
* **Add support for extracting text from `<b>` tags in HTML** Now `partition_html()` can extract text from `<b>` tags inside container tags (like `<div>`, `<pre>`).
* **Fix pip-compile make target** Missing base.in dependency missing from requirments make file added

## 0.13.2

### Enhancements

### Features

### Fixes

* **Brings back missing word list files** that caused `partition` failures in 0.13.1.

## 0.13.1

### Enhancements

* **Drop constraint on pydantic, supporting later versions** All dependencies has pydantic pinned at an old version. This explicit pin was removed, allowing the latest version to be pulled in when requirements are compiled.

### Features

* **Add a set of new `ElementType`s to extend future element types**

### Fixes

* **Fix `partition_html()` swallowing some paragraphs**. The `partition_html()` only considers elements with limited depth to avoid becoming the text representation of a giant div. This fix increases the limit value.
* **Fix SFTP** Adds flag options to SFTP connector on whether to use ssh keys / agent, with flag values defaulting to False. This is to prevent looking for ssh files when using username and password. Currently, username and password are required, making that always the case.

## 0.13.0

### Enhancements

* **Add `.metadata.is_continuation` to text-split chunks.** `.metadata.is_continuation=True` is added to second-and-later chunks formed by text-splitting an oversized `Table` element but not to their counterpart `Text` element splits. Add this indicator for `CompositeElement` to allow text-split continuation chunks to be identified for downstream processes that may wish to skip intentionally redundant metadata values in continuation chunks.
* **Add `compound_structure_acc` metric to table eval.** Add a new property to `unstructured.metrics.table_eval.TableEvaluation`: `composite_structure_acc`, which is computed from the element level row and column index and content accuracy scores
* **Add `.metadata.orig_elements` to chunks.** `.metadata.orig_elements: list[Element]` is added to chunks during the chunking process (when requested) to allow access to information from the elements each chunk was formed from. This is useful for example to recover metadata fields that cannot be consolidated to a single value for a chunk, like `page_number`, `coordinates`, and `image_base64`.
* **Add `--include_orig_elements` option to Ingest CLI.** By default, when chunking, the original elements used to form each chunk are added to `chunk.metadata.orig_elements` for each chunk. * The `include_orig_elements` parameter allows the user to turn off this behavior to produce a smaller payload when they don't need this metadata.
* **Add Google VertexAI embedder** Adds VertexAI embeddings to support embedding via Google Vertex AI.

### Features

* **Chunking populates `.metadata.orig_elements` for each chunk.** This behavior allows the text and metadata of the elements combined to make each chunk to be accessed. This can be important for example to recover metadata such as `.coordinates` that cannot be consolidated across elements and so is dropped from chunks. This option is controlled by the `include_orig_elements` parameter to `partition_*()` or to the chunking functions. This option defaults to `True` so original-elements are preserved by default. This behavior is not yet supported via the REST APIs or SDKs but will be in a closely subsequent PR to other `unstructured` repositories. The original elements will also not serialize or deserialize yet; this will also be added in a closely subsequent PR.
* **Add Clarifai destination connector** Adds support for writing partitioned and chunked documents into Clarifai.

### Fixes

* **Fix `clean_pdfminer_inner_elements()` to remove only pdfminer (embedded) elements merged with inferred elements**. Previously, some embedded elements were removed even if they were not merged with inferred elements. Now, only embedded elements that are already merged with inferred elements are removed.
* **Clarify IAM Role Requirement for GCS Platform Connectors**. The GCS Source Connector requires Storage Object Viewer and GCS Destination Connector requires Storage Object Creator IAM roles.
* **Change table extraction defaults** Change table extraction defaults in favor of using `skip_infer_table_types` parameter and reflect these changes in documentation.
* **Fix OneDrive dates with inconsistent formatting** Adds logic to conditionally support dates returned by office365 that may vary in date formatting or may be a datetime rather than a string. See previous fix for SharePoint
* **Adds tracking for AstraDB** Adds tracking info so AstraDB can see what source called their api.
* **Support AWS Bedrock Embeddings in ingest CLI** The configs required to instantiate the bedrock embedding class are now exposed in the api and the version of boto being used meets the minimum requirement to introduce the bedrock runtime required to hit the service.
* **Change MongoDB redacting** Original redact secrets solution is causing issues in platform. This fix uses our standard logging redact solution.

## 0.12.6

### Enhancements

* **Improve ability to capture embedded links in `partition_pdf()` for `fast` strategy** Previously, a threshold value that affects the capture of embedded links was set to a fixed value by default. This allows users to specify the threshold value for better capturing.
* **Refactor `add_chunking_strategy` decorator to dispatch by name.** Add `chunk()` function to be used by the `add_chunking_strategy` decorator to dispatch chunking call based on a chunking-strategy name (that can be dynamic at runtime). This decouples chunking dispatch from only those chunkers known at "compile" time and enables runtime registration of custom chunkers.
* **Redefine `table_level_acc` metric for table evaluation.** `table_level_acc` now is an average of individual predicted table's accuracy. A predicted table's accuracy is defined as the sequence matching ratio between itself and its corresponding ground truth table.

### Features

* **Added Unstructured Platform Documentation** The Unstructured Platform is currently in beta. The documentation provides how-to guides for setting up workflow automation, job scheduling, and configuring source and destination connectors.

### Fixes

* **Partitioning raises on file-like object with `.name` not a local file path.** When partitioning a file using the `file=` argument, and `file` is a file-like object (e.g. io.BytesIO) having a `.name` attribute, and the value of `file.name` is not a valid path to a file present on the local filesystem, `FileNotFoundError` is raised. This prevents use of the `file.name` attribute for downstream purposes to, for example, describe the source of a document retrieved from a network location via HTTP.
* **Fix SharePoint dates with inconsistent formatting** Adds logic to conditionally support dates returned by office365 that may vary in date formatting or may be a datetime rather than a string.
* **Include warnings** about the potential risk of installing a version of `pandoc` which does not support RTF files + instructions that will help resolve that issue.
* **Incorporate the `install-pandoc` Makefile recipe** into relevant stages of CI workflow, ensuring it is a version that supports RTF input files.
* **Fix Google Drive source key** Allow passing string for source connector key.
* **Fix table structure evaluations calculations** Replaced special value `-1.0` with `np.nan` and corrected rows filtering of files metrics basing on that.
* **Fix Sharepoint-with-permissions test** Ignore permissions metadata, update test.
* **Fix table structure evaluations for edge case** Fixes the issue when the prediction does not contain any table - no longer errors in such case.

## 0.12.5

### Enhancements

### Features
* Add `date_from_file_object` parameter to partition. If True and if file is provided via `file` parameter it will cause partition to infer last modified date from `file`'s content. If False, last modified metadata will be `None`.

* **Header and footer detection for fast strategy** `partition_pdf` with `fast` strategy now
  detects elements that are in the top or bottom 5 percent of the page as headers and footers.
* **Add parent_element to overlapping case output** Adds parent_element to the output for `identify_overlapping_or_nesting_case` and `catch_overlapping_and_nested_bboxes` functions.
* **Add table structure evaluation** Adds a new function to evaluate the structure of a table and return a metric that represents the quality of the table structure. This function is used to evaluate the quality of the table structure and the table contents.
* **Add AstraDB destination connector** Adds support for writing embedded documents into an AstraDB vector database.
* **Add OctoAI embedder** Adds support for embeddings via OctoAI.

### Fixes

* **Fix passing list type parameters when calling unstructured API via `partition_via_api()`** Update `partition_via_api()` to convert all list type parameters to JSON formatted strings before calling the unstructured client SDK. This will support image block extraction via `partition_via_api()`.
* **Fix `check_connection` in opensearch, databricks, postgres, azure connectors**
* **Fix don't treat plain text files with double quotes as JSON** If a file can be deserialized as JSON but it deserializes as a string, treat it as plain text even though it's valid JSON.
* **Fix `check_connection` in opensearch, databricks, postgres, azure connectors**
* **Fix cluster of bugs in `partition_xlsx()` that dropped content.** Algorithm for detecting "subtables" within a worksheet dropped table elements for certain patterns of populated cells such as when a trailing single-cell row appeared in a contiguous block of populated cells.
* **Improved documentation**. Fixed broken links and improved readability on `Key Concepts` page.
* **Rename `OpenAiEmbeddingConfig` to `OpenAIEmbeddingConfig`.**
* **Fix partition_json() doesn't chunk.** The `@add_chunking_strategy` decorator was missing from `partition_json()` such that pre-partitioned documents serialized to JSON did not chunk when a chunking-strategy was specified.


## 0.12.4

### Enhancements

* **Apply New Version of `black` formatting** The `black` library recently introduced a new major version that introduces new formatting conventions. This change brings code in the `unstructured` repo into compliance with the new conventions.
* **Move ingest imports to local scopes** Moved ingest dependencies into local scopes to be able to import ingest connector classes without the need of installing imported external dependencies. This allows lightweight use of the classes (not the instances. to use the instances as intended you'll still need the dependencies).
* **Add support for `.p7s` files** `partition_email` can now process `.p7s` files. The signature for the signed message is extracted and added to metadata.
* **Fallback to valid content types for emails** If the user selected content type does not exist on the email message, `partition_email` now falls back to anoter valid content type if it's available.

### Features

* **Add .heic file partitioning** .heic image files were previously unsupported and are now supported though partition_image()
* **Add the ability to specify an alternate OCR** implementation by implementing an `OCRAgent` interface and specify it using `OCR_AGENT` environment variable.
* **Add Vectara destination connector** Adds support for writing partitioned documents into a Vectara index.
* **Add ability to detect text in .docx inline shapes** extensions of docx partition, extracts text from inline shapes and includes them in paragraph's text

### Fixes

* **Fix `partition_pdf()` not working when using chipper model with `file`**
* **Handle common incorrect arguments for `languages` and `ocr_languages`** Users are regularly receiving errors on the API because they are defining `ocr_languages` or `languages` with additional quotationmarks, brackets, and similar mistakes. This update handles common incorrect arguments and raises an appropriate warning.
* **Default `hi_res_model_name` now relies on `unstructured-inference`** When no explicit `hi_res_model_name` is passed into `partition` or `partition_pdf_or_image` the default model is picked by `unstructured-inference`'s settings or os env variable `UNSTRUCTURED_HI_RES_MODEL_NAME`; it now returns the same model name regardless of `infer_table_structure`'s value; this function will be deprecated in the future and the default model name will simply rely on `unstructured-inference` and will not consider os env in a future release.
* **Fix remove Vectara requirements from setup.py - there are no dependencies**
* **Add missing dependency files to package manifest**. Updates the file path for the ingest
  dependencies and adds missing extra dependencies.
* **Fix remove Vectara requirements from setup.py - there are no dependencies **
* **Add title to Vectara upload - was not separated out from initial connector **
* **Fix change OpenSearch port to fix potential conflict with Elasticsearch in ingest test **


## 0.12.3

### Enhancements

* **Driver for MongoDB connector.** Adds a driver with `unstructured` version information to the
  MongoDB connector.

### Features

* **Add Databricks Volumes destination connector** Databricks Volumes connector added to ingest CLI.  Users may now use `unstructured-ingest` to write partitioned data to a Databricks Volumes storage service.

### Fixes

* **Fix support for different Chipper versions and prevent running PDFMiner with Chipper**
* **Treat YAML files as text.** Adds YAML MIME types to the file detection code and treats those
  files as text.
* **Fix FSSpec destination connectors check_connection.** FSSpec destination connectors did not use `check_connection`. There was an error when trying to `ls` destination directory - it may not exist at the moment of connector creation. Now `check_connection` calls `ls` on bucket root and this method is called on `initialize` of destination connector.
* **Fix databricks-volumes extra location.** `setup.py` is currently pointing to the wrong location for the databricks-volumes extra requirements. This results in errors when trying to build the wheel for unstructured. This change updates to point to the correct path.
* **Fix uploading None values to Chroma and Pinecone.** Removes keys with None values with Pinecone and Chroma destinations. Pins Pinecone dependency
* **Update documentation.** (i) best practice for table extration by using 'skip_infer_table_types' param, instead of 'pdf_infer_table_structure', and (ii) fixed CSS, RST issues and typo in the documentation.
* **Fix postgres storage of link_texts.** Formatting of link_texts was breaking metadata storage.

## 0.12.2

### Enhancements

### Features

### Fixes

* **Fix index error in table processing.** Bumps the `unstructured-inference` version to address and
  index error that occurs on some tables in the table transformer object.

## 0.12.1

### Enhancements

* **Allow setting image block crop padding parameter** In certain circumstances, adjusting the image block crop padding can improve image block extraction by preventing extracted image blocks from being clipped.
* **Add suport for bitmap images in `partition_image`** Adds support for `.bmp` files in
  `partition`, `partition_image`, and `detect_filetype`.
* **Keep all image elements when using "hi_res" strategy** Previously, `Image` elements with small chunks of text were ignored unless the image block extraction parameters (`extract_images_in_pdf` or `extract_image_block_types`) were specified. Now, all image elements are kept regardless of whether the image block extraction parameters are specified.
* **Add filetype detection for `.wav` files.** Add filetpye detection for `.wav` files.
* **Add "basic" chunking strategy.** Add baseline chunking strategy that includes all shared chunking behaviors without breaking chunks on section or page boundaries.
* **Add overlap option for chunking.** Add option to overlap chunks. Intra-chunk and inter-chunk overlap are requested separately. Intra-chunk overlap is applied only to the second and later chunks formed by text-splitting an oversized chunk. Inter-chunk overlap may also be specified; this applies overlap between "normal" (not-oversized) chunks.
* **Salesforce connector accepts private key path or value.** Salesforce parameter `private-key-file` has been renamed to `private-key`. Private key can be provided as path to file or file contents.
* **Update documentation**: (i) added verbiage about the free API cap limit, (ii) added deprecation warning on ``Staging`` bricks in favor of ``Destination Connectors``, (iii) added warning and code examples to use the SaaS API Endpoints using CLI-vs-SDKs, (iv) fixed example pages formatting, (v) added deprecation on ``model_name`` in favor of ``hi_res_model_name``, (vi) added ``extract_images_in_pdf`` usage in ``partition_pdf`` section, (vii) reorganize and improve the documentation introduction section, and (viii) added PDF table extraction best practices.
* **Add "basic" chunking to ingest CLI.** Add options to ingest CLI allowing access to the new "basic" chunking strategy and overlap options.
* **Make Elasticsearch Destination connector arguments optional.** Elasticsearch Destination connector write settings are made optional and will rely on default values when not specified.
* **Normalize Salesforce artifact names.** Introduced file naming pattern present in other connectors to Salesforce connector.
* **Install Kapa AI chatbot.** Added Kapa.ai website widget on the documentation.

### Features
* **MongoDB Source Connector.** New source connector added to all CLI ingest commands to support downloading/partitioning files from MongoDB.
* **Add OpenSearch source and destination connectors.** OpenSearch, a fork of Elasticsearch, is a popular storage solution for various functionality such as search, or providing intermediary caches within data pipelines. Feature: Added OpenSearch source connector to support downloading/partitioning files. Added OpenSearch destination connector to be able to ingest documents from any supported source, embed them and write the embeddings / documents into OpenSearch.

### Fixes

* **Fix GCS connector converting JSON to string with single quotes.** FSSpec serialization caused conversion of JSON token to string with single quotes. GCS requires token in form of dict so this format is now assured.
* **Pin version of unstructured-client** Set minimum version of unstructured-client to avoid raising a TypeError when passing `api_key_auth` to `UnstructuredClient`
* **Fix the serialization of the Pinecone destination connector.** Presence of the PineconeIndex object breaks serialization due to TypeError: cannot pickle '_thread.lock' object. This removes that object before serialization.
* **Fix the serialization of the Elasticsearch destination connector.** Presence of the _client object breaks serialization due to TypeError: cannot pickle '_thread.lock' object. This removes that object before serialization.
* **Fix the serialization of the Postgres destination connector.** Presence of the _client object breaks serialization due to TypeError: cannot pickle '_thread.lock' object. This removes that object before serialization.
* **Fix documentation and sample code for Chroma.** Was pointing to wrong examples..
* **Fix flatten_dict to be able to flatten tuples inside dicts** Update flatten_dict function to support flattening tuples inside dicts. This is necessary for objects like Coordinates, when the object is not written to the disk, therefore not being converted to a list before getting flattened (still being a tuple).
* **Fix the serialization of the Chroma destination connector.** Presence of the ChromaCollection object breaks serialization due to TypeError: cannot pickle 'module' object. This removes that object before serialization.
* **Fix fsspec connectors returning version as integer.** Connector data source versions should always be string values, however we were using the integer checksum value for the version for fsspec connectors. This casts that value to a string.

## 0.12.0

### Enhancements

* **Drop support for python3.8** All dependencies are now built off of the minimum version of python being `3.10`

## 0.11.9

### Enhancements

* **Rename kwargs related to extracting image blocks** Rename the kwargs related to extracting image blocks for consistency and API usage.

### Features

* **Add PostgreSQL/SQLite destination connector** PostgreSQL and SQLite connector added to ingest CLI.  Users may now use `unstructured-ingest` to write partitioned data to a PostgreSQL or SQLite database. And write embeddings to PostgreSQL pgvector database.

### Fixes

* **Handle users providing fully spelled out languages** Occasionally some users are defining the `languages` param as a fully spelled out language instead of a language code. This adds a dictionary for common languages so those small mistakes are caught and silently fixed.
* **Fix unequal row-length in HTMLTable.text_as_html.** Fixes to other aspects of partition_html() in v0.11 allowed unequal cell-counts in table rows. Make the cells in each row correspond 1:1 with cells in the original table row. This fix also removes "noise" cells resulting from HTML-formatting whitespace and eliminates the "column-shifting" of cells that previously resulted from noise-cells.
* **Fix MongoDB connector URI password redaction.** MongoDB documentation states that characters `$ : / ? # [ ] @` must be percent encoded. URIs with password containing such special character were not redacted.

## 0.11.8

### Enhancements

* **Add SaaS API User Guide.** This documentation serves as a guide for Unstructured SaaS API users to register, receive an API key and URL, and manage your account and billing information.
* **Add inter-chunk overlap capability.** Implement overlap between chunks. This applies to all chunks prior to any text-splitting of oversized chunks so is a distinct behavior; overlap at text-splits of oversized chunks is independent of inter-chunk overlap (distinct chunk boundaries) and can be requested separately. Note this capability is not yet available from the API but will shortly be made accessible using a new `overlap_all` kwarg on partition functions.

### Features

### Fixes

## 0.11.7

### Enhancements

* **Add intra-chunk overlap capability.** Implement overlap for split-chunks where text-splitting is used to divide an oversized chunk into two or more chunks that fit in the chunking window. Note this capability is not yet available from the API but will shortly be made accessible using a new `overlap` kwarg on partition functions.
* **Update encoders to leverage dataclasses** All encoders now follow a class approach which get annotated with the dataclass decorator. Similar to the connectors, it uses a nested dataclass for the configs required to configure a client as well as a field/property approach to cache the client. This makes sure any variable associated with the class exists as a dataclass field.

### Features

* **Add Qdrant destination connector.** Adds support for writing documents and embeddings into a Qdrant collection.
* **Store base64 encoded image data in metadata fields.** Rather than saving to file, stores base64 encoded data of the image bytes and the mimetype for the image in metadata fields: `image_base64` and `image_mime_type` (if that is what the user specifies by some other param like `pdf_extract_to_payload`). This would allow the API to have parity with the library.

### Fixes

* **Fix table structure metric script** Update the call to table agent to now provide OCR tokens as required
* **Fix element extraction not working when using "auto" strategy for pdf and image** If element extraction is specified, the "auto" strategy falls back to the "hi_res" strategy.
* **Fix a bug passing a custom url to `partition_via_api`** Users that self host the api were not able to pass their custom url to `partition_via_api`.

## 0.11.6

### Enhancements

* **Update the layout analysis script.** The previous script only supported annotating `final` elements. The updated script also supports annotating `inferred` and `extracted` elements.
* **AWS Marketplace API documentation**: Added the user guide, including setting up VPC and CloudFormation, to deploy Unstructured API on AWS platform.
* **Azure Marketplace API documentation**: Improved the user guide to deploy Azure Marketplace API by adding references to Azure documentation.
* **Integration documentation**: Updated URLs for the `staging_for` bricks

### Features

* **Partition emails with base64-encoded text.** Automatically handles and decodes base64 encoded text in emails with content type `text/plain` and `text/html`.
* **Add Chroma destination connector** Chroma database connector added to ingest CLI.  Users may now use `unstructured-ingest` to write partitioned/embedded data to a Chroma vector database.
* **Add Elasticsearch destination connector.** Problem: After ingesting data from a source, users might want to move their data into a destination. Elasticsearch is a popular storage solution for various functionality such as search, or providing intermediary caches within data pipelines. Feature: Added Elasticsearch destination connector to be able to ingest documents from any supported source, embed them and write the embeddings / documents into Elasticsearch.

### Fixes

* **Enable --fields argument omission for elasticsearch connector** Solves two bugs where removing the optional parameter --fields broke the connector due to an integer processing error and using an elasticsearch config for a destination connector resulted in a serialization issue when optional parameter --fields was not provided.
* **Add hi_res_model_name** Adds kwarg to relevant functions and add comments that model_name is to be deprecated.

## 0.11.5

### Enhancements

### Features

### Fixes

* **Fix `partition_pdf()` and `partition_image()` importation issue.** Reorganize `pdf.py` and `image.py` modules to be consistent with other types of document import code.

## 0.11.4

### Enhancements

* **Refactor image extraction code.** The image extraction code is moved from `unstructured-inference` to `unstructured`.
* **Refactor pdfminer code.** The pdfminer code is moved from `unstructured-inference` to `unstructured`.
* **Improve handling of auth data for fsspec connectors.** Leverage an extension of the dataclass paradigm to support a `sensitive` annotation for fields related to auth (i.e. passwords, tokens). Refactor all fsspec connectors to use explicit access configs rather than a generic dictionary.
* **Add glob support for fsspec connectors** Similar to the glob support in the ingest local source connector, similar filters are now enabled on all fsspec based source connectors to limit files being partitioned.
* Define a constant for the splitter "+" used in tesseract ocr languages.

### Features

* **Save tables in PDF's separately as images.** The "table" elements are saved as `table-<pageN>-<tableN>.jpg`. This filename is presented in the `image_path` metadata field for the Table element. The default would be to not do this.
* **Add Weaviate destination connector** Weaviate connector added to ingest CLI.  Users may now use `unstructured-ingest` to write partitioned data from over 20 data sources (so far) to a Weaviate object collection.
* **Sftp Source Connector.** New source connector added to support downloading/partitioning files from Sftp.

### Fixes

* **Fix pdf `hi_res` partitioning failure when pdfminer fails.** Implemented logic to fall back to the "inferred_layout + OCR" if pdfminer fails in the `hi_res` strategy.
* **Fix a bug where image can be scaled too large for tesseract** Adds a limit to prevent auto-scaling an image beyond the maximum size `tesseract` can handle for ocr layout detection
* **Update partition_csv to handle different delimiters** CSV files containing both non-comma delimiters and commas in the data were throwing an error in Pandas. `partition_csv` now identifies the correct delimiter before the file is processed.
* **partition returning cid code in `hi_res`** occasionally pdfminer can fail to decode the text in an pdf file and return cid code as text. Now when this happens the text from OCR is used.

## 0.11.2

### Enhancements

* **Updated Documentation**: (i) Added examples, and (ii) API Documentation, including Usage, SDKs, Azure Marketplace, and parameters and validation errors.

### Features

* * **Add Pinecone destination connector.** Problem: After ingesting data from a source, users might want to produce embeddings for their data and write these into a vector DB. Pinecone is an option among these vector databases. Feature: Added Pinecone destination connector to be able to ingest documents from any supported source, embed them and write the embeddings / documents into Pinecone.

### Fixes

* **Process chunking parameter names in ingest correctly** Solves a bug where chunking parameters weren't being processed and used by ingest cli by renaming faulty parameter names and prepends; adds relevant parameters to ingest pinecone test to verify that the parameters are functional.

## 0.11.1

### Enhancements

* **Use `pikepdf` to repair invalid PDF structure** for PDFminer when we see error `PSSyntaxError` when PDFminer opens the document and creates the PDFminer pages object or processes a single PDF page.
* **Batch Source Connector support** For instances where it is more optimal to read content from a source connector in batches, a new batch ingest doc is added which created multiple ingest docs after reading them in in batches per process.

### Features

* **Staging Brick for Coco Format** Staging brick which converts a list of Elements into Coco Format.
* **Adds HubSpot connector** Adds connector to retrieve call, communications, emails, notes, products and tickets from HubSpot

### Fixes

* **Do not extract text of `<style>` tags in HTML.** `<style>` tags containing CSS in invalid positions previously contributed to element text. Do not consider text node of a `<style>` element as textual content.
* **Fix DOCX merged table cell repeats cell text.** Only include text for a merged cell, not for each underlying cell spanned by the merge.
* **Fix tables not extracted from DOCX header/footers.** Headers and footers in DOCX documents skip tables defined in the header and commonly used for layout/alignment purposes. Extract text from tables as a string and include in the `Header` and `Footer` document elements.
* **Fix output filepath for fsspec-based source connectors.** Previously the base directory was being included in the output filepath unnecessarily.

## 0.11.0

### Enhancements

* **Add a class for the strategy constants.** Add a class `PartitionStrategy` for the strategy constants and use the constants to replace strategy strings.
* **Temporary Support for paddle language parameter.** User can specify default langage code for paddle with ENV `DEFAULT_PADDLE_LANG` before we have the language mapping for paddle.
* **Improve DOCX page-break fidelity.** Improve page-break fidelity such that a paragraph containing a page-break is split into two elements, one containing the text before the page-break and the other the text after. Emit the PageBreak element between these two and assign the correct page-number (n and n+1 respectively) to the two textual elements.

### Features

* **Add ad-hoc fields to `ElementMetadata` instance.** End-users can now add their own metadata fields simply by assigning to an element-metadata attribute-name of their choice, like `element.metadata.coefficient = 0.58`. These fields will round-trip through JSON and can be accessed with dotted notation.
* **MongoDB Destination Connector.** New destination connector added to all CLI ingest commands to support writing partitioned json output to mongodb.

### Fixes

* **Fix `TYPE_TO_TEXT_ELEMENT_MAP`.** Updated `Figure` mapping from `FigureCaption` to `Image`.
* **Handle errors when extracting PDF text** Certain pdfs throw unexpected errors when being opened by `pdfminer`, causing `partition_pdf()` to fail. We expect to be able to partition smoothly using an alternative strategy if text extraction doesn't work.  Added exception handling to handle unexpected errors when extracting pdf text and to help determine pdf strategy.
* **Fix `fast` strategy fall back to `ocr_only`** The `fast` strategy should not fall back to a more expensive strategy.
* **Remove default user ./ssh folder** The default notebook user during image build would create the known_hosts file with incorrect ownership, this is legacy and no longer needed so it was removed.
* **Include `languages` in metadata when partitioning `strategy=hi_res` or `fast`** User defined `languages` was previously used for text detection, but not included in the resulting element metadata for some strategies. `languages` will now be included in the metadata regardless of partition strategy for pdfs and images.
* **Handle a case where Paddle returns a list item in ocr_data as None** In partition, while parsing PaddleOCR data, it was assumed that PaddleOCR does not return None for any list item in ocr_data. Removed the assumption by skipping the text region whenever this happens.
* **Fix some pdfs returning `KeyError: 'N'`** Certain pdfs were throwing this error when being opened by pdfminer. Added a wrapper function for pdfminer that allows these documents to be partitioned.
* **Fix mis-splits on `Table` chunks.** Remedies repeated appearance of full `.text_as_html` on metadata of each `TableChunk` split from a `Table` element too large to fit in the chunking window.
* **Import tables_agent from inference** so that we don't have to initialize a global table agent in unstructured OCR again
* **Fix empty table is identified as bulleted-table.** A table with no text content was mistakenly identified as a bulleted-table and processed by the wrong branch of the initial HTML partitioner.
* **Fix partition_html() emits empty (no text) tables.** A table with cells nested below a `<thead>` or `<tfoot>` element was emitted as a table element having no text and unparseable HTML in `element.metadata.text_as_html`. Do not emit empty tables to the element stream.
* **Fix HTML `element.metadata.text_as_html` contains spurious <br> elements in invalid locations.** The HTML generated for the `text_as_html` metadata for HTML tables contained `<br>` elements invalid locations like between `<table>` and `<tr>`. Change the HTML generator such that these do not appear.
* **Fix HTML table cells enclosed in <thead> and <tfoot> elements are dropped.** HTML table cells nested in a `<thead>` or `<tfoot>` element were not detected and the text in those cells was omitted from the table element text and `.text_as_html`. Detect table rows regardless of the semantic tag they may be nested in.
* **Remove whitespace padding from `.text_as_html`.** `tabulate` inserts padding spaces to achieve visual alignment of columns in HTML tables it generates. Add our own HTML generator to do this simple job and omit that padding as well as newlines ("\n") used for human readability.
* **Fix local connector with absolute input path** When passed an absolute filepath for the input document path, the local connector incorrectly writes the output file to the input file directory. This fixes such that the output in this case is written to `output-dir/input-filename.json`

## 0.10.30

### Enhancements

* **Support nested DOCX tables.** In DOCX, like HTML, a table cell can itself contain a table. In this case, create nested HTML tables to reflect that structure and create a plain-text table with captures all the text in nested tables, formatting it as a reasonable facsimile of a table.
* **Add connection check to ingest connectors** Each source and destination connector now support a `check_connection()` method which makes sure a valid connection can be established with the source/destination given any authentication credentials in a lightweight request.

### Features

* **Add functionality to do a second OCR on cropped table images.** Changes to the values for scaling ENVs affect entire page OCR output(OCR regression) so we now do a second OCR for tables.
* **Adds ability to pass timeout for a request when partitioning via a `url`.** `partition` now accepts a new optional parameter `request_timeout` which if set will prevent any `requests.get` from hanging indefinitely and instead will raise a timeout error. This is useful when partitioning a url that may be slow to respond or may not respond at all.

### Fixes

* **Fix logic that determines pdf auto strategy.** Previously, `_determine_pdf_auto_strategy` returned `hi_res` strategy only if `infer_table_structure` was true. It now returns the `hi_res` strategy if either `infer_table_structure` or `extract_images_in_pdf` is true.
* **Fix invalid coordinates when parsing tesseract ocr data.** Previously, when parsing tesseract ocr data, the ocr data had invalid bboxes if zoom was set to `0`. A logical check is now added to avoid such error.
* **Fix ingest partition parameters not being passed to the api.** When using the --partition-by-api flag via unstructured-ingest, none of the partition arguments are forwarded, meaning that these options are disregarded. With this change, we now pass through all of the relevant partition arguments to the api. This allows a user to specify all of the same partition arguments they would locally and have them respected when specifying --partition-by-api.
* **Support tables in section-less DOCX.** Generalize solution for MS Chat Transcripts exported as DOCX by including tables in the partitioned output when present.
* **Support tables that contain only numbers when partitioning via `ocr_only`** Tables that contain only numbers are returned as floats in a pandas.DataFrame when the image is converted from `.image_to_data()`. An AttributeError was raised downstream when trying to `.strip()` the floats.
* **Improve DOCX page-break detection.** DOCX page breaks are reliably indicated by `w:lastRenderedPageBreak` elements present in the document XML. Page breaks are NOT reliably indicated by "hard" page-breaks inserted by the author and when present are redundant to a `w:lastRenderedPageBreak` element so cause over-counting if used. Use rendered page-breaks only.

## 0.10.29

### Enhancements

* **Adds include_header argument for partition_csv and partition_tsv** Now supports retaining header rows in CSV and TSV documents element partitioning.
* **Add retry logic for all source connectors** All http calls being made by the ingest source connectors have been isolated and wrapped by the `SourceConnectionNetworkError` custom error, which triggers the retry logic, if enabled, in the ingest pipeline.
* **Google Drive source connector supports credentials from memory** Originally, the connector expected a filepath to pull the credentials from when creating the client. This was expanded to support passing that information from memory as a dict if access to the file system might not be available.
* **Add support for generic partition configs in ingest cli** Along with the explicit partition options supported by the cli, an `additional_partition_args` arg was added to allow users to pass in any other arguments that should be added when calling partition(). This helps keep any changes to the input parameters of the partition() exposed in the CLI.
* **Map full output schema for table-based destination connectors** A full schema was introduced to map the type of all output content from the json partition output and mapped to a flattened table structure to leverage table-based destination connectors. The delta table destination connector was updated at the moment to take advantage of this.
* **Incorporate multiple embedding model options into ingest, add diff test embeddings** Problem: Ingest pipeline already supported embedding functionality, however users might want to use different types of embedding providers. Enhancement: Extend ingest pipeline so that users can specify and embed via a particular embedding provider from a range of options. Also adds a diff test to compare output from an embedding module with the expected output

### Features

* **Allow setting table crop parameter** In certain circumstances, adjusting the table crop padding may improve table.

### Fixes

* **Fixes `partition_text` to prevent empty elements** Adds a check to filter out empty bullets.
* **Handle empty string for `ocr_languages` with values for `languages`** Some API users ran into an issue with sending `languages` params because the API defaulted to also using an empty string for `ocr_languages`. This update handles situations where `languages` is defined and `ocr_languages` is an empty string.
* **Fix PDF tried to loop through None** Previously the PDF annotation extraction tried to loop through `annots` that resolved out as None. A logical check added to avoid such error.
* **Ingest session handler not being shared correctly** All ingest docs that leverage the session handler should only need to set it once per process. It was recreating it each time because the right values weren't being set nor available given how dataclasses work in python.
* **Ingest download-only fix.** Previously the download only flag was being checked after the doc factory pipeline step, which occurs before the files are actually downloaded by the source node. This check was moved after the source node to allow for the files to be downloaded first before exiting the pipeline.
* **Fix flaky chunk-metadata.** Prior implementation was sensitive to element order in the section resulting in metadata values sometimes being dropped. Also, not all metadata items can be consolidated across multiple elements (e.g. coordinates) and so are now dropped from consolidated metadata.
* **Fix tesseract error `Estimating resolution as X`** leaded by invalid language parameters input. Proceed with defalut language `eng` when `lang.py` fails to find valid language code for tesseract, so that we don't pass an empty string to tesseract CLI and raise an exception in downstream.

## 0.10.28

### Enhancements

* **Add table structure evaluation helpers** Adds functions to evaluate the similarity between predicted table structure and actual table structure.
* **Use `yolox` by default for table extraction when partitioning pdf/image** `yolox` model provides higher recall of the table regions than the quantized version and it is now the default element detection model when `infer_table_structure=True` for partitioning pdf/image files
* **Remove pdfminer elements from inside tables** Previously, when using `hi_res` some elements where extracted using pdfminer too, so we removed pdfminer from the tables pipeline to avoid duplicated elements.
* **Fsspec downstream connectors** New destination connector added to ingest CLI, users may now use `unstructured-ingest` to write to any of the following:
  * Azure
  * Box
  * Dropbox
  * Google Cloud Service

### Features

* **Update `ocr_only` strategy in `partition_pdf()`** Adds the functionality to get accurate coordinate data when partitioning PDFs and Images with the `ocr_only` strategy.

### Fixes
* **Fixed SharePoint permissions for the fetching to be opt-in** Problem: Sharepoint permissions were trying to be fetched even when no reletad cli params were provided, and this gave an error due to values for those keys not existing. Fix: Updated getting keys to be with .get() method and changed the "skip-check" to check individual cli params rather than checking the existance of a config object.

* **Fixes issue where tables from markdown documents were being treated as text** Problem: Tables from markdown documents were being treated as text, and not being extracted as tables. Solution: Enable the `tables` extension when instantiating the `python-markdown` object. Importance: This will allow users to extract structured data from tables in markdown documents.
* **Fix wrong logger for paddle info** Replace the logger from unstructured-inference with the logger from unstructured for paddle_ocr.py module.
* **Fix ingest pipeline to be able to use chunking and embedding together** Problem: When ingest pipeline was using chunking and embedding together, embedding outputs were empty and the outputs of chunking couldn't be re-read into memory and be forwarded to embeddings. Fix: Added CompositeElement type to TYPE_TO_TEXT_ELEMENT_MAP to be able to process CompositeElements with unstructured.staging.base.isd_to_elements
* **Fix unnecessary mid-text chunk-splitting.** The "pre-chunker" did not consider separator blank-line ("\n\n") length when grouping elements for a single chunk. As a result, sections were frequently over-populated producing a over-sized chunk that required mid-text splitting.
* **Fix frequent dissociation of title from chunk.** The sectioning algorithm included the title of the next section with the prior section whenever it would fit, frequently producing association of a section title with the prior section and dissociating it from its actual section. Fix this by performing combination of whole sections only.
* **Fix PDF attempt to get dict value from string.** Fixes a rare edge case that prevented some PDF's from being partitioned. The `get_uris_from_annots` function tried to access the dictionary value of a string instance variable. Assign `None` to the annotation variable if the instance type is not dictionary to avoid the erroneous attempt.

## 0.10.27

### Enhancements

* **Leverage dict to share content across ingest pipeline** To share the ingest doc content across steps in the ingest pipeline, this was updated to use a multiprocessing-safe dictionary so changes get persisted and each step has the option to modify the ingest docs in place.

### Features

### Fixes

* **Removed `ebooklib` as a dependency** `ebooklib` is licensed under AGPL3, which is incompatible with the Apache 2.0 license. Thus it is being removed.
* **Caching fixes in ingest pipeline** Previously, steps like the source node were not leveraging parameters such as `re_download` to dictate if files should be forced to redownload rather than use what might already exist locally.

## 0.10.26

### Enhancements

* **Add text CCT CI evaluation workflow** Adds cct text extraction evaluation metrics to the current ingest workflow to measure the performance of each file extracted as well as aggregated-level performance.

### Features

* **Functionality to catch and classify overlapping/nested elements** Method to identify overlapping-bboxes cases within detected elements in a document. It returns two values: a boolean defining if there are overlapping elements present, and a list reporting them with relevant metadata. The output includes information about the `overlapping_elements`, `overlapping_case`, `overlapping_percentage`, `largest_ngram_percentage`, `overlap_percentage_total`, `max_area`, `min_area`, and `total_area`.
* **Add Local connector source metadata** python's os module used to pull stats from local file when processing via the local connector and populates fields such as last modified time, created time.

### Fixes

* **Fixes elements partitioned from an image file missing certain metadata** Metadata for image files, like file type, was being handled differently from other file types. This caused a bug where other metadata, like the file name, was being missed. This change brought metadata handling for image files to be more in line with the handling for other file types so that file name and other metadata fields are being captured.
* **Adds `typing-extensions` as an explicit dependency** This package is an implicit dependency, but the module is being imported directly in `unstructured.documents.elements` so the dependency should be explicit in case changes in other dependencies lead to `typing-extensions` being dropped as a dependency.
* **Stop passing `extract_tables` to `unstructured-inference` since it is now supported in `unstructured` instead** Table extraction previously occurred in `unstructured-inference`, but that logic, except for the table model itself, is now a part of the `unstructured` library. Thus the parameter triggering table extraction is no longer passed to the `unstructured-inference` package. Also noted the table output regression for PDF files.
* **Fix a bug in Table partitioning** Previously the `skip_infer_table_types` variable used in `partition` was not being passed down to specific file partitioners. Now you can utilize the `skip_infer_table_types` list variable when calling `partition` to specify the filetypes for which you want to skip table extraction, or the `infer_table_structure` boolean variable on the file specific partitioning function.
* **Fix partition docx without sections** Some docx files, like those from teams output, do not contain sections and it would produce no results because the code assumes all components are in sections. Now if no sections is detected from a document we iterate through the paragraphs and return contents found in the paragraphs.
* **Fix out-of-order sequencing of split chunks.** Fixes behavior where "split" chunks were inserted at the beginning of the chunk sequence. This would produce a chunk sequence like [5a, 5b, 3a, 3b, 1, 2, 4] when sections 3 and 5 exceeded `max_characters`.
* **Deserialization of ingest docs fixed** When ingest docs are being deserialized as part of the ingest pipeline process (cli), there were certain fields that weren't getting persisted (metadata and date processed). The from_dict method was updated to take these into account and a unit test added to check.
* **Map source cli command configs when destination set** Due to how the source connector is dynamically called when the destination connector is set via the CLI, the configs were being set incorrectoy, causing the source connector to break. The configs were fixed and updated to take into account Fsspec-specific connectors.

## 0.10.25

### Enhancements

* **Duplicate CLI param check** Given that many of the options associated with the `Click` based cli ingest commands are added dynamically from a number of configs, a check was incorporated to make sure there were no duplicate entries to prevent new configs from overwriting already added options.
* **Ingest CLI refactor for better code reuse** Much of the ingest cli code can be templated and was a copy-paste across files, adding potential risk. Code was refactored to use a base class which had much of the shared code templated.

### Features

* **Table OCR refactor** support Table OCR with pre-computed OCR data to ensure we only do one OCR for entrie document. User can specify
ocr agent tesseract/paddle in environment variable `OCR_AGENT` for OCRing the entire document.
* **Adds accuracy function** The accuracy scoring was originally an option under `calculate_edit_distance`. For easy function call, it is now a wrapper around the original function that calls edit_distance and return as "score".
* **Adds HuggingFaceEmbeddingEncoder** The HuggingFace Embedding Encoder uses a local embedding model as opposed to using an API.
* **Add AWS bedrock embedding connector** `unstructured.embed.bedrock` now provides a connector to use AWS bedrock's `titan-embed-text` model to generate embeddings for elements. This features requires valid AWS bedrock setup and an internet connectionto run.

### Fixes

* **Import PDFResourceManager more directly** We were importing `PDFResourceManager` from `pdfminer.converter` which was causing an error for some users. We changed to import from the actual location of `PDFResourceManager`, which is `pdfminer.pdfinterp`.
* **Fix language detection of elements with empty strings** This resolves a warning message that was raised by `langdetect` if the language was attempted to be detected on an empty string. Language detection is now skipped for empty strings.
* **Fix chunks breaking on regex-metadata matches.** Fixes "over-chunking" when `regex_metadata` was used, where every element that contained a regex-match would start a new chunk.
* **Fix regex-metadata match offsets not adjusted within chunk.** Fixes incorrect regex-metadata match start/stop offset in chunks where multiple elements are combined.
* **Map source cli command configs when destination set** Due to how the source connector is dynamically called when the destination connector is set via the CLI, the configs were being set incorrectoy, causing the source connector to break. The configs were fixed and updated to take into account Fsspec-specific connectors.
* **Fix metrics folder not discoverable** Fixes issue where unstructured/metrics folder is not discoverable on PyPI by adding an `__init__.py` file under the folder.
* **Fix a bug when `parition_pdf` get `model_name=None`** In API usage the `model_name` value is `None` and the `cast` function in `partition_pdf` would return `None` and lead to attribution error. Now we use `str` function to explicit convert the content to string so it is garanteed to have `starts_with` and other string functions as attributes
* **Fix html partition fail on tables without `tbody` tag** HTML tables may sometimes just contain headers without body (`tbody` tag)

## 0.10.24

### Enhancements

* **Improve natural reading order** Some `OCR` elements with only spaces in the text have full-page width in the bounding box, which causes the `xycut` sorting to not work as expected. Now the logic to parse OCR results removes any elements with only spaces (more than one space).
* **Ingest compression utilities and fsspec connector support** Generic utility code added to handle files that get pulled from a source connector that are either tar or zip compressed and uncompress them locally. This is then processed using a local source connector. Currently this functionality has been incorporated into the fsspec connector and all those inheriting from it (currently: Azure Blob Storage, Google Cloud Storage, S3, Box, and Dropbox).
* **Ingest destination connectors support for writing raw list of elements** Along with the default write method used in the ingest pipeline to write the json content associated with the ingest docs, each destination connector can now also write a raw list of elements to the desired downstream location without having an ingest doc associated with it.

### Features

* **Adds element type percent match function** In order to evaluate the element type extracted, we add a function that calculates the matched percentage between two frequency dictionary.

### Fixes

* **Fix paddle model file not discoverable** Fixes issue where ocr_models/paddle_ocr.py file is not discoverable on PyPI by adding
an `__init__.py` file under the folder.
* **Chipper v2 Fixes** Includes fix for a memory leak and rare last-element bbox fix. (unstructured-inference==0.7.7)
* **Fix image resizing issue** Includes fix related to resizing images in the tables pipeline. (unstructured-inference==0.7.6)

## 0.10.23

### Enhancements

* **Add functionality to limit precision when serializing to json** Precision for `points` is limited to 1 decimal point if coordinates["system"] == "PixelSpace" (otherwise 2 decimal points?). Precision for `detection_class_prob` is limited to 5 decimal points.
* **Fix csv file detection logic when mime-type is text/plain** Previously the logic to detect csv file type was considering only first row's comma count comparing with the header_row comma count and both the rows being same line the result was always true, Now the logic is changed to consider the comma's count for all the lines except first line and compare with header_row comma count.
* **Improved inference speed for Chipper V2** API requests with 'hi_res_model_name=chipper' now have ~2-3x faster responses.

### Features

### Fixes

* **Cleans up temporary files after conversion** Previously a file conversion utility was leaving temporary files behind on the filesystem without removing them when no longer needed. This fix helps prevent an accumulation of temporary files taking up excessive disk space.
* **Fixes `under_non_alpha_ratio` dividing by zero** Although this function guarded against a specific cause of division by zero, there were edge cases slipping through like strings with only whitespace. This update more generally prevents the function from performing a division by zero.
* **Fix languages default** Previously the default language was being set to English when elements didn't have text or if langdetect could not detect the language. It now defaults to None so there is not misleading information about the language detected.
* **Fixes recursion limit error that was being raised when partitioning Excel documents of a certain size** Previously we used a recursive method to find subtables within an excel sheet. However this would run afoul of Python's recursion depth limit when there was a contiguous block of more than 1000 cells within a sheet. This function has been updated to use the NetworkX library which avoids Python recursion issues.

## 0.10.22

### Enhancements

* **bump `unstructured-inference` to `0.7.3`** The updated version of `unstructured-inference` supports a new version of the Chipper model, as well as a cleaner schema for its output classes. Support is included for new inference features such as hierarchy and ordering.
* **Expose skip_infer_table_types in ingest CLI.** For each connector a new `--skip-infer-table-types` parameter was added to map to the `skip_infer_table_types` partition argument. This gives more granular control to unstructured-ingest users, allowing them to specify the file types for which we should attempt table extraction.
* **Add flag to ingest CLI to raise error if any single doc fails in pipeline** Currently if a single doc fails in the pipeline, the whole thing halts due to the error. This flag defaults to log an error but continue with the docs it can.
* **Emit hyperlink metadata for DOCX file-type.** DOCX partitioner now adds `metadata.links`, `metadata.link_texts` and `metadata.link_urls` for elements that contain a hyperlink that points to an external resource. So-called "jump" links pointing to document internal locations (such as those found in a table-of-contents "jumping" to a chapter or section) are excluded.

### Features

* **Add `elements_to_text` as a staging helper function** In order to get a single clean text output from unstructured for metric calculations, automate the process of extracting text from elements using this function.
* **Adds permissions(RBAC) data ingestion functionality for the Sharepoint connector.** Problem: Role based access control is an important component in many data storage systems. Users may need to pass permissions (RBAC) data to downstream systems when ingesting data. Feature: Added permissions data ingestion functionality to the Sharepoint connector.

### Fixes

* **Fixes PDF list parsing creating duplicate list items** Previously a bug in PDF list item parsing caused removal of other elements and duplication of the list item
* **Fixes duplicated elements** Fixes issue where elements are duplicated when embeddings are generated. This will allow users to generate embeddings for their list of Elements without duplicating/breaking the orginal content.
* **Fixes failure when flagging for embeddings through unstructured-ingest** Currently adding the embedding parameter to any connector results in a failure on the copy stage. This is resolves the issue by adding the IngestDoc to the context map in the embedding node's `run` method. This allows users to specify that connectors fetch embeddings without failure.
* **Fix ingest pipeline reformat nodes not discoverable** Fixes issue where  reformat nodes raise ModuleNotFoundError on import. This was due to the directory was missing `__init__.py` in order to make it discoverable.
* **Fix default language in ingest CLI** Previously the default was being set to english which injected potentially incorrect information to downstream language detection libraries. By setting the default to None allows those libraries to better detect what language the text is in the doc being processed.

## 0.10.21

* **Adds Scarf analytics**.

## 0.10.20

### Enhancements

* **Add document level language detection functionality.** Adds the "auto" default for the languages param to all partitioners. The primary language present in the document is detected using the `langdetect` package. Additional param `detect_language_per_element` is also added for partitioners that return multiple elements. Defaults to `False`.
* **Refactor OCR code** The OCR code for entire page is moved from unstructured-inference to unstructured. On top of continuing support for OCR language parameter, we also support two OCR processing modes, "entire_page" or "individual_blocks".
* **Align to top left when shrinking bounding boxes for `xy-cut` sorting:** Update `shrink_bbox()` to keep top left rather than center.
* **Add visualization script to annotate elements** This script is often used to analyze/visualize elements with coordinates (e.g. partition_pdf()).
* **Adds data source properties to the Jira, Github and Gitlab connectors** These properties (date_created, date_modified, version, source_url, record_locator) are written to element metadata during ingest, mapping elements to information about the document source from which they derive. This functionality enables downstream applications to reveal source document applications, e.g. a link to a GDrive doc, Salesforce record, etc.
* **Improve title detection in pptx documents** The default title textboxes on a pptx slide are now categorized as titles.
* **Improve hierarchy detection in pptx documents** List items, and other slide text are properly nested under the slide title. This will enable better chunking of pptx documents.
* **Refactor of the ingest cli workflow** The refactored approach uses a dynamically set pipeline with a snapshot along each step to save progress and accommodate continuation from a snapshot if an error occurs. This also allows the pipeline to dynamically assign any number of steps to modify the partitioned content before it gets written to a destination.
* **Applies `max_characters=<n>` argument to all element types in `add_chunking_strategy` decorator** Previously this argument was only utilized in chunking Table elements and now applies to all partitioned elements if `add_chunking_strategy` decorator is utilized, further preparing the elements for downstream processing.
* **Add common retry strategy utilities for unstructured-ingest** Dynamic retry strategy with exponential backoff added to Notion source connector.
*
### Features

* **Adds `bag_of_words` and `percent_missing_text` functions** In order to count the word frequencies in two input texts and calculate the percentage of text missing relative to the source document.
* **Adds `edit_distance` calculation metrics** In order to benchmark the cleaned, extracted text with unstructured, `edit_distance` (`Levenshtein distance`) is included.
* **Adds detection_origin field to metadata** Problem: Currently isn't an easy way to find out how an element was created. With this change that information is added. Importance: With this information the developers and users are now able to know how an element was created to make decisions on how to use it. In order tu use this feature
setting UNSTRUCTURED_INCLUDE_DEBUG_METADATA=true is needed.
* **Adds a function that calculates frequency of the element type and its depth** To capture the accuracy of element type extraction, this function counts the occurrences of each unique element type with its depth for use in element metrics.

### Fixes

* **Fix zero division error in annotation bbox size** This fixes the bug where we find annotation bboxes realted to an element that need to divide the intersection size between annotation bbox and element bbox by the size of the annotation bbox
* **Fix prevent metadata module from importing dependencies from unnecessary modules** Problem: The `metadata` module had several top level imports that were only used in and applicable to code related to specific document types, while there were many general-purpose functions. As a result, general-purpose functions couldn't be used without unnecessary dependencies being installed. Fix: moved 3rd party dependency top level imports to inside the functions in which they are used and applied a decorator to check that the dependency is installed and emit a helpful error message if not.
* **Fixes category_depth None value for Title elements** Problem: `Title` elements from `chipper` get `category_depth`= None even when `Headline` and/or `Subheadline` elements are present in the same page. Fix: all `Title` elements with `category_depth` = None should be set to have a depth of 0 instead iff there are `Headline` and/or `Subheadline` element-types present. Importance: `Title` elements should be equivalent html `H1` when nested headings are present; otherwise, `category_depth` metadata can result ambiguous within elements in a page.
* **Tweak `xy-cut` ordering output to be more column friendly** This results in the order of elements more closely reflecting natural reading order which benefits downstream applications. While element ordering from `xy-cut` is usually mostly correct when ordering multi-column documents, sometimes elements from a RHS column will appear before elements in a LHS column. Fix: add swapped `xy-cut` ordering by sorting by X coordinate first and then Y coordinate.
* **Fixes badly initialized Formula** Problem: YoloX contain new types of elements, when loading a document that contain formulas a new element of that class
should be generated, however the Formula class inherits from Element instead of Text. After this change the element is correctly created with the correct class
allowing the document to be loaded. Fix: Change parent class for Formula to Text. Importance: Crucial to be able to load documents that contain formulas.
* **Fixes pdf uri error** An error was encountered when URI type of `GoToR` which refers to pdf resources outside of its own was detected since no condition catches such case. The code is fixing the issue by initialize URI before any condition check.


## 0.10.19

### Enhancements

* **Adds XLSX document level language detection** Enhancing on top of language detection functionality in previous release, we now support language detection within `.xlsx` file type at Element level.
* **bump `unstructured-inference` to `0.6.6`** The updated version of `unstructured-inference` makes table extraction in `hi_res` mode configurable to fine tune table extraction performance; it also improves element detection by adding a deduplication post processing step in the `hi_res` partitioning of pdfs and images.
* **Detect text in HTML Heading Tags as Titles** This will increase the accuracy of hierarchies in HTML documents and provide more accurate element categorization. If text is in an HTML heading tag and is not a list item, address, or narrative text, categorize it as a title.
* **Update python-based docs** Refactor docs to use the actual unstructured code rather than using the subprocess library to run the cli command itself.
* **Adds Table support for the `add_chunking_strategy` decorator to partition functions.** In addition to combining elements under Title elements, user's can now specify the `max_characters=<n>` argument to chunk Table elements into TableChunk elements with `text` and `text_as_html` of length <n> characters. This means partitioned Table results are ready for use in downstream applications without any post processing.
* **Expose endpoint url for s3 connectors** By allowing for the endpoint url to be explicitly overwritten, this allows for any non-AWS data providers supporting the s3 protocol to be supported (i.e. minio).

### Features

* **change default `hi_res` model for pdf/image partition to `yolox`** Now partitioning pdf/image using `hi_res` strategy utilizes `yolox_quantized` model isntead of `detectron2_onnx` model. This new default model has better recall for tables and produces more detailed categories for elements.
* **XLSX can now reads subtables within one sheet** Problem: Many .xlsx files are not created to be read as one full table per sheet. There are subtables, text and header along with more informations to extract from each sheet. Feature: This `partition_xlsx` now can reads subtable(s) within one .xlsx sheet, along with extracting other title and narrative texts. Importance: This enhance the power of .xlsx reading to not only one table per sheet, allowing user to capture more data tables from the file, if exists.
* **Update Documentation on Element Types and Metadata**: We have updated the documentation according to the latest element types and metadata. It includes the common and additional metadata provided by the Partitions and Connectors.

### Fixes

* **Fixes partition_pdf is_alnum reference bug** Problem: The `partition_pdf` when attempt to get bounding box from element experienced a reference before assignment error when the first object is not text extractable.  Fix: Switched to a flag when the condition is met. Importance: Crucial to be able to partition with pdf.
* **Fix various cases of HTML text missing after partition**
  Problem: Under certain circumstances, text immediately after some HTML tags will be misssing from partition result.
  Fix: Updated code to deal with these cases.
  Importance: This will ensure the correctness when partitioning HTML and Markdown documents.
* **Fixes chunking when `detection_class_prob` appears in Element metadata** Problem: when `detection_class_prob` appears in Element metadata, Elements will only be combined by chunk_by_title if they have the same `detection_class_prob` value (which is rare). This is unlikely a case we ever need to support and most often results in no chunking. Fix: `detection_class_prob` is included in the chunking list of metadata keys excluded for similarity comparison. Importance: This change allows `chunk_by_title` to operate as intended for documents which include `detection_class_prob` metadata in their Elements.

## 0.10.18

### Enhancements

* **Better detection of natural reading order in images and PDF's** The elements returned by partition better reflect natural reading order in some cases, particularly in complicated multi-column layouts, leading to better chunking and retrieval for downstream applications. Achieved by improving the `xy-cut` sorting to preprocess bboxes, shrinking all bounding boxes by 90% along x and y axes (still centered around the same center point), which allows projection lines to be drawn where not possible before if layout bboxes overlapped.
* **Improves `partition_xml` to be faster and more memory efficient when partitioning large XML files** The new behavior is to partition iteratively to prevent loading the entire XML tree into memory at once in most use cases.
* **Adds data source properties to SharePoint, Outlook, Onedrive, Reddit, Slack, DeltaTable connectors** These properties (date_created, date_modified, version, source_url, record_locator) are written to element metadata during ingest, mapping elements to information about the document source from which they derive. This functionality enables downstream applications to reveal source document applications, e.g. a link to a GDrive doc, Salesforce record, etc.
* **Add functionality to save embedded images in PDF's separately as images** This allows users to save embedded images in PDF's separately as images, given some directory path. The saved image path is written to the metadata for the Image element. Downstream applications may benefit by providing users with image links from relevant "hits."
* **Azure Cognite Search destination connector** New Azure Cognitive Search destination connector added to ingest CLI.  Users may now use `unstructured-ingest` to write partitioned data from over 20 data sources (so far) to an Azure Cognitive Search index.
* **Improves salesforce partitioning** Partitions Salesforce data as xlm instead of text for improved detail and flexibility. Partitions htmlbody instead of textbody for Salesforce emails. Importance: Allows all Salesforce fields to be ingested and gives Salesforce emails more detailed partitioning.
* **Add document level language detection functionality.** Introduces the "auto" default for the languages param, which then detects the languages present in the document using the `langdetect` package. Adds the document languages as ISO 639-3 codes to the element metadata. Implemented only for the partition_text function to start.
* **PPTX partitioner refactored in preparation for enhancement.** Behavior should be unchanged except that shapes enclosed in a group-shape are now included, as many levels deep as required (a group-shape can itself contain a group-shape).
* **Embeddings support for the SharePoint SourceConnector via unstructured-ingest CLI** The SharePoint connector can now optionally create embeddings from the elements it pulls out during partition and upload those embeddings to Azure Cognitive Search index.
* **Improves hierarchy from docx files by leveraging natural hierarchies built into docx documents**  Hierarchy can now be detected from an indentation level for list bullets/numbers and by style name (e.g. Heading 1, List Bullet 2, List Number).
* **Chunking support for the SharePoint SourceConnector via unstructured-ingest CLI** The SharePoint connector can now optionally chunk the elements pulled out during partition via the chunking unstructured brick. This can be used as a stage before creating embeddings.

### Features

* **Adds `links` metadata in `partition_pdf` for `fast` strategy.** Problem: PDF files contain rich information and hyperlink that Unstructured did not captured earlier. Feature: `partition_pdf` now can capture embedded links within the file along with its associated text and page number. Importance: Providing depth in extracted elements give user a better understanding and richer context of documents. This also enables user to map to other elements within the document if the hyperlink is refered internally.
* **Adds the embedding module to be able to embed Elements** Problem: Many NLP applications require the ability to represent parts of documents in a semantic way. Until now, Unstructured did not have text embedding ability within the core library. Feature: This embedding module is able to track embeddings related data with a class, embed a list of elements, and return an updated list of Elements with the *embeddings* property. The module is also able to embed query strings. Importance: Ability to embed documents or parts of documents will enable users to make use of these semantic representations in different NLP applications, such as search, retrieval, and retrieval augmented generation.

### Fixes

* **Fixes a metadata source serialization bug** Problem: In unstructured elements, when loading an elements json file from the disk, the data_source attribute is assumed to be an instance of DataSourceMetadata and the code acts based on that. However the loader did not satisfy the assumption, and loaded it as a dict instead, causing an error. Fix: Added necessary code block to initialize a DataSourceMetadata object, also refactored DataSourceMetadata.from_dict() method to remove redundant code. Importance: Crucial to be able to load elements (which have data_source fields) from json files.
* **Fixes issue where unstructured-inference was not getting updated** Problem: unstructured-inference was not getting upgraded to the version to match unstructured release when doing a pip install.  Solution: using `pip install unstructured[all-docs]` it will now upgrade both unstructured and unstructured-inference. Importance: This will ensure that the inference library is always in sync with the unstructured library, otherwise users will be using outdated libraries which will likely lead to unintended behavior.
* **Fixes SharePoint connector failures if any document has an unsupported filetype** Problem: Currently the entire connector ingest run fails if a single IngestDoc has an unsupported filetype. This is because a ValueError is raised in the IngestDoc's `__post_init__`. Fix: Adds a try/catch when the IngestConnector runs get_ingest_docs such that the error is logged but all processable documents->IngestDocs are still instantiated and returned. Importance: Allows users to ingest SharePoint content even when some files with unsupported filetypes exist there.
* **Fixes Sharepoint connector server_path issue** Problem: Server path for the Sharepoint Ingest Doc was incorrectly formatted, causing issues while fetching pages from the remote source. Fix: changes formatting of remote file path before instantiating SharepointIngestDocs and appends a '/' while fetching pages from the remote source. Importance: Allows users to fetch pages from Sharepoint Sites.
* **Fixes Sphinx errors.** Fixes errors when running Sphinx `make html` and installs library to suppress warnings.
* **Fixes a metadata backwards compatibility error** Problem: When calling `partition_via_api`, the hosted api may return an element schema that's newer than the current `unstructured`. In this case, metadata fields were added which did not exist in the local `ElementMetadata` dataclass, and `__init__()` threw an error. Fix: remove nonexistent fields before instantiating in `ElementMetadata.from_json()`. Importance: Crucial to avoid breaking changes when adding fields.
* **Fixes issue with Discord connector when a channel returns `None`** Problem: Getting the `jump_url` from a nonexistent Discord `channel` fails. Fix: property `jump_url` is now retrieved within the same context as the messages from the channel. Importance: Avoids cascading issues when the connector fails to fetch information about a Discord channel.
* **Fixes occasionally SIGABTR when writing table with `deltalake` on Linux** Problem: occasionally on Linux ingest can throw a `SIGABTR` when writing `deltalake` table even though the table was written correctly. Fix: put the writing function into a `Process` to ensure its execution to the fullest extent before returning to the main process. Importance: Improves stability of connectors using `deltalake`
* **Fixes badly initialized Formula** Problem: YoloX contain new types of elements, when loading a document that contain formulas a new element of that class should be generated, however the Formula class inherits from Element instead of Text. After this change the element is correctly created with the correct class allowing the document to be loaded. Fix: Change parent class for Formula to Text. Importance: Crucial to be able to load documents that contain formulas.

## 0.10.16

### Enhancements

* **Adds data source properties to Airtable, Confluence, Discord, Elasticsearch, Google Drive, and Wikipedia connectors** These properties (date_created, date_modified, version, source_url, record_locator) are written to element metadata during ingest, mapping elements to information about the document source from which they derive. This functionality enables downstream applications to reveal source document applications, e.g. a link to a GDrive doc, Salesforce record, etc.
* **DOCX partitioner refactored in preparation for enhancement.** Behavior should be unchanged except in multi-section documents containing different headers/footers for different sections. These will now emit all distinct headers and footers encountered instead of just those for the last section.
* **Add a function to map between Tesseract and standard language codes.** This allows users to input language information to the `languages` param in any Tesseract-supported langcode or any ISO 639 standard language code.
* **Add document level language detection functionality.** Introduces the "auto" default for the languages param, which then detects the languages present in the document using the `langdetect` package. Implemented only for the partition_text function to start.

### Features

### Fixes

* ***Fixes an issue that caused a partition error for some PDF's.** Fixes GH Issue 1460 by bypassing a coordinate check if an element has invalid coordinates.

## 0.10.15


### Enhancements

* **Support for better element categories from the next-generation image-to-text model ("chipper").** Previously, not all of the classifications from Chipper were being mapped to proper `unstructured` element categories so the consumer of the library would see many `UncategorizedText` elements. This fixes the issue, improving the granularity of the element categories outputs for better downstream processing and chunking. The mapping update is:
  * "Threading": `NarrativeText`
  * "Form": `NarrativeText`
  * "Field-Name": `Title`
  * "Value": `NarrativeText`
  * "Link": `NarrativeText`
  * "Headline": `Title` (with `category_depth=1`)
  * "Subheadline": `Title` (with `category_depth=2`)
  * "Abstract": `NarrativeText`
* **Better ListItem grouping for PDF's (fast strategy).** The `partition_pdf` with `fast` strategy previously broke down some numbered list item lines as separate elements. This enhancement leverages the x,y coordinates and bbox sizes to help decide whether the following chunk of text is a continuation of the immediate previous detected ListItem element or not, and not detect it as its own non-ListItem element.
* **Fall back to text-based classification for uncategorized Layout elements for Images and PDF's**. Improves element classification by running existing text-based rules on previously `UncategorizedText` elements.
* **Adds table partitioning for Partitioning for many doc types including: .html, .epub., .md, .rst, .odt, and .msg.** At the core of this change is the .html partition functionality, which is leveraged by the other effected doc types. This impacts many scenarios where `Table` Elements are now propery extracted.
* **Create and add `add_chunking_strategy` decorator to partition functions.** Previously, users were responsible for their own chunking after partitioning elements, often required for downstream applications. Now, individual elements may be combined into right-sized chunks where min and max character size may be specified if `chunking_strategy=by_title`. Relevant elements are grouped together for better downstream results. This enables users immediately use partitioned results effectively in downstream applications (e.g. RAG architecture apps) without any additional post-processing.
* **Adds `languages` as an input parameter and marks `ocr_languages` kwarg for deprecation in pdf, image, and auto partitioning functions.** Previously, language information was only being used for Tesseract OCR for image-based documents and was in a Tesseract specific string format, but by refactoring into a list of standard language codes independent of Tesseract, the `unstructured` library will better support `languages` for other non-image pipelines and/or support for other OCR engines.
* **Removes `UNSTRUCTURED_LANGUAGE` env var usage and replaces `language` with `languages` as an input parameter to unstructured-partition-text_type functions.** The previous parameter/input setup was not user-friendly or scalable to the variety of elements being processed. By refactoring the inputted language information into a list of standard language codes, we can support future applications of the element language such as detection, metadata, and multi-language elements. Now, to skip English specific checks, set the `languages` parameter to any non-English language(s).
* **Adds `xlsx` and `xls` filetype extensions to the `skip_infer_table_types` default list in `partition`.** By adding these file types to the input parameter these files should not go through table extraction. Users can still specify if they would like to extract tables from these filetypes, but will have to set the `skip_infer_table_types` to exclude the desired filetype extension. This avoids mis-representing complex spreadsheets where there may be multiple sub-tables and other content.
* **Better debug output related to sentence counting internals**. Clarify message when sentence is not counted toward sentence count because there aren't enough words, relevant for developers focused on `unstructured`s NLP internals.
* **Faster ocr_only speed for partitioning PDF and images.** Use `unstructured_pytesseract.run_and_get_multiple_output` function to reduce the number of calls to `tesseract` by half when partitioning pdf or image with `tesseract`
* **Adds data source properties to fsspec connectors** These properties (date_created, date_modified, version, source_url, record_locator) are written to element metadata during ingest, mapping elements to information about the document source from which they derive. This functionality enables downstream applications to reveal source document applications, e.g. a link to a GDrive doc, Salesforce record, etc.
* **Add delta table destination connector** New delta table destination connector added to ingest CLI.  Users may now use `unstructured-ingest` to write partitioned data from over 20 data sources (so far) to a Delta Table.
* **Rename to Source and Destination Connectors in the Documentation.** Maintain naming consistency between Connectors codebase and documentation with the first addition to a destination connector.
* **Non-HTML text files now return unstructured-elements as opposed to HTML-elements.** Previously the text based files that went through `partition_html` would return HTML-elements but now we preserve the format from the input using `source_format` argument in the partition call.
* **Adds `PaddleOCR` as an optional alternative to `Tesseract`** for OCR in processing of PDF or Image files, it is installable via the `makefile` command `install-paddleocr`. For experimental purposes only.
* **Bump unstructured-inference** to 0.5.28. This version bump markedly improves the output of table data, rendered as `metadata.text_as_html` in an element. These changes include:
  * add env variable `ENTIRE_PAGE_OCR` to specify using paddle or tesseract on entire page OCR
  * table structure detection now pads the input image by 25 pixels in all 4 directions to improve its recall (0.5.27)
  * support paddle with both cpu and gpu and assume it is pre-installed (0.5.26)
  * fix a bug where `cells_to_html` doesn't handle cells spanning multiple rows properly (0.5.25)
  * remove `cv2` preprocessing step before OCR step in table transformer (0.5.24)

### Features

* **Adds element metadata via `category_depth` with default value None**.
  * This additional metadata is useful for vectordb/LLM, chunking strategies, and retrieval applications.
* **Adds a naive hierarchy for elements via a `parent_id` on the element's metadata**
  * Users will now have more metadata for implementing vectordb/LLM chunking strategies. For example, text elements could be queried by their preceding title element.
  * Title elements created from HTML headings will properly nest

### Fixes

* **`add_pytesseract_bboxes_to_elements` no longer returns `nan` values**. The function logic is now broken into new methods
  `_get_element_box` and `convert_multiple_coordinates_to_new_system`
* **Selecting a different model wasn't being respected when calling `partition_image`.** Problem: `partition_pdf` allows for passing a `model_name` parameter. Given the similarity between the image and PDF pipelines, the expected behavior is that `partition_image` should support the same parameter, but `partition_image` was unintentionally not passing along its `kwargs`. This was corrected by adding the kwargs to the downstream call.
* **Fixes a chunking issue via dropping the field "coordinates".** Problem: chunk_by_title function was chunking each element to its own individual chunk while it needed to group elements into a fewer number of chunks. We've discovered that this happens due to a metadata matching logic in chunk_by_title function, and discovered that elements with different metadata can't be put into the same chunk. At the same time, any element with "coordinates" essentially had different metadata than other elements, due each element locating in different places and having different coordinates. Fix: That is why we have included the key "coordinates" inside a list of excluded metadata keys, while doing this "metadata_matches" comparision. Importance: This change is crucial to be able to chunk by title for documents which include "coordinates" metadata in their elements.

## 0.10.14

### Enhancements

* Update all connectors to use new downstream architecture
  * New click type added to parse comma-delimited string inputs
  * Some CLI options renamed

### Features

### Fixes

## 0.10.13

### Enhancements

* Updated documentation: Added back support doc types for partitioning, more Python codes in the API page,  RAG definition, and use case.
* Updated Hi-Res Metadata: PDFs and Images using Hi-Res strategy now have layout model class probabilities added ot metadata.
* Updated the `_detect_filetype_from_octet_stream()` function to use libmagic to infer the content type of file when it is not a zip file.
* Tesseract minor version bump to 5.3.2

### Features

* Add Jira Connector to be able to pull issues from a Jira organization
* Add `clean_ligatures` function to expand ligatures in text


### Fixes

* `partition_html` breaks on `<br>` elements.
* Ingest error handling to properly raise errors when wrapped
* GH issue 1361: fixes a sortig error that prevented some PDF's from being parsed
* Bump unstructured-inference
  * Brings back embedded images in PDF's (0.5.23)

## 0.10.12

### Enhancements

* Removed PIL pin as issue has been resolved upstream
* Bump unstructured-inference
  * Support for yolox_quantized layout detection model (0.5.20)
* YoloX element types added


### Features

* Add Salesforce Connector to be able to pull Account, Case, Campaign, EmailMessage, Lead

### Fixes


* Bump unstructured-inference
  * Avoid divide-by-zero errors swith `safe_division` (0.5.21)

## 0.10.11

### Enhancements

* Bump unstructured-inference
  * Combine entire-page OCR output with layout-detected elements, to ensure full coverage of the page (0.5.19)

### Features

* Add in ingest cli s3 writer

### Fixes

* Fix a bug where `xy-cut` sorting attemps to sort elements without valid coordinates; now xy cut sorting only works when **all** elements have valid coordinates

## 0.10.10

### Enhancements

* Adds `text` as an input parameter to `partition_xml`.
* `partition_xml` no longer runs through `partition_text`, avoiding incorrect splitting
  on carriage returns in the XML. Since `partition_xml` no longer calls `partition_text`,
  `min_partition` and `max_partition` are no longer supported in `partition_xml`.
* Bump `unstructured-inference==0.5.18`, change non-default detectron2 classification threshold
* Upgrade base image from rockylinux 8 to rockylinux 9
* Serialize IngestDocs to JSON when passing to subprocesses

### Features

### Fixes

- Fix a bug where mismatched `elements` and `bboxes` are passed into `add_pytesseract_bbox_to_elements`

## 0.10.9

### Enhancements

* Fix `test_json` to handle only non-extra dependencies file types (plain-text)

### Features

* Adds `chunk_by_title` to break a document into sections based on the presence of `Title`
  elements.
* add new extraction function `extract_image_urls_from_html` to extract all img related URL from html text.

### Fixes

* Make cv2 dependency optional
* Edit `add_pytesseract_bbox_to_elements`'s (`ocr_only` strategy) `metadata.coordinates.points` return type to `Tuple` for consistency.
* Re-enable test-ingest-confluence-diff for ingest tests
* Fix syntax for ingest test check number of files
* Fix csv and tsv partitioners loosing the first line of the files when creating elements

## 0.10.8

### Enhancements

* Release docker image that installs Python 3.10 rather than 3.8

### Features

### Fixes

## 0.10.7

### Enhancements

### Features

### Fixes

* Remove overly aggressive ListItem chunking for images and PDF's which typically resulted in inchorent elements.

## 0.10.6

### Enhancements

* Enable `partition_email` and `partition_msg` to detect if an email is PGP encryped. If
  and email is PGP encryped, the functions will return an empy list of elements and
  emit a warning about the encrypted content.
* Add threaded Slack conversations into Slack connector output
* Add functionality to sort elements using `xy-cut` sorting approach in `partition_pdf` for `hi_res` and `fast` strategies
* Bump unstructured-inference
  * Set OMP_THREAD_LIMIT to 1 if not set for better tesseract perf (0.5.17)

### Features

* Extract coordinates from PDFs and images when using OCR only strategy and add to metadata

### Fixes

* Update `partition_html` to respect the order of `<pre>` tags.
* Fix bug in `partition_pdf_or_image` where two partitions were called if `strategy == "ocr_only"`.
* Bump unstructured-inference
  * Fix issue where temporary files were being left behind (0.5.16)
* Adds deprecation warning for the `file_filename` kwarg to `partition`, `partition_via_api`,
  and `partition_multiple_via_api`.
* Fix documentation build workflow by pinning dependencies

## 0.10.5

### Enhancements

* Create new CI Pipelines
  - Checking text, xml, email, and html doc tests against the library installed without extras
  - Checking each library extra against their respective tests
* `partition` raises an error and tells the user to install the appropriate extra if a filetype
  is detected that is missing dependencies.
* Add custom errors to ingest
* Bump `unstructured-ingest==0.5.15`
  - Handle an uncaught TesseractError (0.5.15)
  - Add TIFF test file and TIFF filetype to `test_from_image_file` in `test_layout` (0.5.14)
* Use `entire_page` ocr mode for pdfs and images
* Add notes on extra installs to docs
* Adds ability to reuse connections per process in unstructured-ingest

### Features
* Add delta table connector

### Fixes

## 0.10.4
* Pass ocr_mode in partition_pdf and set the default back to individual pages for now
* Add diagrams and descriptions for ingest design in the ingest README

### Features
* Supports multipage TIFF image partitioning

### Fixes

## 0.10.2

### Enhancements
* Bump unstructured-inference==0.5.13:
  - Fix extracted image elements being included in layout merge, addresses the issue
    where an entire-page image in a PDF was not passed to the layout model when using hi_res.

### Features

### Fixes

## 0.10.1

### Enhancements
* Bump unstructured-inference==0.5.12:
  - fix to avoid trace for certain PDF's (0.5.12)
  - better defaults for DPI for hi_res and  Chipper (0.5.11)
  - implement full-page OCR (0.5.10)

### Features

### Fixes

* Fix dead links in repository README (Quick Start > Install for local development, and Learn more > Batch Processing)
* Update document dependencies to include tesseract-lang for additional language support (required for tests to pass)

## 0.10.0

### Enhancements

* Add `include_header` kwarg to `partition_xlsx` and change default behavior to `True`
* Update the `links` and `emphasized_texts` metadata fields

### Features

### Fixes

## 0.9.3

### Enhancements

* Pinned dependency cleanup.
* Update `partition_csv` to always use `soupparser_fromstring` to parse `html text`
* Update `partition_tsv` to always use `soupparser_fromstring` to parse `html text`
* Add `metadata.section` to capture epub table of contents data
* Add `unique_element_ids` kwarg to partition functions. If `True`, will use a UUID
  for element IDs instead of a SHA-256 hash.
* Update `partition_xlsx` to always use `soupparser_fromstring` to parse `html text`
* Add functionality to switch `html` text parser based on whether the `html` text contains emoji
* Add functionality to check if a string contains any emoji characters
* Add CI tests around Notion

### Features

* Add Airtable Connector to be able to pull views/tables/bases from an Airtable organization

### Fixes

* fix pdf partition of list items being detected as titles in OCR only mode
* make notion module discoverable
* fix emails with `Content-Distribution: inline` and `Content-Distribution: attachment` with no filename
* Fix email attachment filenames which had `=` in the filename itself

## 0.9.2


### Enhancements

* Update table extraction section in API documentation to sync with change in Prod API
* Update Notion connector to extract to html
* Added UUID option for `element_id`
* Bump unstructured-inference==0.5.9:
  - better caching of models
  - another version of detectron2 available, though the default layout model is unchanged
* Added UUID option for element_id
* Added UUID option for element_id
* CI improvements to run ingest tests in parallel

### Features

* Adds Sharepoint connector.

### Fixes

* Bump unstructured-inference==0.5.9:
  - ignores Tesseract errors where no text is extracted for tiles that indeed, have no text

## 0.9.1

### Enhancements

* Adds --partition-pdf-infer-table-structure to unstructured-ingest.
* Enable `partition_html` to skip headers and footers with the `skip_headers_and_footers` flag.
* Update `partition_doc` and `partition_docx` to track emphasized texts in the output
* Adds post processing function `filter_element_types`
* Set the default strategy for partitioning images to `hi_res`
* Add page break parameter section in API documentation to sync with change in Prod API
* Update `partition_html` to track emphasized texts in the output
* Update `XMLDocument._read_xml` to create `<p>` tag element for the text enclosed in the `<pre>` tag
* Add parameter `include_tail_text` to `_construct_text` to enable (skip) tail text inclusion
* Add Notion connector

### Features

### Fixes

* Remove unused `_partition_via_api` function
* Fixed emoji bug in `partition_xlsx`.
* Pass `file_filename` metadata when partitioning file object
* Skip ingest test on missing Slack token
* Add Dropbox variables to CI environments
* Remove default encoding for ingest
* Adds new element type `EmailAddress` for recognising email address in the  text
* Simplifies `min_partition` logic; makes partitions falling below the `min_partition`
  less likely.
* Fix bug where ingest test check for number of files fails in smoke test
* Fix unstructured-ingest entrypoint failure

## 0.9.0

### Enhancements

* Dependencies are now split by document type, creating a slimmer base installation.

## 0.8.8

### Enhancements

### Features

### Fixes

* Rename "date" field to "last_modified"
* Adds Box connector

### Fixes

## 0.8.7

### Enhancements

* Put back useful function `split_by_paragraph`

### Features

### Fixes

* Fix argument order in NLTK download step

## 0.8.6

### Enhancements

### Features

### Fixes

* Remove debug print lines and non-functional code

## 0.8.5

### Enhancements

* Add parameter `skip_infer_table_types` to enable (skip) table extraction for other doc types
* Adds optional Unstructured API unit tests in CI
* Tracks last modified date for all document types.
* Add auto_paragraph_grouper to detect new-line and blank-line new paragraph for .txt files.
* refactor the ingest cli to better support expanding supported connectors

## 0.8.3

### Enhancements

### Features

### Fixes

* NLTK now only gets downloaded if necessary.
* Handling for empty tables in Word Documents and PowerPoints.

## 0.8.4

### Enhancements

* Additional tests and refactor of JSON detection.
* Update functionality to retrieve image metadata from a page for `document_to_element_list`
* Links are now tracked in `partition_html` output.
* Set the file's current position to the beginning after reading the file in `convert_to_bytes`
* Add `min_partition` kwarg to that combines elements below a specified threshold and modifies splitting of strings longer than max partition so words are not split.
* set the file's current position to the beginning after reading the file in `convert_to_bytes`
* Add slide notes to pptx
* Add `--encoding` directive to ingest
* Improve json detection by `detect_filetype`

### Features

* Adds Outlook connector
* Add support for dpi parameter in inference library
* Adds Onedrive connector.
* Add Confluence connector for ingest cli to pull the body text from all documents from all spaces in a confluence domain.

### Fixes

* Fixes issue with email partitioning where From field was being assigned the To field value.
* Use the `image_metadata` property of the `PageLayout` instance to get the page image info in the `document_to_element_list`
* Add functionality to write images to computer storage temporarily instead of keeping them in memory for `ocr_only` strategy
* Add functionality to convert a PDF in small chunks of pages at a time for `ocr_only` strategy
* Adds `.txt`, `.text`, and `.tab` to list of extensions to check if file
  has a `text/plain` MIME type.
* Enables filters to be passed to `partition_doc` so it doesn't error with LibreOffice7.
* Removed old error message that's superseded by `requires_dependencies`.
* Removes using `hi_res` as the default strategy value for `partition_via_api` and `partition_multiple_via_api`

## 0.8.1

### Enhancements

* Add support for Python 3.11

### Features

### Fixes

* Fixed `auto` strategy detected scanned document as having extractable text and using `fast` strategy, resulting in no output.
* Fix list detection in MS Word documents.
* Don't instantiate an element with a coordinate system when there isn't a way to get its location data.

## 0.8.0

### Enhancements

* Allow model used for hi res pdf partition strategy to be chosen when called.
* Updated inference package

### Features

* Add `metadata_filename` parameter across all partition functions

### Fixes

* Update to ensure `convert_to_datafame` grabs all of the metadata fields.
* Adjust encoding recognition threshold value in `detect_file_encoding`
* Fix KeyError when `isd_to_elements` doesn't find a type
* Fix `_output_filename` for local connector, allowing single files to be written correctly to the disk

* Fix for cases where an invalid encoding is extracted from an email header.

### BREAKING CHANGES

* Information about an element's location is no longer returned as top-level attributes of an element. Instead, it is returned in the `coordinates` attribute of the element's metadata.

## 0.7.12

### Enhancements

* Adds `include_metadata` kwarg to `partition_doc`, `partition_docx`, `partition_email`, `partition_epub`, `partition_json`, `partition_msg`, `partition_odt`, `partition_org`, `partition_pdf`, `partition_ppt`, `partition_pptx`, `partition_rst`, and `partition_rtf`
### Features

* Add Elasticsearch connector for ingest cli to pull specific fields from all documents in an index.
* Adds Dropbox connector

### Fixes

* Fix tests that call unstructured-api by passing through an api-key
* Fixed page breaks being given (incorrect) page numbers
* Fix skipping download on ingest when a source document exists locally

## 0.7.11

### Enhancements

* More deterministic element ordering when using `hi_res` PDF parsing strategy (from unstructured-inference bump to 0.5.4)
* Make large model available (from unstructured-inference bump to 0.5.3)
* Combine inferred elements with extracted elements (from unstructured-inference bump to 0.5.2)
* `partition_email` and `partition_msg` will now process attachments if `process_attachments=True`
  and a attachment partitioning functions is passed through with `attachment_partitioner=partition`.

### Features

### Fixes

* Fix tests that call unstructured-api by passing through an api-key
* Fixed page breaks being given (incorrect) page numbers
* Fix skipping download on ingest when a source document exists locally

## 0.7.10

### Enhancements

* Adds a `max_partition` parameter to `partition_text`, `partition_pdf`, `partition_email`,
  `partition_msg` and `partition_xml` that sets a limit for the size of an individual
  document elements. Defaults to `1500` for everything except `partition_xml`, which has
  a default value of `None`.
* DRY connector refactor

### Features

* `hi_res` model for pdfs and images is selectable via environment variable.

### Fixes

* CSV check now ignores escaped commas.
* Fix for filetype exploration util when file content does not have a comma.
* Adds negative lookahead to bullet pattern to avoid detecting plain text line
  breaks like `-------` as list items.
* Fix pre tag parsing for `partition_html`
* Fix lookup error for annotated Arabic and Hebrew encodings

## 0.7.9

### Enhancements

* Improvements to string check for leafs in `partition_xml`.
* Adds --partition-ocr-languages to unstructured-ingest.

### Features

* Adds `partition_org` for processed Org Mode documents.

### Fixes

## 0.7.8

### Enhancements

### Features

* Adds Google Cloud Service connector

### Fixes

* Updates the `parse_email` for `partition_eml` so that `unstructured-api` passes the smoke tests
* `partition_email` now works if there is no message content
* Updates the `"fast"` strategy for `partition_pdf` so that it's able to recursively
* Adds recursive functionality to all fsspec connectors
* Adds generic --recursive ingest flag

## 0.7.7

### Enhancements

* Adds functionality to replace the `MIME` encodings for `eml` files with one of the common encodings if a `unicode` error occurs
* Adds missed file-like object handling in `detect_file_encoding`
* Adds functionality to extract charset info from `eml` files

### Features

* Added coordinate system class to track coordinate types and convert to different coordinate

### Fixes

* Adds an `html_assemble_articles` kwarg to `partition_html` to enable users to capture
  control whether content outside of `<article>` tags is captured when
  `<article>` tags are present.
* Check for the `xml` attribute on `element` before looking for pagebreaks in `partition_docx`.

## 0.7.6

### Enhancements

* Convert fast startegy to ocr_only for images
* Adds support for page numbers in `.docx` and `.doc` when user or renderer
  created page breaks are present.
* Adds retry logic for the unstructured-ingest Biomed connector

### Features

* Provides users with the ability to extract additional metadata via regex.
* Updates `partition_docx` to include headers and footers in the output.
* Create `partition_tsv` and associated tests. Make additional changes to `detect_filetype`.

### Fixes

* Remove fake api key in test `partition_via_api` since we now require valid/empty api keys
* Page number defaults to `None` instead of `1` when page number is not present in the metadata.
  A page number of `None` indicates that page numbers are not being tracked for the document
  or that page numbers do not apply to the element in question..
* Fixes an issue with some pptx files. Assume pptx shapes are found in top left position of slide
  in case the shape.top and shape.left attributes are `None`.

## 0.7.5

### Enhancements

* Adds functionality to sort elements in `partition_pdf` for `fast` strategy
* Adds ingest tests with `--fast` strategy on PDF documents
* Adds --api-key to unstructured-ingest

### Features

* Adds `partition_rst` for processed ReStructured Text documents.

### Fixes

* Adds handling for emails that do not have a datetime to extract.
* Adds pdf2image package as core requirement of unstructured (with no extras)

## 0.7.4

### Enhancements

* Allows passing kwargs to request data field for `partition_via_api` and `partition_multiple_via_api`
* Enable MIME type detection if libmagic is not available
* Adds handling for empty files in `detect_filetype` and `partition`.

### Features

### Fixes

* Reslove `grpcio` import issue on `weaviate.schema.validate_schema` for python 3.9 and 3.10
* Remove building `detectron2` from source in Dockerfile

## 0.7.3

### Enhancements

* Update IngestDoc abstractions and add data source metadata in ElementMetadata

### Features

### Fixes

* Pass `strategy` parameter down from `partition` for `partition_image`
* Filetype detection if a CSV has a `text/plain` MIME type
* `convert_office_doc` no longers prints file conversion info messages to stdout.
* `partition_via_api` reflects the actual filetype for the file processed in the API.

## 0.7.2

### Enhancements

* Adds an optional encoding kwarg to `elements_to_json` and `elements_from_json`
* Bump version of base image to use new stable version of tesseract

### Features

### Fixes

* Update the `read_txt_file` utility function to keep using `spooled_to_bytes_io_if_needed` for xml
* Add functionality to the `read_txt_file` utility function to handle file-like object from URL
* Remove the unused parameter `encoding` from `partition_pdf`
* Change auto.py to have a `None` default for encoding
* Add functionality to try other common encodings for html and xml files if an error related to the encoding is raised and the user has not specified an encoding.
* Adds benchmark test with test docs in example-docs
* Re-enable test_upload_label_studio_data_with_sdk
* File detection now detects code files as plain text
* Adds `tabulate` explicitly to dependencies
* Fixes an issue in `metadata.page_number` of pptx files
* Adds showing help if no parameters passed

## 0.7.1

### Enhancements

### Features

* Add `stage_for_weaviate` to stage `unstructured` outputs for upload to Weaviate, along with
  a helper function for defining a class to use in Weaviate schemas.
* Builds from Unstructured base image, built off of Rocky Linux 8.7, this resolves almost all CVE's in the image.

### Fixes

## 0.7.0

### Enhancements

* Installing `detectron2` from source is no longer required when using the `local-inference` extra.
* Updates `.pptx` parsing to include text in tables.

### Features

### Fixes

* Fixes an issue in `_add_element_metadata` that caused all elements to have `page_number=1`
  in the element metadata.
* Adds `.log` as a file extension for TXT files.
* Adds functionality to try other common encodings for email (`.eml`) files if an error related to the encoding is raised and the user has not specified an encoding.
* Allow passed encoding to be used in the `replace_mime_encodings`
* Fixes page metadata for `partition_html` when `include_metadata=False`
* A `ValueError` now raises if `file_filename` is not specified when you use `partition_via_api`
  with a file-like object.

## 0.6.11

### Enhancements

* Supports epub tests since pandoc is updated in base image

### Features


### Fixes


## 0.6.10

### Enhancements

* XLS support from auto partition

### Features

### Fixes

## 0.6.9

### Enhancements

* fast strategy for pdf now keeps element bounding box data
* setup.py refactor

### Features

### Fixes

* Adds functionality to try other common encodings if an error related to the encoding is raised and the user has not specified an encoding.
* Adds additional MIME types for CSV

## 0.6.8

### Enhancements

### Features

* Add `partition_csv` for CSV files.

### Fixes

## 0.6.7

### Enhancements

* Deprecate `--s3-url` in favor of `--remote-url` in CLI
* Refactor out non-connector-specific config variables
* Add `file_directory` to metadata
* Add `page_name` to metadata. Currently used for the sheet name in XLSX documents.
* Added a `--partition-strategy` parameter to unstructured-ingest so that users can specify
  partition strategy in CLI. For example, `--partition-strategy fast`.
* Added metadata for filetype.
* Add Discord connector to pull messages from a list of channels
* Refactor `unstructured/file-utils/filetype.py` to better utilise hashmap to return mime type.
* Add local declaration of DOCX_MIME_TYPES and XLSX_MIME_TYPES for `test_filetype.py`.

### Features

* Add `partition_xml` for XML files.
* Add `partition_xlsx` for Microsoft Excel documents.

### Fixes

* Supports `hml` filetype for partition as a variation of html filetype.
* Makes `pytesseract` a function level import in `partition_pdf` so you can use the `"fast"`
  or `"hi_res"` strategies if `pytesseract` is not installed. Also adds the
  `required_dependencies` decorator for the `"hi_res"` and `"ocr_only"` strategies.
* Fix to ensure `filename` is tracked in metadata for `docx` tables.

## 0.6.6

### Enhancements

* Adds an `"auto"` strategy that chooses the partitioning strategy based on document
  characteristics and function kwargs. This is the new default strategy for `partition_pdf`
  and `partition_image`. Users can maintain existing behavior by explicitly setting
  `strategy="hi_res"`.
* Added an additional trace logger for NLP debugging.
* Add `get_date` method to `ElementMetadata` for converting the datestring to a `datetime` object.
* Cleanup the `filename` attribute on `ElementMetadata` to remove the full filepath.

### Features

* Added table reading as html with URL parsing to `partition_docx` in docx
* Added metadata field for text_as_html for docx files

### Fixes

* `fileutils/file_type` check json and eml decode ignore error
* `partition_email` was updated to more flexibly handle deviations from the RFC-2822 standard.
  The time in the metadata returns `None` if the time does not match RFC-2822 at all.
* Include all metadata fields when converting to dataframe or CSV

## 0.6.5

### Enhancements

* Added support for SpooledTemporaryFile file argument.

### Features

### Fixes


## 0.6.4

### Enhancements

* Added an "ocr_only" strategy for `partition_pdf`. Refactored the strategy decision
  logic into its own module.

### Features

### Fixes

## 0.6.3

### Enhancements

* Add an "ocr_only" strategy for `partition_image`.

### Features

* Added `partition_multiple_via_api` for partitioning multiple documents in a single REST
  API call.
* Added `stage_for_baseplate` function to prepare outputs for ingestion into Baseplate.
* Added `partition_odt` for processing Open Office documents.

### Fixes

* Updates the grouping logic in the `partition_pdf` fast strategy to group together text
  in the same bounding box.

## 0.6.2

### Enhancements

* Added logic to `partition_pdf` for detecting copy protected PDFs and falling back
  to the hi res strategy when necessary.


### Features

* Add `partition_via_api` for partitioning documents through the hosted API.

### Fixes

* Fix how `exceeds_cap_ratio` handles empty (returns `True` instead of `False`)
* Updates `detect_filetype` to properly detect JSONs when the MIME type is `text/plain`.

## 0.6.1

### Enhancements

* Updated the table extraction parameter name to be more descriptive

### Features

### Fixes

## 0.6.0

### Enhancements

* Adds an `ssl_verify` kwarg to `partition` and `partition_html` to enable turning off
  SSL verification for HTTP requests. SSL verification is on by default.
* Allows users to pass in ocr language to `partition_pdf` and `partition_image` through
  the `ocr_language` kwarg. `ocr_language` corresponds to the code for the language pack
  in Tesseract. You will need to install the relevant Tesseract language pack to use a
  given language.

### Features

* Table extraction is now possible for pdfs from `partition` and `partition_pdf`.
* Adds support for extracting attachments from `.msg` files

### Fixes

* Adds an `ssl_verify` kwarg to `partition` and `partition_html` to enable turning off
  SSL verification for HTTP requests. SSL verification is on by default.

## 0.5.13

### Enhancements

* Allow headers to be passed into `partition` when `url` is used.

### Features

* `bytes_string_to_string` cleaning brick for bytes string output.

### Fixes

* Fixed typo in call to `exactly_one` in `partition_json`
* unstructured-documents encode xml string if document_tree is `None` in `_read_xml`.
* Update to `_read_xml` so that Markdown files with embedded HTML process correctly.
* Fallback to "fast" strategy only emits a warning if the user specifies the "hi_res" strategy.
* unstructured-partition-text_type exceeds_cap_ratio fix returns and how capitalization ratios are calculated
* `partition_pdf` and `partition_text` group broken paragraphs to avoid fragmented `NarrativeText` elements.
* .json files resolved as "application/json" on centos7 (or other installs with older libmagic libs)

## 0.5.12

### Enhancements

* Add OS mimetypes DB to docker image, mainly for unstructured-api compat.
* Use the image registry as a cache when building Docker images.
* Adds the ability for `partition_text` to group together broken paragraphs.
* Added method to utils to allow date time format validation

### Features
* Add Slack connector to pull messages for a specific channel

* Add --partition-by-api parameter to unstructured-ingest
* Added `partition_rtf` for processing rich text files.
* `partition` now accepts a `url` kwarg in addition to `file` and `filename`.

### Fixes

* Allow encoding to be passed into `replace_mime_encodings`.
* unstructured-ingest connector-specific dependencies are imported on demand.
* unstructured-ingest --flatten-metadata supported for local connector.
* unstructured-ingest fix runtime error when using --metadata-include.

## 0.5.11

### Enhancements

### Features

### Fixes

* Guard against null style attribute in docx document elements
* Update HTML encoding to better support foreign language characters

## 0.5.10

### Enhancements

* Updated inference package
* Add sender, recipient, date, and subject to element metadata for emails

### Features

* Added `--download-only` parameter to `unstructured-ingest`

### Fixes

* FileNotFound error when filename is provided but file is not on disk

## 0.5.9

### Enhancements

### Features

### Fixes

* Convert file to str in helper `split_by_paragraph` for `partition_text`

## 0.5.8

### Enhancements

* Update `elements_to_json` to return string when filename is not specified
* `elements_from_json` may take a string instead of a filename with the `text` kwarg
* `detect_filetype` now does a final fallback to file extension.
* Empty tags are now skipped during the depth check for HTML processing.

### Features

* Add local file system to `unstructured-ingest`
* Add `--max-docs` parameter to `unstructured-ingest`
* Added `partition_msg` for processing MSFT Outlook .msg files.

### Fixes

* `convert_file_to_text` now passes through the `source_format` and `target_format` kwargs.
  Previously they were hard coded.
* Partitioning functions that accept a `text` kwarg no longer raise an error if an empty
  string is passed (and empty list of elements is returned instead).
* `partition_json` no longer fails if the input is an empty list.
* Fixed bug in `chunk_by_attention_window` that caused the last word in segments to be cut-off
  in some cases.

### BREAKING CHANGES

* `stage_for_transformers` now returns a list of elements, making it consistent with other
  staging bricks

## 0.5.7

### Enhancements

* Refactored codebase using `exactly_one`
* Adds ability to pass headers when passing a url in partition_html()
* Added optional `content_type` and `file_filename` parameters to `partition()` to bypass file detection

### Features

* Add `--flatten-metadata` parameter to `unstructured-ingest`
* Add `--fields-include` parameter to `unstructured-ingest`

### Fixes

## 0.5.6

### Enhancements

* `contains_english_word()`, used heavily in text processing, is 10x faster.

### Features

* Add `--metadata-include` and `--metadata-exclude` parameters to `unstructured-ingest`
* Add `clean_non_ascii_chars` to remove non-ascii characters from unicode string

### Fixes

* Fix problem with PDF partition (duplicated test)

## 0.5.4

### Enhancements

* Added Biomedical literature connector for ingest cli.
* Add `FsspecConnector` to easily integrate any existing `fsspec` filesystem as a connector.
* Rename `s3_connector.py` to `s3.py` for readability and consistency with the
  rest of the connectors.
* Now `S3Connector` relies on `s3fs` instead of on `boto3`, and it inherits
  from `FsspecConnector`.
* Adds an `UNSTRUCTURED_LANGUAGE_CHECKS` environment variable to control whether or not language
  specific checks like vocabulary and POS tagging are applied. Set to `"true"` for higher
  resolution partitioning and `"false"` for faster processing.
* Improves `detect_filetype` warning to include filename when provided.
* Adds a "fast" strategy for partitioning PDFs with PDFMiner. Also falls back to the "fast"
  strategy if detectron2 is not available.
* Start deprecation life cycle for `unstructured-ingest --s3-url` option, to be deprecated in
  favor of `--remote-url`.

### Features

* Add `AzureBlobStorageConnector` based on its `fsspec` implementation inheriting
from `FsspecConnector`
* Add `partition_epub` for partitioning e-books in EPUB3 format.

### Fixes

* Fixes processing for text files with `message/rfc822` MIME type.
* Open xml files in read-only mode when reading contents to construct an XMLDocument.

## 0.5.3

### Enhancements

* `auto.partition()` can now load Unstructured ISD json documents.
* Simplify partitioning functions.
* Improve logging for ingest CLI.

### Features

* Add `--wikipedia-auto-suggest` argument to the ingest CLI to disable automatic redirection
  to pages with similar names.
* Add setup script for Amazon Linux 2
* Add optional `encoding` argument to the `partition_(text/email/html)` functions.
* Added Google Drive connector for ingest cli.
* Added Gitlab connector for ingest cli.

### Fixes

## 0.5.2

### Enhancements

* Fully move from printing to logging.
* `unstructured-ingest` now uses a default `--download_dir` of `$HOME/.cache/unstructured/ingest`
rather than a "tmp-ingest-" dir in the working directory.

### Features

### Fixes

* `setup_ubuntu.sh` no longer fails in some contexts by interpreting
`DEBIAN_FRONTEND=noninteractive` as a command
* `unstructured-ingest` no longer re-downloads files when --preserve-downloads
is used without --download-dir.
* Fixed an issue that was causing text to be skipped in some HTML documents.

## 0.5.1

### Enhancements

### Features

### Fixes

* Fixes an error causing JavaScript to appear in the output of `partition_html` sometimes.
* Fix several issues with the `requires_dependencies` decorator, including the error message
  and how it was used, which had caused an error for `unstructured-ingest --github-url ...`.

## 0.5.0

### Enhancements

* Add `requires_dependencies` Python decorator to check dependencies are installed before
  instantiating a class or running a function

### Features

* Added Wikipedia connector for ingest cli.

### Fixes

* Fix `process_document` file cleaning on failure
* Fixes an error introduced in the metadata tracking commit that caused `NarrativeText`
  and `FigureCaption` elements to be represented as `Text` in HTML documents.

## 0.4.16

### Enhancements

* Fallback to using file extensions for filetype detection if `libmagic` is not present

### Features

* Added setup script for Ubuntu
* Added GitHub connector for ingest cli.
* Added `partition_md` partitioner.
* Added Reddit connector for ingest cli.

### Fixes

* Initializes connector properly in ingest.main::MainProcess
* Restricts version of unstructured-inference to avoid multithreading issue

## 0.4.15

### Enhancements

* Added `elements_to_json` and `elements_from_json` for easier serialization/deserialization
* `convert_to_dict`, `dict_to_elements` and `convert_to_csv` are now aliases for functions
  that use the ISD terminology.

### Fixes

* Update to ensure all elements are preserved during serialization/deserialization

## 0.4.14

* Automatically install `nltk` models in the `tokenize` module.

## 0.4.13

* Fixes unstructured-ingest cli.

## 0.4.12

* Adds console_entrypoint for unstructured-ingest, other structure/doc updates related to ingest.
* Add `parser` parameter to `partition_html`.

## 0.4.11

* Adds `partition_doc` for partitioning Word documents in `.doc` format. Requires `libreoffice`.
* Adds `partition_ppt` for partitioning PowerPoint documents in `.ppt` format. Requires `libreoffice`.

## 0.4.10

* Fixes `ElementMetadata` so that it's JSON serializable when the filename is a `Path` object.

## 0.4.9

* Added ingest modules and s3 connector, sample ingest script
* Default to `url=None` for `partition_pdf` and `partition_image`
* Add ability to skip English specific check by setting the `UNSTRUCTURED_LANGUAGE` env var to `""`.
* Document `Element` objects now track metadata

## 0.4.8

* Modified XML and HTML parsers not to load comments.

## 0.4.7

* Added the ability to pull an HTML document from a url in `partition_html`.
* Added the the ability to get file summary info from lists of filenames and lists
  of file contents.
* Added optional page break to `partition` for `.pptx`, `.pdf`, images, and `.html` files.
* Added `to_dict` method to document elements.
* Include more unicode quotes in `replace_unicode_quotes`.

## 0.4.6

* Loosen the default cap threshold to `0.5`.
* Add a `UNSTRUCTURED_NARRATIVE_TEXT_CAP_THRESHOLD` environment variable for controlling
  the cap ratio threshold.
* Unknown text elements are identified as `Text` for HTML and plain text documents.
* `Body Text` styles no longer default to `NarrativeText` for Word documents. The style information
  is insufficient to determine that the text is narrative.
* Upper cased text is lower cased before checking for verbs. This helps avoid some missed verbs.
* Adds an `Address` element for capturing elements that only contain an address.
* Suppress the `UserWarning` when detectron is called.
* Checks that titles and narrative test have at least one English word.
* Checks that titles and narrative text are at least 50% alpha characters.
* Restricts titles to a maximum word length. Adds a `UNSTRUCTURED_TITLE_MAX_WORD_LENGTH`
  environment variable for controlling the max number of words in a title.
* Updated `partition_pptx` to order the elements on the page

## 0.4.4

* Updated `partition_pdf` and `partition_image` to return `unstructured` `Element` objects
* Fixed the healthcheck url path when partitioning images and PDFs via API
* Adds an optional `coordinates` attribute to document objects
* Adds `FigureCaption` and `CheckBox` document elements
* Added ability to split lists detected in `LayoutElement` objects
* Adds `partition_pptx` for partitioning PowerPoint documents
* LayoutParser models now download from HugginfaceHub instead of DropBox
* Fixed file type detection for XML and HTML files on Amazone Linux

## 0.4.3

* Adds `requests` as a base dependency
* Fix in `exceeds_cap_ratio` so the function doesn't break with empty text
* Fix bug in `_parse_received_data`.
* Update `detect_filetype` to properly handle `.doc`, `.xls`, and `.ppt`.

## 0.4.2

* Added `partition_image` to process documents in an image format.
* Fixed utf-8 encoding error in `partition_email` with attachments for `text/html`

## 0.4.1

* Added support for text files in the `partition` function
* Pinned `opencv-python` for easier installation on Linux

## 0.4.0

* Added generic `partition` brick that detects the file type and routes a file to the appropriate
  partitioning brick.
* Added a file type detection module.
* Updated `partition_html` and `partition_eml` to support file-like objects in 'rb' mode.
* Cleaning brick for removing ordered bullets `clean_ordered_bullets`.
* Extract brick method for ordered bullets `extract_ordered_bullets`.
* Test for `clean_ordered_bullets`.
* Test for `extract_ordered_bullets`.
* Added `partition_docx` for pre-processing Word Documents.
* Added new REGEX patterns to extract email header information
* Added new functions to extract header information `parse_received_data` and `partition_header`
* Added new function to parse plain text files `partition_text`
* Added new cleaners functions `extract_ip_address`, `extract_ip_address_name`, `extract_mapi_id`, `extract_datetimetz`
* Add new `Image` element and function to find embedded images `find_embedded_images`
* Added `get_directory_file_info` for summarizing information about source documents

## 0.3.5

* Add support for local inference
* Add new pattern to recognize plain text dash bullets
* Add test for bullet patterns
* Fix for `partition_html` that allows for processing `div` tags that have both text and child
  elements
* Add ability to extract document metadata from `.docx`, `.xlsx`, and `.jpg` files.
* Helper functions for identifying and extracting phone numbers
* Add new function `extract_attachment_info` that extracts and decodes the attachment
of an email.
* Staging brick to convert a list of `Element`s to a `pandas` dataframe.
* Add plain text functionality to `partition_email`

## 0.3.4

* Python-3.7 compat

## 0.3.3

* Removes BasicConfig from logger configuration
* Adds the `partition_email` partitioning brick
* Adds the `replace_mime_encodings` cleaning bricks
* Small fix to HTML parsing related to processing list items with sub-tags
* Add `EmailElement` data structure to store email documents

## 0.3.2

* Added `translate_text` brick for translating text between languages
* Add an `apply` method to make it easier to apply cleaners to elements

## 0.3.1

* Added \_\_init.py\_\_ to `partition`

## 0.3.0

* Implement staging brick for Argilla. Converts lists of `Text` elements to `argilla` dataset classes.
* Removing the local PDF parsing code and any dependencies and tests.
* Reorganizes the staging bricks in the unstructured.partition module
* Allow entities to be passed into the Datasaur staging brick
* Added HTML escapes to the `replace_unicode_quotes` brick
* Fix bad responses in partition_pdf to raise ValueError
* Adds `partition_html` for partitioning HTML documents.

## 0.2.6

* Small change to how \_read is placed within the inheritance structure since it doesn't really apply to pdf
* Add partitioning brick for calling the document image analysis API

## 0.2.5

* Update python requirement to >=3.7

## 0.2.4

* Add alternative way of importing `Final` to support google colab

## 0.2.3

* Add cleaning bricks for removing prefixes and postfixes
* Add cleaning bricks for extracting text before and after a pattern

## 0.2.2

* Add staging brick for Datasaur

## 0.2.1

* Added brick to convert an ISD dictionary to a list of elements
* Update `PDFDocument` to use the `from_file` method
* Added staging brick for CSV format for ISD (Initial Structured Data) format.
* Added staging brick for separating text into attention window size chunks for `transformers`.
* Added staging brick for LabelBox.
* Added ability to upload LabelStudio predictions
* Added utility function for JSONL reading and writing
* Added staging brick for CSV format for Prodigy
* Added staging brick for Prodigy
* Added ability to upload LabelStudio annotations
* Added text_field and id_field to stage_for_label_studio signature

## 0.2.0

* Initial release of unstructured<|MERGE_RESOLUTION|>--- conflicted
+++ resolved
@@ -1,16 +1,13 @@
-## 0.14.10-dev12
+## 0.14.10-dev13
 
 ### Enhancements
 
 * **Update unstructured-client dependency** Change unstructured-client dependency pin back to
   greater than min version and updated tests that were failing given the update.
-<<<<<<< HEAD
-* **Use (number of actual table) weighted average for table metrics** In evaluating table metrics the mean aggregation now uses the actual number of tables in a document to weight the metric scores
-=======
->>>>>>> 609a08a9
 * **`.doc` files are now supported in the `arm64` image.**. `libreoffice24` is added to the `arm64` image, meaning `.doc` files are now supported. We have follow on work planned to investigate adding `.ppt` support for `arm64` as well.
 * Add table detection metrics: recall, precision and f1
-* Remove unused _with_spans metrics
+* Remove unused `_with_spans` metrics
+* **Use (number of actual table) weighted average for table metrics** In evaluating table metrics the mean aggregation now uses the actual number of tables in a document to weight the metric scores
 
 ### Features
 
