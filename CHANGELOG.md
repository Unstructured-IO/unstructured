--- conflicted
+++ resolved
@@ -2,13 +2,8 @@
 
 ### Enhancements
 
-<<<<<<< HEAD
-* Adds recursive functionality to all fsspec connectors
-* Adds generic --recursive ingest flag
-* Adds --ocr-languages to unstructured-ingest
-
-=======
->>>>>>> 901ef168
+* Adds --partition-ocr-languages to unstructured-ingest
+
 ### Features
 
 * Adds Google Cloud Service connector
