--- conflicted
+++ resolved
@@ -1,4 +1,4 @@
-## 0.10.15-dev9
+## 0.10.15-dev10
 
 ### Enhancements
 
@@ -10,12 +10,9 @@
 * Adds `xlsx` and `xls` to `skip_infer_table_types` default list in `partition`
 * Adds `languages` as an input parameter and marks `ocr_languages` kwarg for deprecation in image partitioning functions
 * Adds `languages` as an input parameter and marks `ocr_languages` kwarg for deprecation in auto partition
-<<<<<<< HEAD
-* Adds data source properties (date_created, date_modified, version, exists, source_url, record_locator) to the fsspec base interface. Defines `update_source_metadata` method for the fsspec connector.
-=======
 * Replaces `language` with `languages` as an input parameter to unstructured-partition-text_type functions
 * Removes `UNSTRUCTURED_LANGUAGE` env var. To skip English specific checks, set the `languages` parameter to non-English language(s).
->>>>>>> 12d7628b
+* Adds data source properties (date_created, date_modified, version, exists, source_url, record_locator) to the fsspec base interface. Defines `update_source_metadata` method for the fsspec connector.
 
 ### Features
 
