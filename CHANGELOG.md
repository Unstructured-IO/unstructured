## 0.10.26-dev2

### Enhancements

* **Add CI evaluation workflow** Adds evaluation metrics to the current ingest workflow to measure the performance of each file extracted as well as aggregated-level performance.

### Features

* **Add Local connector source metadata** python's os module used to pull stats from local file when processing via the local connector and populates fields such as last modified time, created time.

### Fixes

<<<<<<< HEAD
* ** Stop passing `extract_tables` to unstructured-inference ** since it is now supported in unstructured instead. Also noted the table
output regressioin for PDF files.
=======
* **Fix a bug on Table partitioning** Previously the `skip_infer_table_types` variable used in partition was not being passed down to specific file partitioners. Now you can utilize the `skip_infer_table_types` list variable in partition to pass the filetype you want to exclude `text_as_html` metadata field for, or the `infer_table_structure` boolean variable on the file specific partitioning function.
>>>>>>> 37e84131

## 0.10.25

### Enhancements

* **Duplicate CLI param check** Given that many of the options associated with the `Click` based cli ingest commands are added dynamically from a number of configs, a check was incorporated to make sure there were no duplicate entries to prevent new configs from overwriting already added options.
* **Ingest CLI refactor for better code reuse** Much of the ingest cli code can be templated and was a copy-paste across files, adding potential risk. Code was refactored to use a base class which had much of the shared code templated.

### Features

* **Table OCR refactor** support Table OCR with pre-computed OCR data to ensure we only do one OCR for entrie document. User can specify
ocr agent tesseract/paddle in environment variable `OCR_AGENT` for OCRing the entire document.
* **Adds accuracy function** The accuracy scoring was originally an option under `calculate_edit_distance`. For easy function call, it is now a wrapper around the original function that calls edit_distance and return as "score".
* **Adds HuggingFaceEmbeddingEncoder** The HuggingFace Embedding Encoder uses a local embedding model as opposed to using an API.
* **Add AWS bedrock embedding connector** `unstructured.embed.bedrock` now provides a connector to use AWS bedrock's `titan-embed-text` model to generate embeddings for elements. This features requires valid AWS bedrock setup and an internet connectionto run.

### Fixes

* **Import PDFResourceManager more directly** We were importing `PDFResourceManager` from `pdfminer.converter` which was causing an error for some users. We changed to import from the actual location of `PDFResourceManager`, which is `pdfminer.pdfinterp`.
* **Fix language detection of elements with empty strings** This resolves a warning message that was raised by `langdetect` if the language was attempted to be detected on an empty string. Language detection is now skipped for empty strings.
* **Fix chunks breaking on regex-metadata matches.** Fixes "over-chunking" when `regex_metadata` was used, where every element that contained a regex-match would start a new chunk.
* **Fix regex-metadata match offsets not adjusted within chunk.** Fixes incorrect regex-metadata match start/stop offset in chunks where multiple elements are combined.
* **Map source cli command configs when destination set** Due to how the source connector is dynamically called when the destination connector is set via the CLI, the configs were being set incorrectoy, causing the source connector to break. The configs were fixed and updated to take into account Fsspec-specific connectors.
* **Fix metrics folder not discoverable** Fixes issue where unstructured/metrics folder is not discoverable on PyPI by adding an `__init__.py` file under the folder.
* **Fix a bug when `parition_pdf` get `model_name=None`** In API usage the `model_name` value is `None` and the `cast` function in `partition_pdf` would return `None` and lead to attribution error. Now we use `str` function to explicit convert the content to string so it is garanteed to have `starts_with` and other string functions as attributes
* **Fix html partition fail on tables without `tbody` tag** HTML tables may sometimes just contain headers without body (`tbody` tag)
* **Fix out-of-order sequencing of split chunks.** Fixes behavior where "split" chunks were inserted at the beginning of the chunk sequence. This would produce a chunk sequence like [5a, 5b, 3a, 3b, 1, 2, 4] when sections 3 and 5 exceeded `max_characters`.
* **Deserialization of ingest docs fixed** When ingest docs are being deserialized as part of the ingest pipeline process (cli), there were certain fields that weren't getting persisted (metadata and date processed). The from_dict method was updated to take these into account and a unit test added to check.
* **Map source cli command configs when destination set** Due to how the source connector is dynamically called when the destination connector is set via the CLI, the configs were being set incorrectoy, causing the source connector to break. The configs were fixed and updated to take into account Fsspec-specific connectors.
* **Deserialization of ingest docs fixed** When ingest docs are being deserialized as part of the ingest pipeline process (cli), there were certain fields that weren't getting persisted (metadata and date processed). The from_dict method was updated to take these into account and a unit test added to check.

## 0.10.24

### Enhancements

* **Improve natural reading order** Some `OCR` elements with only spaces in the text have full-page width in the bounding box, which causes the `xycut` sorting to not work as expected. Now the logic to parse OCR results removes any elements with only spaces (more than one space).
* **Ingest compression utilities and fsspec connector support** Generic utility code added to handle files that get pulled from a source connector that are either tar or zip compressed and uncompress them locally. This is then processed using a local source connector. Currently this functionality has been incorporated into the fsspec connector and all those inheriting from it (currently: Azure Blob Storage, Google Cloud Storage, S3, Box, and Dropbox).
* **Ingest destination connectors support for writing raw list of elements** Along with the default write method used in the ingest pipeline to write the json content associated with the ingest docs, each destination connector can now also write a raw list of elements to the desired downstream location without having an ingest doc associated with it.

### Features

* **Adds element type percent match function** In order to evaluate the element type extracted, we add a function that calculates the matched percentage between two frequency dictionary.

### Fixes

* **Fix paddle model file not discoverable** Fixes issue where ocr_models/paddle_ocr.py file is not discoverable on PyPI by adding
an `__init__.py` file under the folder.
* **Chipper v2 Fixes** Includes fix for a memory leak and rare last-element bbox fix. (unstructured-inference==0.7.7)
* **Fix image resizing issue** Includes fix related to resizing images in the tables pipeline. (unstructured-inference==0.7.6)

## 0.10.23

### Enhancements

* **Add functionality to limit precision when serializing to json** Precision for `points` is limited to 1 decimal point if coordinates["system"] == "PixelSpace" (otherwise 2 decimal points?). Precision for `detection_class_prob` is limited to 5 decimal points.
* **Fix csv file detection logic when mime-type is text/plain** Previously the logic to detect csv file type was considering only first row's comma count comparing with the header_row comma count and both the rows being same line the result was always true, Now the logic is changed to consider the comma's count for all the lines except first line and compare with header_row comma count.
* **Improved inference speed for Chipper V2** API requests with 'hi_res_model_name=chipper' now have ~2-3x faster responses.

### Features

### Fixes

* **Cleans up temporary files after conversion** Previously a file conversion utility was leaving temporary files behind on the filesystem without removing them when no longer needed. This fix helps prevent an accumulation of temporary files taking up excessive disk space.
* **Fixes `under_non_alpha_ratio` dividing by zero** Although this function guarded against a specific cause of division by zero, there were edge cases slipping through like strings with only whitespace. This update more generally prevents the function from performing a division by zero.
* **Fix languages default** Previously the default language was being set to English when elements didn't have text or if langdetect could not detect the language. It now defaults to None so there is not misleading information about the language detected.
* **Fixes recursion limit error that was being raised when partitioning Excel documents of a certain size** Previously we used a recursive method to find subtables within an excel sheet. However this would run afoul of Python's recursion depth limit when there was a contiguous block of more than 1000 cells within a sheet. This function has been updated to use the NetworkX library which avoids Python recursion issues.

## 0.10.22

### Enhancements

* **bump `unstructured-inference` to `0.7.3`** The updated version of `unstructured-inference` supports a new version of the Chipper model, as well as a cleaner schema for its output classes. Support is included for new inference features such as hierarchy and ordering.
* **Expose skip_infer_table_types in ingest CLI.** For each connector a new `--skip-infer-table-types` parameter was added to map to the `skip_infer_table_types` partition argument. This gives more granular control to unstructured-ingest users, allowing them to specify the file types for which we should attempt table extraction.
* **Add flag to ingest CLI to raise error if any single doc fails in pipeline** Currently if a single doc fails in the pipeline, the whole thing halts due to the error. This flag defaults to log an error but continue with the docs it can.
* **Emit hyperlink metadata for DOCX file-type.** DOCX partitioner now adds `metadata.links`, `metadata.link_texts` and `metadata.link_urls` for elements that contain a hyperlink that points to an external resource. So-called "jump" links pointing to document internal locations (such as those found in a table-of-contents "jumping" to a chapter or section) are excluded.

### Features

* **Add `elements_to_text` as a staging helper function** In order to get a single clean text output from unstructured for metric calculations, automate the process of extracting text from elements using this function.
* **Adds permissions(RBAC) data ingestion functionality for the Sharepoint connector.** Problem: Role based access control is an important component in many data storage systems. Users may need to pass permissions (RBAC) data to downstream systems when ingesting data. Feature: Added permissions data ingestion functionality to the Sharepoint connector.

### Fixes

* **Fixes PDF list parsing creating duplicate list items** Previously a bug in PDF list item parsing caused removal of other elements and duplication of the list item
* **Fixes duplicated elements** Fixes issue where elements are duplicated when embeddings are generated. This will allow users to generate embeddings for their list of Elements without duplicating/breaking the orginal content.
* **Fixes failure when flagging for embeddings through unstructured-ingest** Currently adding the embedding parameter to any connector results in a failure on the copy stage. This is resolves the issue by adding the IngestDoc to the context map in the embedding node's `run` method. This allows users to specify that connectors fetch embeddings without failure.
* **Fix ingest pipeline reformat nodes not discoverable** Fixes issue where  reformat nodes raise ModuleNotFoundError on import. This was due to the directory was missing `__init__.py` in order to make it discoverable.
* **Fix default language in ingest CLI** Previously the default was being set to english which injected potentially incorrect information to downstream language detection libraries. By setting the default to None allows those libraries to better detect what language the text is in the doc being processed.

## 0.10.21

* **Adds Scarf analytics**.

## 0.10.20

### Enhancements

* **Add document level language detection functionality.** Adds the "auto" default for the languages param to all partitioners. The primary language present in the document is detected using the `langdetect` package. Additional param `detect_language_per_element` is also added for partitioners that return multiple elements. Defaults to `False`.
* **Refactor OCR code** The OCR code for entire page is moved from unstructured-inference to unstructured. On top of continuing support for OCR language parameter, we also support two OCR processing modes, "entire_page" or "individual_blocks".
* **Align to top left when shrinking bounding boxes for `xy-cut` sorting:** Update `shrink_bbox()` to keep top left rather than center.
* **Add visualization script to annotate elements** This script is often used to analyze/visualize elements with coordinates (e.g. partition_pdf()).
* **Adds data source properties to the Jira, Github and Gitlab connectors** These properties (date_created, date_modified, version, source_url, record_locator) are written to element metadata during ingest, mapping elements to information about the document source from which they derive. This functionality enables downstream applications to reveal source document applications, e.g. a link to a GDrive doc, Salesforce record, etc.
* **Improve title detection in pptx documents** The default title textboxes on a pptx slide are now categorized as titles.
* **Improve hierarchy detection in pptx documents** List items, and other slide text are properly nested under the slide title. This will enable better chunking of pptx documents.
* **Refactor of the ingest cli workflow** The refactored approach uses a dynamically set pipeline with a snapshot along each step to save progress and accommodate continuation from a snapshot if an error occurs. This also allows the pipeline to dynamically assign any number of steps to modify the partitioned content before it gets written to a destination.
* **Applies `max_characters=<n>` argument to all element types in `add_chunking_strategy` decorator** Previously this argument was only utilized in chunking Table elements and now applies to all partitioned elements if `add_chunking_strategy` decorator is utilized, further preparing the elements for downstream processing.
* **Add common retry strategy utilities for unstructured-ingest** Dynamic retry strategy with exponential backoff added to Notion source connector.
*
### Features

* **Adds `bag_of_words` and `percent_missing_text` functions** In order to count the word frequencies in two input texts and calculate the percentage of text missing relative to the source document.
* **Adds `edit_distance` calculation metrics** In order to benchmark the cleaned, extracted text with unstructured, `edit_distance` (`Levenshtein distance`) is included.
* **Adds detection_origin field to metadata** Problem: Currently isn't an easy way to find out how an element was created. With this change that information is added. Importance: With this information the developers and users are now able to know how an element was created to make decisions on how to use it. In order tu use this feature
setting UNSTRUCTURED_INCLUDE_DEBUG_METADATA=true is needed.
* **Adds a function that calculates frequency of the element type and its depth** To capture the accuracy of element type extraction, this function counts the occurrences of each unique element type with its depth for use in element metrics.

### Fixes

* **Fix zero division error in annotation bbox size** This fixes the bug where we find annotation bboxes realted to an element that need to divide the intersection size between annotation bbox and element bbox by the size of the annotation bbox
* **Fix prevent metadata module from importing dependencies from unnecessary modules** Problem: The `metadata` module had several top level imports that were only used in and applicable to code related to specific document types, while there were many general-purpose functions. As a result, general-purpose functions couldn't be used without unnecessary dependencies being installed. Fix: moved 3rd party dependency top level imports to inside the functions in which they are used and applied a decorator to check that the dependency is installed and emit a helpful error message if not.
* **Fixes category_depth None value for Title elements** Problem: `Title` elements from `chipper` get `category_depth`= None even when `Headline` and/or `Subheadline` elements are present in the same page. Fix: all `Title` elements with `category_depth` = None should be set to have a depth of 0 instead iff there are `Headline` and/or `Subheadline` element-types present. Importance: `Title` elements should be equivalent html `H1` when nested headings are present; otherwise, `category_depth` metadata can result ambiguous within elements in a page.
* **Tweak `xy-cut` ordering output to be more column friendly** This results in the order of elements more closely reflecting natural reading order which benefits downstream applications. While element ordering from `xy-cut` is usually mostly correct when ordering multi-column documents, sometimes elements from a RHS column will appear before elements in a LHS column. Fix: add swapped `xy-cut` ordering by sorting by X coordinate first and then Y coordinate.
* **Fixes badly initialized Formula** Problem: YoloX contain new types of elements, when loading a document that contain formulas a new element of that class
should be generated, however the Formula class inherits from Element instead of Text. After this change the element is correctly created with the correct class
allowing the document to be loaded. Fix: Change parent class for Formula to Text. Importance: Crucial to be able to load documents that contain formulas.
* **Fixes pdf uri error** An error was encountered when URI type of `GoToR` which refers to pdf resources outside of its own was detected since no condition catches such case. The code is fixing the issue by initialize URI before any condition check.


## 0.10.19

### Enhancements

* **Adds XLSX document level language detection** Enhancing on top of language detection functionality in previous release, we now support language detection within `.xlsx` file type at Element level.
* **bump `unstructured-inference` to `0.6.6`** The updated version of `unstructured-inference` makes table extraction in `hi_res` mode configurable to fine tune table extraction performance; it also improves element detection by adding a deduplication post processing step in the `hi_res` partitioning of pdfs and images.
* **Detect text in HTML Heading Tags as Titles** This will increase the accuracy of hierarchies in HTML documents and provide more accurate element categorization. If text is in an HTML heading tag and is not a list item, address, or narrative text, categorize it as a title.
* **Update python-based docs** Refactor docs to use the actual unstructured code rather than using the subprocess library to run the cli command itself.
* **Adds Table support for the `add_chunking_strategy` decorator to partition functions.** In addition to combining elements under Title elements, user's can now specify the `max_characters=<n>` argument to chunk Table elements into TableChunk elements with `text` and `text_as_html` of length <n> characters. This means partitioned Table results are ready for use in downstream applications without any post processing.
* **Expose endpoint url for s3 connectors** By allowing for the endpoint url to be explicitly overwritten, this allows for any non-AWS data providers supporting the s3 protocol to be supported (i.e. minio).

### Features

* **change default `hi_res` model for pdf/image partition to `yolox`** Now partitioning pdf/image using `hi_res` strategy utilizes `yolox_quantized` model isntead of `detectron2_onnx` model. This new default model has better recall for tables and produces more detailed categories for elements.
* **XLSX can now reads subtables within one sheet** Problem: Many .xlsx files are not created to be read as one full table per sheet. There are subtables, text and header along with more informations to extract from each sheet. Feature: This `partition_xlsx` now can reads subtable(s) within one .xlsx sheet, along with extracting other title and narrative texts. Importance: This enhance the power of .xlsx reading to not only one table per sheet, allowing user to capture more data tables from the file, if exists.
* **Update Documentation on Element Types and Metadata**: We have updated the documentation according to the latest element types and metadata. It includes the common and additional metadata provided by the Partitions and Connectors.

### Fixes

* **Fixes partition_pdf is_alnum reference bug** Problem: The `partition_pdf` when attempt to get bounding box from element experienced a reference before assignment error when the first object is not text extractable.  Fix: Switched to a flag when the condition is met. Importance: Crucial to be able to partition with pdf.
* **Fix various cases of HTML text missing after partition**
  Problem: Under certain circumstances, text immediately after some HTML tags will be misssing from partition result.
  Fix: Updated code to deal with these cases.
  Importance: This will ensure the correctness when partitioning HTML and Markdown documents.
* **Fixes chunking when `detection_class_prob` appears in Element metadata** Problem: when `detection_class_prob` appears in Element metadata, Elements will only be combined by chunk_by_title if they have the same `detection_class_prob` value (which is rare). This is unlikely a case we ever need to support and most often results in no chunking. Fix: `detection_class_prob` is included in the chunking list of metadata keys excluded for similarity comparison. Importance: This change allows `chunk_by_title` to operate as intended for documents which include `detection_class_prob` metadata in their Elements.

## 0.10.18

### Enhancements

* **Better detection of natural reading order in images and PDF's** The elements returned by partition better reflect natural reading order in some cases, particularly in complicated multi-column layouts, leading to better chunking and retrieval for downstream applications. Achieved by improving the `xy-cut` sorting to preprocess bboxes, shrinking all bounding boxes by 90% along x and y axes (still centered around the same center point), which allows projection lines to be drawn where not possible before if layout bboxes overlapped.
* **Improves `partition_xml` to be faster and more memory efficient when partitioning large XML files** The new behavior is to partition iteratively to prevent loading the entire XML tree into memory at once in most use cases.
* **Adds data source properties to SharePoint, Outlook, Onedrive, Reddit, Slack, DeltaTable connectors** These properties (date_created, date_modified, version, source_url, record_locator) are written to element metadata during ingest, mapping elements to information about the document source from which they derive. This functionality enables downstream applications to reveal source document applications, e.g. a link to a GDrive doc, Salesforce record, etc.
* **Add functionality to save embedded images in PDF's separately as images** This allows users to save embedded images in PDF's separately as images, given some directory path. The saved image path is written to the metadata for the Image element. Downstream applications may benefit by providing users with image links from relevant "hits."
* **Azure Cognite Search destination connector** New Azure Cognitive Search destination connector added to ingest CLI.  Users may now use `unstructured-ingest` to write partitioned data from over 20 data sources (so far) to an Azure Cognitive Search index.
* **Improves salesforce partitioning** Partitions Salesforce data as xlm instead of text for improved detail and flexibility. Partitions htmlbody instead of textbody for Salesforce emails. Importance: Allows all Salesforce fields to be ingested and gives Salesforce emails more detailed partitioning.
* **Add document level language detection functionality.** Introduces the "auto" default for the languages param, which then detects the languages present in the document using the `langdetect` package. Adds the document languages as ISO 639-3 codes to the element metadata. Implemented only for the partition_text function to start.
* **PPTX partitioner refactored in preparation for enhancement.** Behavior should be unchanged except that shapes enclosed in a group-shape are now included, as many levels deep as required (a group-shape can itself contain a group-shape).
* **Embeddings support for the SharePoint SourceConnector via unstructured-ingest CLI** The SharePoint connector can now optionally create embeddings from the elements it pulls out during partition and upload those embeddings to Azure Cognitive Search index.
* **Improves hierarchy from docx files by leveraging natural hierarchies built into docx documents**  Hierarchy can now be detected from an indentation level for list bullets/numbers and by style name (e.g. Heading 1, List Bullet 2, List Number).
* **Chunking support for the SharePoint SourceConnector via unstructured-ingest CLI** The SharePoint connector can now optionally chunk the elements pulled out during partition via the chunking unstructured brick. This can be used as a stage before creating embeddings.

### Features

* **Adds `links` metadata in `partition_pdf` for `fast` strategy.** Problem: PDF files contain rich information and hyperlink that Unstructured did not captured earlier. Feature: `partition_pdf` now can capture embedded links within the file along with its associated text and page number. Importance: Providing depth in extracted elements give user a better understanding and richer context of documents. This also enables user to map to other elements within the document if the hyperlink is refered internally.
* **Adds the embedding module to be able to embed Elements** Problem: Many NLP applications require the ability to represent parts of documents in a semantic way. Until now, Unstructured did not have text embedding ability within the core library. Feature: This embedding module is able to track embeddings related data with a class, embed a list of elements, and return an updated list of Elements with the *embeddings* property. The module is also able to embed query strings. Importance: Ability to embed documents or parts of documents will enable users to make use of these semantic representations in different NLP applications, such as search, retrieval, and retrieval augmented generation.

### Fixes

* **Fixes a metadata source serialization bug** Problem: In unstructured elements, when loading an elements json file from the disk, the data_source attribute is assumed to be an instance of DataSourceMetadata and the code acts based on that. However the loader did not satisfy the assumption, and loaded it as a dict instead, causing an error. Fix: Added necessary code block to initialize a DataSourceMetadata object, also refactored DataSourceMetadata.from_dict() method to remove redundant code. Importance: Crucial to be able to load elements (which have data_source fields) from json files.
* **Fixes issue where unstructured-inference was not getting updated** Problem: unstructured-inference was not getting upgraded to the version to match unstructured release when doing a pip install.  Solution: using `pip install unstructured[all-docs]` it will now upgrade both unstructured and unstructured-inference. Importance: This will ensure that the inference library is always in sync with the unstructured library, otherwise users will be using outdated libraries which will likely lead to unintended behavior.
* **Fixes SharePoint connector failures if any document has an unsupported filetype** Problem: Currently the entire connector ingest run fails if a single IngestDoc has an unsupported filetype. This is because a ValueError is raised in the IngestDoc's `__post_init__`. Fix: Adds a try/catch when the IngestConnector runs get_ingest_docs such that the error is logged but all processable documents->IngestDocs are still instantiated and returned. Importance: Allows users to ingest SharePoint content even when some files with unsupported filetypes exist there.
* **Fixes Sharepoint connector server_path issue** Problem: Server path for the Sharepoint Ingest Doc was incorrectly formatted, causing issues while fetching pages from the remote source. Fix: changes formatting of remote file path before instantiating SharepointIngestDocs and appends a '/' while fetching pages from the remote source. Importance: Allows users to fetch pages from Sharepoint Sites.
* **Fixes Sphinx errors.** Fixes errors when running Sphinx `make html` and installs library to suppress warnings.
* **Fixes a metadata backwards compatibility error** Problem: When calling `partition_via_api`, the hosted api may return an element schema that's newer than the current `unstructured`. In this case, metadata fields were added which did not exist in the local `ElementMetadata` dataclass, and `__init__()` threw an error. Fix: remove nonexistent fields before instantiating in `ElementMetadata.from_json()`. Importance: Crucial to avoid breaking changes when adding fields.
* **Fixes issue with Discord connector when a channel returns `None`** Problem: Getting the `jump_url` from a nonexistent Discord `channel` fails. Fix: property `jump_url` is now retrieved within the same context as the messages from the channel. Importance: Avoids cascading issues when the connector fails to fetch information about a Discord channel.
* **Fixes occasionally SIGABTR when writing table with `deltalake` on Linux** Problem: occasionally on Linux ingest can throw a `SIGABTR` when writing `deltalake` table even though the table was written correctly. Fix: put the writing function into a `Process` to ensure its execution to the fullest extent before returning to the main process. Importance: Improves stability of connectors using `deltalake`


* **Fix badly initialized Formula** Problem: YoloX contain new types of elements, when loading a document that contain formulas a new element of that class
should be generated, however the Formula class inherits from Element instead of Text. After this change the element is correctly created with the correct class
allowing the document to be loaded. Fix: Change parent class for Formula to Text. Importance: Crucial to be able to load documents that contain formulas.

## 0.10.16

### Enhancements

* **Adds data source properties to Airtable, Confluence, Discord, Elasticsearch, Google Drive, and Wikipedia connectors** These properties (date_created, date_modified, version, source_url, record_locator) are written to element metadata during ingest, mapping elements to information about the document source from which they derive. This functionality enables downstream applications to reveal source document applications, e.g. a link to a GDrive doc, Salesforce record, etc.
* **DOCX partitioner refactored in preparation for enhancement.** Behavior should be unchanged except in multi-section documents containing different headers/footers for different sections. These will now emit all distinct headers and footers encountered instead of just those for the last section.
* **Add a function to map between Tesseract and standard language codes.** This allows users to input language information to the `languages` param in any Tesseract-supported langcode or any ISO 639 standard language code.
* **Add document level language detection functionality.** Introduces the "auto" default for the languages param, which then detects the languages present in the document using the `langdetect` package. Implemented only for the partition_text function to start.

### Features

### Fixes

* ***Fixes an issue that caused a partition error for some PDF's.** Fixes GH Issue 1460 by bypassing a coordinate check if an element has invalid coordinates.

## 0.10.15


### Enhancements

* **Support for better element categories from the next-generation image-to-text model ("chipper").** Previously, not all of the classifications from Chipper were being mapped to proper `unstructured` element categories so the consumer of the library would see many `UncategorizedText` elements. This fixes the issue, improving the granularity of the element categories outputs for better downstream processing and chunking. The mapping update is:
  * "Threading": `NarrativeText`
  * "Form": `NarrativeText`
  * "Field-Name": `Title`
  * "Value": `NarrativeText`
  * "Link": `NarrativeText`
  * "Headline": `Title` (with `category_depth=1`)
  * "Subheadline": `Title` (with `category_depth=2`)
  * "Abstract": `NarrativeText`
* **Better ListItem grouping for PDF's (fast strategy).** The `partition_pdf` with `fast` strategy previously broke down some numbered list item lines as separate elements. This enhancement leverages the x,y coordinates and bbox sizes to help decide whether the following chunk of text is a continuation of the immediate previous detected ListItem element or not, and not detect it as its own non-ListItem element.
* **Fall back to text-based classification for uncategorized Layout elements for Images and PDF's**. Improves element classification by running existing text-based rules on previously `UncategorizedText` elements.
* **Adds table partitioning for Partitioning for many doc types including: .html, .epub., .md, .rst, .odt, and .msg.** At the core of this change is the .html partition functionality, which is leveraged by the other effected doc types. This impacts many scenarios where `Table` Elements are now propery extracted.
* **Create and add `add_chunking_strategy` decorator to partition functions.** Previously, users were responsible for their own chunking after partitioning elements, often required for downstream applications. Now, individual elements may be combined into right-sized chunks where min and max character size may be specified if `chunking_strategy=by_title`. Relevant elements are grouped together for better downstream results. This enables users immediately use partitioned results effectively in downstream applications (e.g. RAG architecture apps) without any additional post-processing.
* **Adds `languages` as an input parameter and marks `ocr_languages` kwarg for deprecation in pdf, image, and auto partitioning functions.** Previously, language information was only being used for Tesseract OCR for image-based documents and was in a Tesseract specific string format, but by refactoring into a list of standard language codes independent of Tesseract, the `unstructured` library will better support `languages` for other non-image pipelines and/or support for other OCR engines.
* **Removes `UNSTRUCTURED_LANGUAGE` env var usage and replaces `language` with `languages` as an input parameter to unstructured-partition-text_type functions.** The previous parameter/input setup was not user-friendly or scalable to the variety of elements being processed. By refactoring the inputted language information into a list of standard language codes, we can support future applications of the element language such as detection, metadata, and multi-language elements. Now, to skip English specific checks, set the `languages` parameter to any non-English language(s).
* **Adds `xlsx` and `xls` filetype extensions to the `skip_infer_table_types` default list in `partition`.** By adding these file types to the input parameter these files should not go through table extraction. Users can still specify if they would like to extract tables from these filetypes, but will have to set the `skip_infer_table_types` to exclude the desired filetype extension. This avoids mis-representing complex spreadsheets where there may be multiple sub-tables and other content.
* **Better debug output related to sentence counting internals**. Clarify message when sentence is not counted toward sentence count because there aren't enough words, relevant for developers focused on `unstructured`s NLP internals.
* **Faster ocr_only speed for partitioning PDF and images.** Use `unstructured_pytesseract.run_and_get_multiple_output` function to reduce the number of calls to `tesseract` by half when partitioning pdf or image with `tesseract`
* **Adds data source properties to fsspec connectors** These properties (date_created, date_modified, version, source_url, record_locator) are written to element metadata during ingest, mapping elements to information about the document source from which they derive. This functionality enables downstream applications to reveal source document applications, e.g. a link to a GDrive doc, Salesforce record, etc.
* **Add delta table destination connector** New delta table destination connector added to ingest CLI.  Users may now use `unstructured-ingest` to write partitioned data from over 20 data sources (so far) to a Delta Table.
* **Rename to Source and Destination Connectors in the Documentation.** Maintain naming consistency between Connectors codebase and documentation with the first addition to a destination connector.
* **Non-HTML text files now return unstructured-elements as opposed to HTML-elements.** Previously the text based files that went through `partition_html` would return HTML-elements but now we preserve the format from the input using `source_format` argument in the partition call.
* **Adds `PaddleOCR` as an optional alternative to `Tesseract`** for OCR in processing of PDF or Image files, it is installable via the `makefile` command `install-paddleocr`. For experimental purposes only.
* **Bump unstructured-inference** to 0.5.28. This version bump markedly improves the output of table data, rendered as `metadata.text_as_html` in an element. These changes include:
  * add env variable `ENTIRE_PAGE_OCR` to specify using paddle or tesseract on entire page OCR
  * table structure detection now pads the input image by 25 pixels in all 4 directions to improve its recall (0.5.27)
  * support paddle with both cpu and gpu and assume it is pre-installed (0.5.26)
  * fix a bug where `cells_to_html` doesn't handle cells spanning multiple rows properly (0.5.25)
  * remove `cv2` preprocessing step before OCR step in table transformer (0.5.24)

### Features

* **Adds element metadata via `category_depth` with default value None**.
  * This additional metadata is useful for vectordb/LLM, chunking strategies, and retrieval applications.
* **Adds a naive hierarchy for elements via a `parent_id` on the element's metadata**
  * Users will now have more metadata for implementing vectordb/LLM chunking strategies. For example, text elements could be queried by their preceding title element.
  * Title elements created from HTML headings will properly nest

### Fixes

* **`add_pytesseract_bboxes_to_elements` no longer returns `nan` values**. The function logic is now broken into new methods
  `_get_element_box` and `convert_multiple_coordinates_to_new_system`
* **Selecting a different model wasn't being respected when calling `partition_image`.** Problem: `partition_pdf` allows for passing a `model_name` parameter. Given the similarity between the image and PDF pipelines, the expected behavior is that `partition_image` should support the same parameter, but `partition_image` was unintentionally not passing along its `kwargs`. This was corrected by adding the kwargs to the downstream call.
* **Fixes a chunking issue via dropping the field "coordinates".** Problem: chunk_by_title function was chunking each element to its own individual chunk while it needed to group elements into a fewer number of chunks. We've discovered that this happens due to a metadata matching logic in chunk_by_title function, and discovered that elements with different metadata can't be put into the same chunk. At the same time, any element with "coordinates" essentially had different metadata than other elements, due each element locating in different places and having different coordinates. Fix: That is why we have included the key "coordinates" inside a list of excluded metadata keys, while doing this "metadata_matches" comparision. Importance: This change is crucial to be able to chunk by title for documents which include "coordinates" metadata in their elements.

## 0.10.14

### Enhancements

* Update all connectors to use new downstream architecture
  * New click type added to parse comma-delimited string inputs
  * Some CLI options renamed

### Features

### Fixes

## 0.10.13

### Enhancements

* Updated documentation: Added back support doc types for partitioning, more Python codes in the API page,  RAG definition, and use case.
* Updated Hi-Res Metadata: PDFs and Images using Hi-Res strategy now have layout model class probabilities added ot metadata.
* Updated the `_detect_filetype_from_octet_stream()` function to use libmagic to infer the content type of file when it is not a zip file.
* Tesseract minor version bump to 5.3.2

### Features

* Add Jira Connector to be able to pull issues from a Jira organization
* Add `clean_ligatures` function to expand ligatures in text


### Fixes

* `partition_html` breaks on `<br>` elements.
* Ingest error handling to properly raise errors when wrapped
* GH issue 1361: fixes a sortig error that prevented some PDF's from being parsed
* Bump unstructured-inference
  * Brings back embedded images in PDF's (0.5.23)

## 0.10.12

### Enhancements

* Removed PIL pin as issue has been resolved upstream
* Bump unstructured-inference
  * Support for yolox_quantized layout detection model (0.5.20)
* YoloX element types added


### Features

* Add Salesforce Connector to be able to pull Account, Case, Campaign, EmailMessage, Lead

### Fixes


* Bump unstructured-inference
  * Avoid divide-by-zero errors swith `safe_division` (0.5.21)

## 0.10.11

### Enhancements

* Bump unstructured-inference
  * Combine entire-page OCR output with layout-detected elements, to ensure full coverage of the page (0.5.19)

### Features

* Add in ingest cli s3 writer

### Fixes

* Fix a bug where `xy-cut` sorting attemps to sort elements without valid coordinates; now xy cut sorting only works when **all** elements have valid coordinates

## 0.10.10

### Enhancements

* Adds `text` as an input parameter to `partition_xml`.
* `partition_xml` no longer runs through `partition_text`, avoiding incorrect splitting
  on carriage returns in the XML. Since `partition_xml` no longer calls `partition_text`,
  `min_partition` and `max_partition` are no longer supported in `partition_xml`.
* Bump `unstructured-inference==0.5.18`, change non-default detectron2 classification threshold
* Upgrade base image from rockylinux 8 to rockylinux 9
* Serialize IngestDocs to JSON when passing to subprocesses

### Features

### Fixes

- Fix a bug where mismatched `elements` and `bboxes` are passed into `add_pytesseract_bbox_to_elements`

## 0.10.9

### Enhancements

* Fix `test_json` to handle only non-extra dependencies file types (plain-text)

### Features

* Adds `chunk_by_title` to break a document into sections based on the presence of `Title`
  elements.
* add new extraction function `extract_image_urls_from_html` to extract all img related URL from html text.

### Fixes

* Make cv2 dependency optional
* Edit `add_pytesseract_bbox_to_elements`'s (`ocr_only` strategy) `metadata.coordinates.points` return type to `Tuple` for consistency.
* Re-enable test-ingest-confluence-diff for ingest tests
* Fix syntax for ingest test check number of files
* Fix csv and tsv partitioners loosing the first line of the files when creating elements

## 0.10.8

### Enhancements

* Release docker image that installs Python 3.10 rather than 3.8

### Features

### Fixes

## 0.10.7

### Enhancements

### Features

### Fixes

* Remove overly aggressive ListItem chunking for images and PDF's which typically resulted in inchorent elements.

## 0.10.6

### Enhancements

* Enable `partition_email` and `partition_msg` to detect if an email is PGP encryped. If
  and email is PGP encryped, the functions will return an empy list of elements and
  emit a warning about the encrypted content.
* Add threaded Slack conversations into Slack connector output
* Add functionality to sort elements using `xy-cut` sorting approach in `partition_pdf` for `hi_res` and `fast` strategies
* Bump unstructured-inference
  * Set OMP_THREAD_LIMIT to 1 if not set for better tesseract perf (0.5.17)

### Features

* Extract coordinates from PDFs and images when using OCR only strategy and add to metadata

### Fixes

* Update `partition_html` to respect the order of `<pre>` tags.
* Fix bug in `partition_pdf_or_image` where two partitions were called if `strategy == "ocr_only"`.
* Bump unstructured-inference
  * Fix issue where temporary files were being left behind (0.5.16)
* Adds deprecation warning for the `file_filename` kwarg to `partition`, `partition_via_api`,
  and `partition_multiple_via_api`.
* Fix documentation build workflow by pinning dependencies

## 0.10.5

### Enhancements

* Create new CI Pipelines
  - Checking text, xml, email, and html doc tests against the library installed without extras
  - Checking each library extra against their respective tests
* `partition` raises an error and tells the user to install the appropriate extra if a filetype
  is detected that is missing dependencies.
* Add custom errors to ingest
* Bump `unstructured-ingest==0.5.15`
  - Handle an uncaught TesseractError (0.5.15)
  - Add TIFF test file and TIFF filetype to `test_from_image_file` in `test_layout` (0.5.14)
* Use `entire_page` ocr mode for pdfs and images
* Add notes on extra installs to docs
* Adds ability to reuse connections per process in unstructured-ingest

### Features
* Add delta table connector

### Fixes

## 0.10.4
* Pass ocr_mode in partition_pdf and set the default back to individual pages for now
* Add diagrams and descriptions for ingest design in the ingest README

### Features
* Supports multipage TIFF image partitioning

### Fixes

## 0.10.2

### Enhancements
* Bump unstructured-inference==0.5.13:
  - Fix extracted image elements being included in layout merge, addresses the issue
    where an entire-page image in a PDF was not passed to the layout model when using hi_res.

### Features

### Fixes

## 0.10.1

### Enhancements
* Bump unstructured-inference==0.5.12:
  - fix to avoid trace for certain PDF's (0.5.12)
  - better defaults for DPI for hi_res and  Chipper (0.5.11)
  - implement full-page OCR (0.5.10)

### Features

### Fixes

* Fix dead links in repository README (Quick Start > Install for local development, and Learn more > Batch Processing)
* Update document dependencies to include tesseract-lang for additional language support (required for tests to pass)

## 0.10.0

### Enhancements

* Add `include_header` kwarg to `partition_xlsx` and change default behavior to `True`
* Update the `links` and `emphasized_texts` metadata fields

### Features

### Fixes

## 0.9.3

### Enhancements

* Pinned dependency cleanup.
* Update `partition_csv` to always use `soupparser_fromstring` to parse `html text`
* Update `partition_tsv` to always use `soupparser_fromstring` to parse `html text`
* Add `metadata.section` to capture epub table of contents data
* Add `unique_element_ids` kwarg to partition functions. If `True`, will use a UUID
  for element IDs instead of a SHA-256 hash.
* Update `partition_xlsx` to always use `soupparser_fromstring` to parse `html text`
* Add functionality to switch `html` text parser based on whether the `html` text contains emoji
* Add functionality to check if a string contains any emoji characters
* Add CI tests around Notion

### Features

* Add Airtable Connector to be able to pull views/tables/bases from an Airtable organization

### Fixes

* fix pdf partition of list items being detected as titles in OCR only mode
* make notion module discoverable
* fix emails with `Content-Distribution: inline` and `Content-Distribution: attachment` with no filename
* Fix email attachment filenames which had `=` in the filename itself

## 0.9.2


### Enhancements

* Update table extraction section in API documentation to sync with change in Prod API
* Update Notion connector to extract to html
* Added UUID option for `element_id`
* Bump unstructured-inference==0.5.9:
  - better caching of models
  - another version of detectron2 available, though the default layout model is unchanged
* Added UUID option for element_id
* Added UUID option for element_id
* CI improvements to run ingest tests in parallel

### Features

* Adds Sharepoint connector.

### Fixes

* Bump unstructured-inference==0.5.9:
  - ignores Tesseract errors where no text is extracted for tiles that indeed, have no text

## 0.9.1

### Enhancements

* Adds --partition-pdf-infer-table-structure to unstructured-ingest.
* Enable `partition_html` to skip headers and footers with the `skip_headers_and_footers` flag.
* Update `partition_doc` and `partition_docx` to track emphasized texts in the output
* Adds post processing function `filter_element_types`
* Set the default strategy for partitioning images to `hi_res`
* Add page break parameter section in API documentation to sync with change in Prod API
* Update `partition_html` to track emphasized texts in the output
* Update `XMLDocument._read_xml` to create `<p>` tag element for the text enclosed in the `<pre>` tag
* Add parameter `include_tail_text` to `_construct_text` to enable (skip) tail text inclusion
* Add Notion connector

### Features

### Fixes

* Remove unused `_partition_via_api` function
* Fixed emoji bug in `partition_xlsx`.
* Pass `file_filename` metadata when partitioning file object
* Skip ingest test on missing Slack token
* Add Dropbox variables to CI environments
* Remove default encoding for ingest
* Adds new element type `EmailAddress` for recognising email address in the  text
* Simplifies `min_partition` logic; makes partitions falling below the `min_partition`
  less likely.
* Fix bug where ingest test check for number of files fails in smoke test
* Fix unstructured-ingest entrypoint failure

## 0.9.0

### Enhancements

* Dependencies are now split by document type, creating a slimmer base installation.

## 0.8.8

### Enhancements

### Features

### Fixes

* Rename "date" field to "last_modified"
* Adds Box connector

### Fixes

## 0.8.7

### Enhancements

* Put back useful function `split_by_paragraph`

### Features

### Fixes

* Fix argument order in NLTK download step

## 0.8.6

### Enhancements

### Features

### Fixes

* Remove debug print lines and non-functional code

## 0.8.5

### Enhancements

* Add parameter `skip_infer_table_types` to enable (skip) table extraction for other doc types
* Adds optional Unstructured API unit tests in CI
* Tracks last modified date for all document types.
* Add auto_paragraph_grouper to detect new-line and blank-line new paragraph for .txt files.
* refactor the ingest cli to better support expanding supported connectors

## 0.8.3

### Enhancements

### Features

### Fixes

* NLTK now only gets downloaded if necessary.
* Handling for empty tables in Word Documents and PowerPoints.

## 0.8.4

### Enhancements

* Additional tests and refactor of JSON detection.
* Update functionality to retrieve image metadata from a page for `document_to_element_list`
* Links are now tracked in `partition_html` output.
* Set the file's current position to the beginning after reading the file in `convert_to_bytes`
* Add `min_partition` kwarg to that combines elements below a specified threshold and modifies splitting of strings longer than max partition so words are not split.
* set the file's current position to the beginning after reading the file in `convert_to_bytes`
* Add slide notes to pptx
* Add `--encoding` directive to ingest
* Improve json detection by `detect_filetype`

### Features

* Adds Outlook connector
* Add support for dpi parameter in inference library
* Adds Onedrive connector.
* Add Confluence connector for ingest cli to pull the body text from all documents from all spaces in a confluence domain.

### Fixes

* Fixes issue with email partitioning where From field was being assigned the To field value.
* Use the `image_metadata` property of the `PageLayout` instance to get the page image info in the `document_to_element_list`
* Add functionality to write images to computer storage temporarily instead of keeping them in memory for `ocr_only` strategy
* Add functionality to convert a PDF in small chunks of pages at a time for `ocr_only` strategy
* Adds `.txt`, `.text`, and `.tab` to list of extensions to check if file
  has a `text/plain` MIME type.
* Enables filters to be passed to `partition_doc` so it doesn't error with LibreOffice7.
* Removed old error message that's superseded by `requires_dependencies`.
* Removes using `hi_res` as the default strategy value for `partition_via_api` and `partition_multiple_via_api`

## 0.8.1

### Enhancements

* Add support for Python 3.11

### Features

### Fixes

* Fixed `auto` strategy detected scanned document as having extractable text and using `fast` strategy, resulting in no output.
* Fix list detection in MS Word documents.
* Don't instantiate an element with a coordinate system when there isn't a way to get its location data.

## 0.8.0

### Enhancements

* Allow model used for hi res pdf partition strategy to be chosen when called.
* Updated inference package

### Features

* Add `metadata_filename` parameter across all partition functions

### Fixes

* Update to ensure `convert_to_datafame` grabs all of the metadata fields.
* Adjust encoding recognition threshold value in `detect_file_encoding`
* Fix KeyError when `isd_to_elements` doesn't find a type
* Fix `_output_filename` for local connector, allowing single files to be written correctly to the disk

* Fix for cases where an invalid encoding is extracted from an email header.

### BREAKING CHANGES

* Information about an element's location is no longer returned as top-level attributes of an element. Instead, it is returned in the `coordinates` attribute of the element's metadata.

## 0.7.12

### Enhancements

* Adds `include_metadata` kwarg to `partition_doc`, `partition_docx`, `partition_email`, `partition_epub`, `partition_json`, `partition_msg`, `partition_odt`, `partition_org`, `partition_pdf`, `partition_ppt`, `partition_pptx`, `partition_rst`, and `partition_rtf`
### Features

* Add Elasticsearch connector for ingest cli to pull specific fields from all documents in an index.
* Adds Dropbox connector

### Fixes

* Fix tests that call unstructured-api by passing through an api-key
* Fixed page breaks being given (incorrect) page numbers
* Fix skipping download on ingest when a source document exists locally

## 0.7.11

### Enhancements

* More deterministic element ordering when using `hi_res` PDF parsing strategy (from unstructured-inference bump to 0.5.4)
* Make large model available (from unstructured-inference bump to 0.5.3)
* Combine inferred elements with extracted elements (from unstructured-inference bump to 0.5.2)
* `partition_email` and `partition_msg` will now process attachments if `process_attachments=True`
  and a attachment partitioning functions is passed through with `attachment_partitioner=partition`.

### Features

### Fixes

* Fix tests that call unstructured-api by passing through an api-key
* Fixed page breaks being given (incorrect) page numbers
* Fix skipping download on ingest when a source document exists locally

## 0.7.10

### Enhancements

* Adds a `max_partition` parameter to `partition_text`, `partition_pdf`, `partition_email`,
  `partition_msg` and `partition_xml` that sets a limit for the size of an individual
  document elements. Defaults to `1500` for everything except `partition_xml`, which has
  a default value of `None`.
* DRY connector refactor

### Features

* `hi_res` model for pdfs and images is selectable via environment variable.

### Fixes

* CSV check now ignores escaped commas.
* Fix for filetype exploration util when file content does not have a comma.
* Adds negative lookahead to bullet pattern to avoid detecting plain text line
  breaks like `-------` as list items.
* Fix pre tag parsing for `partition_html`
* Fix lookup error for annotated Arabic and Hebrew encodings

## 0.7.9

### Enhancements

* Improvements to string check for leafs in `partition_xml`.
* Adds --partition-ocr-languages to unstructured-ingest.

### Features

* Adds `partition_org` for processed Org Mode documents.

### Fixes

## 0.7.8

### Enhancements

### Features

* Adds Google Cloud Service connector

### Fixes

* Updates the `parse_email` for `partition_eml` so that `unstructured-api` passes the smoke tests
* `partition_email` now works if there is no message content
* Updates the `"fast"` strategy for `partition_pdf` so that it's able to recursively
* Adds recursive functionality to all fsspec connectors
* Adds generic --recursive ingest flag

## 0.7.7

### Enhancements

* Adds functionality to replace the `MIME` encodings for `eml` files with one of the common encodings if a `unicode` error occurs
* Adds missed file-like object handling in `detect_file_encoding`
* Adds functionality to extract charset info from `eml` files

### Features

* Added coordinate system class to track coordinate types and convert to different coordinate

### Fixes

* Adds an `html_assemble_articles` kwarg to `partition_html` to enable users to capture
  control whether content outside of `<article>` tags is captured when
  `<article>` tags are present.
* Check for the `xml` attribute on `element` before looking for pagebreaks in `partition_docx`.

## 0.7.6

### Enhancements

* Convert fast startegy to ocr_only for images
* Adds support for page numbers in `.docx` and `.doc` when user or renderer
  created page breaks are present.
* Adds retry logic for the unstructured-ingest Biomed connector

### Features

* Provides users with the ability to extract additional metadata via regex.
* Updates `partition_docx` to include headers and footers in the output.
* Create `partition_tsv` and associated tests. Make additional changes to `detect_filetype`.

### Fixes

* Remove fake api key in test `partition_via_api` since we now require valid/empty api keys
* Page number defaults to `None` instead of `1` when page number is not present in the metadata.
  A page number of `None` indicates that page numbers are not being tracked for the document
  or that page numbers do not apply to the element in question..
* Fixes an issue with some pptx files. Assume pptx shapes are found in top left position of slide
  in case the shape.top and shape.left attributes are `None`.

## 0.7.5

### Enhancements

* Adds functionality to sort elements in `partition_pdf` for `fast` strategy
* Adds ingest tests with `--fast` strategy on PDF documents
* Adds --api-key to unstructured-ingest

### Features

* Adds `partition_rst` for processed ReStructured Text documents.

### Fixes

* Adds handling for emails that do not have a datetime to extract.
* Adds pdf2image package as core requirement of unstructured (with no extras)

## 0.7.4

### Enhancements

* Allows passing kwargs to request data field for `partition_via_api` and `partition_multiple_via_api`
* Enable MIME type detection if libmagic is not available
* Adds handling for empty files in `detect_filetype` and `partition`.

### Features

### Fixes

* Reslove `grpcio` import issue on `weaviate.schema.validate_schema` for python 3.9 and 3.10
* Remove building `detectron2` from source in Dockerfile

## 0.7.3

### Enhancements

* Update IngestDoc abstractions and add data source metadata in ElementMetadata

### Features

### Fixes

* Pass `strategy` parameter down from `partition` for `partition_image`
* Filetype detection if a CSV has a `text/plain` MIME type
* `convert_office_doc` no longers prints file conversion info messages to stdout.
* `partition_via_api` reflects the actual filetype for the file processed in the API.

## 0.7.2

### Enhancements

* Adds an optional encoding kwarg to `elements_to_json` and `elements_from_json`
* Bump version of base image to use new stable version of tesseract

### Features

### Fixes

* Update the `read_txt_file` utility function to keep using `spooled_to_bytes_io_if_needed` for xml
* Add functionality to the `read_txt_file` utility function to handle file-like object from URL
* Remove the unused parameter `encoding` from `partition_pdf`
* Change auto.py to have a `None` default for encoding
* Add functionality to try other common encodings for html and xml files if an error related to the encoding is raised and the user has not specified an encoding.
* Adds benchmark test with test docs in example-docs
* Re-enable test_upload_label_studio_data_with_sdk
* File detection now detects code files as plain text
* Adds `tabulate` explicitly to dependencies
* Fixes an issue in `metadata.page_number` of pptx files
* Adds showing help if no parameters passed

## 0.7.1

### Enhancements

### Features

* Add `stage_for_weaviate` to stage `unstructured` outputs for upload to Weaviate, along with
  a helper function for defining a class to use in Weaviate schemas.
* Builds from Unstructured base image, built off of Rocky Linux 8.7, this resolves almost all CVE's in the image.

### Fixes

## 0.7.0

### Enhancements

* Installing `detectron2` from source is no longer required when using the `local-inference` extra.
* Updates `.pptx` parsing to include text in tables.

### Features

### Fixes

* Fixes an issue in `_add_element_metadata` that caused all elements to have `page_number=1`
  in the element metadata.
* Adds `.log` as a file extension for TXT files.
* Adds functionality to try other common encodings for email (`.eml`) files if an error related to the encoding is raised and the user has not specified an encoding.
* Allow passed encoding to be used in the `replace_mime_encodings`
* Fixes page metadata for `partition_html` when `include_metadata=False`
* A `ValueError` now raises if `file_filename` is not specified when you use `partition_via_api`
  with a file-like object.

## 0.6.11

### Enhancements

* Supports epub tests since pandoc is updated in base image

### Features


### Fixes


## 0.6.10

### Enhancements

* XLS support from auto partition

### Features

### Fixes

## 0.6.9

### Enhancements

* fast strategy for pdf now keeps element bounding box data
* setup.py refactor

### Features

### Fixes

* Adds functionality to try other common encodings if an error related to the encoding is raised and the user has not specified an encoding.
* Adds additional MIME types for CSV

## 0.6.8

### Enhancements

### Features

* Add `partition_csv` for CSV files.

### Fixes

## 0.6.7

### Enhancements

* Deprecate `--s3-url` in favor of `--remote-url` in CLI
* Refactor out non-connector-specific config variables
* Add `file_directory` to metadata
* Add `page_name` to metadata. Currently used for the sheet name in XLSX documents.
* Added a `--partition-strategy` parameter to unstructured-ingest so that users can specify
  partition strategy in CLI. For example, `--partition-strategy fast`.
* Added metadata for filetype.
* Add Discord connector to pull messages from a list of channels
* Refactor `unstructured/file-utils/filetype.py` to better utilise hashmap to return mime type.
* Add local declaration of DOCX_MIME_TYPES and XLSX_MIME_TYPES for `test_filetype.py`.

### Features

* Add `partition_xml` for XML files.
* Add `partition_xlsx` for Microsoft Excel documents.

### Fixes

* Supports `hml` filetype for partition as a variation of html filetype.
* Makes `pytesseract` a function level import in `partition_pdf` so you can use the `"fast"`
  or `"hi_res"` strategies if `pytesseract` is not installed. Also adds the
  `required_dependencies` decorator for the `"hi_res"` and `"ocr_only"` strategies.
* Fix to ensure `filename` is tracked in metadata for `docx` tables.

## 0.6.6

### Enhancements

* Adds an `"auto"` strategy that chooses the partitioning strategy based on document
  characteristics and function kwargs. This is the new default strategy for `partition_pdf`
  and `partition_image`. Users can maintain existing behavior by explicitly setting
  `strategy="hi_res"`.
* Added an additional trace logger for NLP debugging.
* Add `get_date` method to `ElementMetadata` for converting the datestring to a `datetime` object.
* Cleanup the `filename` attribute on `ElementMetadata` to remove the full filepath.

### Features

* Added table reading as html with URL parsing to `partition_docx` in docx
* Added metadata field for text_as_html for docx files

### Fixes

* `fileutils/file_type` check json and eml decode ignore error
* `partition_email` was updated to more flexibly handle deviations from the RFC-2822 standard.
  The time in the metadata returns `None` if the time does not match RFC-2822 at all.
* Include all metadata fields when converting to dataframe or CSV

## 0.6.5

### Enhancements

* Added support for SpooledTemporaryFile file argument.

### Features

### Fixes


## 0.6.4

### Enhancements

* Added an "ocr_only" strategy for `partition_pdf`. Refactored the strategy decision
  logic into its own module.

### Features

### Fixes

## 0.6.3

### Enhancements

* Add an "ocr_only" strategy for `partition_image`.

### Features

* Added `partition_multiple_via_api` for partitioning multiple documents in a single REST
  API call.
* Added `stage_for_baseplate` function to prepare outputs for ingestion into Baseplate.
* Added `partition_odt` for processing Open Office documents.

### Fixes

* Updates the grouping logic in the `partition_pdf` fast strategy to group together text
  in the same bounding box.

## 0.6.2

### Enhancements

* Added logic to `partition_pdf` for detecting copy protected PDFs and falling back
  to the hi res strategy when necessary.


### Features

* Add `partition_via_api` for partitioning documents through the hosted API.

### Fixes

* Fix how `exceeds_cap_ratio` handles empty (returns `True` instead of `False`)
* Updates `detect_filetype` to properly detect JSONs when the MIME type is `text/plain`.

## 0.6.1

### Enhancements

* Updated the table extraction parameter name to be more descriptive

### Features

### Fixes

## 0.6.0

### Enhancements

* Adds an `ssl_verify` kwarg to `partition` and `partition_html` to enable turning off
  SSL verification for HTTP requests. SSL verification is on by default.
* Allows users to pass in ocr language to `partition_pdf` and `partition_image` through
  the `ocr_language` kwarg. `ocr_language` corresponds to the code for the language pack
  in Tesseract. You will need to install the relevant Tesseract language pack to use a
  given language.

### Features

* Table extraction is now possible for pdfs from `partition` and `partition_pdf`.
* Adds support for extracting attachments from `.msg` files

### Fixes

* Adds an `ssl_verify` kwarg to `partition` and `partition_html` to enable turning off
  SSL verification for HTTP requests. SSL verification is on by default.

## 0.5.13

### Enhancements

* Allow headers to be passed into `partition` when `url` is used.

### Features

* `bytes_string_to_string` cleaning brick for bytes string output.

### Fixes

* Fixed typo in call to `exactly_one` in `partition_json`
* unstructured-documents encode xml string if document_tree is `None` in `_read_xml`.
* Update to `_read_xml` so that Markdown files with embedded HTML process correctly.
* Fallback to "fast" strategy only emits a warning if the user specifies the "hi_res" strategy.
* unstructured-partition-text_type exceeds_cap_ratio fix returns and how capitalization ratios are calculated
* `partition_pdf` and `partition_text` group broken paragraphs to avoid fragmented `NarrativeText` elements.
* .json files resolved as "application/json" on centos7 (or other installs with older libmagic libs)

## 0.5.12

### Enhancements

* Add OS mimetypes DB to docker image, mainly for unstructured-api compat.
* Use the image registry as a cache when building Docker images.
* Adds the ability for `partition_text` to group together broken paragraphs.
* Added method to utils to allow date time format validation

### Features
* Add Slack connector to pull messages for a specific channel

* Add --partition-by-api parameter to unstructured-ingest
* Added `partition_rtf` for processing rich text files.
* `partition` now accepts a `url` kwarg in addition to `file` and `filename`.

### Fixes

* Allow encoding to be passed into `replace_mime_encodings`.
* unstructured-ingest connector-specific dependencies are imported on demand.
* unstructured-ingest --flatten-metadata supported for local connector.
* unstructured-ingest fix runtime error when using --metadata-include.

## 0.5.11

### Enhancements

### Features

### Fixes

* Guard against null style attribute in docx document elements
* Update HTML encoding to better support foreign language characters

## 0.5.10

### Enhancements

* Updated inference package
* Add sender, recipient, date, and subject to element metadata for emails

### Features

* Added `--download-only` parameter to `unstructured-ingest`

### Fixes

* FileNotFound error when filename is provided but file is not on disk

## 0.5.9

### Enhancements

### Features

### Fixes

* Convert file to str in helper `split_by_paragraph` for `partition_text`

## 0.5.8

### Enhancements

* Update `elements_to_json` to return string when filename is not specified
* `elements_from_json` may take a string instead of a filename with the `text` kwarg
* `detect_filetype` now does a final fallback to file extension.
* Empty tags are now skipped during the depth check for HTML processing.

### Features

* Add local file system to `unstructured-ingest`
* Add `--max-docs` parameter to `unstructured-ingest`
* Added `partition_msg` for processing MSFT Outlook .msg files.

### Fixes

* `convert_file_to_text` now passes through the `source_format` and `target_format` kwargs.
  Previously they were hard coded.
* Partitioning functions that accept a `text` kwarg no longer raise an error if an empty
  string is passed (and empty list of elements is returned instead).
* `partition_json` no longer fails if the input is an empty list.
* Fixed bug in `chunk_by_attention_window` that caused the last word in segments to be cut-off
  in some cases.

### BREAKING CHANGES

* `stage_for_transformers` now returns a list of elements, making it consistent with other
  staging bricks

## 0.5.7

### Enhancements

* Refactored codebase using `exactly_one`
* Adds ability to pass headers when passing a url in partition_html()
* Added optional `content_type` and `file_filename` parameters to `partition()` to bypass file detection

### Features

* Add `--flatten-metadata` parameter to `unstructured-ingest`
* Add `--fields-include` parameter to `unstructured-ingest`

### Fixes

## 0.5.6

### Enhancements

* `contains_english_word()`, used heavily in text processing, is 10x faster.

### Features

* Add `--metadata-include` and `--metadata-exclude` parameters to `unstructured-ingest`
* Add `clean_non_ascii_chars` to remove non-ascii characters from unicode string

### Fixes

* Fix problem with PDF partition (duplicated test)

## 0.5.4

### Enhancements

* Added Biomedical literature connector for ingest cli.
* Add `FsspecConnector` to easily integrate any existing `fsspec` filesystem as a connector.
* Rename `s3_connector.py` to `s3.py` for readability and consistency with the
  rest of the connectors.
* Now `S3Connector` relies on `s3fs` instead of on `boto3`, and it inherits
  from `FsspecConnector`.
* Adds an `UNSTRUCTURED_LANGUAGE_CHECKS` environment variable to control whether or not language
  specific checks like vocabulary and POS tagging are applied. Set to `"true"` for higher
  resolution partitioning and `"false"` for faster processing.
* Improves `detect_filetype` warning to include filename when provided.
* Adds a "fast" strategy for partitioning PDFs with PDFMiner. Also falls back to the "fast"
  strategy if detectron2 is not available.
* Start deprecation life cycle for `unstructured-ingest --s3-url` option, to be deprecated in
  favor of `--remote-url`.

### Features

* Add `AzureBlobStorageConnector` based on its `fsspec` implementation inheriting
from `FsspecConnector`
* Add `partition_epub` for partitioning e-books in EPUB3 format.

### Fixes

* Fixes processing for text files with `message/rfc822` MIME type.
* Open xml files in read-only mode when reading contents to construct an XMLDocument.

## 0.5.3

### Enhancements

* `auto.partition()` can now load Unstructured ISD json documents.
* Simplify partitioning functions.
* Improve logging for ingest CLI.

### Features

* Add `--wikipedia-auto-suggest` argument to the ingest CLI to disable automatic redirection
  to pages with similar names.
* Add setup script for Amazon Linux 2
* Add optional `encoding` argument to the `partition_(text/email/html)` functions.
* Added Google Drive connector for ingest cli.
* Added Gitlab connector for ingest cli.

### Fixes

## 0.5.2

### Enhancements

* Fully move from printing to logging.
* `unstructured-ingest` now uses a default `--download_dir` of `$HOME/.cache/unstructured/ingest`
rather than a "tmp-ingest-" dir in the working directory.

### Features

### Fixes

* `setup_ubuntu.sh` no longer fails in some contexts by interpreting
`DEBIAN_FRONTEND=noninteractive` as a command
* `unstructured-ingest` no longer re-downloads files when --preserve-downloads
is used without --download-dir.
* Fixed an issue that was causing text to be skipped in some HTML documents.

## 0.5.1

### Enhancements

### Features

### Fixes

* Fixes an error causing JavaScript to appear in the output of `partition_html` sometimes.
* Fix several issues with the `requires_dependencies` decorator, including the error message
  and how it was used, which had caused an error for `unstructured-ingest --github-url ...`.

## 0.5.0

### Enhancements

* Add `requires_dependencies` Python decorator to check dependencies are installed before
  instantiating a class or running a function

### Features

* Added Wikipedia connector for ingest cli.

### Fixes

* Fix `process_document` file cleaning on failure
* Fixes an error introduced in the metadata tracking commit that caused `NarrativeText`
  and `FigureCaption` elements to be represented as `Text` in HTML documents.

## 0.4.16

### Enhancements

* Fallback to using file extensions for filetype detection if `libmagic` is not present

### Features

* Added setup script for Ubuntu
* Added GitHub connector for ingest cli.
* Added `partition_md` partitioner.
* Added Reddit connector for ingest cli.

### Fixes

* Initializes connector properly in ingest.main::MainProcess
* Restricts version of unstructured-inference to avoid multithreading issue

## 0.4.15

### Enhancements

* Added `elements_to_json` and `elements_from_json` for easier serialization/deserialization
* `convert_to_dict`, `dict_to_elements` and `convert_to_csv` are now aliases for functions
  that use the ISD terminology.

### Fixes

* Update to ensure all elements are preserved during serialization/deserialization

## 0.4.14

* Automatically install `nltk` models in the `tokenize` module.

## 0.4.13

* Fixes unstructured-ingest cli.

## 0.4.12

* Adds console_entrypoint for unstructured-ingest, other structure/doc updates related to ingest.
* Add `parser` parameter to `partition_html`.

## 0.4.11

* Adds `partition_doc` for partitioning Word documents in `.doc` format. Requires `libreoffice`.
* Adds `partition_ppt` for partitioning PowerPoint documents in `.ppt` format. Requires `libreoffice`.

## 0.4.10

* Fixes `ElementMetadata` so that it's JSON serializable when the filename is a `Path` object.

## 0.4.9

* Added ingest modules and s3 connector, sample ingest script
* Default to `url=None` for `partition_pdf` and `partition_image`
* Add ability to skip English specific check by setting the `UNSTRUCTURED_LANGUAGE` env var to `""`.
* Document `Element` objects now track metadata

## 0.4.8

* Modified XML and HTML parsers not to load comments.

## 0.4.7

* Added the ability to pull an HTML document from a url in `partition_html`.
* Added the the ability to get file summary info from lists of filenames and lists
  of file contents.
* Added optional page break to `partition` for `.pptx`, `.pdf`, images, and `.html` files.
* Added `to_dict` method to document elements.
* Include more unicode quotes in `replace_unicode_quotes`.

## 0.4.6

* Loosen the default cap threshold to `0.5`.
* Add a `UNSTRUCTURED_NARRATIVE_TEXT_CAP_THRESHOLD` environment variable for controlling
  the cap ratio threshold.
* Unknown text elements are identified as `Text` for HTML and plain text documents.
* `Body Text` styles no longer default to `NarrativeText` for Word documents. The style information
  is insufficient to determine that the text is narrative.
* Upper cased text is lower cased before checking for verbs. This helps avoid some missed verbs.
* Adds an `Address` element for capturing elements that only contain an address.
* Suppress the `UserWarning` when detectron is called.
* Checks that titles and narrative test have at least one English word.
* Checks that titles and narrative text are at least 50% alpha characters.
* Restricts titles to a maximum word length. Adds a `UNSTRUCTURED_TITLE_MAX_WORD_LENGTH`
  environment variable for controlling the max number of words in a title.
* Updated `partition_pptx` to order the elements on the page

## 0.4.4

* Updated `partition_pdf` and `partition_image` to return `unstructured` `Element` objects
* Fixed the healthcheck url path when partitioning images and PDFs via API
* Adds an optional `coordinates` attribute to document objects
* Adds `FigureCaption` and `CheckBox` document elements
* Added ability to split lists detected in `LayoutElement` objects
* Adds `partition_pptx` for partitioning PowerPoint documents
* LayoutParser models now download from HugginfaceHub instead of DropBox
* Fixed file type detection for XML and HTML files on Amazone Linux

## 0.4.3

* Adds `requests` as a base dependency
* Fix in `exceeds_cap_ratio` so the function doesn't break with empty text
* Fix bug in `_parse_received_data`.
* Update `detect_filetype` to properly handle `.doc`, `.xls`, and `.ppt`.

## 0.4.2

* Added `partition_image` to process documents in an image format.
* Fixed utf-8 encoding error in `partition_email` with attachments for `text/html`

## 0.4.1

* Added support for text files in the `partition` function
* Pinned `opencv-python` for easier installation on Linux

## 0.4.0

* Added generic `partition` brick that detects the file type and routes a file to the appropriate
  partitioning brick.
* Added a file type detection module.
* Updated `partition_html` and `partition_eml` to support file-like objects in 'rb' mode.
* Cleaning brick for removing ordered bullets `clean_ordered_bullets`.
* Extract brick method for ordered bullets `extract_ordered_bullets`.
* Test for `clean_ordered_bullets`.
* Test for `extract_ordered_bullets`.
* Added `partition_docx` for pre-processing Word Documents.
* Added new REGEX patterns to extract email header information
* Added new functions to extract header information `parse_received_data` and `partition_header`
* Added new function to parse plain text files `partition_text`
* Added new cleaners functions `extract_ip_address`, `extract_ip_address_name`, `extract_mapi_id`, `extract_datetimetz`
* Add new `Image` element and function to find embedded images `find_embedded_images`
* Added `get_directory_file_info` for summarizing information about source documents

## 0.3.5

* Add support for local inference
* Add new pattern to recognize plain text dash bullets
* Add test for bullet patterns
* Fix for `partition_html` that allows for processing `div` tags that have both text and child
  elements
* Add ability to extract document metadata from `.docx`, `.xlsx`, and `.jpg` files.
* Helper functions for identifying and extracting phone numbers
* Add new function `extract_attachment_info` that extracts and decodes the attachment
of an email.
* Staging brick to convert a list of `Element`s to a `pandas` dataframe.
* Add plain text functionality to `partition_email`

## 0.3.4

* Python-3.7 compat

## 0.3.3

* Removes BasicConfig from logger configuration
* Adds the `partition_email` partitioning brick
* Adds the `replace_mime_encodings` cleaning bricks
* Small fix to HTML parsing related to processing list items with sub-tags
* Add `EmailElement` data structure to store email documents

## 0.3.2

* Added `translate_text` brick for translating text between languages
* Add an `apply` method to make it easier to apply cleaners to elements

## 0.3.1

* Added \_\_init.py\_\_ to `partition`

## 0.3.0

* Implement staging brick for Argilla. Converts lists of `Text` elements to `argilla` dataset classes.
* Removing the local PDF parsing code and any dependencies and tests.
* Reorganizes the staging bricks in the unstructured.partition module
* Allow entities to be passed into the Datasaur staging brick
* Added HTML escapes to the `replace_unicode_quotes` brick
* Fix bad responses in partition_pdf to raise ValueError
* Adds `partition_html` for partitioning HTML documents.

## 0.2.6

* Small change to how \_read is placed within the inheritance structure since it doesn't really apply to pdf
* Add partitioning brick for calling the document image analysis API

## 0.2.5

* Update python requirement to >=3.7

## 0.2.4

* Add alternative way of importing `Final` to support google colab

## 0.2.3

* Add cleaning bricks for removing prefixes and postfixes
* Add cleaning bricks for extracting text before and after a pattern

## 0.2.2

* Add staging brick for Datasaur

## 0.2.1

* Added brick to convert an ISD dictionary to a list of elements
* Update `PDFDocument` to use the `from_file` method
* Added staging brick for CSV format for ISD (Initial Structured Data) format.
* Added staging brick for separating text into attention window size chunks for `transformers`.
* Added staging brick for LabelBox.
* Added ability to upload LabelStudio predictions
* Added utility function for JSONL reading and writing
* Added staging brick for CSV format for Prodigy
* Added staging brick for Prodigy
* Added ability to upload LabelStudio annotations
* Added text_field and id_field to stage_for_label_studio signature

## 0.2.0

* Initial release of unstructured<|MERGE_RESOLUTION|>--- conflicted
+++ resolved
@@ -1,4 +1,4 @@
-## 0.10.26-dev2
+## 0.10.26-dev3
 
 ### Enhancements
 
@@ -10,12 +10,9 @@
 
 ### Fixes
 
-<<<<<<< HEAD
 * ** Stop passing `extract_tables` to unstructured-inference ** since it is now supported in unstructured instead. Also noted the table
 output regressioin for PDF files.
-=======
 * **Fix a bug on Table partitioning** Previously the `skip_infer_table_types` variable used in partition was not being passed down to specific file partitioners. Now you can utilize the `skip_infer_table_types` list variable in partition to pass the filetype you want to exclude `text_as_html` metadata field for, or the `infer_table_structure` boolean variable on the file specific partitioning function.
->>>>>>> 37e84131
 
 ## 0.10.25
 
