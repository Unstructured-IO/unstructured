--- conflicted
+++ resolved
@@ -1,23 +1,16 @@
-## 0.10.27-dev0
-
-### Enhancements
-
-<<<<<<< HEAD
+## 0.10.27-dev1
+
+### Enhancements
+
+* **Leverage dict to share content across ingest pipeline** To share the ingest doc content across steps in the ingest pipeline, this was updated to use a multiprocessing-safe dictionary so changes get persisted and each step has the option to modify the ingest docs in place.
+
 ### Features
 
 * **Update `ocr_only` strategy in `partition_pdf()`** Adds the functionality to get accurate coordinate data when partitioning PDFs and Images with the `ocr_only` strategy.
 
 ### Fixes
 
-=======
-* **Leverage dict to share content across ingest pipeline** To share the ingest doc content across steps in the ingest pipeline, this was updated to use a multiprocessing-safe dictionary so changes get persisted and each step has the option to modify the ingest docs in place.
-
-### Features
-
-### Fixes
-
 * **Caching fixes in ingest pipeline** Previously, steps like the source node were not leveraging parameters such as `re_download` to dictate if files should be forced to redownload rather than use what might already exist locally.
->>>>>>> 135aa659
 
 ## 0.10.26
 
