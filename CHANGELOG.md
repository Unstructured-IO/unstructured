<<<<<<< HEAD
## 0.7.9-dev2
=======
## 0.7.10-dev0

### Enhancements

* DRY connector refactor

### Features

### Fixes

## 0.7.9
>>>>>>> a5c7e5b4

### Enhancements

* Improvements to string check for leafs in `partition_xml`.
* Adds --partition-ocr-languages to unstructured-ingest.

### Features

* Adds `partition_org` for processed Org Mode documents.

### Fixes

* Fix pre tag parsing for `partition_html`

## 0.7.8

### Enhancements

### Features

* Adds Google Cloud Service connector

### Fixes

* Updates the `parse_email` for `partition_eml` so that `unstructured-api` passes the smoke tests
* `partition_email` now works if there is no message content
* Updates the `"fast"` strategy for `partition_pdf` so that it's able to recursively
* Adds recursive functionality to all fsspec connectors
* Adds generic --recursive ingest flag

## 0.7.7

### Enhancements

* Adds functionality to replace the `MIME` encodings for `eml` files with one of the common encodings if a `unicode` error occurs
* Adds missed file-like object handling in `detect_file_encoding`
* Adds functionality to extract charset info from `eml` files

### Features

* Added coordinate system class to track coordinate types and convert to different coordinate

### Fixes

* Adds an `html_assemble_articles` kwarg to `partition_html` to enable users to capture
  control whether content outside of `<article>` tags is captured when
  `<article>` tags are present.
* Check for the `xml` attribute on `element` before looking for pagebreaks in `partition_docx`.

## 0.7.6

### Enhancements

* Convert fast startegy to ocr_only for images
* Adds support for page numbers in `.docx` and `.doc` when user or renderer
  created page breaks are present.
* Adds retry logic for the unstructured-ingest Biomed connector

### Features

* Provides users with the ability to extract additional metadata via regex.
* Updates `partition_docx` to include headers and footers in the output.
* Create `partition_tsv` and associated tests. Make additional changes to `detect_filetype`.

### Fixes

* Remove fake api key in test `partition_via_api` since we now require valid/empty api keys
* Page number defaults to `None` instead of `1` when page number is not present in the metadata.
  A page number of `None` indicates that page numbers are not being tracked for the document
  or that page numbers do not apply to the element in question..
* Fixes an issue with some pptx files. Assume pptx shapes are found in top left position of slide
  in case the shape.top and shape.left attributes are `None`.

## 0.7.5

### Enhancements

* Adds functionality to sort elements in `partition_pdf` for `fast` strategy
* Adds ingest tests with `--fast` strategy on PDF documents
* Adds --api-key to unstructured-ingest

### Features

* Adds `partition_rst` for processed ReStructured Text documents.

### Fixes

* Adds handling for emails that do not have a datetime to extract.
* Adds pdf2image package as core requirement of unstructured (with no extras)

## 0.7.4

### Enhancements

* Allows passing kwargs to request data field for `partition_via_api` and `partition_multiple_via_api`
* Enable MIME type detection if libmagic is not available
* Adds handling for empty files in `detect_filetype` and `partition`.

### Features

### Fixes

* Reslove `grpcio` import issue on `weaviate.schema.validate_schema` for python 3.9 and 3.10
* Remove building `detectron2` from source in Dockerfile

## 0.7.3

### Enhancements

* Update IngestDoc abstractions and add data source metadata in ElementMetadata

### Features

### Fixes

* Pass `strategy` parameter down from `partition` for `partition_image`
* Filetype detection if a CSV has a `text/plain` MIME type
* `convert_office_doc` no longers prints file conversion info messages to stdout.
* `partition_via_api` reflects the actual filetype for the file processed in the API.

## 0.7.2

### Enhancements

* Adds an optional encoding kwarg to `elements_to_json` and `elements_from_json`
* Bump version of base image to use new stable version of tesseract

### Features

### Fixes

* Update the `read_txt_file` utility function to keep using `spooled_to_bytes_io_if_needed` for xml
* Add functionality to the `read_txt_file` utility function to handle file-like object from URL
* Remove the unused parameter `encoding` from `partition_pdf`
* Change auto.py to have a `None` default for encoding
* Add functionality to try other common encodings for html and xml files if an error related to the encoding is raised and the user has not specified an encoding.
* Adds benchmark test with test docs in example-docs
* Re-enable test_upload_label_studio_data_with_sdk
* File detection now detects code files as plain text
* Adds `tabulate` explicitly to dependencies
* Fixes an issue in `metadata.page_number` of pptx files
* Adds showing help if no parameters passed

## 0.7.1

### Enhancements

### Features

* Add `stage_for_weaviate` to stage `unstructured` outputs for upload to Weaviate, along with
  a helper function for defining a class to use in Weaviate schemas.
* Builds from Unstructured base image, built off of Rocky Linux 8.7, this resolves almost all CVE's in the image.

### Fixes

## 0.7.0

### Enhancements

* Installing `detectron2` from source is no longer required when using the `local-inference` extra.
* Updates `.pptx` parsing to include text in tables.

### Features

### Fixes

* Fixes an issue in `_add_element_metadata` that caused all elements to have `page_number=1`
  in the element metadata.
* Adds `.log` as a file extension for TXT files.
* Adds functionality to try other common encodings for email (`.eml`) files if an error related to the encoding is raised and the user has not specified an encoding.
* Allow passed encoding to be used in the `replace_mime_encodings`
* Fixes page metadata for `partition_html` when `include_metadata=False`
* A `ValueError` now raises if `file_filename` is not specified when you use `partition_via_api`
  with a file-like object.

## 0.6.11

### Enhancements

* Supports epub tests since pandoc is updated in base image

### Features


### Fixes


## 0.6.10

### Enhancements

* XLS support from auto partition

### Features

### Fixes

## 0.6.9

### Enhancements

* fast strategy for pdf now keeps element bounding box data
* setup.py refactor

### Features

### Fixes

* Adds functionality to try other common encodings if an error related to the encoding is raised and the user has not specified an encoding.
* Adds additional MIME types for CSV

## 0.6.8

### Enhancements

### Features

* Add `partition_csv` for CSV files.

### Fixes

## 0.6.7

### Enhancements

* Deprecate `--s3-url` in favor of `--remote-url` in CLI
* Refactor out non-connector-specific config variables
* Add `file_directory` to metadata
* Add `page_name` to metadata. Currently used for the sheet name in XLSX documents.
* Added a `--partition-strategy` parameter to unstructured-ingest so that users can specify
  partition strategy in CLI. For example, `--partition-strategy fast`.
* Added metadata for filetype.
* Add Discord connector to pull messages from a list of channels
* Refactor `unstructured/file-utils/filetype.py` to better utilise hashmap to return mime type.
* Add local declaration of DOCX_MIME_TYPES and XLSX_MIME_TYPES for `test_filetype.py`.

### Features

* Add `partition_xml` for XML files.
* Add `partition_xlsx` for Microsoft Excel documents.

### Fixes

* Supports `hml` filetype for partition as a variation of html filetype.
* Makes `pytesseract` a function level import in `partition_pdf` so you can use the `"fast"`
  or `"hi_res"` strategies if `pytesseract` is not installed. Also adds the
  `required_dependencies` decorator for the `"hi_res"` and `"ocr_only"` strategies.
* Fix to ensure `filename` is tracked in metadata for `docx` tables.

## 0.6.6

### Enhancements

* Adds an `"auto"` strategy that chooses the partitioning strategy based on document
  characteristics and function kwargs. This is the new default strategy for `partition_pdf`
  and `partition_image`. Users can maintain existing behavior by explicitly setting
  `strategy="hi_res"`.
* Added an additional trace logger for NLP debugging.
* Add `get_date` method to `ElementMetadata` for converting the datestring to a `datetime` object.
* Cleanup the `filename` attribute on `ElementMetadata` to remove the full filepath.

### Features

* Added table reading as html with URL parsing to `partition_docx` in docx
* Added metadata field for text_as_html for docx files

### Fixes

* `fileutils/file_type` check json and eml decode ignore error
* `partition_email` was updated to more flexibly handle deviations from the RFC-2822 standard.
  The time in the metadata returns `None` if the time does not match RFC-2822 at all.
* Include all metadata fields when converting to dataframe or CSV

## 0.6.5

### Enhancements

* Added support for SpooledTemporaryFile file argument.

### Features

### Fixes


## 0.6.4

### Enhancements

* Added an "ocr_only" strategy for `partition_pdf`. Refactored the strategy decision
  logic into its own module.

### Features

### Fixes

## 0.6.3

### Enhancements

* Add an "ocr_only" strategy for `partition_image`.

### Features

* Added `partition_multiple_via_api` for partitioning multiple documents in a single REST
  API call.
* Added `stage_for_baseplate` function to prepare outputs for ingestion into Baseplate.
* Added `partition_odt` for processing Open Office documents.

### Fixes

* Updates the grouping logic in the `partition_pdf` fast strategy to group together text
  in the same bounding box.

## 0.6.2

### Enhancements

* Added logic to `partition_pdf` for detecting copy protected PDFs and falling back
  to the hi res strategy when necessary.


### Features

* Add `partition_via_api` for partitioning documents through the hosted API.

### Fixes

* Fix how `exceeds_cap_ratio` handles empty (returns `True` instead of `False`)
* Updates `detect_filetype` to properly detect JSONs when the MIME type is `text/plain`.

## 0.6.1

### Enhancements

* Updated the table extraction parameter name to be more descriptive

### Features

### Fixes

## 0.6.0

### Enhancements

* Adds an `ssl_verify` kwarg to `partition` and `partition_html` to enable turning off
  SSL verification for HTTP requests. SSL verification is on by default.
* Allows users to pass in ocr language to `partition_pdf` and `partition_image` through
  the `ocr_language` kwarg. `ocr_language` corresponds to the code for the language pack
  in Tesseract. You will need to install the relevant Tesseract language pack to use a
  given language.

### Features

* Table extraction is now possible for pdfs from `partition` and `partition_pdf`.
* Adds support for extracting attachments from `.msg` files

### Fixes

* Adds an `ssl_verify` kwarg to `partition` and `partition_html` to enable turning off
  SSL verification for HTTP requests. SSL verification is on by default.

## 0.5.13

### Enhancements

* Allow headers to be passed into `partition` when `url` is used.

### Features

* `bytes_string_to_string` cleaning brick for bytes string output.

### Fixes

* Fixed typo in call to `exactly_one` in `partition_json`
* unstructured-documents encode xml string if document_tree is `None` in `_read_xml`.
* Update to `_read_xml` so that Markdown files with embedded HTML process correctly.
* Fallback to "fast" strategy only emits a warning if the user specifies the "hi_res" strategy.
* unstructured-partition-text_type exceeds_cap_ratio fix returns and how capitalization ratios are calculated
* `partition_pdf` and `partition_text` group broken paragraphs to avoid fragmented `NarrativeText` elements.
* .json files resolved as "application/json" on centos7 (or other installs with older libmagic libs)

## 0.5.12

### Enhancements

* Add OS mimetypes DB to docker image, mainly for unstructured-api compat.
* Use the image registry as a cache when building Docker images.
* Adds the ability for `partition_text` to group together broken paragraphs.
* Added method to utils to allow date time format validation

### Features
* Add Slack connector to pull messages for a specific channel

* Add --partition-by-api parameter to unstructured-ingest
* Added `partition_rtf` for processing rich text files.
* `partition` now accepts a `url` kwarg in addition to `file` and `filename`.

### Fixes

* Allow encoding to be passed into `replace_mime_encodings`.
* unstructured-ingest connector-specific dependencies are imported on demand.
* unstructured-ingest --flatten-metadata supported for local connector.
* unstructured-ingest fix runtime error when using --metadata-include.

## 0.5.11

### Enhancements

### Features

### Fixes

* Guard against null style attribute in docx document elements
* Update HTML encoding to better support foreign language characters

## 0.5.10

### Enhancements

* Updated inference package
* Add sender, recipient, date, and subject to element metadata for emails

### Features

* Added `--download-only` parameter to `unstructured-ingest`

### Fixes

* FileNotFound error when filename is provided but file is not on disk

## 0.5.9

### Enhancements

### Features

### Fixes

* Convert file to str in helper `split_by_paragraph` for `partition_text`

## 0.5.8

### Enhancements

* Update `elements_to_json` to return string when filename is not specified
* `elements_from_json` may take a string instead of a filename with the `text` kwarg
* `detect_filetype` now does a final fallback to file extension.
* Empty tags are now skipped during the depth check for HTML processing.

### Features

* Add local file system to `unstructured-ingest`
* Add `--max-docs` parameter to `unstructured-ingest`
* Added `partition_msg` for processing MSFT Outlook .msg files.

### Fixes

* `convert_file_to_text` now passes through the `source_format` and `target_format` kwargs.
  Previously they were hard coded.
* Partitioning functions that accept a `text` kwarg no longer raise an error if an empty
  string is passed (and empty list of elements is returned instead).
* `partition_json` no longer fails if the input is an empty list.
* Fixed bug in `chunk_by_attention_window` that caused the last word in segments to be cut-off
  in some cases.

### BREAKING CHANGES

* `stage_for_transformers` now returns a list of elements, making it consistent with other
  staging bricks

## 0.5.7

### Enhancements

* Refactored codebase using `exactly_one`
* Adds ability to pass headers when passing a url in partition_html()
* Added optional `content_type` and `file_filename` parameters to `partition()` to bypass file detection

### Features

* Add `--flatten-metadata` parameter to `unstructured-ingest`
* Add `--fields-include` parameter to `unstructured-ingest`

### Fixes

## 0.5.6

### Enhancements

* `contains_english_word()`, used heavily in text processing, is 10x faster.

### Features

* Add `--metadata-include` and `--metadata-exclude` parameters to `unstructured-ingest`
* Add `clean_non_ascii_chars` to remove non-ascii characters from unicode string

### Fixes

* Fix problem with PDF partition (duplicated test)

## 0.5.4

### Enhancements

* Added Biomedical literature connector for ingest cli.
* Add `FsspecConnector` to easily integrate any existing `fsspec` filesystem as a connector.
* Rename `s3_connector.py` to `s3.py` for readability and consistency with the
  rest of the connectors.
* Now `S3Connector` relies on `s3fs` instead of on `boto3`, and it inherits
  from `FsspecConnector`.
* Adds an `UNSTRUCTURED_LANGUAGE_CHECKS` environment variable to control whether or not language
  specific checks like vocabulary and POS tagging are applied. Set to `"true"` for higher
  resolution partitioning and `"false"` for faster processing.
* Improves `detect_filetype` warning to include filename when provided.
* Adds a "fast" strategy for partitioning PDFs with PDFMiner. Also falls back to the "fast"
  strategy if detectron2 is not available.
* Start deprecation life cycle for `unstructured-ingest --s3-url` option, to be deprecated in
  favor of `--remote-url`.

### Features

* Add `AzureBlobStorageConnector` based on its `fsspec` implementation inheriting
from `FsspecConnector`
* Add `partition_epub` for partitioning e-books in EPUB3 format.

### Fixes

* Fixes processing for text files with `message/rfc822` MIME type.
* Open xml files in read-only mode when reading contents to construct an XMLDocument.

## 0.5.3

### Enhancements

* `auto.partition()` can now load Unstructured ISD json documents.
* Simplify partitioning functions.
* Improve logging for ingest CLI.

### Features

* Add `--wikipedia-auto-suggest` argument to the ingest CLI to disable automatic redirection
  to pages with similar names.
* Add setup script for Amazon Linux 2
* Add optional `encoding` argument to the `partition_(text/email/html)` functions.
* Added Google Drive connector for ingest cli.
* Added Gitlab connector for ingest cli.

### Fixes

## 0.5.2

### Enhancements

* Fully move from printing to logging.
* `unstructured-ingest` now uses a default `--download_dir` of `$HOME/.cache/unstructured/ingest`
rather than a "tmp-ingest-" dir in the working directory.

### Features

### Fixes

* `setup_ubuntu.sh` no longer fails in some contexts by interpreting
`DEBIAN_FRONTEND=noninteractive` as a command
* `unstructured-ingest` no longer re-downloads files when --preserve-downloads
is used without --download-dir.
* Fixed an issue that was causing text to be skipped in some HTML documents.

## 0.5.1

### Enhancements

### Features

### Fixes

* Fixes an error causing JavaScript to appear in the output of `partition_html` sometimes.
* Fix several issues with the `requires_dependencies` decorator, including the error message
  and how it was used, which had caused an error for `unstructured-ingest --github-url ...`.

## 0.5.0

### Enhancements

* Add `requires_dependencies` Python decorator to check dependencies are installed before
  instantiating a class or running a function

### Features

* Added Wikipedia connector for ingest cli.

### Fixes

* Fix `process_document` file cleaning on failure
* Fixes an error introduced in the metadata tracking commit that caused `NarrativeText`
  and `FigureCaption` elements to be represented as `Text` in HTML documents.

## 0.4.16

### Enhancements

* Fallback to using file extensions for filetype detection if `libmagic` is not present

### Features

* Added setup script for Ubuntu
* Added GitHub connector for ingest cli.
* Added `partition_md` partitioner.
* Added Reddit connector for ingest cli.

### Fixes

* Initializes connector properly in ingest.main::MainProcess
* Restricts version of unstructured-inference to avoid multithreading issue

## 0.4.15

### Enhancements

* Added `elements_to_json` and `elements_from_json` for easier serialization/deserialization
* `convert_to_dict`, `dict_to_elements` and `convert_to_csv` are now aliases for functions
  that use the ISD terminology.

### Fixes

* Update to ensure all elements are preserved during serialization/deserialization

## 0.4.14

* Automatically install `nltk` models in the `tokenize` module.

## 0.4.13

* Fixes unstructured-ingest cli.

## 0.4.12

* Adds console_entrypoint for unstructured-ingest, other structure/doc updates related to ingest.
* Add `parser` parameter to `partition_html`.

## 0.4.11

* Adds `partition_doc` for partitioning Word documents in `.doc` format. Requires `libreoffice`.
* Adds `partition_ppt` for partitioning PowerPoint documents in `.ppt` format. Requires `libreoffice`.

## 0.4.10

* Fixes `ElementMetadata` so that it's JSON serializable when the filename is a `Path` object.

## 0.4.9

* Added ingest modules and s3 connector, sample ingest script
* Default to `url=None` for `partition_pdf` and `partition_image`
* Add ability to skip English specific check by setting the `UNSTRUCTURED_LANGUAGE` env var to `""`.
* Document `Element` objects now track metadata

## 0.4.8

* Modified XML and HTML parsers not to load comments.

## 0.4.7

* Added the ability to pull an HTML document from a url in `partition_html`.
* Added the the ability to get file summary info from lists of filenames and lists
  of file contents.
* Added optional page break to `partition` for `.pptx`, `.pdf`, images, and `.html` files.
* Added `to_dict` method to document elements.
* Include more unicode quotes in `replace_unicode_quotes`.

## 0.4.6

* Loosen the default cap threshold to `0.5`.
* Add a `UNSTRUCTURED_NARRATIVE_TEXT_CAP_THRESHOLD` environment variable for controlling
  the cap ratio threshold.
* Unknown text elements are identified as `Text` for HTML and plain text documents.
* `Body Text` styles no longer default to `NarrativeText` for Word documents. The style information
  is insufficient to determine that the text is narrative.
* Upper cased text is lower cased before checking for verbs. This helps avoid some missed verbs.
* Adds an `Address` element for capturing elements that only contain an address.
* Suppress the `UserWarning` when detectron is called.
* Checks that titles and narrative test have at least one English word.
* Checks that titles and narrative text are at least 50% alpha characters.
* Restricts titles to a maximum word length. Adds a `UNSTRUCTURED_TITLE_MAX_WORD_LENGTH`
  environment variable for controlling the max number of words in a title.
* Updated `partition_pptx` to order the elements on the page

## 0.4.4

* Updated `partition_pdf` and `partition_image` to return `unstructured` `Element` objects
* Fixed the healthcheck url path when partitioning images and PDFs via API
* Adds an optional `coordinates` attribute to document objects
* Adds `FigureCaption` and `CheckBox` document elements
* Added ability to split lists detected in `LayoutElement` objects
* Adds `partition_pptx` for partitioning PowerPoint documents
* LayoutParser models now download from HugginfaceHub instead of DropBox
* Fixed file type detection for XML and HTML files on Amazone Linux

## 0.4.3

* Adds `requests` as a base dependency
* Fix in `exceeds_cap_ratio` so the function doesn't break with empty text
* Fix bug in `_parse_received_data`.
* Update `detect_filetype` to properly handle `.doc`, `.xls`, and `.ppt`.

## 0.4.2

* Added `partition_image` to process documents in an image format.
* Fixed utf-8 encoding error in `partition_email` with attachments for `text/html`

## 0.4.1

* Added support for text files in the `partition` function
* Pinned `opencv-python` for easier installation on Linux

## 0.4.0

* Added generic `partition` brick that detects the file type and routes a file to the appropriate
  partitioning brick.
* Added a file type detection module.
* Updated `partition_html` and `partition_eml` to support file-like objects in 'rb' mode.
* Cleaning brick for removing ordered bullets `clean_ordered_bullets`.
* Extract brick method for ordered bullets `extract_ordered_bullets`.
* Test for `clean_ordered_bullets`.
* Test for `extract_ordered_bullets`.
* Added `partition_docx` for pre-processing Word Documents.
* Added new REGEX patterns to extract email header information
* Added new functions to extract header information `parse_received_data` and `partition_header`
* Added new function to parse plain text files `partition_text`
* Added new cleaners functions `extract_ip_address`, `extract_ip_address_name`, `extract_mapi_id`, `extract_datetimetz`
* Add new `Image` element and function to find embedded images `find_embedded_images`
* Added `get_directory_file_info` for summarizing information about source documents

## 0.3.5

* Add support for local inference
* Add new pattern to recognize plain text dash bullets
* Add test for bullet patterns
* Fix for `partition_html` that allows for processing `div` tags that have both text and child
  elements
* Add ability to extract document metadata from `.docx`, `.xlsx`, and `.jpg` files.
* Helper functions for identifying and extracting phone numbers
* Add new function `extract_attachment_info` that extracts and decodes the attachment
of an email.
* Staging brick to convert a list of `Element`s to a `pandas` dataframe.
* Add plain text functionality to `partition_email`

## 0.3.4

* Python-3.7 compat

## 0.3.3

* Removes BasicConfig from logger configuration
* Adds the `partition_email` partitioning brick
* Adds the `replace_mime_encodings` cleaning bricks
* Small fix to HTML parsing related to processing list items with sub-tags
* Add `EmailElement` data structure to store email documents

## 0.3.2

* Added `translate_text` brick for translating text between languages
* Add an `apply` method to make it easier to apply cleaners to elements

## 0.3.1

* Added \_\_init.py\_\_ to `partition`

## 0.3.0

* Implement staging brick for Argilla. Converts lists of `Text` elements to `argilla` dataset classes.
* Removing the local PDF parsing code and any dependencies and tests.
* Reorganizes the staging bricks in the unstructured.partition module
* Allow entities to be passed into the Datasaur staging brick
* Added HTML escapes to the `replace_unicode_quotes` brick
* Fix bad responses in partition_pdf to raise ValueError
* Adds `partition_html` for partitioning HTML documents.

## 0.2.6

* Small change to how \_read is placed within the inheritance structure since it doesn't really apply to pdf
* Add partitioning brick for calling the document image analysis API

## 0.2.5

* Update python requirement to >=3.7

## 0.2.4

* Add alternative way of importing `Final` to support google colab

## 0.2.3

* Add cleaning bricks for removing prefixes and postfixes
* Add cleaning bricks for extracting text before and after a pattern

## 0.2.2

* Add staging brick for Datasaur

## 0.2.1

* Added brick to convert an ISD dictionary to a list of elements
* Update `PDFDocument` to use the `from_file` method
* Added staging brick for CSV format for ISD (Initial Structured Data) format.
* Added staging brick for separating text into attention window size chunks for `transformers`.
* Added staging brick for LabelBox.
* Added ability to upload LabelStudio predictions
* Added utility function for JSONL reading and writing
* Added staging brick for CSV format for Prodigy
* Added staging brick for Prodigy
* Added ability to upload LabelStudio annotations
* Added text_field and id_field to stage_for_label_studio signature

## 0.2.0

* Initial release of unstructured<|MERGE_RESOLUTION|>--- conflicted
+++ resolved
@@ -1,7 +1,4 @@
-<<<<<<< HEAD
-## 0.7.9-dev2
-=======
-## 0.7.10-dev0
+## 0.7.10-dev1
 
 ### Enhancements
 
@@ -11,8 +8,9 @@
 
 ### Fixes
 
+* Fix pre tag parsing for `partition_html`
+
 ## 0.7.9
->>>>>>> a5c7e5b4
 
 ### Enhancements
 
@@ -24,8 +22,6 @@
 * Adds `partition_org` for processed Org Mode documents.
 
 ### Fixes
-
-* Fix pre tag parsing for `partition_html`
 
 ## 0.7.8
 
