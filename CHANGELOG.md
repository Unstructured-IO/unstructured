<<<<<<< HEAD
## 0.11.6-dev3
=======
## 0.11.6-dev2
>>>>>>> bd8a74d6

### Enhancements

* **Update the layout analysis script.** The previous script only supported annotating `final` elements. The updated script also supports annotating `inferred` and `extracted` elements.

### Features

* **PostgreSQL/SQLite destination connector** PostgreSQL and SQLite connector added to ingest CLI.  Users may now use `unstructured-ingest` to write partitioned data to a PostgreSQL or SQLite database. And write embeddings to PostgreSQL pgvector database.

### Fixes

## 0.11.5

### Enhancements

### Features

### Fixes

* **Fix `partition_pdf()` and `partition_image()` importation issue.** Reorganize `pdf.py` and `image.py` modules to be consistent with other types of document import code.

## 0.11.4

### Enhancements

* **Refactor image extraction code.** The image extraction code is moved from `unstructured-inference` to `unstructured`.
* **Refactor pdfminer code.** The pdfminer code is moved from `unstructured-inference` to `unstructured`.
* **Improve handling of auth data for fsspec connectors.** Leverage an extension of the dataclass paradigm to support a `sensitive` annotation for fields related to auth (i.e. passwords, tokens). Refactor all fsspec connectors to use explicit access configs rather than a generic dictionary.
* **Add glob support for fsspec connectors** Similar to the glob support in the ingest local source connector, similar filters are now enabled on all fsspec based source connectors to limit files being partitioned.
* Define a constant for the splitter "+" used in tesseract ocr languages.

### Features

* **Save tables in PDF's separately as images.** The "table" elements are saved as `table-<pageN>-<tableN>.jpg`. This filename is presented in the `image_path` metadata field for the Table element. The default would be to not do this.
* **Add Weaviate destination connector** Weaviate connector added to ingest CLI.  Users may now use `unstructured-ingest` to write partitioned data from over 20 data sources (so far) to a Weaviate object collection.
* **Sftp Source Connector.** New source connector added to support downloading/partitioning files from Sftp.

### Fixes

* **Fix pdf `hi_res` partitioning failure when pdfminer fails.** Implemented logic to fall back to the "inferred_layout + OCR" if pdfminer fails in the `hi_res` strategy.
* **Fix a bug where image can be scaled too large for tesseract** Adds a limit to prevent auto-scaling an image beyond the maximum size `tesseract` can handle for ocr layout detection
* **Update partition_csv to handle different delimiters** CSV files containing both non-comma delimiters and commas in the data were throwing an error in Pandas. `partition_csv` now identifies the correct delimiter before the file is processed.
* **partition returning cid code in `hi_res`** occasionally pdfminer can fail to decode the text in an pdf file and return cid code as text. Now when this happens the text from OCR is used.

## 0.11.2

### Enhancements

* **Updated Documentation**: (i) Added examples, and (ii) API Documentation, including Usage, SDKs, Azure Marketplace, and parameters and validation errors.

### Features

* * **Add Pinecone destination connector.** Problem: After ingesting data from a source, users might want to produce embeddings for their data and write these into a vector DB. Pinecone is an option among these vector databases. Feature: Added Pinecone destination connector to be able to ingest documents from any supported source, embed them and write the embeddings / documents into Pinecone.

### Fixes

* **Process chunking parameter names in ingest correctly** Solves a bug where chunking parameters weren't being processed and used by ingest cli by renaming faulty parameter names and prepends; adds relevant parameters to ingest pinecone test to verify that the parameters are functional.

## 0.11.1

### Enhancements

* **Use `pikepdf` to repair invalid PDF structure** for PDFminer when we see error `PSSyntaxError` when PDFminer opens the document and creates the PDFminer pages object or processes a single PDF page.
* **Batch Source Connector support** For instances where it is more optimal to read content from a source connector in batches, a new batch ingest doc is added which created multiple ingest docs after reading them in in batches per process.

### Features

* **Staging Brick for Coco Format** Staging brick which converts a list of Elements into Coco Format.
* **Adds HubSpot connector** Adds connector to retrieve call, communications, emails, notes, products and tickets from HubSpot

### Fixes

* **Do not extract text of `<style>` tags in HTML.** `<style>` tags containing CSS in invalid positions previously contributed to element text. Do not consider text node of a `<style>` element as textual content.
* **Fix DOCX merged table cell repeats cell text.** Only include text for a merged cell, not for each underlying cell spanned by the merge.
* **Fix tables not extracted from DOCX header/footers.** Headers and footers in DOCX documents skip tables defined in the header and commonly used for layout/alignment purposes. Extract text from tables as a string and include in the `Header` and `Footer` document elements.
* **Fix output filepath for fsspec-based source connectors.** Previously the base directory was being included in the output filepath unnecessarily.

## 0.11.0

### Enhancements

* **Add a class for the strategy constants.** Add a class `PartitionStrategy` for the strategy constants and use the constants to replace strategy strings.
* **Temporary Support for paddle language parameter.** User can specify default langage code for paddle with ENV `DEFAULT_PADDLE_LANG` before we have the language mapping for paddle.
* **Improve DOCX page-break fidelity.** Improve page-break fidelity such that a paragraph containing a page-break is split into two elements, one containing the text before the page-break and the other the text after. Emit the PageBreak element between these two and assign the correct page-number (n and n+1 respectively) to the two textual elements.

### Features

* **Add ad-hoc fields to `ElementMetadata` instance.** End-users can now add their own metadata fields simply by assigning to an element-metadata attribute-name of their choice, like `element.metadata.coefficient = 0.58`. These fields will round-trip through JSON and can be accessed with dotted notation.
* **MongoDB Destination Connector.** New destination connector added to all CLI ingest commands to support writing partitioned json output to mongodb.

### Fixes

* **Fix `TYPE_TO_TEXT_ELEMENT_MAP`.** Updated `Figure` mapping from `FigureCaption` to `Image`.
* **Handle errors when extracting PDF text** Certain pdfs throw unexpected errors when being opened by `pdfminer`, causing `partition_pdf()` to fail. We expect to be able to partition smoothly using an alternative strategy if text extraction doesn't work.  Added exception handling to handle unexpected errors when extracting pdf text and to help determine pdf strategy.
* **Fix `fast` strategy fall back to `ocr_only`** The `fast` strategy should not fall back to a more expensive strategy.
* **Remove default user ./ssh folder** The default notebook user during image build would create the known_hosts file with incorrect ownership, this is legacy and no longer needed so it was removed.
* **Include `languages` in metadata when partitioning `strategy=hi_res` or `fast`** User defined `languages` was previously used for text detection, but not included in the resulting element metadata for some strategies. `languages` will now be included in the metadata regardless of partition strategy for pdfs and images.
* **Handle a case where Paddle returns a list item in ocr_data as None** In partition, while parsing PaddleOCR data, it was assumed that PaddleOCR does not return None for any list item in ocr_data. Removed the assumption by skipping the text region whenever this happens.
* **Fix some pdfs returning `KeyError: 'N'`** Certain pdfs were throwing this error when being opened by pdfminer. Added a wrapper function for pdfminer that allows these documents to be partitioned.
* **Fix mis-splits on `Table` chunks.** Remedies repeated appearance of full `.text_as_html` on metadata of each `TableChunk` split from a `Table` element too large to fit in the chunking window.
* **Import tables_agent from inference** so that we don't have to initialize a global table agent in unstructured OCR again
* **Fix empty table is identified as bulleted-table.** A table with no text content was mistakenly identified as a bulleted-table and processed by the wrong branch of the initial HTML partitioner.
* **Fix partition_html() emits empty (no text) tables.** A table with cells nested below a `<thead>` or `<tfoot>` element was emitted as a table element having no text and unparseable HTML in `element.metadata.text_as_html`. Do not emit empty tables to the element stream.
* **Fix HTML `element.metadata.text_as_html` contains spurious <br> elements in invalid locations.** The HTML generated for the `text_as_html` metadata for HTML tables contained `<br>` elements invalid locations like between `<table>` and `<tr>`. Change the HTML generator such that these do not appear.
* **Fix HTML table cells enclosed in <thead> and <tfoot> elements are dropped.** HTML table cells nested in a `<thead>` or `<tfoot>` element were not detected and the text in those cells was omitted from the table element text and `.text_as_html`. Detect table rows regardless of the semantic tag they may be nested in.
* **Remove whitespace padding from `.text_as_html`.** `tabulate` inserts padding spaces to achieve visual alignment of columns in HTML tables it generates. Add our own HTML generator to do this simple job and omit that padding as well as newlines ("\n") used for human readability.
* **Fix local connector with absolute input path** When passed an absolute filepath for the input document path, the local connector incorrectly writes the output file to the input file directory. This fixes such that the output in this case is written to `output-dir/input-filename.json`

## 0.10.30

### Enhancements

* **Support nested DOCX tables.** In DOCX, like HTML, a table cell can itself contain a table. In this case, create nested HTML tables to reflect that structure and create a plain-text table with captures all the text in nested tables, formatting it as a reasonable facsimile of a table.
* **Add connection check to ingest connectors** Each source and destination connector now support a `check_connection()` method which makes sure a valid connection can be established with the source/destination given any authentication credentials in a lightweight request.

### Features

* **Add functionality to do a second OCR on cropped table images.** Changes to the values for scaling ENVs affect entire page OCR output(OCR regression) so we now do a second OCR for tables.
* **Adds ability to pass timeout for a request when partitioning via a `url`.** `partition` now accepts a new optional parameter `request_timeout` which if set will prevent any `requests.get` from hanging indefinitely and instead will raise a timeout error. This is useful when partitioning a url that may be slow to respond or may not respond at all.

### Fixes

* **Fix logic that determines pdf auto strategy.** Previously, `_determine_pdf_auto_strategy` returned `hi_res` strategy only if `infer_table_structure` was true. It now returns the `hi_res` strategy if either `infer_table_structure` or `extract_images_in_pdf` is true.
* **Fix invalid coordinates when parsing tesseract ocr data.** Previously, when parsing tesseract ocr data, the ocr data had invalid bboxes if zoom was set to `0`. A logical check is now added to avoid such error.
* **Fix ingest partition parameters not being passed to the api.** When using the --partition-by-api flag via unstructured-ingest, none of the partition arguments are forwarded, meaning that these options are disregarded. With this change, we now pass through all of the relevant partition arguments to the api. This allows a user to specify all of the same partition arguments they would locally and have them respected when specifying --partition-by-api.
* **Support tables in section-less DOCX.** Generalize solution for MS Chat Transcripts exported as DOCX by including tables in the partitioned output when present.
* **Support tables that contain only numbers when partitioning via `ocr_only`** Tables that contain only numbers are returned as floats in a pandas.DataFrame when the image is converted from `.image_to_data()`. An AttributeError was raised downstream when trying to `.strip()` the floats.
* **Improve DOCX page-break detection.** DOCX page breaks are reliably indicated by `w:lastRenderedPageBreak` elements present in the document XML. Page breaks are NOT reliably indicated by "hard" page-breaks inserted by the author and when present are redundant to a `w:lastRenderedPageBreak` element so cause over-counting if used. Use rendered page-breaks only.

## 0.10.29

### Enhancements

* **Adds include_header argument for partition_csv and partition_tsv** Now supports retaining header rows in CSV and TSV documents element partitioning.
* **Add retry logic for all source connectors** All http calls being made by the ingest source connectors have been isolated and wrapped by the `SourceConnectionNetworkError` custom error, which triggers the retry logic, if enabled, in the ingest pipeline.
* **Google Drive source connector supports credentials from memory** Originally, the connector expected a filepath to pull the credentials from when creating the client. This was expanded to support passing that information from memory as a dict if access to the file system might not be available.
* **Add support for generic partition configs in ingest cli** Along with the explicit partition options supported by the cli, an `additional_partition_args` arg was added to allow users to pass in any other arguments that should be added when calling partition(). This helps keep any changes to the input parameters of the partition() exposed in the CLI.
* **Map full output schema for table-based destination connectors** A full schema was introduced to map the type of all output content from the json partition output and mapped to a flattened table structure to leverage table-based destination connectors. The delta table destination connector was updated at the moment to take advantage of this.
* **Incorporate multiple embedding model options into ingest, add diff test embeddings** Problem: Ingest pipeline already supported embedding functionality, however users might want to use different types of embedding providers. Enhancement: Extend ingest pipeline so that users can specify and embed via a particular embedding provider from a range of options. Also adds a diff test to compare output from an embedding module with the expected output

### Features

* **Allow setting table crop parameter** In certain circumstances, adjusting the table crop padding may improve table.

### Fixes

* **Fixes `partition_text` to prevent empty elements** Adds a check to filter out empty bullets.
* **Handle empty string for `ocr_languages` with values for `languages`** Some API users ran into an issue with sending `languages` params because the API defaulted to also using an empty string for `ocr_languages`. This update handles situations where `languages` is defined and `ocr_languages` is an empty string.
* **Fix PDF tried to loop through None** Previously the PDF annotation extraction tried to loop through `annots` that resolved out as None. A logical check added to avoid such error.
* **Ingest session handler not being shared correctly** All ingest docs that leverage the session handler should only need to set it once per process. It was recreating it each time because the right values weren't being set nor available given how dataclasses work in python.
* **Ingest download-only fix.** Previously the download only flag was being checked after the doc factory pipeline step, which occurs before the files are actually downloaded by the source node. This check was moved after the source node to allow for the files to be downloaded first before exiting the pipeline.
* **Fix flaky chunk-metadata.** Prior implementation was sensitive to element order in the section resulting in metadata values sometimes being dropped. Also, not all metadata items can be consolidated across multiple elements (e.g. coordinates) and so are now dropped from consolidated metadata.
* **Fix tesseract error `Estimating resolution as X`** leaded by invalid language parameters input. Proceed with defalut language `eng` when `lang.py` fails to find valid language code for tesseract, so that we don't pass an empty string to tesseract CLI and raise an exception in downstream.

## 0.10.28

### Enhancements

* **Add table structure evaluation helpers** Adds functions to evaluate the similarity between predicted table structure and actual table structure.
* **Use `yolox` by default for table extraction when partitioning pdf/image** `yolox` model provides higher recall of the table regions than the quantized version and it is now the default element detection model when `infer_table_structure=True` for partitioning pdf/image files
* **Remove pdfminer elements from inside tables** Previously, when using `hi_res` some elements where extracted using pdfminer too, so we removed pdfminer from the tables pipeline to avoid duplicated elements.
* **Fsspec downstream connectors** New destination connector added to ingest CLI, users may now use `unstructured-ingest` to write to any of the following:
  * Azure
  * Box
  * Dropbox
  * Google Cloud Service

### Features

* **Update `ocr_only` strategy in `partition_pdf()`** Adds the functionality to get accurate coordinate data when partitioning PDFs and Images with the `ocr_only` strategy.

### Fixes
* **Fixed SharePoint permissions for the fetching to be opt-in** Problem: Sharepoint permissions were trying to be fetched even when no reletad cli params were provided, and this gave an error due to values for those keys not existing. Fix: Updated getting keys to be with .get() method and changed the "skip-check" to check individual cli params rather than checking the existance of a config object.

* **Fixes issue where tables from markdown documents were being treated as text** Problem: Tables from markdown documents were being treated as text, and not being extracted as tables. Solution: Enable the `tables` extension when instantiating the `python-markdown` object. Importance: This will allow users to extract structured data from tables in markdown documents.
* **Fix wrong logger for paddle info** Replace the logger from unstructured-inference with the logger from unstructured for paddle_ocr.py module.
* **Fix ingest pipeline to be able to use chunking and embedding together** Problem: When ingest pipeline was using chunking and embedding together, embedding outputs were empty and the outputs of chunking couldn't be re-read into memory and be forwarded to embeddings. Fix: Added CompositeElement type to TYPE_TO_TEXT_ELEMENT_MAP to be able to process CompositeElements with unstructured.staging.base.isd_to_elements
* **Fix unnecessary mid-text chunk-splitting.** The "pre-chunker" did not consider separator blank-line ("\n\n") length when grouping elements for a single chunk. As a result, sections were frequently over-populated producing a over-sized chunk that required mid-text splitting.
* **Fix frequent dissociation of title from chunk.** The sectioning algorithm included the title of the next section with the prior section whenever it would fit, frequently producing association of a section title with the prior section and dissociating it from its actual section. Fix this by performing combination of whole sections only.
* **Fix PDF attempt to get dict value from string.** Fixes a rare edge case that prevented some PDF's from being partitioned. The `get_uris_from_annots` function tried to access the dictionary value of a string instance variable. Assign `None` to the annotation variable if the instance type is not dictionary to avoid the erroneous attempt.

## 0.10.27

### Enhancements

* **Leverage dict to share content across ingest pipeline** To share the ingest doc content across steps in the ingest pipeline, this was updated to use a multiprocessing-safe dictionary so changes get persisted and each step has the option to modify the ingest docs in place.

### Features

### Fixes

* **Removed `ebooklib` as a dependency** `ebooklib` is licensed under AGPL3, which is incompatible with the Apache 2.0 license. Thus it is being removed.
* **Caching fixes in ingest pipeline** Previously, steps like the source node were not leveraging parameters such as `re_download` to dictate if files should be forced to redownload rather than use what might already exist locally.

## 0.10.26

### Enhancements

* **Add text CCT CI evaluation workflow** Adds cct text extraction evaluation metrics to the current ingest workflow to measure the performance of each file extracted as well as aggregated-level performance.

### Features

* **Functionality to catch and classify overlapping/nested elements** Method to identify overlapping-bboxes cases within detected elements in a document. It returns two values: a boolean defining if there are overlapping elements present, and a list reporting them with relevant metadata. The output includes information about the `overlapping_elements`, `overlapping_case`, `overlapping_percentage`, `largest_ngram_percentage`, `overlap_percentage_total`, `max_area`, `min_area`, and `total_area`.
* **Add Local connector source metadata** python's os module used to pull stats from local file when processing via the local connector and populates fields such as last modified time, created time.

### Fixes

* **Fixes elements partitioned from an image file missing certain metadata** Metadata for image files, like file type, was being handled differently from other file types. This caused a bug where other metadata, like the file name, was being missed. This change brought metadata handling for image files to be more in line with the handling for other file types so that file name and other metadata fields are being captured.
* **Adds `typing-extensions` as an explicit dependency** This package is an implicit dependency, but the module is being imported directly in `unstructured.documents.elements` so the dependency should be explicit in case changes in other dependencies lead to `typing-extensions` being dropped as a dependency.
* **Stop passing `extract_tables` to `unstructured-inference` since it is now supported in `unstructured` instead** Table extraction previously occurred in `unstructured-inference`, but that logic, except for the table model itself, is now a part of the `unstructured` library. Thus the parameter triggering table extraction is no longer passed to the `unstructured-inference` package. Also noted the table output regression for PDF files.
* **Fix a bug in Table partitioning** Previously the `skip_infer_table_types` variable used in `partition` was not being passed down to specific file partitioners. Now you can utilize the `skip_infer_table_types` list variable when calling `partition` to specify the filetypes for which you want to skip table extraction, or the `infer_table_structure` boolean variable on the file specific partitioning function.
* **Fix partition docx without sections** Some docx files, like those from teams output, do not contain sections and it would produce no results because the code assumes all components are in sections. Now if no sections is detected from a document we iterate through the paragraphs and return contents found in the paragraphs.
* **Fix out-of-order sequencing of split chunks.** Fixes behavior where "split" chunks were inserted at the beginning of the chunk sequence. This would produce a chunk sequence like [5a, 5b, 3a, 3b, 1, 2, 4] when sections 3 and 5 exceeded `max_characters`.
* **Deserialization of ingest docs fixed** When ingest docs are being deserialized as part of the ingest pipeline process (cli), there were certain fields that weren't getting persisted (metadata and date processed). The from_dict method was updated to take these into account and a unit test added to check.
* **Map source cli command configs when destination set** Due to how the source connector is dynamically called when the destination connector is set via the CLI, the configs were being set incorrectoy, causing the source connector to break. The configs were fixed and updated to take into account Fsspec-specific connectors.

## 0.10.25

### Enhancements

* **Duplicate CLI param check** Given that many of the options associated with the `Click` based cli ingest commands are added dynamically from a number of configs, a check was incorporated to make sure there were no duplicate entries to prevent new configs from overwriting already added options.
* **Ingest CLI refactor for better code reuse** Much of the ingest cli code can be templated and was a copy-paste across files, adding potential risk. Code was refactored to use a base class which had much of the shared code templated.

### Features

* **Table OCR refactor** support Table OCR with pre-computed OCR data to ensure we only do one OCR for entrie document. User can specify
ocr agent tesseract/paddle in environment variable `OCR_AGENT` for OCRing the entire document.
* **Adds accuracy function** The accuracy scoring was originally an option under `calculate_edit_distance`. For easy function call, it is now a wrapper around the original function that calls edit_distance and return as "score".
* **Adds HuggingFaceEmbeddingEncoder** The HuggingFace Embedding Encoder uses a local embedding model as opposed to using an API.
* **Add AWS bedrock embedding connector** `unstructured.embed.bedrock` now provides a connector to use AWS bedrock's `titan-embed-text` model to generate embeddings for elements. This features requires valid AWS bedrock setup and an internet connectionto run.

### Fixes

* **Import PDFResourceManager more directly** We were importing `PDFResourceManager` from `pdfminer.converter` which was causing an error for some users. We changed to import from the actual location of `PDFResourceManager`, which is `pdfminer.pdfinterp`.
* **Fix language detection of elements with empty strings** This resolves a warning message that was raised by `langdetect` if the language was attempted to be detected on an empty string. Language detection is now skipped for empty strings.
* **Fix chunks breaking on regex-metadata matches.** Fixes "over-chunking" when `regex_metadata` was used, where every element that contained a regex-match would start a new chunk.
* **Fix regex-metadata match offsets not adjusted within chunk.** Fixes incorrect regex-metadata match start/stop offset in chunks where multiple elements are combined.
* **Map source cli command configs when destination set** Due to how the source connector is dynamically called when the destination connector is set via the CLI, the configs were being set incorrectoy, causing the source connector to break. The configs were fixed and updated to take into account Fsspec-specific connectors.
* **Fix metrics folder not discoverable** Fixes issue where unstructured/metrics folder is not discoverable on PyPI by adding an `__init__.py` file under the folder.
* **Fix a bug when `parition_pdf` get `model_name=None`** In API usage the `model_name` value is `None` and the `cast` function in `partition_pdf` would return `None` and lead to attribution error. Now we use `str` function to explicit convert the content to string so it is garanteed to have `starts_with` and other string functions as attributes
* **Fix html partition fail on tables without `tbody` tag** HTML tables may sometimes just contain headers without body (`tbody` tag)

## 0.10.24

### Enhancements

* **Improve natural reading order** Some `OCR` elements with only spaces in the text have full-page width in the bounding box, which causes the `xycut` sorting to not work as expected. Now the logic to parse OCR results removes any elements with only spaces (more than one space).
* **Ingest compression utilities and fsspec connector support** Generic utility code added to handle files that get pulled from a source connector that are either tar or zip compressed and uncompress them locally. This is then processed using a local source connector. Currently this functionality has been incorporated into the fsspec connector and all those inheriting from it (currently: Azure Blob Storage, Google Cloud Storage, S3, Box, and Dropbox).
* **Ingest destination connectors support for writing raw list of elements** Along with the default write method used in the ingest pipeline to write the json content associated with the ingest docs, each destination connector can now also write a raw list of elements to the desired downstream location without having an ingest doc associated with it.

### Features

* **Adds element type percent match function** In order to evaluate the element type extracted, we add a function that calculates the matched percentage between two frequency dictionary.

### Fixes

* **Fix paddle model file not discoverable** Fixes issue where ocr_models/paddle_ocr.py file is not discoverable on PyPI by adding
an `__init__.py` file under the folder.
* **Chipper v2 Fixes** Includes fix for a memory leak and rare last-element bbox fix. (unstructured-inference==0.7.7)
* **Fix image resizing issue** Includes fix related to resizing images in the tables pipeline. (unstructured-inference==0.7.6)

## 0.10.23

### Enhancements

* **Add functionality to limit precision when serializing to json** Precision for `points` is limited to 1 decimal point if coordinates["system"] == "PixelSpace" (otherwise 2 decimal points?). Precision for `detection_class_prob` is limited to 5 decimal points.
* **Fix csv file detection logic when mime-type is text/plain** Previously the logic to detect csv file type was considering only first row's comma count comparing with the header_row comma count and both the rows being same line the result was always true, Now the logic is changed to consider the comma's count for all the lines except first line and compare with header_row comma count.
* **Improved inference speed for Chipper V2** API requests with 'hi_res_model_name=chipper' now have ~2-3x faster responses.

### Features

### Fixes

* **Cleans up temporary files after conversion** Previously a file conversion utility was leaving temporary files behind on the filesystem without removing them when no longer needed. This fix helps prevent an accumulation of temporary files taking up excessive disk space.
* **Fixes `under_non_alpha_ratio` dividing by zero** Although this function guarded against a specific cause of division by zero, there were edge cases slipping through like strings with only whitespace. This update more generally prevents the function from performing a division by zero.
* **Fix languages default** Previously the default language was being set to English when elements didn't have text or if langdetect could not detect the language. It now defaults to None so there is not misleading information about the language detected.
* **Fixes recursion limit error that was being raised when partitioning Excel documents of a certain size** Previously we used a recursive method to find subtables within an excel sheet. However this would run afoul of Python's recursion depth limit when there was a contiguous block of more than 1000 cells within a sheet. This function has been updated to use the NetworkX library which avoids Python recursion issues.

## 0.10.22

### Enhancements

* **bump `unstructured-inference` to `0.7.3`** The updated version of `unstructured-inference` supports a new version of the Chipper model, as well as a cleaner schema for its output classes. Support is included for new inference features such as hierarchy and ordering.
* **Expose skip_infer_table_types in ingest CLI.** For each connector a new `--skip-infer-table-types` parameter was added to map to the `skip_infer_table_types` partition argument. This gives more granular control to unstructured-ingest users, allowing them to specify the file types for which we should attempt table extraction.
* **Add flag to ingest CLI to raise error if any single doc fails in pipeline** Currently if a single doc fails in the pipeline, the whole thing halts due to the error. This flag defaults to log an error but continue with the docs it can.
* **Emit hyperlink metadata for DOCX file-type.** DOCX partitioner now adds `metadata.links`, `metadata.link_texts` and `metadata.link_urls` for elements that contain a hyperlink that points to an external resource. So-called "jump" links pointing to document internal locations (such as those found in a table-of-contents "jumping" to a chapter or section) are excluded.

### Features

* **Add `elements_to_text` as a staging helper function** In order to get a single clean text output from unstructured for metric calculations, automate the process of extracting text from elements using this function.
* **Adds permissions(RBAC) data ingestion functionality for the Sharepoint connector.** Problem: Role based access control is an important component in many data storage systems. Users may need to pass permissions (RBAC) data to downstream systems when ingesting data. Feature: Added permissions data ingestion functionality to the Sharepoint connector.

### Fixes

* **Fixes PDF list parsing creating duplicate list items** Previously a bug in PDF list item parsing caused removal of other elements and duplication of the list item
* **Fixes duplicated elements** Fixes issue where elements are duplicated when embeddings are generated. This will allow users to generate embeddings for their list of Elements without duplicating/breaking the orginal content.
* **Fixes failure when flagging for embeddings through unstructured-ingest** Currently adding the embedding parameter to any connector results in a failure on the copy stage. This is resolves the issue by adding the IngestDoc to the context map in the embedding node's `run` method. This allows users to specify that connectors fetch embeddings without failure.
* **Fix ingest pipeline reformat nodes not discoverable** Fixes issue where  reformat nodes raise ModuleNotFoundError on import. This was due to the directory was missing `__init__.py` in order to make it discoverable.
* **Fix default language in ingest CLI** Previously the default was being set to english which injected potentially incorrect information to downstream language detection libraries. By setting the default to None allows those libraries to better detect what language the text is in the doc being processed.

## 0.10.21

* **Adds Scarf analytics**.

## 0.10.20

### Enhancements

* **Add document level language detection functionality.** Adds the "auto" default for the languages param to all partitioners. The primary language present in the document is detected using the `langdetect` package. Additional param `detect_language_per_element` is also added for partitioners that return multiple elements. Defaults to `False`.
* **Refactor OCR code** The OCR code for entire page is moved from unstructured-inference to unstructured. On top of continuing support for OCR language parameter, we also support two OCR processing modes, "entire_page" or "individual_blocks".
* **Align to top left when shrinking bounding boxes for `xy-cut` sorting:** Update `shrink_bbox()` to keep top left rather than center.
* **Add visualization script to annotate elements** This script is often used to analyze/visualize elements with coordinates (e.g. partition_pdf()).
* **Adds data source properties to the Jira, Github and Gitlab connectors** These properties (date_created, date_modified, version, source_url, record_locator) are written to element metadata during ingest, mapping elements to information about the document source from which they derive. This functionality enables downstream applications to reveal source document applications, e.g. a link to a GDrive doc, Salesforce record, etc.
* **Improve title detection in pptx documents** The default title textboxes on a pptx slide are now categorized as titles.
* **Improve hierarchy detection in pptx documents** List items, and other slide text are properly nested under the slide title. This will enable better chunking of pptx documents.
* **Refactor of the ingest cli workflow** The refactored approach uses a dynamically set pipeline with a snapshot along each step to save progress and accommodate continuation from a snapshot if an error occurs. This also allows the pipeline to dynamically assign any number of steps to modify the partitioned content before it gets written to a destination.
* **Applies `max_characters=<n>` argument to all element types in `add_chunking_strategy` decorator** Previously this argument was only utilized in chunking Table elements and now applies to all partitioned elements if `add_chunking_strategy` decorator is utilized, further preparing the elements for downstream processing.
* **Add common retry strategy utilities for unstructured-ingest** Dynamic retry strategy with exponential backoff added to Notion source connector.
*
### Features

* **Adds `bag_of_words` and `percent_missing_text` functions** In order to count the word frequencies in two input texts and calculate the percentage of text missing relative to the source document.
* **Adds `edit_distance` calculation metrics** In order to benchmark the cleaned, extracted text with unstructured, `edit_distance` (`Levenshtein distance`) is included.
* **Adds detection_origin field to metadata** Problem: Currently isn't an easy way to find out how an element was created. With this change that information is added. Importance: With this information the developers and users are now able to know how an element was created to make decisions on how to use it. In order tu use this feature
setting UNSTRUCTURED_INCLUDE_DEBUG_METADATA=true is needed.
* **Adds a function that calculates frequency of the element type and its depth** To capture the accuracy of element type extraction, this function counts the occurrences of each unique element type with its depth for use in element metrics.

### Fixes

* **Fix zero division error in annotation bbox size** This fixes the bug where we find annotation bboxes realted to an element that need to divide the intersection size between annotation bbox and element bbox by the size of the annotation bbox
* **Fix prevent metadata module from importing dependencies from unnecessary modules** Problem: The `metadata` module had several top level imports that were only used in and applicable to code related to specific document types, while there were many general-purpose functions. As a result, general-purpose functions couldn't be used without unnecessary dependencies being installed. Fix: moved 3rd party dependency top level imports to inside the functions in which they are used and applied a decorator to check that the dependency is installed and emit a helpful error message if not.
* **Fixes category_depth None value for Title elements** Problem: `Title` elements from `chipper` get `category_depth`= None even when `Headline` and/or `Subheadline` elements are present in the same page. Fix: all `Title` elements with `category_depth` = None should be set to have a depth of 0 instead iff there are `Headline` and/or `Subheadline` element-types present. Importance: `Title` elements should be equivalent html `H1` when nested headings are present; otherwise, `category_depth` metadata can result ambiguous within elements in a page.
* **Tweak `xy-cut` ordering output to be more column friendly** This results in the order of elements more closely reflecting natural reading order which benefits downstream applications. While element ordering from `xy-cut` is usually mostly correct when ordering multi-column documents, sometimes elements from a RHS column will appear before elements in a LHS column. Fix: add swapped `xy-cut` ordering by sorting by X coordinate first and then Y coordinate.
* **Fixes badly initialized Formula** Problem: YoloX contain new types of elements, when loading a document that contain formulas a new element of that class
should be generated, however the Formula class inherits from Element instead of Text. After this change the element is correctly created with the correct class
allowing the document to be loaded. Fix: Change parent class for Formula to Text. Importance: Crucial to be able to load documents that contain formulas.
* **Fixes pdf uri error** An error was encountered when URI type of `GoToR` which refers to pdf resources outside of its own was detected since no condition catches such case. The code is fixing the issue by initialize URI before any condition check.


## 0.10.19

### Enhancements

* **Adds XLSX document level language detection** Enhancing on top of language detection functionality in previous release, we now support language detection within `.xlsx` file type at Element level.
* **bump `unstructured-inference` to `0.6.6`** The updated version of `unstructured-inference` makes table extraction in `hi_res` mode configurable to fine tune table extraction performance; it also improves element detection by adding a deduplication post processing step in the `hi_res` partitioning of pdfs and images.
* **Detect text in HTML Heading Tags as Titles** This will increase the accuracy of hierarchies in HTML documents and provide more accurate element categorization. If text is in an HTML heading tag and is not a list item, address, or narrative text, categorize it as a title.
* **Update python-based docs** Refactor docs to use the actual unstructured code rather than using the subprocess library to run the cli command itself.
* **Adds Table support for the `add_chunking_strategy` decorator to partition functions.** In addition to combining elements under Title elements, user's can now specify the `max_characters=<n>` argument to chunk Table elements into TableChunk elements with `text` and `text_as_html` of length <n> characters. This means partitioned Table results are ready for use in downstream applications without any post processing.
* **Expose endpoint url for s3 connectors** By allowing for the endpoint url to be explicitly overwritten, this allows for any non-AWS data providers supporting the s3 protocol to be supported (i.e. minio).

### Features

* **change default `hi_res` model for pdf/image partition to `yolox`** Now partitioning pdf/image using `hi_res` strategy utilizes `yolox_quantized` model isntead of `detectron2_onnx` model. This new default model has better recall for tables and produces more detailed categories for elements.
* **XLSX can now reads subtables within one sheet** Problem: Many .xlsx files are not created to be read as one full table per sheet. There are subtables, text and header along with more informations to extract from each sheet. Feature: This `partition_xlsx` now can reads subtable(s) within one .xlsx sheet, along with extracting other title and narrative texts. Importance: This enhance the power of .xlsx reading to not only one table per sheet, allowing user to capture more data tables from the file, if exists.
* **Update Documentation on Element Types and Metadata**: We have updated the documentation according to the latest element types and metadata. It includes the common and additional metadata provided by the Partitions and Connectors.

### Fixes

* **Fixes partition_pdf is_alnum reference bug** Problem: The `partition_pdf` when attempt to get bounding box from element experienced a reference before assignment error when the first object is not text extractable.  Fix: Switched to a flag when the condition is met. Importance: Crucial to be able to partition with pdf.
* **Fix various cases of HTML text missing after partition**
  Problem: Under certain circumstances, text immediately after some HTML tags will be misssing from partition result.
  Fix: Updated code to deal with these cases.
  Importance: This will ensure the correctness when partitioning HTML and Markdown documents.
* **Fixes chunking when `detection_class_prob` appears in Element metadata** Problem: when `detection_class_prob` appears in Element metadata, Elements will only be combined by chunk_by_title if they have the same `detection_class_prob` value (which is rare). This is unlikely a case we ever need to support and most often results in no chunking. Fix: `detection_class_prob` is included in the chunking list of metadata keys excluded for similarity comparison. Importance: This change allows `chunk_by_title` to operate as intended for documents which include `detection_class_prob` metadata in their Elements.

## 0.10.18

### Enhancements

* **Better detection of natural reading order in images and PDF's** The elements returned by partition better reflect natural reading order in some cases, particularly in complicated multi-column layouts, leading to better chunking and retrieval for downstream applications. Achieved by improving the `xy-cut` sorting to preprocess bboxes, shrinking all bounding boxes by 90% along x and y axes (still centered around the same center point), which allows projection lines to be drawn where not possible before if layout bboxes overlapped.
* **Improves `partition_xml` to be faster and more memory efficient when partitioning large XML files** The new behavior is to partition iteratively to prevent loading the entire XML tree into memory at once in most use cases.
* **Adds data source properties to SharePoint, Outlook, Onedrive, Reddit, Slack, DeltaTable connectors** These properties (date_created, date_modified, version, source_url, record_locator) are written to element metadata during ingest, mapping elements to information about the document source from which they derive. This functionality enables downstream applications to reveal source document applications, e.g. a link to a GDrive doc, Salesforce record, etc.
* **Add functionality to save embedded images in PDF's separately as images** This allows users to save embedded images in PDF's separately as images, given some directory path. The saved image path is written to the metadata for the Image element. Downstream applications may benefit by providing users with image links from relevant "hits."
* **Azure Cognite Search destination connector** New Azure Cognitive Search destination connector added to ingest CLI.  Users may now use `unstructured-ingest` to write partitioned data from over 20 data sources (so far) to an Azure Cognitive Search index.
* **Improves salesforce partitioning** Partitions Salesforce data as xlm instead of text for improved detail and flexibility. Partitions htmlbody instead of textbody for Salesforce emails. Importance: Allows all Salesforce fields to be ingested and gives Salesforce emails more detailed partitioning.
* **Add document level language detection functionality.** Introduces the "auto" default for the languages param, which then detects the languages present in the document using the `langdetect` package. Adds the document languages as ISO 639-3 codes to the element metadata. Implemented only for the partition_text function to start.
* **PPTX partitioner refactored in preparation for enhancement.** Behavior should be unchanged except that shapes enclosed in a group-shape are now included, as many levels deep as required (a group-shape can itself contain a group-shape).
* **Embeddings support for the SharePoint SourceConnector via unstructured-ingest CLI** The SharePoint connector can now optionally create embeddings from the elements it pulls out during partition and upload those embeddings to Azure Cognitive Search index.
* **Improves hierarchy from docx files by leveraging natural hierarchies built into docx documents**  Hierarchy can now be detected from an indentation level for list bullets/numbers and by style name (e.g. Heading 1, List Bullet 2, List Number).
* **Chunking support for the SharePoint SourceConnector via unstructured-ingest CLI** The SharePoint connector can now optionally chunk the elements pulled out during partition via the chunking unstructured brick. This can be used as a stage before creating embeddings.

### Features

* **Adds `links` metadata in `partition_pdf` for `fast` strategy.** Problem: PDF files contain rich information and hyperlink that Unstructured did not captured earlier. Feature: `partition_pdf` now can capture embedded links within the file along with its associated text and page number. Importance: Providing depth in extracted elements give user a better understanding and richer context of documents. This also enables user to map to other elements within the document if the hyperlink is refered internally.
* **Adds the embedding module to be able to embed Elements** Problem: Many NLP applications require the ability to represent parts of documents in a semantic way. Until now, Unstructured did not have text embedding ability within the core library. Feature: This embedding module is able to track embeddings related data with a class, embed a list of elements, and return an updated list of Elements with the *embeddings* property. The module is also able to embed query strings. Importance: Ability to embed documents or parts of documents will enable users to make use of these semantic representations in different NLP applications, such as search, retrieval, and retrieval augmented generation.

### Fixes

* **Fixes a metadata source serialization bug** Problem: In unstructured elements, when loading an elements json file from the disk, the data_source attribute is assumed to be an instance of DataSourceMetadata and the code acts based on that. However the loader did not satisfy the assumption, and loaded it as a dict instead, causing an error. Fix: Added necessary code block to initialize a DataSourceMetadata object, also refactored DataSourceMetadata.from_dict() method to remove redundant code. Importance: Crucial to be able to load elements (which have data_source fields) from json files.
* **Fixes issue where unstructured-inference was not getting updated** Problem: unstructured-inference was not getting upgraded to the version to match unstructured release when doing a pip install.  Solution: using `pip install unstructured[all-docs]` it will now upgrade both unstructured and unstructured-inference. Importance: This will ensure that the inference library is always in sync with the unstructured library, otherwise users will be using outdated libraries which will likely lead to unintended behavior.
* **Fixes SharePoint connector failures if any document has an unsupported filetype** Problem: Currently the entire connector ingest run fails if a single IngestDoc has an unsupported filetype. This is because a ValueError is raised in the IngestDoc's `__post_init__`. Fix: Adds a try/catch when the IngestConnector runs get_ingest_docs such that the error is logged but all processable documents->IngestDocs are still instantiated and returned. Importance: Allows users to ingest SharePoint content even when some files with unsupported filetypes exist there.
* **Fixes Sharepoint connector server_path issue** Problem: Server path for the Sharepoint Ingest Doc was incorrectly formatted, causing issues while fetching pages from the remote source. Fix: changes formatting of remote file path before instantiating SharepointIngestDocs and appends a '/' while fetching pages from the remote source. Importance: Allows users to fetch pages from Sharepoint Sites.
* **Fixes Sphinx errors.** Fixes errors when running Sphinx `make html` and installs library to suppress warnings.
* **Fixes a metadata backwards compatibility error** Problem: When calling `partition_via_api`, the hosted api may return an element schema that's newer than the current `unstructured`. In this case, metadata fields were added which did not exist in the local `ElementMetadata` dataclass, and `__init__()` threw an error. Fix: remove nonexistent fields before instantiating in `ElementMetadata.from_json()`. Importance: Crucial to avoid breaking changes when adding fields.
* **Fixes issue with Discord connector when a channel returns `None`** Problem: Getting the `jump_url` from a nonexistent Discord `channel` fails. Fix: property `jump_url` is now retrieved within the same context as the messages from the channel. Importance: Avoids cascading issues when the connector fails to fetch information about a Discord channel.
* **Fixes occasionally SIGABTR when writing table with `deltalake` on Linux** Problem: occasionally on Linux ingest can throw a `SIGABTR` when writing `deltalake` table even though the table was written correctly. Fix: put the writing function into a `Process` to ensure its execution to the fullest extent before returning to the main process. Importance: Improves stability of connectors using `deltalake`
* **Fixes badly initialized Formula** Problem: YoloX contain new types of elements, when loading a document that contain formulas a new element of that class should be generated, however the Formula class inherits from Element instead of Text. After this change the element is correctly created with the correct class allowing the document to be loaded. Fix: Change parent class for Formula to Text. Importance: Crucial to be able to load documents that contain formulas.

## 0.10.16

### Enhancements

* **Adds data source properties to Airtable, Confluence, Discord, Elasticsearch, Google Drive, and Wikipedia connectors** These properties (date_created, date_modified, version, source_url, record_locator) are written to element metadata during ingest, mapping elements to information about the document source from which they derive. This functionality enables downstream applications to reveal source document applications, e.g. a link to a GDrive doc, Salesforce record, etc.
* **DOCX partitioner refactored in preparation for enhancement.** Behavior should be unchanged except in multi-section documents containing different headers/footers for different sections. These will now emit all distinct headers and footers encountered instead of just those for the last section.
* **Add a function to map between Tesseract and standard language codes.** This allows users to input language information to the `languages` param in any Tesseract-supported langcode or any ISO 639 standard language code.
* **Add document level language detection functionality.** Introduces the "auto" default for the languages param, which then detects the languages present in the document using the `langdetect` package. Implemented only for the partition_text function to start.

### Features

### Fixes

* ***Fixes an issue that caused a partition error for some PDF's.** Fixes GH Issue 1460 by bypassing a coordinate check if an element has invalid coordinates.

## 0.10.15


### Enhancements

* **Support for better element categories from the next-generation image-to-text model ("chipper").** Previously, not all of the classifications from Chipper were being mapped to proper `unstructured` element categories so the consumer of the library would see many `UncategorizedText` elements. This fixes the issue, improving the granularity of the element categories outputs for better downstream processing and chunking. The mapping update is:
  * "Threading": `NarrativeText`
  * "Form": `NarrativeText`
  * "Field-Name": `Title`
  * "Value": `NarrativeText`
  * "Link": `NarrativeText`
  * "Headline": `Title` (with `category_depth=1`)
  * "Subheadline": `Title` (with `category_depth=2`)
  * "Abstract": `NarrativeText`
* **Better ListItem grouping for PDF's (fast strategy).** The `partition_pdf` with `fast` strategy previously broke down some numbered list item lines as separate elements. This enhancement leverages the x,y coordinates and bbox sizes to help decide whether the following chunk of text is a continuation of the immediate previous detected ListItem element or not, and not detect it as its own non-ListItem element.
* **Fall back to text-based classification for uncategorized Layout elements for Images and PDF's**. Improves element classification by running existing text-based rules on previously `UncategorizedText` elements.
* **Adds table partitioning for Partitioning for many doc types including: .html, .epub., .md, .rst, .odt, and .msg.** At the core of this change is the .html partition functionality, which is leveraged by the other effected doc types. This impacts many scenarios where `Table` Elements are now propery extracted.
* **Create and add `add_chunking_strategy` decorator to partition functions.** Previously, users were responsible for their own chunking after partitioning elements, often required for downstream applications. Now, individual elements may be combined into right-sized chunks where min and max character size may be specified if `chunking_strategy=by_title`. Relevant elements are grouped together for better downstream results. This enables users immediately use partitioned results effectively in downstream applications (e.g. RAG architecture apps) without any additional post-processing.
* **Adds `languages` as an input parameter and marks `ocr_languages` kwarg for deprecation in pdf, image, and auto partitioning functions.** Previously, language information was only being used for Tesseract OCR for image-based documents and was in a Tesseract specific string format, but by refactoring into a list of standard language codes independent of Tesseract, the `unstructured` library will better support `languages` for other non-image pipelines and/or support for other OCR engines.
* **Removes `UNSTRUCTURED_LANGUAGE` env var usage and replaces `language` with `languages` as an input parameter to unstructured-partition-text_type functions.** The previous parameter/input setup was not user-friendly or scalable to the variety of elements being processed. By refactoring the inputted language information into a list of standard language codes, we can support future applications of the element language such as detection, metadata, and multi-language elements. Now, to skip English specific checks, set the `languages` parameter to any non-English language(s).
* **Adds `xlsx` and `xls` filetype extensions to the `skip_infer_table_types` default list in `partition`.** By adding these file types to the input parameter these files should not go through table extraction. Users can still specify if they would like to extract tables from these filetypes, but will have to set the `skip_infer_table_types` to exclude the desired filetype extension. This avoids mis-representing complex spreadsheets where there may be multiple sub-tables and other content.
* **Better debug output related to sentence counting internals**. Clarify message when sentence is not counted toward sentence count because there aren't enough words, relevant for developers focused on `unstructured`s NLP internals.
* **Faster ocr_only speed for partitioning PDF and images.** Use `unstructured_pytesseract.run_and_get_multiple_output` function to reduce the number of calls to `tesseract` by half when partitioning pdf or image with `tesseract`
* **Adds data source properties to fsspec connectors** These properties (date_created, date_modified, version, source_url, record_locator) are written to element metadata during ingest, mapping elements to information about the document source from which they derive. This functionality enables downstream applications to reveal source document applications, e.g. a link to a GDrive doc, Salesforce record, etc.
* **Add delta table destination connector** New delta table destination connector added to ingest CLI.  Users may now use `unstructured-ingest` to write partitioned data from over 20 data sources (so far) to a Delta Table.
* **Rename to Source and Destination Connectors in the Documentation.** Maintain naming consistency between Connectors codebase and documentation with the first addition to a destination connector.
* **Non-HTML text files now return unstructured-elements as opposed to HTML-elements.** Previously the text based files that went through `partition_html` would return HTML-elements but now we preserve the format from the input using `source_format` argument in the partition call.
* **Adds `PaddleOCR` as an optional alternative to `Tesseract`** for OCR in processing of PDF or Image files, it is installable via the `makefile` command `install-paddleocr`. For experimental purposes only.
* **Bump unstructured-inference** to 0.5.28. This version bump markedly improves the output of table data, rendered as `metadata.text_as_html` in an element. These changes include:
  * add env variable `ENTIRE_PAGE_OCR` to specify using paddle or tesseract on entire page OCR
  * table structure detection now pads the input image by 25 pixels in all 4 directions to improve its recall (0.5.27)
  * support paddle with both cpu and gpu and assume it is pre-installed (0.5.26)
  * fix a bug where `cells_to_html` doesn't handle cells spanning multiple rows properly (0.5.25)
  * remove `cv2` preprocessing step before OCR step in table transformer (0.5.24)

### Features

* **Adds element metadata via `category_depth` with default value None**.
  * This additional metadata is useful for vectordb/LLM, chunking strategies, and retrieval applications.
* **Adds a naive hierarchy for elements via a `parent_id` on the element's metadata**
  * Users will now have more metadata for implementing vectordb/LLM chunking strategies. For example, text elements could be queried by their preceding title element.
  * Title elements created from HTML headings will properly nest

### Fixes

* **`add_pytesseract_bboxes_to_elements` no longer returns `nan` values**. The function logic is now broken into new methods
  `_get_element_box` and `convert_multiple_coordinates_to_new_system`
* **Selecting a different model wasn't being respected when calling `partition_image`.** Problem: `partition_pdf` allows for passing a `model_name` parameter. Given the similarity between the image and PDF pipelines, the expected behavior is that `partition_image` should support the same parameter, but `partition_image` was unintentionally not passing along its `kwargs`. This was corrected by adding the kwargs to the downstream call.
* **Fixes a chunking issue via dropping the field "coordinates".** Problem: chunk_by_title function was chunking each element to its own individual chunk while it needed to group elements into a fewer number of chunks. We've discovered that this happens due to a metadata matching logic in chunk_by_title function, and discovered that elements with different metadata can't be put into the same chunk. At the same time, any element with "coordinates" essentially had different metadata than other elements, due each element locating in different places and having different coordinates. Fix: That is why we have included the key "coordinates" inside a list of excluded metadata keys, while doing this "metadata_matches" comparision. Importance: This change is crucial to be able to chunk by title for documents which include "coordinates" metadata in their elements.

## 0.10.14

### Enhancements

* Update all connectors to use new downstream architecture
  * New click type added to parse comma-delimited string inputs
  * Some CLI options renamed

### Features

### Fixes

## 0.10.13

### Enhancements

* Updated documentation: Added back support doc types for partitioning, more Python codes in the API page,  RAG definition, and use case.
* Updated Hi-Res Metadata: PDFs and Images using Hi-Res strategy now have layout model class probabilities added ot metadata.
* Updated the `_detect_filetype_from_octet_stream()` function to use libmagic to infer the content type of file when it is not a zip file.
* Tesseract minor version bump to 5.3.2

### Features

* Add Jira Connector to be able to pull issues from a Jira organization
* Add `clean_ligatures` function to expand ligatures in text


### Fixes

* `partition_html` breaks on `<br>` elements.
* Ingest error handling to properly raise errors when wrapped
* GH issue 1361: fixes a sortig error that prevented some PDF's from being parsed
* Bump unstructured-inference
  * Brings back embedded images in PDF's (0.5.23)

## 0.10.12

### Enhancements

* Removed PIL pin as issue has been resolved upstream
* Bump unstructured-inference
  * Support for yolox_quantized layout detection model (0.5.20)
* YoloX element types added


### Features

* Add Salesforce Connector to be able to pull Account, Case, Campaign, EmailMessage, Lead

### Fixes


* Bump unstructured-inference
  * Avoid divide-by-zero errors swith `safe_division` (0.5.21)

## 0.10.11

### Enhancements

* Bump unstructured-inference
  * Combine entire-page OCR output with layout-detected elements, to ensure full coverage of the page (0.5.19)

### Features

* Add in ingest cli s3 writer

### Fixes

* Fix a bug where `xy-cut` sorting attemps to sort elements without valid coordinates; now xy cut sorting only works when **all** elements have valid coordinates

## 0.10.10

### Enhancements

* Adds `text` as an input parameter to `partition_xml`.
* `partition_xml` no longer runs through `partition_text`, avoiding incorrect splitting
  on carriage returns in the XML. Since `partition_xml` no longer calls `partition_text`,
  `min_partition` and `max_partition` are no longer supported in `partition_xml`.
* Bump `unstructured-inference==0.5.18`, change non-default detectron2 classification threshold
* Upgrade base image from rockylinux 8 to rockylinux 9
* Serialize IngestDocs to JSON when passing to subprocesses

### Features

### Fixes

- Fix a bug where mismatched `elements` and `bboxes` are passed into `add_pytesseract_bbox_to_elements`

## 0.10.9

### Enhancements

* Fix `test_json` to handle only non-extra dependencies file types (plain-text)

### Features

* Adds `chunk_by_title` to break a document into sections based on the presence of `Title`
  elements.
* add new extraction function `extract_image_urls_from_html` to extract all img related URL from html text.

### Fixes

* Make cv2 dependency optional
* Edit `add_pytesseract_bbox_to_elements`'s (`ocr_only` strategy) `metadata.coordinates.points` return type to `Tuple` for consistency.
* Re-enable test-ingest-confluence-diff for ingest tests
* Fix syntax for ingest test check number of files
* Fix csv and tsv partitioners loosing the first line of the files when creating elements

## 0.10.8

### Enhancements

* Release docker image that installs Python 3.10 rather than 3.8

### Features

### Fixes

## 0.10.7

### Enhancements

### Features

### Fixes

* Remove overly aggressive ListItem chunking for images and PDF's which typically resulted in inchorent elements.

## 0.10.6

### Enhancements

* Enable `partition_email` and `partition_msg` to detect if an email is PGP encryped. If
  and email is PGP encryped, the functions will return an empy list of elements and
  emit a warning about the encrypted content.
* Add threaded Slack conversations into Slack connector output
* Add functionality to sort elements using `xy-cut` sorting approach in `partition_pdf` for `hi_res` and `fast` strategies
* Bump unstructured-inference
  * Set OMP_THREAD_LIMIT to 1 if not set for better tesseract perf (0.5.17)

### Features

* Extract coordinates from PDFs and images when using OCR only strategy and add to metadata

### Fixes

* Update `partition_html` to respect the order of `<pre>` tags.
* Fix bug in `partition_pdf_or_image` where two partitions were called if `strategy == "ocr_only"`.
* Bump unstructured-inference
  * Fix issue where temporary files were being left behind (0.5.16)
* Adds deprecation warning for the `file_filename` kwarg to `partition`, `partition_via_api`,
  and `partition_multiple_via_api`.
* Fix documentation build workflow by pinning dependencies

## 0.10.5

### Enhancements

* Create new CI Pipelines
  - Checking text, xml, email, and html doc tests against the library installed without extras
  - Checking each library extra against their respective tests
* `partition` raises an error and tells the user to install the appropriate extra if a filetype
  is detected that is missing dependencies.
* Add custom errors to ingest
* Bump `unstructured-ingest==0.5.15`
  - Handle an uncaught TesseractError (0.5.15)
  - Add TIFF test file and TIFF filetype to `test_from_image_file` in `test_layout` (0.5.14)
* Use `entire_page` ocr mode for pdfs and images
* Add notes on extra installs to docs
* Adds ability to reuse connections per process in unstructured-ingest

### Features
* Add delta table connector

### Fixes

## 0.10.4
* Pass ocr_mode in partition_pdf and set the default back to individual pages for now
* Add diagrams and descriptions for ingest design in the ingest README

### Features
* Supports multipage TIFF image partitioning

### Fixes

## 0.10.2

### Enhancements
* Bump unstructured-inference==0.5.13:
  - Fix extracted image elements being included in layout merge, addresses the issue
    where an entire-page image in a PDF was not passed to the layout model when using hi_res.

### Features

### Fixes

## 0.10.1

### Enhancements
* Bump unstructured-inference==0.5.12:
  - fix to avoid trace for certain PDF's (0.5.12)
  - better defaults for DPI for hi_res and  Chipper (0.5.11)
  - implement full-page OCR (0.5.10)

### Features

### Fixes

* Fix dead links in repository README (Quick Start > Install for local development, and Learn more > Batch Processing)
* Update document dependencies to include tesseract-lang for additional language support (required for tests to pass)

## 0.10.0

### Enhancements

* Add `include_header` kwarg to `partition_xlsx` and change default behavior to `True`
* Update the `links` and `emphasized_texts` metadata fields

### Features

### Fixes

## 0.9.3

### Enhancements

* Pinned dependency cleanup.
* Update `partition_csv` to always use `soupparser_fromstring` to parse `html text`
* Update `partition_tsv` to always use `soupparser_fromstring` to parse `html text`
* Add `metadata.section` to capture epub table of contents data
* Add `unique_element_ids` kwarg to partition functions. If `True`, will use a UUID
  for element IDs instead of a SHA-256 hash.
* Update `partition_xlsx` to always use `soupparser_fromstring` to parse `html text`
* Add functionality to switch `html` text parser based on whether the `html` text contains emoji
* Add functionality to check if a string contains any emoji characters
* Add CI tests around Notion

### Features

* Add Airtable Connector to be able to pull views/tables/bases from an Airtable organization

### Fixes

* fix pdf partition of list items being detected as titles in OCR only mode
* make notion module discoverable
* fix emails with `Content-Distribution: inline` and `Content-Distribution: attachment` with no filename
* Fix email attachment filenames which had `=` in the filename itself

## 0.9.2


### Enhancements

* Update table extraction section in API documentation to sync with change in Prod API
* Update Notion connector to extract to html
* Added UUID option for `element_id`
* Bump unstructured-inference==0.5.9:
  - better caching of models
  - another version of detectron2 available, though the default layout model is unchanged
* Added UUID option for element_id
* Added UUID option for element_id
* CI improvements to run ingest tests in parallel

### Features

* Adds Sharepoint connector.

### Fixes

* Bump unstructured-inference==0.5.9:
  - ignores Tesseract errors where no text is extracted for tiles that indeed, have no text

## 0.9.1

### Enhancements

* Adds --partition-pdf-infer-table-structure to unstructured-ingest.
* Enable `partition_html` to skip headers and footers with the `skip_headers_and_footers` flag.
* Update `partition_doc` and `partition_docx` to track emphasized texts in the output
* Adds post processing function `filter_element_types`
* Set the default strategy for partitioning images to `hi_res`
* Add page break parameter section in API documentation to sync with change in Prod API
* Update `partition_html` to track emphasized texts in the output
* Update `XMLDocument._read_xml` to create `<p>` tag element for the text enclosed in the `<pre>` tag
* Add parameter `include_tail_text` to `_construct_text` to enable (skip) tail text inclusion
* Add Notion connector

### Features

### Fixes

* Remove unused `_partition_via_api` function
* Fixed emoji bug in `partition_xlsx`.
* Pass `file_filename` metadata when partitioning file object
* Skip ingest test on missing Slack token
* Add Dropbox variables to CI environments
* Remove default encoding for ingest
* Adds new element type `EmailAddress` for recognising email address in the  text
* Simplifies `min_partition` logic; makes partitions falling below the `min_partition`
  less likely.
* Fix bug where ingest test check for number of files fails in smoke test
* Fix unstructured-ingest entrypoint failure

## 0.9.0

### Enhancements

* Dependencies are now split by document type, creating a slimmer base installation.

## 0.8.8

### Enhancements

### Features

### Fixes

* Rename "date" field to "last_modified"
* Adds Box connector

### Fixes

## 0.8.7

### Enhancements

* Put back useful function `split_by_paragraph`

### Features

### Fixes

* Fix argument order in NLTK download step

## 0.8.6

### Enhancements

### Features

### Fixes

* Remove debug print lines and non-functional code

## 0.8.5

### Enhancements

* Add parameter `skip_infer_table_types` to enable (skip) table extraction for other doc types
* Adds optional Unstructured API unit tests in CI
* Tracks last modified date for all document types.
* Add auto_paragraph_grouper to detect new-line and blank-line new paragraph for .txt files.
* refactor the ingest cli to better support expanding supported connectors

## 0.8.3

### Enhancements

### Features

### Fixes

* NLTK now only gets downloaded if necessary.
* Handling for empty tables in Word Documents and PowerPoints.

## 0.8.4

### Enhancements

* Additional tests and refactor of JSON detection.
* Update functionality to retrieve image metadata from a page for `document_to_element_list`
* Links are now tracked in `partition_html` output.
* Set the file's current position to the beginning after reading the file in `convert_to_bytes`
* Add `min_partition` kwarg to that combines elements below a specified threshold and modifies splitting of strings longer than max partition so words are not split.
* set the file's current position to the beginning after reading the file in `convert_to_bytes`
* Add slide notes to pptx
* Add `--encoding` directive to ingest
* Improve json detection by `detect_filetype`

### Features

* Adds Outlook connector
* Add support for dpi parameter in inference library
* Adds Onedrive connector.
* Add Confluence connector for ingest cli to pull the body text from all documents from all spaces in a confluence domain.

### Fixes

* Fixes issue with email partitioning where From field was being assigned the To field value.
* Use the `image_metadata` property of the `PageLayout` instance to get the page image info in the `document_to_element_list`
* Add functionality to write images to computer storage temporarily instead of keeping them in memory for `ocr_only` strategy
* Add functionality to convert a PDF in small chunks of pages at a time for `ocr_only` strategy
* Adds `.txt`, `.text`, and `.tab` to list of extensions to check if file
  has a `text/plain` MIME type.
* Enables filters to be passed to `partition_doc` so it doesn't error with LibreOffice7.
* Removed old error message that's superseded by `requires_dependencies`.
* Removes using `hi_res` as the default strategy value for `partition_via_api` and `partition_multiple_via_api`

## 0.8.1

### Enhancements

* Add support for Python 3.11

### Features

### Fixes

* Fixed `auto` strategy detected scanned document as having extractable text and using `fast` strategy, resulting in no output.
* Fix list detection in MS Word documents.
* Don't instantiate an element with a coordinate system when there isn't a way to get its location data.

## 0.8.0

### Enhancements

* Allow model used for hi res pdf partition strategy to be chosen when called.
* Updated inference package

### Features

* Add `metadata_filename` parameter across all partition functions

### Fixes

* Update to ensure `convert_to_datafame` grabs all of the metadata fields.
* Adjust encoding recognition threshold value in `detect_file_encoding`
* Fix KeyError when `isd_to_elements` doesn't find a type
* Fix `_output_filename` for local connector, allowing single files to be written correctly to the disk

* Fix for cases where an invalid encoding is extracted from an email header.

### BREAKING CHANGES

* Information about an element's location is no longer returned as top-level attributes of an element. Instead, it is returned in the `coordinates` attribute of the element's metadata.

## 0.7.12

### Enhancements

* Adds `include_metadata` kwarg to `partition_doc`, `partition_docx`, `partition_email`, `partition_epub`, `partition_json`, `partition_msg`, `partition_odt`, `partition_org`, `partition_pdf`, `partition_ppt`, `partition_pptx`, `partition_rst`, and `partition_rtf`
### Features

* Add Elasticsearch connector for ingest cli to pull specific fields from all documents in an index.
* Adds Dropbox connector

### Fixes

* Fix tests that call unstructured-api by passing through an api-key
* Fixed page breaks being given (incorrect) page numbers
* Fix skipping download on ingest when a source document exists locally

## 0.7.11

### Enhancements

* More deterministic element ordering when using `hi_res` PDF parsing strategy (from unstructured-inference bump to 0.5.4)
* Make large model available (from unstructured-inference bump to 0.5.3)
* Combine inferred elements with extracted elements (from unstructured-inference bump to 0.5.2)
* `partition_email` and `partition_msg` will now process attachments if `process_attachments=True`
  and a attachment partitioning functions is passed through with `attachment_partitioner=partition`.

### Features

### Fixes

* Fix tests that call unstructured-api by passing through an api-key
* Fixed page breaks being given (incorrect) page numbers
* Fix skipping download on ingest when a source document exists locally

## 0.7.10

### Enhancements

* Adds a `max_partition` parameter to `partition_text`, `partition_pdf`, `partition_email`,
  `partition_msg` and `partition_xml` that sets a limit for the size of an individual
  document elements. Defaults to `1500` for everything except `partition_xml`, which has
  a default value of `None`.
* DRY connector refactor

### Features

* `hi_res` model for pdfs and images is selectable via environment variable.

### Fixes

* CSV check now ignores escaped commas.
* Fix for filetype exploration util when file content does not have a comma.
* Adds negative lookahead to bullet pattern to avoid detecting plain text line
  breaks like `-------` as list items.
* Fix pre tag parsing for `partition_html`
* Fix lookup error for annotated Arabic and Hebrew encodings

## 0.7.9

### Enhancements

* Improvements to string check for leafs in `partition_xml`.
* Adds --partition-ocr-languages to unstructured-ingest.

### Features

* Adds `partition_org` for processed Org Mode documents.

### Fixes

## 0.7.8

### Enhancements

### Features

* Adds Google Cloud Service connector

### Fixes

* Updates the `parse_email` for `partition_eml` so that `unstructured-api` passes the smoke tests
* `partition_email` now works if there is no message content
* Updates the `"fast"` strategy for `partition_pdf` so that it's able to recursively
* Adds recursive functionality to all fsspec connectors
* Adds generic --recursive ingest flag

## 0.7.7

### Enhancements

* Adds functionality to replace the `MIME` encodings for `eml` files with one of the common encodings if a `unicode` error occurs
* Adds missed file-like object handling in `detect_file_encoding`
* Adds functionality to extract charset info from `eml` files

### Features

* Added coordinate system class to track coordinate types and convert to different coordinate

### Fixes

* Adds an `html_assemble_articles` kwarg to `partition_html` to enable users to capture
  control whether content outside of `<article>` tags is captured when
  `<article>` tags are present.
* Check for the `xml` attribute on `element` before looking for pagebreaks in `partition_docx`.

## 0.7.6

### Enhancements

* Convert fast startegy to ocr_only for images
* Adds support for page numbers in `.docx` and `.doc` when user or renderer
  created page breaks are present.
* Adds retry logic for the unstructured-ingest Biomed connector

### Features

* Provides users with the ability to extract additional metadata via regex.
* Updates `partition_docx` to include headers and footers in the output.
* Create `partition_tsv` and associated tests. Make additional changes to `detect_filetype`.

### Fixes

* Remove fake api key in test `partition_via_api` since we now require valid/empty api keys
* Page number defaults to `None` instead of `1` when page number is not present in the metadata.
  A page number of `None` indicates that page numbers are not being tracked for the document
  or that page numbers do not apply to the element in question..
* Fixes an issue with some pptx files. Assume pptx shapes are found in top left position of slide
  in case the shape.top and shape.left attributes are `None`.

## 0.7.5

### Enhancements

* Adds functionality to sort elements in `partition_pdf` for `fast` strategy
* Adds ingest tests with `--fast` strategy on PDF documents
* Adds --api-key to unstructured-ingest

### Features

* Adds `partition_rst` for processed ReStructured Text documents.

### Fixes

* Adds handling for emails that do not have a datetime to extract.
* Adds pdf2image package as core requirement of unstructured (with no extras)

## 0.7.4

### Enhancements

* Allows passing kwargs to request data field for `partition_via_api` and `partition_multiple_via_api`
* Enable MIME type detection if libmagic is not available
* Adds handling for empty files in `detect_filetype` and `partition`.

### Features

### Fixes

* Reslove `grpcio` import issue on `weaviate.schema.validate_schema` for python 3.9 and 3.10
* Remove building `detectron2` from source in Dockerfile

## 0.7.3

### Enhancements

* Update IngestDoc abstractions and add data source metadata in ElementMetadata

### Features

### Fixes

* Pass `strategy` parameter down from `partition` for `partition_image`
* Filetype detection if a CSV has a `text/plain` MIME type
* `convert_office_doc` no longers prints file conversion info messages to stdout.
* `partition_via_api` reflects the actual filetype for the file processed in the API.

## 0.7.2

### Enhancements

* Adds an optional encoding kwarg to `elements_to_json` and `elements_from_json`
* Bump version of base image to use new stable version of tesseract

### Features

### Fixes

* Update the `read_txt_file` utility function to keep using `spooled_to_bytes_io_if_needed` for xml
* Add functionality to the `read_txt_file` utility function to handle file-like object from URL
* Remove the unused parameter `encoding` from `partition_pdf`
* Change auto.py to have a `None` default for encoding
* Add functionality to try other common encodings for html and xml files if an error related to the encoding is raised and the user has not specified an encoding.
* Adds benchmark test with test docs in example-docs
* Re-enable test_upload_label_studio_data_with_sdk
* File detection now detects code files as plain text
* Adds `tabulate` explicitly to dependencies
* Fixes an issue in `metadata.page_number` of pptx files
* Adds showing help if no parameters passed

## 0.7.1

### Enhancements

### Features

* Add `stage_for_weaviate` to stage `unstructured` outputs for upload to Weaviate, along with
  a helper function for defining a class to use in Weaviate schemas.
* Builds from Unstructured base image, built off of Rocky Linux 8.7, this resolves almost all CVE's in the image.

### Fixes

## 0.7.0

### Enhancements

* Installing `detectron2` from source is no longer required when using the `local-inference` extra.
* Updates `.pptx` parsing to include text in tables.

### Features

### Fixes

* Fixes an issue in `_add_element_metadata` that caused all elements to have `page_number=1`
  in the element metadata.
* Adds `.log` as a file extension for TXT files.
* Adds functionality to try other common encodings for email (`.eml`) files if an error related to the encoding is raised and the user has not specified an encoding.
* Allow passed encoding to be used in the `replace_mime_encodings`
* Fixes page metadata for `partition_html` when `include_metadata=False`
* A `ValueError` now raises if `file_filename` is not specified when you use `partition_via_api`
  with a file-like object.

## 0.6.11

### Enhancements

* Supports epub tests since pandoc is updated in base image

### Features


### Fixes


## 0.6.10

### Enhancements

* XLS support from auto partition

### Features

### Fixes

## 0.6.9

### Enhancements

* fast strategy for pdf now keeps element bounding box data
* setup.py refactor

### Features

### Fixes

* Adds functionality to try other common encodings if an error related to the encoding is raised and the user has not specified an encoding.
* Adds additional MIME types for CSV

## 0.6.8

### Enhancements

### Features

* Add `partition_csv` for CSV files.

### Fixes

## 0.6.7

### Enhancements

* Deprecate `--s3-url` in favor of `--remote-url` in CLI
* Refactor out non-connector-specific config variables
* Add `file_directory` to metadata
* Add `page_name` to metadata. Currently used for the sheet name in XLSX documents.
* Added a `--partition-strategy` parameter to unstructured-ingest so that users can specify
  partition strategy in CLI. For example, `--partition-strategy fast`.
* Added metadata for filetype.
* Add Discord connector to pull messages from a list of channels
* Refactor `unstructured/file-utils/filetype.py` to better utilise hashmap to return mime type.
* Add local declaration of DOCX_MIME_TYPES and XLSX_MIME_TYPES for `test_filetype.py`.

### Features

* Add `partition_xml` for XML files.
* Add `partition_xlsx` for Microsoft Excel documents.

### Fixes

* Supports `hml` filetype for partition as a variation of html filetype.
* Makes `pytesseract` a function level import in `partition_pdf` so you can use the `"fast"`
  or `"hi_res"` strategies if `pytesseract` is not installed. Also adds the
  `required_dependencies` decorator for the `"hi_res"` and `"ocr_only"` strategies.
* Fix to ensure `filename` is tracked in metadata for `docx` tables.

## 0.6.6

### Enhancements

* Adds an `"auto"` strategy that chooses the partitioning strategy based on document
  characteristics and function kwargs. This is the new default strategy for `partition_pdf`
  and `partition_image`. Users can maintain existing behavior by explicitly setting
  `strategy="hi_res"`.
* Added an additional trace logger for NLP debugging.
* Add `get_date` method to `ElementMetadata` for converting the datestring to a `datetime` object.
* Cleanup the `filename` attribute on `ElementMetadata` to remove the full filepath.

### Features

* Added table reading as html with URL parsing to `partition_docx` in docx
* Added metadata field for text_as_html for docx files

### Fixes

* `fileutils/file_type` check json and eml decode ignore error
* `partition_email` was updated to more flexibly handle deviations from the RFC-2822 standard.
  The time in the metadata returns `None` if the time does not match RFC-2822 at all.
* Include all metadata fields when converting to dataframe or CSV

## 0.6.5

### Enhancements

* Added support for SpooledTemporaryFile file argument.

### Features

### Fixes


## 0.6.4

### Enhancements

* Added an "ocr_only" strategy for `partition_pdf`. Refactored the strategy decision
  logic into its own module.

### Features

### Fixes

## 0.6.3

### Enhancements

* Add an "ocr_only" strategy for `partition_image`.

### Features

* Added `partition_multiple_via_api` for partitioning multiple documents in a single REST
  API call.
* Added `stage_for_baseplate` function to prepare outputs for ingestion into Baseplate.
* Added `partition_odt` for processing Open Office documents.

### Fixes

* Updates the grouping logic in the `partition_pdf` fast strategy to group together text
  in the same bounding box.

## 0.6.2

### Enhancements

* Added logic to `partition_pdf` for detecting copy protected PDFs and falling back
  to the hi res strategy when necessary.


### Features

* Add `partition_via_api` for partitioning documents through the hosted API.

### Fixes

* Fix how `exceeds_cap_ratio` handles empty (returns `True` instead of `False`)
* Updates `detect_filetype` to properly detect JSONs when the MIME type is `text/plain`.

## 0.6.1

### Enhancements

* Updated the table extraction parameter name to be more descriptive

### Features

### Fixes

## 0.6.0

### Enhancements

* Adds an `ssl_verify` kwarg to `partition` and `partition_html` to enable turning off
  SSL verification for HTTP requests. SSL verification is on by default.
* Allows users to pass in ocr language to `partition_pdf` and `partition_image` through
  the `ocr_language` kwarg. `ocr_language` corresponds to the code for the language pack
  in Tesseract. You will need to install the relevant Tesseract language pack to use a
  given language.

### Features

* Table extraction is now possible for pdfs from `partition` and `partition_pdf`.
* Adds support for extracting attachments from `.msg` files

### Fixes

* Adds an `ssl_verify` kwarg to `partition` and `partition_html` to enable turning off
  SSL verification for HTTP requests. SSL verification is on by default.

## 0.5.13

### Enhancements

* Allow headers to be passed into `partition` when `url` is used.

### Features

* `bytes_string_to_string` cleaning brick for bytes string output.

### Fixes

* Fixed typo in call to `exactly_one` in `partition_json`
* unstructured-documents encode xml string if document_tree is `None` in `_read_xml`.
* Update to `_read_xml` so that Markdown files with embedded HTML process correctly.
* Fallback to "fast" strategy only emits a warning if the user specifies the "hi_res" strategy.
* unstructured-partition-text_type exceeds_cap_ratio fix returns and how capitalization ratios are calculated
* `partition_pdf` and `partition_text` group broken paragraphs to avoid fragmented `NarrativeText` elements.
* .json files resolved as "application/json" on centos7 (or other installs with older libmagic libs)

## 0.5.12

### Enhancements

* Add OS mimetypes DB to docker image, mainly for unstructured-api compat.
* Use the image registry as a cache when building Docker images.
* Adds the ability for `partition_text` to group together broken paragraphs.
* Added method to utils to allow date time format validation

### Features
* Add Slack connector to pull messages for a specific channel

* Add --partition-by-api parameter to unstructured-ingest
* Added `partition_rtf` for processing rich text files.
* `partition` now accepts a `url` kwarg in addition to `file` and `filename`.

### Fixes

* Allow encoding to be passed into `replace_mime_encodings`.
* unstructured-ingest connector-specific dependencies are imported on demand.
* unstructured-ingest --flatten-metadata supported for local connector.
* unstructured-ingest fix runtime error when using --metadata-include.

## 0.5.11

### Enhancements

### Features

### Fixes

* Guard against null style attribute in docx document elements
* Update HTML encoding to better support foreign language characters

## 0.5.10

### Enhancements

* Updated inference package
* Add sender, recipient, date, and subject to element metadata for emails

### Features

* Added `--download-only` parameter to `unstructured-ingest`

### Fixes

* FileNotFound error when filename is provided but file is not on disk

## 0.5.9

### Enhancements

### Features

### Fixes

* Convert file to str in helper `split_by_paragraph` for `partition_text`

## 0.5.8

### Enhancements

* Update `elements_to_json` to return string when filename is not specified
* `elements_from_json` may take a string instead of a filename with the `text` kwarg
* `detect_filetype` now does a final fallback to file extension.
* Empty tags are now skipped during the depth check for HTML processing.

### Features

* Add local file system to `unstructured-ingest`
* Add `--max-docs` parameter to `unstructured-ingest`
* Added `partition_msg` for processing MSFT Outlook .msg files.

### Fixes

* `convert_file_to_text` now passes through the `source_format` and `target_format` kwargs.
  Previously they were hard coded.
* Partitioning functions that accept a `text` kwarg no longer raise an error if an empty
  string is passed (and empty list of elements is returned instead).
* `partition_json` no longer fails if the input is an empty list.
* Fixed bug in `chunk_by_attention_window` that caused the last word in segments to be cut-off
  in some cases.

### BREAKING CHANGES

* `stage_for_transformers` now returns a list of elements, making it consistent with other
  staging bricks

## 0.5.7

### Enhancements

* Refactored codebase using `exactly_one`
* Adds ability to pass headers when passing a url in partition_html()
* Added optional `content_type` and `file_filename` parameters to `partition()` to bypass file detection

### Features

* Add `--flatten-metadata` parameter to `unstructured-ingest`
* Add `--fields-include` parameter to `unstructured-ingest`

### Fixes

## 0.5.6

### Enhancements

* `contains_english_word()`, used heavily in text processing, is 10x faster.

### Features

* Add `--metadata-include` and `--metadata-exclude` parameters to `unstructured-ingest`
* Add `clean_non_ascii_chars` to remove non-ascii characters from unicode string

### Fixes

* Fix problem with PDF partition (duplicated test)

## 0.5.4

### Enhancements

* Added Biomedical literature connector for ingest cli.
* Add `FsspecConnector` to easily integrate any existing `fsspec` filesystem as a connector.
* Rename `s3_connector.py` to `s3.py` for readability and consistency with the
  rest of the connectors.
* Now `S3Connector` relies on `s3fs` instead of on `boto3`, and it inherits
  from `FsspecConnector`.
* Adds an `UNSTRUCTURED_LANGUAGE_CHECKS` environment variable to control whether or not language
  specific checks like vocabulary and POS tagging are applied. Set to `"true"` for higher
  resolution partitioning and `"false"` for faster processing.
* Improves `detect_filetype` warning to include filename when provided.
* Adds a "fast" strategy for partitioning PDFs with PDFMiner. Also falls back to the "fast"
  strategy if detectron2 is not available.
* Start deprecation life cycle for `unstructured-ingest --s3-url` option, to be deprecated in
  favor of `--remote-url`.

### Features

* Add `AzureBlobStorageConnector` based on its `fsspec` implementation inheriting
from `FsspecConnector`
* Add `partition_epub` for partitioning e-books in EPUB3 format.

### Fixes

* Fixes processing for text files with `message/rfc822` MIME type.
* Open xml files in read-only mode when reading contents to construct an XMLDocument.

## 0.5.3

### Enhancements

* `auto.partition()` can now load Unstructured ISD json documents.
* Simplify partitioning functions.
* Improve logging for ingest CLI.

### Features

* Add `--wikipedia-auto-suggest` argument to the ingest CLI to disable automatic redirection
  to pages with similar names.
* Add setup script for Amazon Linux 2
* Add optional `encoding` argument to the `partition_(text/email/html)` functions.
* Added Google Drive connector for ingest cli.
* Added Gitlab connector for ingest cli.

### Fixes

## 0.5.2

### Enhancements

* Fully move from printing to logging.
* `unstructured-ingest` now uses a default `--download_dir` of `$HOME/.cache/unstructured/ingest`
rather than a "tmp-ingest-" dir in the working directory.

### Features

### Fixes

* `setup_ubuntu.sh` no longer fails in some contexts by interpreting
`DEBIAN_FRONTEND=noninteractive` as a command
* `unstructured-ingest` no longer re-downloads files when --preserve-downloads
is used without --download-dir.
* Fixed an issue that was causing text to be skipped in some HTML documents.

## 0.5.1

### Enhancements

### Features

### Fixes

* Fixes an error causing JavaScript to appear in the output of `partition_html` sometimes.
* Fix several issues with the `requires_dependencies` decorator, including the error message
  and how it was used, which had caused an error for `unstructured-ingest --github-url ...`.

## 0.5.0

### Enhancements

* Add `requires_dependencies` Python decorator to check dependencies are installed before
  instantiating a class or running a function

### Features

* Added Wikipedia connector for ingest cli.

### Fixes

* Fix `process_document` file cleaning on failure
* Fixes an error introduced in the metadata tracking commit that caused `NarrativeText`
  and `FigureCaption` elements to be represented as `Text` in HTML documents.

## 0.4.16

### Enhancements

* Fallback to using file extensions for filetype detection if `libmagic` is not present

### Features

* Added setup script for Ubuntu
* Added GitHub connector for ingest cli.
* Added `partition_md` partitioner.
* Added Reddit connector for ingest cli.

### Fixes

* Initializes connector properly in ingest.main::MainProcess
* Restricts version of unstructured-inference to avoid multithreading issue

## 0.4.15

### Enhancements

* Added `elements_to_json` and `elements_from_json` for easier serialization/deserialization
* `convert_to_dict`, `dict_to_elements` and `convert_to_csv` are now aliases for functions
  that use the ISD terminology.

### Fixes

* Update to ensure all elements are preserved during serialization/deserialization

## 0.4.14

* Automatically install `nltk` models in the `tokenize` module.

## 0.4.13

* Fixes unstructured-ingest cli.

## 0.4.12

* Adds console_entrypoint for unstructured-ingest, other structure/doc updates related to ingest.
* Add `parser` parameter to `partition_html`.

## 0.4.11

* Adds `partition_doc` for partitioning Word documents in `.doc` format. Requires `libreoffice`.
* Adds `partition_ppt` for partitioning PowerPoint documents in `.ppt` format. Requires `libreoffice`.

## 0.4.10

* Fixes `ElementMetadata` so that it's JSON serializable when the filename is a `Path` object.

## 0.4.9

* Added ingest modules and s3 connector, sample ingest script
* Default to `url=None` for `partition_pdf` and `partition_image`
* Add ability to skip English specific check by setting the `UNSTRUCTURED_LANGUAGE` env var to `""`.
* Document `Element` objects now track metadata

## 0.4.8

* Modified XML and HTML parsers not to load comments.

## 0.4.7

* Added the ability to pull an HTML document from a url in `partition_html`.
* Added the the ability to get file summary info from lists of filenames and lists
  of file contents.
* Added optional page break to `partition` for `.pptx`, `.pdf`, images, and `.html` files.
* Added `to_dict` method to document elements.
* Include more unicode quotes in `replace_unicode_quotes`.

## 0.4.6

* Loosen the default cap threshold to `0.5`.
* Add a `UNSTRUCTURED_NARRATIVE_TEXT_CAP_THRESHOLD` environment variable for controlling
  the cap ratio threshold.
* Unknown text elements are identified as `Text` for HTML and plain text documents.
* `Body Text` styles no longer default to `NarrativeText` for Word documents. The style information
  is insufficient to determine that the text is narrative.
* Upper cased text is lower cased before checking for verbs. This helps avoid some missed verbs.
* Adds an `Address` element for capturing elements that only contain an address.
* Suppress the `UserWarning` when detectron is called.
* Checks that titles and narrative test have at least one English word.
* Checks that titles and narrative text are at least 50% alpha characters.
* Restricts titles to a maximum word length. Adds a `UNSTRUCTURED_TITLE_MAX_WORD_LENGTH`
  environment variable for controlling the max number of words in a title.
* Updated `partition_pptx` to order the elements on the page

## 0.4.4

* Updated `partition_pdf` and `partition_image` to return `unstructured` `Element` objects
* Fixed the healthcheck url path when partitioning images and PDFs via API
* Adds an optional `coordinates` attribute to document objects
* Adds `FigureCaption` and `CheckBox` document elements
* Added ability to split lists detected in `LayoutElement` objects
* Adds `partition_pptx` for partitioning PowerPoint documents
* LayoutParser models now download from HugginfaceHub instead of DropBox
* Fixed file type detection for XML and HTML files on Amazone Linux

## 0.4.3

* Adds `requests` as a base dependency
* Fix in `exceeds_cap_ratio` so the function doesn't break with empty text
* Fix bug in `_parse_received_data`.
* Update `detect_filetype` to properly handle `.doc`, `.xls`, and `.ppt`.

## 0.4.2

* Added `partition_image` to process documents in an image format.
* Fixed utf-8 encoding error in `partition_email` with attachments for `text/html`

## 0.4.1

* Added support for text files in the `partition` function
* Pinned `opencv-python` for easier installation on Linux

## 0.4.0

* Added generic `partition` brick that detects the file type and routes a file to the appropriate
  partitioning brick.
* Added a file type detection module.
* Updated `partition_html` and `partition_eml` to support file-like objects in 'rb' mode.
* Cleaning brick for removing ordered bullets `clean_ordered_bullets`.
* Extract brick method for ordered bullets `extract_ordered_bullets`.
* Test for `clean_ordered_bullets`.
* Test for `extract_ordered_bullets`.
* Added `partition_docx` for pre-processing Word Documents.
* Added new REGEX patterns to extract email header information
* Added new functions to extract header information `parse_received_data` and `partition_header`
* Added new function to parse plain text files `partition_text`
* Added new cleaners functions `extract_ip_address`, `extract_ip_address_name`, `extract_mapi_id`, `extract_datetimetz`
* Add new `Image` element and function to find embedded images `find_embedded_images`
* Added `get_directory_file_info` for summarizing information about source documents

## 0.3.5

* Add support for local inference
* Add new pattern to recognize plain text dash bullets
* Add test for bullet patterns
* Fix for `partition_html` that allows for processing `div` tags that have both text and child
  elements
* Add ability to extract document metadata from `.docx`, `.xlsx`, and `.jpg` files.
* Helper functions for identifying and extracting phone numbers
* Add new function `extract_attachment_info` that extracts and decodes the attachment
of an email.
* Staging brick to convert a list of `Element`s to a `pandas` dataframe.
* Add plain text functionality to `partition_email`

## 0.3.4

* Python-3.7 compat

## 0.3.3

* Removes BasicConfig from logger configuration
* Adds the `partition_email` partitioning brick
* Adds the `replace_mime_encodings` cleaning bricks
* Small fix to HTML parsing related to processing list items with sub-tags
* Add `EmailElement` data structure to store email documents

## 0.3.2

* Added `translate_text` brick for translating text between languages
* Add an `apply` method to make it easier to apply cleaners to elements

## 0.3.1

* Added \_\_init.py\_\_ to `partition`

## 0.3.0

* Implement staging brick for Argilla. Converts lists of `Text` elements to `argilla` dataset classes.
* Removing the local PDF parsing code and any dependencies and tests.
* Reorganizes the staging bricks in the unstructured.partition module
* Allow entities to be passed into the Datasaur staging brick
* Added HTML escapes to the `replace_unicode_quotes` brick
* Fix bad responses in partition_pdf to raise ValueError
* Adds `partition_html` for partitioning HTML documents.

## 0.2.6

* Small change to how \_read is placed within the inheritance structure since it doesn't really apply to pdf
* Add partitioning brick for calling the document image analysis API

## 0.2.5

* Update python requirement to >=3.7

## 0.2.4

* Add alternative way of importing `Final` to support google colab

## 0.2.3

* Add cleaning bricks for removing prefixes and postfixes
* Add cleaning bricks for extracting text before and after a pattern

## 0.2.2

* Add staging brick for Datasaur

## 0.2.1

* Added brick to convert an ISD dictionary to a list of elements
* Update `PDFDocument` to use the `from_file` method
* Added staging brick for CSV format for ISD (Initial Structured Data) format.
* Added staging brick for separating text into attention window size chunks for `transformers`.
* Added staging brick for LabelBox.
* Added ability to upload LabelStudio predictions
* Added utility function for JSONL reading and writing
* Added staging brick for CSV format for Prodigy
* Added staging brick for Prodigy
* Added ability to upload LabelStudio annotations
* Added text_field and id_field to stage_for_label_studio signature

## 0.2.0

* Initial release of unstructured<|MERGE_RESOLUTION|>--- conflicted
+++ resolved
@@ -1,8 +1,4 @@
-<<<<<<< HEAD
 ## 0.11.6-dev3
-=======
-## 0.11.6-dev2
->>>>>>> bd8a74d6
 
 ### Enhancements
 
