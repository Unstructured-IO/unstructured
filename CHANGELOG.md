--- conflicted
+++ resolved
@@ -1,13 +1,10 @@
-## 0.10.15-dev2
+## 0.10.15-dev3
 
 ### Enhancements
 
 * Updated HTML Partitioning to extract tables
-<<<<<<< HEAD
 * Add paddleocr extra and makefile command to install
-=======
 * Create and add `add_chunking_strategy` decorator to partition functions
->>>>>>> c58b261f
 
 ### Features
 
