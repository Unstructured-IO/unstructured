--- conflicted
+++ resolved
@@ -1,19 +1,4 @@
-<<<<<<< HEAD
-## 0.5.2-dev2
-=======
-## 0.5.3-dev0
-
-### Enhancements
-
-### Features
-
-* Add `--wikipedia-auto-suggest` argument to the ingest CLI to disable automatic redirection
-  to pages with similar names.
-
-### Fixes
-
-## 0.5.2
->>>>>>> f5af87a5
+## 0.5.3-dev1
 
 ### Enhancements
 
@@ -26,11 +11,21 @@
 
 ### Features
 
+* Add `--wikipedia-auto-suggest` argument to the ingest CLI to disable automatic redirection
+  to pages with similar names.
 * Update `S3Connector` to inherit from `FsspecConnector`
 * Add `GCSConnector`  (missing CLI integration and working example but has been tested
 with a private bucket with a PDF and works as expected)
 * Add `ABSConnector` (missing CLI integration and working example but has been tested
 with a private container with a PDF and works as expected)
+
+### Fixes
+
+## 0.5.2
+
+### Enhancements
+
+### Features
 
 ### Fixes
 
