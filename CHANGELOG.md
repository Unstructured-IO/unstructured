<<<<<<< HEAD
## 0.10.15-dev6
=======
## 0.10.15-dev7
>>>>>>> 2b571eb9

### Enhancements

* Use text-based classification hen elements come back uncategorized from PDF/Image partitioning
* Updated HTML Partitioning to extract tables
* Create and add `add_chunking_strategy` decorator to partition functions
* Adds `languages` as an input parameter and marks `ocr_languages` kwarg for deprecation in pdf partitioning functions
* Adds `xlsx` and `xls` to `skip_infer_table_types` default list in `partition`
* Adds `languages` as an input parameter and marks `ocr_languages` kwarg for deprecation in image partitioning functions

### Features

* Add functionality to save embedded images in PDF separately as images

### Fixes

## 0.10.14

### Enhancements

* Update all connectors to use new downstream architecture
  * New click type added to parse comma-delimited string inputs
  * Some CLI options renamed

### Features

### Fixes

## 0.10.13

### Enhancements

* Updated documentation: Added back support doc types for partitioning, more Python codes in the API page,  RAG definition, and use case.
* Updated Hi-Res Metadata: PDFs and Images using Hi-Res strategy now have layout model class probabilities added ot metadata.
* Updated the `_detect_filetype_from_octet_stream()` function to use libmagic to infer the content type of file when it is not a zip file.
* Tesseract minor version bump to 5.3.2

### Features

* Add Jira Connector to be able to pull issues from a Jira organization
* Add `clean_ligatures` function to expand ligatures in text

### Fixes

* `partition_html` breaks on `<br>` elements.
* Ingest error handling to properly raise errors when wrapped
* GH issue 1361: fixes a sortig error that prevented some PDF's from being parsed
* Bump unstructured-inference
  * Brings back embedded images in PDF's (0.5.23)

## 0.10.12

### Enhancements

* Removed PIL pin as issue has been resolved upstream
* Bump unstructured-inference
  * Support for yolox_quantized layout detection model (0.5.20)
* YoloX element types added


### Features

* Add Salesforce Connector to be able to pull Account, Case, Campaign, EmailMessage, Lead

### Fixes


* Bump unstructured-inference
  * Avoid divide-by-zero errors swith `safe_division` (0.5.21)
  
## 0.10.11

### Enhancements

* Bump unstructured-inference
  * Combine entire-page OCR output with layout-detected elements, to ensure full coverage of the page (0.5.19)

### Features

* Add in ingest cli s3 writer

### Fixes

* Fix a bug where `xy-cut` sorting attemps to sort elements without valid coordinates; now xy cut sorting only works when **all** elements have valid coordinates

## 0.10.10

### Enhancements

* Adds `text` as an input parameter to `partition_xml`.
* `partition_xml` no longer runs through `partition_text`, avoiding incorrect splitting
  on carriage returns in the XML. Since `partition_xml` no longer calls `partition_text`,
  `min_partition` and `max_partition` are no longer supported in `partition_xml`.
* Bump `unstructured-inference==0.5.18`, change non-default detectron2 classification threshold
* Upgrade base image from rockylinux 8 to rockylinux 9
* Serialize IngestDocs to JSON when passing to subprocesses

### Features

### Fixes

- Fix a bug where mismatched `elements` and `bboxes` are passed into `add_pytesseract_bbox_to_elements`

## 0.10.9

### Enhancements

* Fix `test_json` to handle only non-extra dependencies file types (plain-text)

### Features

* Adds `chunk_by_title` to break a document into sections based on the presence of `Title`
  elements.
* add new extraction function `extract_image_urls_from_html` to extract all img related URL from html text.

### Fixes

* Make cv2 dependency optional
* Edit `add_pytesseract_bbox_to_elements`'s (`ocr_only` strategy) `metadata.coordinates.points` return type to `Tuple` for consistency.
* Re-enable test-ingest-confluence-diff for ingest tests
* Fix syntax for ingest test check number of files

## 0.10.8

### Enhancements

* Release docker image that installs Python 3.10 rather than 3.8

### Features

### Fixes

## 0.10.7

### Enhancements

### Features

### Fixes

* Remove overly aggressive ListItem chunking for images and PDF's which typically resulted in inchorent elements.

## 0.10.6

### Enhancements

* Enable `partition_email` and `partition_msg` to detect if an email is PGP encryped. If
  and email is PGP encryped, the functions will return an empy list of elements and
  emit a warning about the encrypted content.
* Add threaded Slack conversations into Slack connector output
* Add functionality to sort elements using `xy-cut` sorting approach in `partition_pdf` for `hi_res` and `fast` strategies
* Bump unstructured-inference
  * Set OMP_THREAD_LIMIT to 1 if not set for better tesseract perf (0.5.17)

### Features

* Extract coordinates from PDFs and images when using OCR only strategy and add to metadata

### Fixes

* Update `partition_html` to respect the order of `<pre>` tags.
* Fix bug in `partition_pdf_or_image` where two partitions were called if `strategy == "ocr_only"`.
* Bump unstructured-inference
  * Fix issue where temporary files were being left behind (0.5.16)
* Adds deprecation warning for the `file_filename` kwarg to `partition`, `partition_via_api`,
  and `partition_multiple_via_api`.
* Fix documentation build workflow by pinning dependencies

## 0.10.5

### Enhancements

* Create new CI Pipelines
  - Checking text, xml, email, and html doc tests against the library installed without extras
  - Checking each library extra against their respective tests
* `partition` raises an error and tells the user to install the appropriate extra if a filetype
  is detected that is missing dependencies.
* Add custom errors to ingest
* Bump `unstructured-ingest==0.5.15`
  - Handle an uncaught TesseractError (0.5.15)
  - Add TIFF test file and TIFF filetype to `test_from_image_file` in `test_layout` (0.5.14)
* Use `entire_page` ocr mode for pdfs and images
* Add notes on extra installs to docs
* Adds ability to reuse connections per process in unstructured-ingest

### Features
* Add delta table connector

### Fixes

## 0.10.4
* Pass ocr_mode in partition_pdf and set the default back to individual pages for now
* Add diagrams and descriptions for ingest design in the ingest README

### Features
* Supports multipage TIFF image partitioning

### Fixes

## 0.10.2

### Enhancements
* Bump unstructured-inference==0.5.13:
  - Fix extracted image elements being included in layout merge, addresses the issue
    where an entire-page image in a PDF was not passed to the layout model when using hi_res.

### Features

### Fixes

## 0.10.1

### Enhancements
* Bump unstructured-inference==0.5.12:
  - fix to avoid trace for certain PDF's (0.5.12)
  - better defaults for DPI for hi_res and  Chipper (0.5.11)
  - implement full-page OCR (0.5.10)

### Features

### Fixes

* Fix dead links in repository README (Quick Start > Install for local development, and Learn more > Batch Processing)
* Update document dependencies to include tesseract-lang for additional language support (required for tests to pass)

## 0.10.0

### Enhancements

* Add `include_header` kwarg to `partition_xlsx` and change default behavior to `True`
* Update the `links` and `emphasized_texts` metadata fields

### Features

### Fixes

## 0.9.3

### Enhancements

* Pinned dependency cleanup.
* Update `partition_csv` to always use `soupparser_fromstring` to parse `html text`
* Update `partition_tsv` to always use `soupparser_fromstring` to parse `html text`
* Add `metadata.section` to capture epub table of contents data
* Add `unique_element_ids` kwarg to partition functions. If `True`, will use a UUID
  for element IDs instead of a SHA-256 hash.
* Update `partition_xlsx` to always use `soupparser_fromstring` to parse `html text`
* Add functionality to switch `html` text parser based on whether the `html` text contains emoji
* Add functionality to check if a string contains any emoji characters
* Add CI tests around Notion

### Features

* Add Airtable Connector to be able to pull views/tables/bases from an Airtable organization

### Fixes

* fix pdf partition of list items being detected as titles in OCR only mode
* make notion module discoverable
* fix emails with `Content-Distribution: inline` and `Content-Distribution: attachment` with no filename
* Fix email attachment filenames which had `=` in the filename itself

## 0.9.2


### Enhancements

* Update table extraction section in API documentation to sync with change in Prod API
* Update Notion connector to extract to html
* Added UUID option for `element_id`
* Bump unstructured-inference==0.5.9:
  - better caching of models
  - another version of detectron2 available, though the default layout model is unchanged
* Added UUID option for element_id
* Added UUID option for element_id
* CI improvements to run ingest tests in parallel

### Features

* Adds Sharepoint connector.

### Fixes

* Bump unstructured-inference==0.5.9:
  - ignores Tesseract errors where no text is extracted for tiles that indeed, have no text

## 0.9.1

### Enhancements

* Adds --partition-pdf-infer-table-structure to unstructured-ingest.
* Enable `partition_html` to skip headers and footers with the `skip_headers_and_footers` flag.
* Update `partition_doc` and `partition_docx` to track emphasized texts in the output
* Adds post processing function `filter_element_types`
* Set the default strategy for partitioning images to `hi_res`
* Add page break parameter section in API documentation to sync with change in Prod API
* Update `partition_html` to track emphasized texts in the output
* Update `XMLDocument._read_xml` to create `<p>` tag element for the text enclosed in the `<pre>` tag
* Add parameter `include_tail_text` to `_construct_text` to enable (skip) tail text inclusion
* Add Notion connector

### Features

### Fixes

* Remove unused `_partition_via_api` function
* Fixed emoji bug in `partition_xlsx`.
* Pass `file_filename` metadata when partitioning file object
* Skip ingest test on missing Slack token
* Add Dropbox variables to CI environments
* Remove default encoding for ingest
* Adds new element type `EmailAddress` for recognising email address in the  text
* Simplifies `min_partition` logic; makes partitions falling below the `min_partition`
  less likely.
* Fix bug where ingest test check for number of files fails in smoke test
* Fix unstructured-ingest entrypoint failure

## 0.9.0

### Enhancements

* Dependencies are now split by document type, creating a slimmer base installation.

## 0.8.8

### Enhancements

### Features

### Fixes

* Rename "date" field to "last_modified"
* Adds Box connector

### Fixes

## 0.8.7

### Enhancements

* Put back useful function `split_by_paragraph`

### Features

### Fixes

* Fix argument order in NLTK download step

## 0.8.6

### Enhancements

### Features

### Fixes

* Remove debug print lines and non-functional code

## 0.8.5

### Enhancements

* Add parameter `skip_infer_table_types` to enable (skip) table extraction for other doc types
* Adds optional Unstructured API unit tests in CI
* Tracks last modified date for all document types.
* Add auto_paragraph_grouper to detect new-line and blank-line new paragraph for .txt files.
* refactor the ingest cli to better support expanding supported connectors

## 0.8.3

### Enhancements

### Features

### Fixes

* NLTK now only gets downloaded if necessary.
* Handling for empty tables in Word Documents and PowerPoints.

## 0.8.4

### Enhancements

* Additional tests and refactor of JSON detection.
* Update functionality to retrieve image metadata from a page for `document_to_element_list`
* Links are now tracked in `partition_html` output.
* Set the file's current position to the beginning after reading the file in `convert_to_bytes`
* Add `min_partition` kwarg to that combines elements below a specified threshold and modifies splitting of strings longer than max partition so words are not split.
* set the file's current position to the beginning after reading the file in `convert_to_bytes`
* Add slide notes to pptx
* Add `--encoding` directive to ingest
* Improve json detection by `detect_filetype`

### Features

* Adds Outlook connector
* Add support for dpi parameter in inference library
* Adds Onedrive connector.
* Add Confluence connector for ingest cli to pull the body text from all documents from all spaces in a confluence domain.

### Fixes

* Fixes issue with email partitioning where From field was being assigned the To field value.
* Use the `image_metadata` property of the `PageLayout` instance to get the page image info in the `document_to_element_list`
* Add functionality to write images to computer storage temporarily instead of keeping them in memory for `ocr_only` strategy
* Add functionality to convert a PDF in small chunks of pages at a time for `ocr_only` strategy
* Adds `.txt`, `.text`, and `.tab` to list of extensions to check if file
  has a `text/plain` MIME type.
* Enables filters to be passed to `partition_doc` so it doesn't error with LibreOffice7.
* Removed old error message that's superseded by `requires_dependencies`.
* Removes using `hi_res` as the default strategy value for `partition_via_api` and `partition_multiple_via_api`

## 0.8.1

### Enhancements

* Add support for Python 3.11

### Features

### Fixes

* Fixed `auto` strategy detected scanned document as having extractable text and using `fast` strategy, resulting in no output.
* Fix list detection in MS Word documents.
* Don't instantiate an element with a coordinate system when there isn't a way to get its location data.

## 0.8.0

### Enhancements

* Allow model used for hi res pdf partition strategy to be chosen when called.
* Updated inference package

### Features

* Add `metadata_filename` parameter across all partition functions

### Fixes

* Update to ensure `convert_to_datafame` grabs all of the metadata fields.
* Adjust encoding recognition threshold value in `detect_file_encoding`
* Fix KeyError when `isd_to_elements` doesn't find a type
* Fix `_output_filename` for local connector, allowing single files to be written correctly to the disk

* Fix for cases where an invalid encoding is extracted from an email header.

### BREAKING CHANGES

* Information about an element's location is no longer returned as top-level attributes of an element. Instead, it is returned in the `coordinates` attribute of the element's metadata.

## 0.7.12

### Enhancements

* Adds `include_metadata` kwarg to `partition_doc`, `partition_docx`, `partition_email`, `partition_epub`, `partition_json`, `partition_msg`, `partition_odt`, `partition_org`, `partition_pdf`, `partition_ppt`, `partition_pptx`, `partition_rst`, and `partition_rtf`
### Features

* Add Elasticsearch connector for ingest cli to pull specific fields from all documents in an index.
* Adds Dropbox connector

### Fixes

* Fix tests that call unstructured-api by passing through an api-key
* Fixed page breaks being given (incorrect) page numbers
* Fix skipping download on ingest when a source document exists locally

## 0.7.11

### Enhancements

* More deterministic element ordering when using `hi_res` PDF parsing strategy (from unstructured-inference bump to 0.5.4)
* Make large model available (from unstructured-inference bump to 0.5.3)
* Combine inferred elements with extracted elements (from unstructured-inference bump to 0.5.2)
* `partition_email` and `partition_msg` will now process attachments if `process_attachments=True`
  and a attachment partitioning functions is passed through with `attachment_partitioner=partition`.

### Features

### Fixes

* Fix tests that call unstructured-api by passing through an api-key
* Fixed page breaks being given (incorrect) page numbers
* Fix skipping download on ingest when a source document exists locally

## 0.7.10

### Enhancements

* Adds a `max_partition` parameter to `partition_text`, `partition_pdf`, `partition_email`,
  `partition_msg` and `partition_xml` that sets a limit for the size of an individual
  document elements. Defaults to `1500` for everything except `partition_xml`, which has
  a default value of `None`.
* DRY connector refactor

### Features

* `hi_res` model for pdfs and images is selectable via environment variable.

### Fixes

* CSV check now ignores escaped commas.
* Fix for filetype exploration util when file content does not have a comma.
* Adds negative lookahead to bullet pattern to avoid detecting plain text line
  breaks like `-------` as list items.
* Fix pre tag parsing for `partition_html`
* Fix lookup error for annotated Arabic and Hebrew encodings

## 0.7.9

### Enhancements

* Improvements to string check for leafs in `partition_xml`.
* Adds --partition-ocr-languages to unstructured-ingest.

### Features

* Adds `partition_org` for processed Org Mode documents.

### Fixes

## 0.7.8

### Enhancements

### Features

* Adds Google Cloud Service connector

### Fixes

* Updates the `parse_email` for `partition_eml` so that `unstructured-api` passes the smoke tests
* `partition_email` now works if there is no message content
* Updates the `"fast"` strategy for `partition_pdf` so that it's able to recursively
* Adds recursive functionality to all fsspec connectors
* Adds generic --recursive ingest flag

## 0.7.7

### Enhancements

* Adds functionality to replace the `MIME` encodings for `eml` files with one of the common encodings if a `unicode` error occurs
* Adds missed file-like object handling in `detect_file_encoding`
* Adds functionality to extract charset info from `eml` files

### Features

* Added coordinate system class to track coordinate types and convert to different coordinate

### Fixes

* Adds an `html_assemble_articles` kwarg to `partition_html` to enable users to capture
  control whether content outside of `<article>` tags is captured when
  `<article>` tags are present.
* Check for the `xml` attribute on `element` before looking for pagebreaks in `partition_docx`.

## 0.7.6

### Enhancements

* Convert fast startegy to ocr_only for images
* Adds support for page numbers in `.docx` and `.doc` when user or renderer
  created page breaks are present.
* Adds retry logic for the unstructured-ingest Biomed connector

### Features

* Provides users with the ability to extract additional metadata via regex.
* Updates `partition_docx` to include headers and footers in the output.
* Create `partition_tsv` and associated tests. Make additional changes to `detect_filetype`.

### Fixes

* Remove fake api key in test `partition_via_api` since we now require valid/empty api keys
* Page number defaults to `None` instead of `1` when page number is not present in the metadata.
  A page number of `None` indicates that page numbers are not being tracked for the document
  or that page numbers do not apply to the element in question..
* Fixes an issue with some pptx files. Assume pptx shapes are found in top left position of slide
  in case the shape.top and shape.left attributes are `None`.

## 0.7.5

### Enhancements

* Adds functionality to sort elements in `partition_pdf` for `fast` strategy
* Adds ingest tests with `--fast` strategy on PDF documents
* Adds --api-key to unstructured-ingest

### Features

* Adds `partition_rst` for processed ReStructured Text documents.

### Fixes

* Adds handling for emails that do not have a datetime to extract.
* Adds pdf2image package as core requirement of unstructured (with no extras)

## 0.7.4

### Enhancements

* Allows passing kwargs to request data field for `partition_via_api` and `partition_multiple_via_api`
* Enable MIME type detection if libmagic is not available
* Adds handling for empty files in `detect_filetype` and `partition`.

### Features

### Fixes

* Reslove `grpcio` import issue on `weaviate.schema.validate_schema` for python 3.9 and 3.10
* Remove building `detectron2` from source in Dockerfile

## 0.7.3

### Enhancements

* Update IngestDoc abstractions and add data source metadata in ElementMetadata

### Features

### Fixes

* Pass `strategy` parameter down from `partition` for `partition_image`
* Filetype detection if a CSV has a `text/plain` MIME type
* `convert_office_doc` no longers prints file conversion info messages to stdout.
* `partition_via_api` reflects the actual filetype for the file processed in the API.

## 0.7.2

### Enhancements

* Adds an optional encoding kwarg to `elements_to_json` and `elements_from_json`
* Bump version of base image to use new stable version of tesseract

### Features

### Fixes

* Update the `read_txt_file` utility function to keep using `spooled_to_bytes_io_if_needed` for xml
* Add functionality to the `read_txt_file` utility function to handle file-like object from URL
* Remove the unused parameter `encoding` from `partition_pdf`
* Change auto.py to have a `None` default for encoding
* Add functionality to try other common encodings for html and xml files if an error related to the encoding is raised and the user has not specified an encoding.
* Adds benchmark test with test docs in example-docs
* Re-enable test_upload_label_studio_data_with_sdk
* File detection now detects code files as plain text
* Adds `tabulate` explicitly to dependencies
* Fixes an issue in `metadata.page_number` of pptx files
* Adds showing help if no parameters passed

## 0.7.1

### Enhancements

### Features

* Add `stage_for_weaviate` to stage `unstructured` outputs for upload to Weaviate, along with
  a helper function for defining a class to use in Weaviate schemas.
* Builds from Unstructured base image, built off of Rocky Linux 8.7, this resolves almost all CVE's in the image.

### Fixes

## 0.7.0

### Enhancements

* Installing `detectron2` from source is no longer required when using the `local-inference` extra.
* Updates `.pptx` parsing to include text in tables.

### Features

### Fixes

* Fixes an issue in `_add_element_metadata` that caused all elements to have `page_number=1`
  in the element metadata.
* Adds `.log` as a file extension for TXT files.
* Adds functionality to try other common encodings for email (`.eml`) files if an error related to the encoding is raised and the user has not specified an encoding.
* Allow passed encoding to be used in the `replace_mime_encodings`
* Fixes page metadata for `partition_html` when `include_metadata=False`
* A `ValueError` now raises if `file_filename` is not specified when you use `partition_via_api`
  with a file-like object.

## 0.6.11

### Enhancements

* Supports epub tests since pandoc is updated in base image

### Features


### Fixes


## 0.6.10

### Enhancements

* XLS support from auto partition

### Features

### Fixes

## 0.6.9

### Enhancements

* fast strategy for pdf now keeps element bounding box data
* setup.py refactor

### Features

### Fixes

* Adds functionality to try other common encodings if an error related to the encoding is raised and the user has not specified an encoding.
* Adds additional MIME types for CSV

## 0.6.8

### Enhancements

### Features

* Add `partition_csv` for CSV files.

### Fixes

## 0.6.7

### Enhancements

* Deprecate `--s3-url` in favor of `--remote-url` in CLI
* Refactor out non-connector-specific config variables
* Add `file_directory` to metadata
* Add `page_name` to metadata. Currently used for the sheet name in XLSX documents.
* Added a `--partition-strategy` parameter to unstructured-ingest so that users can specify
  partition strategy in CLI. For example, `--partition-strategy fast`.
* Added metadata for filetype.
* Add Discord connector to pull messages from a list of channels
* Refactor `unstructured/file-utils/filetype.py` to better utilise hashmap to return mime type.
* Add local declaration of DOCX_MIME_TYPES and XLSX_MIME_TYPES for `test_filetype.py`.

### Features

* Add `partition_xml` for XML files.
* Add `partition_xlsx` for Microsoft Excel documents.

### Fixes

* Supports `hml` filetype for partition as a variation of html filetype.
* Makes `pytesseract` a function level import in `partition_pdf` so you can use the `"fast"`
  or `"hi_res"` strategies if `pytesseract` is not installed. Also adds the
  `required_dependencies` decorator for the `"hi_res"` and `"ocr_only"` strategies.
* Fix to ensure `filename` is tracked in metadata for `docx` tables.

## 0.6.6

### Enhancements

* Adds an `"auto"` strategy that chooses the partitioning strategy based on document
  characteristics and function kwargs. This is the new default strategy for `partition_pdf`
  and `partition_image`. Users can maintain existing behavior by explicitly setting
  `strategy="hi_res"`.
* Added an additional trace logger for NLP debugging.
* Add `get_date` method to `ElementMetadata` for converting the datestring to a `datetime` object.
* Cleanup the `filename` attribute on `ElementMetadata` to remove the full filepath.

### Features

* Added table reading as html with URL parsing to `partition_docx` in docx
* Added metadata field for text_as_html for docx files

### Fixes

* `fileutils/file_type` check json and eml decode ignore error
* `partition_email` was updated to more flexibly handle deviations from the RFC-2822 standard.
  The time in the metadata returns `None` if the time does not match RFC-2822 at all.
* Include all metadata fields when converting to dataframe or CSV

## 0.6.5

### Enhancements

* Added support for SpooledTemporaryFile file argument.

### Features

### Fixes


## 0.6.4

### Enhancements

* Added an "ocr_only" strategy for `partition_pdf`. Refactored the strategy decision
  logic into its own module.

### Features

### Fixes

## 0.6.3

### Enhancements

* Add an "ocr_only" strategy for `partition_image`.

### Features

* Added `partition_multiple_via_api` for partitioning multiple documents in a single REST
  API call.
* Added `stage_for_baseplate` function to prepare outputs for ingestion into Baseplate.
* Added `partition_odt` for processing Open Office documents.

### Fixes

* Updates the grouping logic in the `partition_pdf` fast strategy to group together text
  in the same bounding box.

## 0.6.2

### Enhancements

* Added logic to `partition_pdf` for detecting copy protected PDFs and falling back
  to the hi res strategy when necessary.


### Features

* Add `partition_via_api` for partitioning documents through the hosted API.

### Fixes

* Fix how `exceeds_cap_ratio` handles empty (returns `True` instead of `False`)
* Updates `detect_filetype` to properly detect JSONs when the MIME type is `text/plain`.

## 0.6.1

### Enhancements

* Updated the table extraction parameter name to be more descriptive

### Features

### Fixes

## 0.6.0

### Enhancements

* Adds an `ssl_verify` kwarg to `partition` and `partition_html` to enable turning off
  SSL verification for HTTP requests. SSL verification is on by default.
* Allows users to pass in ocr language to `partition_pdf` and `partition_image` through
  the `ocr_language` kwarg. `ocr_language` corresponds to the code for the language pack
  in Tesseract. You will need to install the relevant Tesseract language pack to use a
  given language.

### Features

* Table extraction is now possible for pdfs from `partition` and `partition_pdf`.
* Adds support for extracting attachments from `.msg` files

### Fixes

* Adds an `ssl_verify` kwarg to `partition` and `partition_html` to enable turning off
  SSL verification for HTTP requests. SSL verification is on by default.

## 0.5.13

### Enhancements

* Allow headers to be passed into `partition` when `url` is used.

### Features

* `bytes_string_to_string` cleaning brick for bytes string output.

### Fixes

* Fixed typo in call to `exactly_one` in `partition_json`
* unstructured-documents encode xml string if document_tree is `None` in `_read_xml`.
* Update to `_read_xml` so that Markdown files with embedded HTML process correctly.
* Fallback to "fast" strategy only emits a warning if the user specifies the "hi_res" strategy.
* unstructured-partition-text_type exceeds_cap_ratio fix returns and how capitalization ratios are calculated
* `partition_pdf` and `partition_text` group broken paragraphs to avoid fragmented `NarrativeText` elements.
* .json files resolved as "application/json" on centos7 (or other installs with older libmagic libs)

## 0.5.12

### Enhancements

* Add OS mimetypes DB to docker image, mainly for unstructured-api compat.
* Use the image registry as a cache when building Docker images.
* Adds the ability for `partition_text` to group together broken paragraphs.
* Added method to utils to allow date time format validation

### Features
* Add Slack connector to pull messages for a specific channel

* Add --partition-by-api parameter to unstructured-ingest
* Added `partition_rtf` for processing rich text files.
* `partition` now accepts a `url` kwarg in addition to `file` and `filename`.

### Fixes

* Allow encoding to be passed into `replace_mime_encodings`.
* unstructured-ingest connector-specific dependencies are imported on demand.
* unstructured-ingest --flatten-metadata supported for local connector.
* unstructured-ingest fix runtime error when using --metadata-include.

## 0.5.11

### Enhancements

### Features

### Fixes

* Guard against null style attribute in docx document elements
* Update HTML encoding to better support foreign language characters

## 0.5.10

### Enhancements

* Updated inference package
* Add sender, recipient, date, and subject to element metadata for emails

### Features

* Added `--download-only` parameter to `unstructured-ingest`

### Fixes

* FileNotFound error when filename is provided but file is not on disk

## 0.5.9

### Enhancements

### Features

### Fixes

* Convert file to str in helper `split_by_paragraph` for `partition_text`

## 0.5.8

### Enhancements

* Update `elements_to_json` to return string when filename is not specified
* `elements_from_json` may take a string instead of a filename with the `text` kwarg
* `detect_filetype` now does a final fallback to file extension.
* Empty tags are now skipped during the depth check for HTML processing.

### Features

* Add local file system to `unstructured-ingest`
* Add `--max-docs` parameter to `unstructured-ingest`
* Added `partition_msg` for processing MSFT Outlook .msg files.

### Fixes

* `convert_file_to_text` now passes through the `source_format` and `target_format` kwargs.
  Previously they were hard coded.
* Partitioning functions that accept a `text` kwarg no longer raise an error if an empty
  string is passed (and empty list of elements is returned instead).
* `partition_json` no longer fails if the input is an empty list.
* Fixed bug in `chunk_by_attention_window` that caused the last word in segments to be cut-off
  in some cases.

### BREAKING CHANGES

* `stage_for_transformers` now returns a list of elements, making it consistent with other
  staging bricks

## 0.5.7

### Enhancements

* Refactored codebase using `exactly_one`
* Adds ability to pass headers when passing a url in partition_html()
* Added optional `content_type` and `file_filename` parameters to `partition()` to bypass file detection

### Features

* Add `--flatten-metadata` parameter to `unstructured-ingest`
* Add `--fields-include` parameter to `unstructured-ingest`

### Fixes

## 0.5.6

### Enhancements

* `contains_english_word()`, used heavily in text processing, is 10x faster.

### Features

* Add `--metadata-include` and `--metadata-exclude` parameters to `unstructured-ingest`
* Add `clean_non_ascii_chars` to remove non-ascii characters from unicode string

### Fixes

* Fix problem with PDF partition (duplicated test)

## 0.5.4

### Enhancements

* Added Biomedical literature connector for ingest cli.
* Add `FsspecConnector` to easily integrate any existing `fsspec` filesystem as a connector.
* Rename `s3_connector.py` to `s3.py` for readability and consistency with the
  rest of the connectors.
* Now `S3Connector` relies on `s3fs` instead of on `boto3`, and it inherits
  from `FsspecConnector`.
* Adds an `UNSTRUCTURED_LANGUAGE_CHECKS` environment variable to control whether or not language
  specific checks like vocabulary and POS tagging are applied. Set to `"true"` for higher
  resolution partitioning and `"false"` for faster processing.
* Improves `detect_filetype` warning to include filename when provided.
* Adds a "fast" strategy for partitioning PDFs with PDFMiner. Also falls back to the "fast"
  strategy if detectron2 is not available.
* Start deprecation life cycle for `unstructured-ingest --s3-url` option, to be deprecated in
  favor of `--remote-url`.

### Features

* Add `AzureBlobStorageConnector` based on its `fsspec` implementation inheriting
from `FsspecConnector`
* Add `partition_epub` for partitioning e-books in EPUB3 format.

### Fixes

* Fixes processing for text files with `message/rfc822` MIME type.
* Open xml files in read-only mode when reading contents to construct an XMLDocument.

## 0.5.3

### Enhancements

* `auto.partition()` can now load Unstructured ISD json documents.
* Simplify partitioning functions.
* Improve logging for ingest CLI.

### Features

* Add `--wikipedia-auto-suggest` argument to the ingest CLI to disable automatic redirection
  to pages with similar names.
* Add setup script for Amazon Linux 2
* Add optional `encoding` argument to the `partition_(text/email/html)` functions.
* Added Google Drive connector for ingest cli.
* Added Gitlab connector for ingest cli.

### Fixes

## 0.5.2

### Enhancements

* Fully move from printing to logging.
* `unstructured-ingest` now uses a default `--download_dir` of `$HOME/.cache/unstructured/ingest`
rather than a "tmp-ingest-" dir in the working directory.

### Features

### Fixes

* `setup_ubuntu.sh` no longer fails in some contexts by interpreting
`DEBIAN_FRONTEND=noninteractive` as a command
* `unstructured-ingest` no longer re-downloads files when --preserve-downloads
is used without --download-dir.
* Fixed an issue that was causing text to be skipped in some HTML documents.

## 0.5.1

### Enhancements

### Features

### Fixes

* Fixes an error causing JavaScript to appear in the output of `partition_html` sometimes.
* Fix several issues with the `requires_dependencies` decorator, including the error message
  and how it was used, which had caused an error for `unstructured-ingest --github-url ...`.

## 0.5.0

### Enhancements

* Add `requires_dependencies` Python decorator to check dependencies are installed before
  instantiating a class or running a function

### Features

* Added Wikipedia connector for ingest cli.

### Fixes

* Fix `process_document` file cleaning on failure
* Fixes an error introduced in the metadata tracking commit that caused `NarrativeText`
  and `FigureCaption` elements to be represented as `Text` in HTML documents.

## 0.4.16

### Enhancements

* Fallback to using file extensions for filetype detection if `libmagic` is not present

### Features

* Added setup script for Ubuntu
* Added GitHub connector for ingest cli.
* Added `partition_md` partitioner.
* Added Reddit connector for ingest cli.

### Fixes

* Initializes connector properly in ingest.main::MainProcess
* Restricts version of unstructured-inference to avoid multithreading issue

## 0.4.15

### Enhancements

* Added `elements_to_json` and `elements_from_json` for easier serialization/deserialization
* `convert_to_dict`, `dict_to_elements` and `convert_to_csv` are now aliases for functions
  that use the ISD terminology.

### Fixes

* Update to ensure all elements are preserved during serialization/deserialization

## 0.4.14

* Automatically install `nltk` models in the `tokenize` module.

## 0.4.13

* Fixes unstructured-ingest cli.

## 0.4.12

* Adds console_entrypoint for unstructured-ingest, other structure/doc updates related to ingest.
* Add `parser` parameter to `partition_html`.

## 0.4.11

* Adds `partition_doc` for partitioning Word documents in `.doc` format. Requires `libreoffice`.
* Adds `partition_ppt` for partitioning PowerPoint documents in `.ppt` format. Requires `libreoffice`.

## 0.4.10

* Fixes `ElementMetadata` so that it's JSON serializable when the filename is a `Path` object.

## 0.4.9

* Added ingest modules and s3 connector, sample ingest script
* Default to `url=None` for `partition_pdf` and `partition_image`
* Add ability to skip English specific check by setting the `UNSTRUCTURED_LANGUAGE` env var to `""`.
* Document `Element` objects now track metadata

## 0.4.8

* Modified XML and HTML parsers not to load comments.

## 0.4.7

* Added the ability to pull an HTML document from a url in `partition_html`.
* Added the the ability to get file summary info from lists of filenames and lists
  of file contents.
* Added optional page break to `partition` for `.pptx`, `.pdf`, images, and `.html` files.
* Added `to_dict` method to document elements.
* Include more unicode quotes in `replace_unicode_quotes`.

## 0.4.6

* Loosen the default cap threshold to `0.5`.
* Add a `UNSTRUCTURED_NARRATIVE_TEXT_CAP_THRESHOLD` environment variable for controlling
  the cap ratio threshold.
* Unknown text elements are identified as `Text` for HTML and plain text documents.
* `Body Text` styles no longer default to `NarrativeText` for Word documents. The style information
  is insufficient to determine that the text is narrative.
* Upper cased text is lower cased before checking for verbs. This helps avoid some missed verbs.
* Adds an `Address` element for capturing elements that only contain an address.
* Suppress the `UserWarning` when detectron is called.
* Checks that titles and narrative test have at least one English word.
* Checks that titles and narrative text are at least 50% alpha characters.
* Restricts titles to a maximum word length. Adds a `UNSTRUCTURED_TITLE_MAX_WORD_LENGTH`
  environment variable for controlling the max number of words in a title.
* Updated `partition_pptx` to order the elements on the page

## 0.4.4

* Updated `partition_pdf` and `partition_image` to return `unstructured` `Element` objects
* Fixed the healthcheck url path when partitioning images and PDFs via API
* Adds an optional `coordinates` attribute to document objects
* Adds `FigureCaption` and `CheckBox` document elements
* Added ability to split lists detected in `LayoutElement` objects
* Adds `partition_pptx` for partitioning PowerPoint documents
* LayoutParser models now download from HugginfaceHub instead of DropBox
* Fixed file type detection for XML and HTML files on Amazone Linux

## 0.4.3

* Adds `requests` as a base dependency
* Fix in `exceeds_cap_ratio` so the function doesn't break with empty text
* Fix bug in `_parse_received_data`.
* Update `detect_filetype` to properly handle `.doc`, `.xls`, and `.ppt`.

## 0.4.2

* Added `partition_image` to process documents in an image format.
* Fixed utf-8 encoding error in `partition_email` with attachments for `text/html`

## 0.4.1

* Added support for text files in the `partition` function
* Pinned `opencv-python` for easier installation on Linux

## 0.4.0

* Added generic `partition` brick that detects the file type and routes a file to the appropriate
  partitioning brick.
* Added a file type detection module.
* Updated `partition_html` and `partition_eml` to support file-like objects in 'rb' mode.
* Cleaning brick for removing ordered bullets `clean_ordered_bullets`.
* Extract brick method for ordered bullets `extract_ordered_bullets`.
* Test for `clean_ordered_bullets`.
* Test for `extract_ordered_bullets`.
* Added `partition_docx` for pre-processing Word Documents.
* Added new REGEX patterns to extract email header information
* Added new functions to extract header information `parse_received_data` and `partition_header`
* Added new function to parse plain text files `partition_text`
* Added new cleaners functions `extract_ip_address`, `extract_ip_address_name`, `extract_mapi_id`, `extract_datetimetz`
* Add new `Image` element and function to find embedded images `find_embedded_images`
* Added `get_directory_file_info` for summarizing information about source documents

## 0.3.5

* Add support for local inference
* Add new pattern to recognize plain text dash bullets
* Add test for bullet patterns
* Fix for `partition_html` that allows for processing `div` tags that have both text and child
  elements
* Add ability to extract document metadata from `.docx`, `.xlsx`, and `.jpg` files.
* Helper functions for identifying and extracting phone numbers
* Add new function `extract_attachment_info` that extracts and decodes the attachment
of an email.
* Staging brick to convert a list of `Element`s to a `pandas` dataframe.
* Add plain text functionality to `partition_email`

## 0.3.4

* Python-3.7 compat

## 0.3.3

* Removes BasicConfig from logger configuration
* Adds the `partition_email` partitioning brick
* Adds the `replace_mime_encodings` cleaning bricks
* Small fix to HTML parsing related to processing list items with sub-tags
* Add `EmailElement` data structure to store email documents

## 0.3.2

* Added `translate_text` brick for translating text between languages
* Add an `apply` method to make it easier to apply cleaners to elements

## 0.3.1

* Added \_\_init.py\_\_ to `partition`

## 0.3.0

* Implement staging brick for Argilla. Converts lists of `Text` elements to `argilla` dataset classes.
* Removing the local PDF parsing code and any dependencies and tests.
* Reorganizes the staging bricks in the unstructured.partition module
* Allow entities to be passed into the Datasaur staging brick
* Added HTML escapes to the `replace_unicode_quotes` brick
* Fix bad responses in partition_pdf to raise ValueError
* Adds `partition_html` for partitioning HTML documents.

## 0.2.6

* Small change to how \_read is placed within the inheritance structure since it doesn't really apply to pdf
* Add partitioning brick for calling the document image analysis API

## 0.2.5

* Update python requirement to >=3.7

## 0.2.4

* Add alternative way of importing `Final` to support google colab

## 0.2.3

* Add cleaning bricks for removing prefixes and postfixes
* Add cleaning bricks for extracting text before and after a pattern

## 0.2.2

* Add staging brick for Datasaur

## 0.2.1

* Added brick to convert an ISD dictionary to a list of elements
* Update `PDFDocument` to use the `from_file` method
* Added staging brick for CSV format for ISD (Initial Structured Data) format.
* Added staging brick for separating text into attention window size chunks for `transformers`.
* Added staging brick for LabelBox.
* Added ability to upload LabelStudio predictions
* Added utility function for JSONL reading and writing
* Added staging brick for CSV format for Prodigy
* Added staging brick for Prodigy
* Added ability to upload LabelStudio annotations
* Added text_field and id_field to stage_for_label_studio signature

## 0.2.0

* Initial release of unstructured<|MERGE_RESOLUTION|>--- conflicted
+++ resolved
@@ -1,8 +1,4 @@
-<<<<<<< HEAD
-## 0.10.15-dev6
-=======
 ## 0.10.15-dev7
->>>>>>> 2b571eb9
 
 ### Enhancements
 
@@ -14,8 +10,6 @@
 * Adds `languages` as an input parameter and marks `ocr_languages` kwarg for deprecation in image partitioning functions
 
 ### Features
-
-* Add functionality to save embedded images in PDF separately as images
 
 ### Fixes
 
