--- conflicted
+++ resolved
@@ -1,19 +1,10 @@
-<<<<<<< HEAD
-## 0.11.4-dev5
-=======
 ## 0.11.4-dev6
->>>>>>> 4ad01efe
 
 ### Enhancements
 
 * **Refactor image extraction code.** The image extraction code is moved from `unstructured-inference` to `unstructured`.
 * **Refactor pdfminer code.** The pdfminer code is moved from `unstructured-inference` to `unstructured`.
-<<<<<<< HEAD
-* **Improve handling of auth data for fsspec connectors** Leverage an extension of the dataclass paradigm to support a `sensitive` annotation for fields related to auth (i.e. passwords, tokens). Refactor all fsspec connectors to use explicit access configs rather than a generic dictionary.
-* Define a constant for the splitter "+" used in tesseract ocr languages.
-=======
 * **Improve handling of auth data for fsspec connectors.** Leverage an extension of the dataclass paradigm to support a `sensitive` annotation for fields related to auth (i.e. passwords, tokens). Refactor all fsspec connectors to use explicit access configs rather than a generic dictionary.
->>>>>>> 4ad01efe
 
 ### Features
 
