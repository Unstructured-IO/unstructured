--- conflicted
+++ resolved
@@ -1,9 +1,11 @@
-<<<<<<< HEAD
-## 0.11.1-dev3
-
-### Enhancements
-
-=======
+## 0.11.3-dev0
+
+### Enhancements
+
+### Features
+
+### Fixes
+
 ## 0.11.2
 
 ### Enhancements
@@ -23,7 +25,6 @@
 ### Enhancements
 * **Use `pikepdf` to repair invalid PDF structure** for PDFminer when we see error `PSSyntaxError` when PDFminer opens the document and creates the PDFminer pages object or processes a single PDF page.
 
->>>>>>> 039ae17f
 * **Batch Source Connector support** For instances where it is more optimal to read content from a source connector in batches, a new batch ingest doc is added which created multiple ingest docs after reading them in in batches per process.
 
 ### Features
