--- conflicted
+++ resolved
@@ -5,6 +5,8 @@
 * Put back useful function `split_by_paragraph`
 
 ### Features
+
+* Adds Sharepoint connector.
 
 ### Fixes
 
@@ -55,10 +57,6 @@
 * Add support for dpi parameter in inference library
 * Adds Onedrive connector.
 * Add Confluence connector for ingest cli to pull the body text from all documents from all spaces in a confluence domain.
-<<<<<<< HEAD
-* Adds Sharepoint connector.
-=======
->>>>>>> 8cff756c
 
 ### Fixes
 
