<<<<<<< HEAD
## 0.12.1-dev11
=======
## 0.12.1-dev12
>>>>>>> 8e6bc10b

### Enhancements

* **Add suport for bitmap images in `partition_image`** Adds support for `.bmp` files in
  `partition`, `partition_image`, and `detect_filetype`.
* **Keep all image elements when using "hi_res" strategy** Previously, `Image` elements with small chunks of text were ignored unless the image block extraction parameters (`extract_images_in_pdf` or `extract_image_block_types`) were specified. Now, all image elements are kept regardless of whether the image block extraction parameters are specified.
* **Add filetype detection for `.wav` files.** Add filetpye detection for `.wav` files.
* **Add "basic" chunking strategy.** Add baseline chunking strategy that includes all shared chunking behaviors without breaking chunks on section or page boundaries.
* **Add overlap option for chunking.** Add option to overlap chunks. Intra-chunk and inter-chunk overlap are requested separately. Intra-chunk overlap is applied only to the second and later chunks formed by text-splitting an oversized chunk. Inter-chunk overlap may also be specified; this applies overlap between "normal" (not-oversized) chunks.
* **Salesforce connector accepts private key path or value.** Salesforce parameter `private-key-file` has been renamed to `private-key`. Private key can be provided as path to file or file contents.
* **Update documentation**: (i) added verbiage about the free API cap limit, (ii) added deprecation warning on ``Staging`` bricks in favor of ``Destination Connectors``, (iii) added warning and code examples to use the SaaS API Endpoints using CLI-vs-SDKs, (iv) fixed example pages formatting, (v) added deprecation on ``model_name`` in favor of ``hi_res_model_name``, (vi) added ``extract_images_in_pdf`` usage in ``partition_pdf`` section, (vii) reorganize and improve the documentation introduction section, and (viii) added PDF table extraction best practices.
* **Add "basic" chunking to ingest CLI.** Add options to ingest CLI allowing access to the new "basic" chunking strategy and overlap options.
* **Make Elasticsearch Destination connector arguments optional.** Elasticsearch Destination connector write settings are made optional and will rely on default values when not specified.
* **Normalize Salesforce artifact names.** Introduced file naming pattern present in other connectors to Salesforce connector.

### Features
* **MongoDB Source Connector.** New source connector added to all CLI ingest commands to support downloading/partitioning files from MongoDB.
* **Add OpenSearch source and destination connectors.** OpenSearch, a fork of Elasticsearch, is a popular storage solution for various functionality such as search, or providing intermediary caches within data pipelines. Feature: Added OpenSearch source connector to support downloading/partitioning files. Added OpenSearch destination connector to be able to ingest documents from any supported source, embed them and write the embeddings / documents into OpenSearch.

### Fixes

* **Fix GCS connector converting JSON to string with single quotes.** FSSpec serialization caused conversion of JSON token to string with single quotes. GCS requires token in form of dict so this format is now assured.
* **Pin version of unstructured-client** Set minimum version of unstructured-client to avoid raising a TypeError when passing `api_key_auth` to `UnstructuredClient`
* **Fix the serialization of the Pinecone destination connector.** Presence of the PineconeIndex object breaks serialization due to TypeError: cannot pickle '_thread.lock' object. This removes that object before serialization.
* **Fix the serialization of the Elasticsearch destination connector.** Presence of the _client object breaks serialization due to TypeError: cannot pickle '_thread.lock' object. This removes that object before serialization.
* **Fix the serialization of the Postgres destination connector.** Presence of the _client object breaks serialization due to TypeError: cannot pickle '_thread.lock' object. This removes that object before serialization.
* **Fix documentation and sample code for Chroma.** Was pointing to wrong examples..

## 0.12.0

### Enhancements

* **Drop support for python3.8** All dependencies are now built off of the minimum version of python being `3.10`

## 0.11.9

### Enhancements

* **Rename kwargs related to extracting image blocks** Rename the kwargs related to extracting image blocks for consistency and API usage.

### Features

* **Add PostgreSQL/SQLite destination connector** PostgreSQL and SQLite connector added to ingest CLI.  Users may now use `unstructured-ingest` to write partitioned data to a PostgreSQL or SQLite database. And write embeddings to PostgreSQL pgvector database.

### Fixes

* **Handle users providing fully spelled out languages** Occasionally some users are defining the `languages` param as a fully spelled out language instead of a language code. This adds a dictionary for common languages so those small mistakes are caught and silently fixed.
* **Fix unequal row-length in HTMLTable.text_as_html.** Fixes to other aspects of partition_html() in v0.11 allowed unequal cell-counts in table rows. Make the cells in each row correspond 1:1 with cells in the original table row. This fix also removes "noise" cells resulting from HTML-formatting whitespace and eliminates the "column-shifting" of cells that previously resulted from noise-cells.
* **Fix MongoDB connector URI password redaction.** MongoDB documentation states that characters `$ : / ? # [ ] @` must be percent encoded. URIs with password containing such special character were not redacted.

## 0.11.8

### Enhancements

* **Add SaaS API User Guide.** This documentation serves as a guide for Unstructured SaaS API users to register, receive an API key and URL, and manage your account and billing information.
* **Add inter-chunk overlap capability.** Implement overlap between chunks. This applies to all chunks prior to any text-splitting of oversized chunks so is a distinct behavior; overlap at text-splits of oversized chunks is independent of inter-chunk overlap (distinct chunk boundaries) and can be requested separately. Note this capability is not yet available from the API but will shortly be made accessible using a new `overlap_all` kwarg on partition functions.

### Features

### Fixes

## 0.11.7

### Enhancements

* **Add intra-chunk overlap capability.** Implement overlap for split-chunks where text-splitting is used to divide an oversized chunk into two or more chunks that fit in the chunking window. Note this capability is not yet available from the API but will shortly be made accessible using a new `overlap` kwarg on partition functions.
* **Update encoders to leverage dataclasses** All encoders now follow a class approach which get annotated with the dataclass decorator. Similar to the connectors, it uses a nested dataclass for the configs required to configure a client as well as a field/property approach to cache the client. This makes sure any variable associated with the class exists as a dataclass field.

### Features

* **Add Qdrant destination connector.** Adds support for writing documents and embeddings into a Qdrant collection.
* **Store base64 encoded image data in metadata fields.** Rather than saving to file, stores base64 encoded data of the image bytes and the mimetype for the image in metadata fields: `image_base64` and `image_mime_type` (if that is what the user specifies by some other param like `pdf_extract_to_payload`). This would allow the API to have parity with the library.

### Fixes

* **Fix table structure metric script** Update the call to table agent to now provide OCR tokens as required
* **Fix element extraction not working when using "auto" strategy for pdf and image** If element extraction is specified, the "auto" strategy falls back to the "hi_res" strategy.
* **Fix a bug passing a custom url to `partition_via_api`** Users that self host the api were not able to pass their custom url to `partition_via_api`.

## 0.11.6

### Enhancements

* **Update the layout analysis script.** The previous script only supported annotating `final` elements. The updated script also supports annotating `inferred` and `extracted` elements.
* **AWS Marketplace API documentation**: Added the user guide, including setting up VPC and CloudFormation, to deploy Unstructured API on AWS platform.
* **Azure Marketplace API documentation**: Improved the user guide to deploy Azure Marketplace API by adding references to Azure documentation.
* **Integration documentation**: Updated URLs for the `staging_for` bricks

### Features

* **Partition emails with base64-encoded text.** Automatically handles and decodes base64 encoded text in emails with content type `text/plain` and `text/html`.
* **Add Chroma destination connector** Chroma database connector added to ingest CLI.  Users may now use `unstructured-ingest` to write partitioned/embedded data to a Chroma vector database.
* **Add Elasticsearch destination connector.** Problem: After ingesting data from a source, users might want to move their data into a destination. Elasticsearch is a popular storage solution for various functionality such as search, or providing intermediary caches within data pipelines. Feature: Added Elasticsearch destination connector to be able to ingest documents from any supported source, embed them and write the embeddings / documents into Elasticsearch.

### Fixes

* **Enable --fields argument omission for elasticsearch connector** Solves two bugs where removing the optional parameter --fields broke the connector due to an integer processing error and using an elasticsearch config for a destination connector resulted in a serialization issue when optional parameter --fields was not provided.
* **Add hi_res_model_name** Adds kwarg to relevant functions and add comments that model_name is to be deprecated.

## 0.11.5

### Enhancements

### Features

### Fixes

* **Fix `partition_pdf()` and `partition_image()` importation issue.** Reorganize `pdf.py` and `image.py` modules to be consistent with other types of document import code.

## 0.11.4

### Enhancements

* **Refactor image extraction code.** The image extraction code is moved from `unstructured-inference` to `unstructured`.
* **Refactor pdfminer code.** The pdfminer code is moved from `unstructured-inference` to `unstructured`.
* **Improve handling of auth data for fsspec connectors.** Leverage an extension of the dataclass paradigm to support a `sensitive` annotation for fields related to auth (i.e. passwords, tokens). Refactor all fsspec connectors to use explicit access configs rather than a generic dictionary.
* **Add glob support for fsspec connectors** Similar to the glob support in the ingest local source connector, similar filters are now enabled on all fsspec based source connectors to limit files being partitioned.
* Define a constant for the splitter "+" used in tesseract ocr languages.

### Features

* **Save tables in PDF's separately as images.** The "table" elements are saved as `table-<pageN>-<tableN>.jpg`. This filename is presented in the `image_path` metadata field for the Table element. The default would be to not do this.
* **Add Weaviate destination connector** Weaviate connector added to ingest CLI.  Users may now use `unstructured-ingest` to write partitioned data from over 20 data sources (so far) to a Weaviate object collection.
* **Sftp Source Connector.** New source connector added to support downloading/partitioning files from Sftp.

### Fixes

* **Fix pdf `hi_res` partitioning failure when pdfminer fails.** Implemented logic to fall back to the "inferred_layout + OCR" if pdfminer fails in the `hi_res` strategy.
* **Fix a bug where image can be scaled too large for tesseract** Adds a limit to prevent auto-scaling an image beyond the maximum size `tesseract` can handle for ocr layout detection
* **Update partition_csv to handle different delimiters** CSV files containing both non-comma delimiters and commas in the data were throwing an error in Pandas. `partition_csv` now identifies the correct delimiter before the file is processed.
* **partition returning cid code in `hi_res`** occasionally pdfminer can fail to decode the text in an pdf file and return cid code as text. Now when this happens the text from OCR is used.

## 0.11.2

### Enhancements

* **Updated Documentation**: (i) Added examples, and (ii) API Documentation, including Usage, SDKs, Azure Marketplace, and parameters and validation errors.

### Features

* * **Add Pinecone destination connector.** Problem: After ingesting data from a source, users might want to produce embeddings for their data and write these into a vector DB. Pinecone is an option among these vector databases. Feature: Added Pinecone destination connector to be able to ingest documents from any supported source, embed them and write the embeddings / documents into Pinecone.

### Fixes

* **Process chunking parameter names in ingest correctly** Solves a bug where chunking parameters weren't being processed and used by ingest cli by renaming faulty parameter names and prepends; adds relevant parameters to ingest pinecone test to verify that the parameters are functional.

## 0.11.1

### Enhancements

* **Use `pikepdf` to repair invalid PDF structure** for PDFminer when we see error `PSSyntaxError` when PDFminer opens the document and creates the PDFminer pages object or processes a single PDF page.
* **Batch Source Connector support** For instances where it is more optimal to read content from a source connector in batches, a new batch ingest doc is added which created multiple ingest docs after reading them in in batches per process.

### Features

* **Staging Brick for Coco Format** Staging brick which converts a list of Elements into Coco Format.
* **Adds HubSpot connector** Adds connector to retrieve call, communications, emails, notes, products and tickets from HubSpot

### Fixes

* **Do not extract text of `<style>` tags in HTML.** `<style>` tags containing CSS in invalid positions previously contributed to element text. Do not consider text node of a `<style>` element as textual content.
* **Fix DOCX merged table cell repeats cell text.** Only include text for a merged cell, not for each underlying cell spanned by the merge.
* **Fix tables not extracted from DOCX header/footers.** Headers and footers in DOCX documents skip tables defined in the header and commonly used for layout/alignment purposes. Extract text from tables as a string and include in the `Header` and `Footer` document elements.
* **Fix output filepath for fsspec-based source connectors.** Previously the base directory was being included in the output filepath unnecessarily.

## 0.11.0

### Enhancements

* **Add a class for the strategy constants.** Add a class `PartitionStrategy` for the strategy constants and use the constants to replace strategy strings.
* **Temporary Support for paddle language parameter.** User can specify default langage code for paddle with ENV `DEFAULT_PADDLE_LANG` before we have the language mapping for paddle.
* **Improve DOCX page-break fidelity.** Improve page-break fidelity such that a paragraph containing a page-break is split into two elements, one containing the text before the page-break and the other the text after. Emit the PageBreak element between these two and assign the correct page-number (n and n+1 respectively) to the two textual elements.

### Features

* **Add ad-hoc fields to `ElementMetadata` instance.** End-users can now add their own metadata fields simply by assigning to an element-metadata attribute-name of their choice, like `element.metadata.coefficient = 0.58`. These fields will round-trip through JSON and can be accessed with dotted notation.
* **MongoDB Destination Connector.** New destination connector added to all CLI ingest commands to support writing partitioned json output to mongodb.

### Fixes

* **Fix `TYPE_TO_TEXT_ELEMENT_MAP`.** Updated `Figure` mapping from `FigureCaption` to `Image`.
* **Handle errors when extracting PDF text** Certain pdfs throw unexpected errors when being opened by `pdfminer`, causing `partition_pdf()` to fail. We expect to be able to partition smoothly using an alternative strategy if text extraction doesn't work.  Added exception handling to handle unexpected errors when extracting pdf text and to help determine pdf strategy.
* **Fix `fast` strategy fall back to `ocr_only`** The `fast` strategy should not fall back to a more expensive strategy.
* **Remove default user ./ssh folder** The default notebook user during image build would create the known_hosts file with incorrect ownership, this is legacy and no longer needed so it was removed.
* **Include `languages` in metadata when partitioning `strategy=hi_res` or `fast`** User defined `languages` was previously used for text detection, but not included in the resulting element metadata for some strategies. `languages` will now be included in the metadata regardless of partition strategy for pdfs and images.
* **Handle a case where Paddle returns a list item in ocr_data as None** In partition, while parsing PaddleOCR data, it was assumed that PaddleOCR does not return None for any list item in ocr_data. Removed the assumption by skipping the text region whenever this happens.
* **Fix some pdfs returning `KeyError: 'N'`** Certain pdfs were throwing this error when being opened by pdfminer. Added a wrapper function for pdfminer that allows these documents to be partitioned.
* **Fix mis-splits on `Table` chunks.** Remedies repeated appearance of full `.text_as_html` on metadata of each `TableChunk` split from a `Table` element too large to fit in the chunking window.
* **Import tables_agent from inference** so that we don't have to initialize a global table agent in unstructured OCR again
* **Fix empty table is identified as bulleted-table.** A table with no text content was mistakenly identified as a bulleted-table and processed by the wrong branch of the initial HTML partitioner.
* **Fix partition_html() emits empty (no text) tables.** A table with cells nested below a `<thead>` or `<tfoot>` element was emitted as a table element having no text and unparseable HTML in `element.metadata.text_as_html`. Do not emit empty tables to the element stream.
* **Fix HTML `element.metadata.text_as_html` contains spurious <br> elements in invalid locations.** The HTML generated for the `text_as_html` metadata for HTML tables contained `<br>` elements invalid locations like between `<table>` and `<tr>`. Change the HTML generator such that these do not appear.
* **Fix HTML table cells enclosed in <thead> and <tfoot> elements are dropped.** HTML table cells nested in a `<thead>` or `<tfoot>` element were not detected and the text in those cells was omitted from the table element text and `.text_as_html`. Detect table rows regardless of the semantic tag they may be nested in.
* **Remove whitespace padding from `.text_as_html`.** `tabulate` inserts padding spaces to achieve visual alignment of columns in HTML tables it generates. Add our own HTML generator to do this simple job and omit that padding as well as newlines ("\n") used for human readability.
* **Fix local connector with absolute input path** When passed an absolute filepath for the input document path, the local connector incorrectly writes the output file to the input file directory. This fixes such that the output in this case is written to `output-dir/input-filename.json`

## 0.10.30

### Enhancements

* **Support nested DOCX tables.** In DOCX, like HTML, a table cell can itself contain a table. In this case, create nested HTML tables to reflect that structure and create a plain-text table with captures all the text in nested tables, formatting it as a reasonable facsimile of a table.
* **Add connection check to ingest connectors** Each source and destination connector now support a `check_connection()` method which makes sure a valid connection can be established with the source/destination given any authentication credentials in a lightweight request.

### Features

* **Add functionality to do a second OCR on cropped table images.** Changes to the values for scaling ENVs affect entire page OCR output(OCR regression) so we now do a second OCR for tables.
* **Adds ability to pass timeout for a request when partitioning via a `url`.** `partition` now accepts a new optional parameter `request_timeout` which if set will prevent any `requests.get` from hanging indefinitely and instead will raise a timeout error. This is useful when partitioning a url that may be slow to respond or may not respond at all.

### Fixes

* **Fix logic that determines pdf auto strategy.** Previously, `_determine_pdf_auto_strategy` returned `hi_res` strategy only if `infer_table_structure` was true. It now returns the `hi_res` strategy if either `infer_table_structure` or `extract_images_in_pdf` is true.
* **Fix invalid coordinates when parsing tesseract ocr data.** Previously, when parsing tesseract ocr data, the ocr data had invalid bboxes if zoom was set to `0`. A logical check is now added to avoid such error.
* **Fix ingest partition parameters not being passed to the api.** When using the --partition-by-api flag via unstructured-ingest, none of the partition arguments are forwarded, meaning that these options are disregarded. With this change, we now pass through all of the relevant partition arguments to the api. This allows a user to specify all of the same partition arguments they would locally and have them respected when specifying --partition-by-api.
* **Support tables in section-less DOCX.** Generalize solution for MS Chat Transcripts exported as DOCX by including tables in the partitioned output when present.
* **Support tables that contain only numbers when partitioning via `ocr_only`** Tables that contain only numbers are returned as floats in a pandas.DataFrame when the image is converted from `.image_to_data()`. An AttributeError was raised downstream when trying to `.strip()` the floats.
* **Improve DOCX page-break detection.** DOCX page breaks are reliably indicated by `w:lastRenderedPageBreak` elements present in the document XML. Page breaks are NOT reliably indicated by "hard" page-breaks inserted by the author and when present are redundant to a `w:lastRenderedPageBreak` element so cause over-counting if used. Use rendered page-breaks only.

## 0.10.29

### Enhancements

* **Adds include_header argument for partition_csv and partition_tsv** Now supports retaining header rows in CSV and TSV documents element partitioning.
* **Add retry logic for all source connectors** All http calls being made by the ingest source connectors have been isolated and wrapped by the `SourceConnectionNetworkError` custom error, which triggers the retry logic, if enabled, in the ingest pipeline.
* **Google Drive source connector supports credentials from memory** Originally, the connector expected a filepath to pull the credentials from when creating the client. This was expanded to support passing that information from memory as a dict if access to the file system might not be available.
* **Add support for generic partition configs in ingest cli** Along with the explicit partition options supported by the cli, an `additional_partition_args` arg was added to allow users to pass in any other arguments that should be added when calling partition(). This helps keep any changes to the input parameters of the partition() exposed in the CLI.
* **Map full output schema for table-based destination connectors** A full schema was introduced to map the type of all output content from the json partition output and mapped to a flattened table structure to leverage table-based destination connectors. The delta table destination connector was updated at the moment to take advantage of this.
* **Incorporate multiple embedding model options into ingest, add diff test embeddings** Problem: Ingest pipeline already supported embedding functionality, however users might want to use different types of embedding providers. Enhancement: Extend ingest pipeline so that users can specify and embed via a particular embedding provider from a range of options. Also adds a diff test to compare output from an embedding module with the expected output

### Features

* **Allow setting table crop parameter** In certain circumstances, adjusting the table crop padding may improve table.

### Fixes

* **Fixes `partition_text` to prevent empty elements** Adds a check to filter out empty bullets.
* **Handle empty string for `ocr_languages` with values for `languages`** Some API users ran into an issue with sending `languages` params because the API defaulted to also using an empty string for `ocr_languages`. This update handles situations where `languages` is defined and `ocr_languages` is an empty string.
* **Fix PDF tried to loop through None** Previously the PDF annotation extraction tried to loop through `annots` that resolved out as None. A logical check added to avoid such error.
* **Ingest session handler not being shared correctly** All ingest docs that leverage the session handler should only need to set it once per process. It was recreating it each time because the right values weren't being set nor available given how dataclasses work in python.
* **Ingest download-only fix.** Previously the download only flag was being checked after the doc factory pipeline step, which occurs before the files are actually downloaded by the source node. This check was moved after the source node to allow for the files to be downloaded first before exiting the pipeline.
* **Fix flaky chunk-metadata.** Prior implementation was sensitive to element order in the section resulting in metadata values sometimes being dropped. Also, not all metadata items can be consolidated across multiple elements (e.g. coordinates) and so are now dropped from consolidated metadata.
* **Fix tesseract error `Estimating resolution as X`** leaded by invalid language parameters input. Proceed with defalut language `eng` when `lang.py` fails to find valid language code for tesseract, so that we don't pass an empty string to tesseract CLI and raise an exception in downstream.

## 0.10.28

### Enhancements

* **Add table structure evaluation helpers** Adds functions to evaluate the similarity between predicted table structure and actual table structure.
* **Use `yolox` by default for table extraction when partitioning pdf/image** `yolox` model provides higher recall of the table regions than the quantized version and it is now the default element detection model when `infer_table_structure=True` for partitioning pdf/image files
* **Remove pdfminer elements from inside tables** Previously, when using `hi_res` some elements where extracted using pdfminer too, so we removed pdfminer from the tables pipeline to avoid duplicated elements.
* **Fsspec downstream connectors** New destination connector added to ingest CLI, users may now use `unstructured-ingest` to write to any of the following:
  * Azure
  * Box
  * Dropbox
  * Google Cloud Service

### Features

* **Update `ocr_only` strategy in `partition_pdf()`** Adds the functionality to get accurate coordinate data when partitioning PDFs and Images with the `ocr_only` strategy.

### Fixes
* **Fixed SharePoint permissions for the fetching to be opt-in** Problem: Sharepoint permissions were trying to be fetched even when no reletad cli params were provided, and this gave an error due to values for those keys not existing. Fix: Updated getting keys to be with .get() method and changed the "skip-check" to check individual cli params rather than checking the existance of a config object.

* **Fixes issue where tables from markdown documents were being treated as text** Problem: Tables from markdown documents were being treated as text, and not being extracted as tables. Solution: Enable the `tables` extension when instantiating the `python-markdown` object. Importance: This will allow users to extract structured data from tables in markdown documents.
* **Fix wrong logger for paddle info** Replace the logger from unstructured-inference with the logger from unstructured for paddle_ocr.py module.
* **Fix ingest pipeline to be able to use chunking and embedding together** Problem: When ingest pipeline was using chunking and embedding together, embedding outputs were empty and the outputs of chunking couldn't be re-read into memory and be forwarded to embeddings. Fix: Added CompositeElement type to TYPE_TO_TEXT_ELEMENT_MAP to be able to process CompositeElements with unstructured.staging.base.isd_to_elements
* **Fix unnecessary mid-text chunk-splitting.** The "pre-chunker" did not consider separator blank-line ("\n\n") length when grouping elements for a single chunk. As a result, sections were frequently over-populated producing a over-sized chunk that required mid-text splitting.
* **Fix frequent dissociation of title from chunk.** The sectioning algorithm included the title of the next section with the prior section whenever it would fit, frequently producing association of a section title with the prior section and dissociating it from its actual section. Fix this by performing combination of whole sections only.
* **Fix PDF attempt to get dict value from string.** Fixes a rare edge case that prevented some PDF's from being partitioned. The `get_uris_from_annots` function tried to access the dictionary value of a string instance variable. Assign `None` to the annotation variable if the instance type is not dictionary to avoid the erroneous attempt.

## 0.10.27

### Enhancements

* **Leverage dict to share content across ingest pipeline** To share the ingest doc content across steps in the ingest pipeline, this was updated to use a multiprocessing-safe dictionary so changes get persisted and each step has the option to modify the ingest docs in place.

### Features

### Fixes

* **Removed `ebooklib` as a dependency** `ebooklib` is licensed under AGPL3, which is incompatible with the Apache 2.0 license. Thus it is being removed.
* **Caching fixes in ingest pipeline** Previously, steps like the source node were not leveraging parameters such as `re_download` to dictate if files should be forced to redownload rather than use what might already exist locally.

## 0.10.26

### Enhancements

* **Add text CCT CI evaluation workflow** Adds cct text extraction evaluation metrics to the current ingest workflow to measure the performance of each file extracted as well as aggregated-level performance.

### Features

* **Functionality to catch and classify overlapping/nested elements** Method to identify overlapping-bboxes cases within detected elements in a document. It returns two values: a boolean defining if there are overlapping elements present, and a list reporting them with relevant metadata. The output includes information about the `overlapping_elements`, `overlapping_case`, `overlapping_percentage`, `largest_ngram_percentage`, `overlap_percentage_total`, `max_area`, `min_area`, and `total_area`.
* **Add Local connector source metadata** python's os module used to pull stats from local file when processing via the local connector and populates fields such as last modified time, created time.

### Fixes

* **Fixes elements partitioned from an image file missing certain metadata** Metadata for image files, like file type, was being handled differently from other file types. This caused a bug where other metadata, like the file name, was being missed. This change brought metadata handling for image files to be more in line with the handling for other file types so that file name and other metadata fields are being captured.
* **Adds `typing-extensions` as an explicit dependency** This package is an implicit dependency, but the module is being imported directly in `unstructured.documents.elements` so the dependency should be explicit in case changes in other dependencies lead to `typing-extensions` being dropped as a dependency.
* **Stop passing `extract_tables` to `unstructured-inference` since it is now supported in `unstructured` instead** Table extraction previously occurred in `unstructured-inference`, but that logic, except for the table model itself, is now a part of the `unstructured` library. Thus the parameter triggering table extraction is no longer passed to the `unstructured-inference` package. Also noted the table output regression for PDF files.
* **Fix a bug in Table partitioning** Previously the `skip_infer_table_types` variable used in `partition` was not being passed down to specific file partitioners. Now you can utilize the `skip_infer_table_types` list variable when calling `partition` to specify the filetypes for which you want to skip table extraction, or the `infer_table_structure` boolean variable on the file specific partitioning function.
* **Fix partition docx without sections** Some docx files, like those from teams output, do not contain sections and it would produce no results because the code assumes all components are in sections. Now if no sections is detected from a document we iterate through the paragraphs and return contents found in the paragraphs.
* **Fix out-of-order sequencing of split chunks.** Fixes behavior where "split" chunks were inserted at the beginning of the chunk sequence. This would produce a chunk sequence like [5a, 5b, 3a, 3b, 1, 2, 4] when sections 3 and 5 exceeded `max_characters`.
* **Deserialization of ingest docs fixed** When ingest docs are being deserialized as part of the ingest pipeline process (cli), there were certain fields that weren't getting persisted (metadata and date processed). The from_dict method was updated to take these into account and a unit test added to check.
* **Map source cli command configs when destination set** Due to how the source connector is dynamically called when the destination connector is set via the CLI, the configs were being set incorrectoy, causing the source connector to break. The configs were fixed and updated to take into account Fsspec-specific connectors.

## 0.10.25

### Enhancements

* **Duplicate CLI param check** Given that many of the options associated with the `Click` based cli ingest commands are added dynamically from a number of configs, a check was incorporated to make sure there were no duplicate entries to prevent new configs from overwriting already added options.
* **Ingest CLI refactor for better code reuse** Much of the ingest cli code can be templated and was a copy-paste across files, adding potential risk. Code was refactored to use a base class which had much of the shared code templated.

### Features

* **Table OCR refactor** support Table OCR with pre-computed OCR data to ensure we only do one OCR for entrie document. User can specify
ocr agent tesseract/paddle in environment variable `OCR_AGENT` for OCRing the entire document.
* **Adds accuracy function** The accuracy scoring was originally an option under `calculate_edit_distance`. For easy function call, it is now a wrapper around the original function that calls edit_distance and return as "score".
* **Adds HuggingFaceEmbeddingEncoder** The HuggingFace Embedding Encoder uses a local embedding model as opposed to using an API.
* **Add AWS bedrock embedding connector** `unstructured.embed.bedrock` now provides a connector to use AWS bedrock's `titan-embed-text` model to generate embeddings for elements. This features requires valid AWS bedrock setup and an internet connectionto run.

### Fixes

* **Import PDFResourceManager more directly** We were importing `PDFResourceManager` from `pdfminer.converter` which was causing an error for some users. We changed to import from the actual location of `PDFResourceManager`, which is `pdfminer.pdfinterp`.
* **Fix language detection of elements with empty strings** This resolves a warning message that was raised by `langdetect` if the language was attempted to be detected on an empty string. Language detection is now skipped for empty strings.
* **Fix chunks breaking on regex-metadata matches.** Fixes "over-chunking" when `regex_metadata` was used, where every element that contained a regex-match would start a new chunk.
* **Fix regex-metadata match offsets not adjusted within chunk.** Fixes incorrect regex-metadata match start/stop offset in chunks where multiple elements are combined.
* **Map source cli command configs when destination set** Due to how the source connector is dynamically called when the destination connector is set via the CLI, the configs were being set incorrectoy, causing the source connector to break. The configs were fixed and updated to take into account Fsspec-specific connectors.
* **Fix metrics folder not discoverable** Fixes issue where unstructured/metrics folder is not discoverable on PyPI by adding an `__init__.py` file under the folder.
* **Fix a bug when `parition_pdf` get `model_name=None`** In API usage the `model_name` value is `None` and the `cast` function in `partition_pdf` would return `None` and lead to attribution error. Now we use `str` function to explicit convert the content to string so it is garanteed to have `starts_with` and other string functions as attributes
* **Fix html partition fail on tables without `tbody` tag** HTML tables may sometimes just contain headers without body (`tbody` tag)

## 0.10.24

### Enhancements

* **Improve natural reading order** Some `OCR` elements with only spaces in the text have full-page width in the bounding box, which causes the `xycut` sorting to not work as expected. Now the logic to parse OCR results removes any elements with only spaces (more than one space).
* **Ingest compression utilities and fsspec connector support** Generic utility code added to handle files that get pulled from a source connector that are either tar or zip compressed and uncompress them locally. This is then processed using a local source connector. Currently this functionality has been incorporated into the fsspec connector and all those inheriting from it (currently: Azure Blob Storage, Google Cloud Storage, S3, Box, and Dropbox).
* **Ingest destination connectors support for writing raw list of elements** Along with the default write method used in the ingest pipeline to write the json content associated with the ingest docs, each destination connector can now also write a raw list of elements to the desired downstream location without having an ingest doc associated with it.

### Features

* **Adds element type percent match function** In order to evaluate the element type extracted, we add a function that calculates the matched percentage between two frequency dictionary.

### Fixes

* **Fix paddle model file not discoverable** Fixes issue where ocr_models/paddle_ocr.py file is not discoverable on PyPI by adding
an `__init__.py` file under the folder.
* **Chipper v2 Fixes** Includes fix for a memory leak and rare last-element bbox fix. (unstructured-inference==0.7.7)
* **Fix image resizing issue** Includes fix related to resizing images in the tables pipeline. (unstructured-inference==0.7.6)

## 0.10.23

### Enhancements

* **Add functionality to limit precision when serializing to json** Precision for `points` is limited to 1 decimal point if coordinates["system"] == "PixelSpace" (otherwise 2 decimal points?). Precision for `detection_class_prob` is limited to 5 decimal points.
* **Fix csv file detection logic when mime-type is text/plain** Previously the logic to detect csv file type was considering only first row's comma count comparing with the header_row comma count and both the rows being same line the result was always true, Now the logic is changed to consider the comma's count for all the lines except first line and compare with header_row comma count.
* **Improved inference speed for Chipper V2** API requests with 'hi_res_model_name=chipper' now have ~2-3x faster responses.

### Features

### Fixes

* **Cleans up temporary files after conversion** Previously a file conversion utility was leaving temporary files behind on the filesystem without removing them when no longer needed. This fix helps prevent an accumulation of temporary files taking up excessive disk space.
* **Fixes `under_non_alpha_ratio` dividing by zero** Although this function guarded against a specific cause of division by zero, there were edge cases slipping through like strings with only whitespace. This update more generally prevents the function from performing a division by zero.
* **Fix languages default** Previously the default language was being set to English when elements didn't have text or if langdetect could not detect the language. It now defaults to None so there is not misleading information about the language detected.
* **Fixes recursion limit error that was being raised when partitioning Excel documents of a certain size** Previously we used a recursive method to find subtables within an excel sheet. However this would run afoul of Python's recursion depth limit when there was a contiguous block of more than 1000 cells within a sheet. This function has been updated to use the NetworkX library which avoids Python recursion issues.

## 0.10.22

### Enhancements

* **bump `unstructured-inference` to `0.7.3`** The updated version of `unstructured-inference` supports a new version of the Chipper model, as well as a cleaner schema for its output classes. Support is included for new inference features such as hierarchy and ordering.
* **Expose skip_infer_table_types in ingest CLI.** For each connector a new `--skip-infer-table-types` parameter was added to map to the `skip_infer_table_types` partition argument. This gives more granular control to unstructured-ingest users, allowing them to specify the file types for which we should attempt table extraction.
* **Add flag to ingest CLI to raise error if any single doc fails in pipeline** Currently if a single doc fails in the pipeline, the whole thing halts due to the error. This flag defaults to log an error but continue with the docs it can.
* **Emit hyperlink metadata for DOCX file-type.** DOCX partitioner now adds `metadata.links`, `metadata.link_texts` and `metadata.link_urls` for elements that contain a hyperlink that points to an external resource. So-called "jump" links pointing to document internal locations (such as those found in a table-of-contents "jumping" to a chapter or section) are excluded.

### Features

* **Add `elements_to_text` as a staging helper function** In order to get a single clean text output from unstructured for metric calculations, automate the process of extracting text from elements using this function.
* **Adds permissions(RBAC) data ingestion functionality for the Sharepoint connector.** Problem: Role based access control is an important component in many data storage systems. Users may need to pass permissions (RBAC) data to downstream systems when ingesting data. Feature: Added permissions data ingestion functionality to the Sharepoint connector.

### Fixes

* **Fixes PDF list parsing creating duplicate list items** Previously a bug in PDF list item parsing caused removal of other elements and duplication of the list item
* **Fixes duplicated elements** Fixes issue where elements are duplicated when embeddings are generated. This will allow users to generate embeddings for their list of Elements without duplicating/breaking the orginal content.
* **Fixes failure when flagging for embeddings through unstructured-ingest** Currently adding the embedding parameter to any connector results in a failure on the copy stage. This is resolves the issue by adding the IngestDoc to the context map in the embedding node's `run` method. This allows users to specify that connectors fetch embeddings without failure.
* **Fix ingest pipeline reformat nodes not discoverable** Fixes issue where  reformat nodes raise ModuleNotFoundError on import. This was due to the directory was missing `__init__.py` in order to make it discoverable.
* **Fix default language in ingest CLI** Previously the default was being set to english which injected potentially incorrect information to downstream language detection libraries. By setting the default to None allows those libraries to better detect what language the text is in the doc being processed.

## 0.10.21

* **Adds Scarf analytics**.

## 0.10.20

### Enhancements

* **Add document level language detection functionality.** Adds the "auto" default for the languages param to all partitioners. The primary language present in the document is detected using the `langdetect` package. Additional param `detect_language_per_element` is also added for partitioners that return multiple elements. Defaults to `False`.
* **Refactor OCR code** The OCR code for entire page is moved from unstructured-inference to unstructured. On top of continuing support for OCR language parameter, we also support two OCR processing modes, "entire_page" or "individual_blocks".
* **Align to top left when shrinking bounding boxes for `xy-cut` sorting:** Update `shrink_bbox()` to keep top left rather than center.
* **Add visualization script to annotate elements** This script is often used to analyze/visualize elements with coordinates (e.g. partition_pdf()).
* **Adds data source properties to the Jira, Github and Gitlab connectors** These properties (date_created, date_modified, version, source_url, record_locator) are written to element metadata during ingest, mapping elements to information about the document source from which they derive. This functionality enables downstream applications to reveal source document applications, e.g. a link to a GDrive doc, Salesforce record, etc.
* **Improve title detection in pptx documents** The default title textboxes on a pptx slide are now categorized as titles.
* **Improve hierarchy detection in pptx documents** List items, and other slide text are properly nested under the slide title. This will enable better chunking of pptx documents.
* **Refactor of the ingest cli workflow** The refactored approach uses a dynamically set pipeline with a snapshot along each step to save progress and accommodate continuation from a snapshot if an error occurs. This also allows the pipeline to dynamically assign any number of steps to modify the partitioned content before it gets written to a destination.
* **Applies `max_characters=<n>` argument to all element types in `add_chunking_strategy` decorator** Previously this argument was only utilized in chunking Table elements and now applies to all partitioned elements if `add_chunking_strategy` decorator is utilized, further preparing the elements for downstream processing.
* **Add common retry strategy utilities for unstructured-ingest** Dynamic retry strategy with exponential backoff added to Notion source connector.
*
### Features

* **Adds `bag_of_words` and `percent_missing_text` functions** In order to count the word frequencies in two input texts and calculate the percentage of text missing relative to the source document.
* **Adds `edit_distance` calculation metrics** In order to benchmark the cleaned, extracted text with unstructured, `edit_distance` (`Levenshtein distance`) is included.
* **Adds detection_origin field to metadata** Problem: Currently isn't an easy way to find out how an element was created. With this change that information is added. Importance: With this information the developers and users are now able to know how an element was created to make decisions on how to use it. In order tu use this feature
setting UNSTRUCTURED_INCLUDE_DEBUG_METADATA=true is needed.
* **Adds a function that calculates frequency of the element type and its depth** To capture the accuracy of element type extraction, this function counts the occurrences of each unique element type with its depth for use in element metrics.

### Fixes

* **Fix zero division error in annotation bbox size** This fixes the bug where we find annotation bboxes realted to an element that need to divide the intersection size between annotation bbox and element bbox by the size of the annotation bbox
* **Fix prevent metadata module from importing dependencies from unnecessary modules** Problem: The `metadata` module had several top level imports that were only used in and applicable to code related to specific document types, while there were many general-purpose functions. As a result, general-purpose functions couldn't be used without unnecessary dependencies being installed. Fix: moved 3rd party dependency top level imports to inside the functions in which they are used and applied a decorator to check that the dependency is installed and emit a helpful error message if not.
* **Fixes category_depth None value for Title elements** Problem: `Title` elements from `chipper` get `category_depth`= None even when `Headline` and/or `Subheadline` elements are present in the same page. Fix: all `Title` elements with `category_depth` = None should be set to have a depth of 0 instead iff there are `Headline` and/or `Subheadline` element-types present. Importance: `Title` elements should be equivalent html `H1` when nested headings are present; otherwise, `category_depth` metadata can result ambiguous within elements in a page.
* **Tweak `xy-cut` ordering output to be more column friendly** This results in the order of elements more closely reflecting natural reading order which benefits downstream applications. While element ordering from `xy-cut` is usually mostly correct when ordering multi-column documents, sometimes elements from a RHS column will appear before elements in a LHS column. Fix: add swapped `xy-cut` ordering by sorting by X coordinate first and then Y coordinate.
* **Fixes badly initialized Formula** Problem: YoloX contain new types of elements, when loading a document that contain formulas a new element of that class
should be generated, however the Formula class inherits from Element instead of Text. After this change the element is correctly created with the correct class
allowing the document to be loaded. Fix: Change parent class for Formula to Text. Importance: Crucial to be able to load documents that contain formulas.
* **Fixes pdf uri error** An error was encountered when URI type of `GoToR` which refers to pdf resources outside of its own was detected since no condition catches such case. The code is fixing the issue by initialize URI before any condition check.


## 0.10.19

### Enhancements

* **Adds XLSX document level language detection** Enhancing on top of language detection functionality in previous release, we now support language detection within `.xlsx` file type at Element level.
* **bump `unstructured-inference` to `0.6.6`** The updated version of `unstructured-inference` makes table extraction in `hi_res` mode configurable to fine tune table extraction performance; it also improves element detection by adding a deduplication post processing step in the `hi_res` partitioning of pdfs and images.
* **Detect text in HTML Heading Tags as Titles** This will increase the accuracy of hierarchies in HTML documents and provide more accurate element categorization. If text is in an HTML heading tag and is not a list item, address, or narrative text, categorize it as a title.
* **Update python-based docs** Refactor docs to use the actual unstructured code rather than using the subprocess library to run the cli command itself.
* **Adds Table support for the `add_chunking_strategy` decorator to partition functions.** In addition to combining elements under Title elements, user's can now specify the `max_characters=<n>` argument to chunk Table elements into TableChunk elements with `text` and `text_as_html` of length <n> characters. This means partitioned Table results are ready for use in downstream applications without any post processing.
* **Expose endpoint url for s3 connectors** By allowing for the endpoint url to be explicitly overwritten, this allows for any non-AWS data providers supporting the s3 protocol to be supported (i.e. minio).

### Features

* **change default `hi_res` model for pdf/image partition to `yolox`** Now partitioning pdf/image using `hi_res` strategy utilizes `yolox_quantized` model isntead of `detectron2_onnx` model. This new default model has better recall for tables and produces more detailed categories for elements.
* **XLSX can now reads subtables within one sheet** Problem: Many .xlsx files are not created to be read as one full table per sheet. There are subtables, text and header along with more informations to extract from each sheet. Feature: This `partition_xlsx` now can reads subtable(s) within one .xlsx sheet, along with extracting other title and narrative texts. Importance: This enhance the power of .xlsx reading to not only one table per sheet, allowing user to capture more data tables from the file, if exists.
* **Update Documentation on Element Types and Metadata**: We have updated the documentation according to the latest element types and metadata. It includes the common and additional metadata provided by the Partitions and Connectors.

### Fixes

* **Fixes partition_pdf is_alnum reference bug** Problem: The `partition_pdf` when attempt to get bounding box from element experienced a reference before assignment error when the first object is not text extractable.  Fix: Switched to a flag when the condition is met. Importance: Crucial to be able to partition with pdf.
* **Fix various cases of HTML text missing after partition**
  Problem: Under certain circumstances, text immediately after some HTML tags will be misssing from partition result.
  Fix: Updated code to deal with these cases.
  Importance: This will ensure the correctness when partitioning HTML and Markdown documents.
* **Fixes chunking when `detection_class_prob` appears in Element metadata** Problem: when `detection_class_prob` appears in Element metadata, Elements will only be combined by chunk_by_title if they have the same `detection_class_prob` value (which is rare). This is unlikely a case we ever need to support and most often results in no chunking. Fix: `detection_class_prob` is included in the chunking list of metadata keys excluded for similarity comparison. Importance: This change allows `chunk_by_title` to operate as intended for documents which include `detection_class_prob` metadata in their Elements.

## 0.10.18

### Enhancements

* **Better detection of natural reading order in images and PDF's** The elements returned by partition better reflect natural reading order in some cases, particularly in complicated multi-column layouts, leading to better chunking and retrieval for downstream applications. Achieved by improving the `xy-cut` sorting to preprocess bboxes, shrinking all bounding boxes by 90% along x and y axes (still centered around the same center point), which allows projection lines to be drawn where not possible before if layout bboxes overlapped.
* **Improves `partition_xml` to be faster and more memory efficient when partitioning large XML files** The new behavior is to partition iteratively to prevent loading the entire XML tree into memory at once in most use cases.
* **Adds data source properties to SharePoint, Outlook, Onedrive, Reddit, Slack, DeltaTable connectors** These properties (date_created, date_modified, version, source_url, record_locator) are written to element metadata during ingest, mapping elements to information about the document source from which they derive. This functionality enables downstream applications to reveal source document applications, e.g. a link to a GDrive doc, Salesforce record, etc.
* **Add functionality to save embedded images in PDF's separately as images** This allows users to save embedded images in PDF's separately as images, given some directory path. The saved image path is written to the metadata for the Image element. Downstream applications may benefit by providing users with image links from relevant "hits."
* **Azure Cognite Search destination connector** New Azure Cognitive Search destination connector added to ingest CLI.  Users may now use `unstructured-ingest` to write partitioned data from over 20 data sources (so far) to an Azure Cognitive Search index.
* **Improves salesforce partitioning** Partitions Salesforce data as xlm instead of text for improved detail and flexibility. Partitions htmlbody instead of textbody for Salesforce emails. Importance: Allows all Salesforce fields to be ingested and gives Salesforce emails more detailed partitioning.
* **Add document level language detection functionality.** Introduces the "auto" default for the languages param, which then detects the languages present in the document using the `langdetect` package. Adds the document languages as ISO 639-3 codes to the element metadata. Implemented only for the partition_text function to start.
* **PPTX partitioner refactored in preparation for enhancement.** Behavior should be unchanged except that shapes enclosed in a group-shape are now included, as many levels deep as required (a group-shape can itself contain a group-shape).
* **Embeddings support for the SharePoint SourceConnector via unstructured-ingest CLI** The SharePoint connector can now optionally create embeddings from the elements it pulls out during partition and upload those embeddings to Azure Cognitive Search index.
* **Improves hierarchy from docx files by leveraging natural hierarchies built into docx documents**  Hierarchy can now be detected from an indentation level for list bullets/numbers and by style name (e.g. Heading 1, List Bullet 2, List Number).
* **Chunking support for the SharePoint SourceConnector via unstructured-ingest CLI** The SharePoint connector can now optionally chunk the elements pulled out during partition via the chunking unstructured brick. This can be used as a stage before creating embeddings.

### Features

* **Adds `links` metadata in `partition_pdf` for `fast` strategy.** Problem: PDF files contain rich information and hyperlink that Unstructured did not captured earlier. Feature: `partition_pdf` now can capture embedded links within the file along with its associated text and page number. Importance: Providing depth in extracted elements give user a better understanding and richer context of documents. This also enables user to map to other elements within the document if the hyperlink is refered internally.
* **Adds the embedding module to be able to embed Elements** Problem: Many NLP applications require the ability to represent parts of documents in a semantic way. Until now, Unstructured did not have text embedding ability within the core library. Feature: This embedding module is able to track embeddings related data with a class, embed a list of elements, and return an updated list of Elements with the *embeddings* property. The module is also able to embed query strings. Importance: Ability to embed documents or parts of documents will enable users to make use of these semantic representations in different NLP applications, such as search, retrieval, and retrieval augmented generation.

### Fixes

* **Fixes a metadata source serialization bug** Problem: In unstructured elements, when loading an elements json file from the disk, the data_source attribute is assumed to be an instance of DataSourceMetadata and the code acts based on that. However the loader did not satisfy the assumption, and loaded it as a dict instead, causing an error. Fix: Added necessary code block to initialize a DataSourceMetadata object, also refactored DataSourceMetadata.from_dict() method to remove redundant code. Importance: Crucial to be able to load elements (which have data_source fields) from json files.
* **Fixes issue where unstructured-inference was not getting updated** Problem: unstructured-inference was not getting upgraded to the version to match unstructured release when doing a pip install.  Solution: using `pip install unstructured[all-docs]` it will now upgrade both unstructured and unstructured-inference. Importance: This will ensure that the inference library is always in sync with the unstructured library, otherwise users will be using outdated libraries which will likely lead to unintended behavior.
* **Fixes SharePoint connector failures if any document has an unsupported filetype** Problem: Currently the entire connector ingest run fails if a single IngestDoc has an unsupported filetype. This is because a ValueError is raised in the IngestDoc's `__post_init__`. Fix: Adds a try/catch when the IngestConnector runs get_ingest_docs such that the error is logged but all processable documents->IngestDocs are still instantiated and returned. Importance: Allows users to ingest SharePoint content even when some files with unsupported filetypes exist there.
* **Fixes Sharepoint connector server_path issue** Problem: Server path for the Sharepoint Ingest Doc was incorrectly formatted, causing issues while fetching pages from the remote source. Fix: changes formatting of remote file path before instantiating SharepointIngestDocs and appends a '/' while fetching pages from the remote source. Importance: Allows users to fetch pages from Sharepoint Sites.
* **Fixes Sphinx errors.** Fixes errors when running Sphinx `make html` and installs library to suppress warnings.
* **Fixes a metadata backwards compatibility error** Problem: When calling `partition_via_api`, the hosted api may return an element schema that's newer than the current `unstructured`. In this case, metadata fields were added which did not exist in the local `ElementMetadata` dataclass, and `__init__()` threw an error. Fix: remove nonexistent fields before instantiating in `ElementMetadata.from_json()`. Importance: Crucial to avoid breaking changes when adding fields.
* **Fixes issue with Discord connector when a channel returns `None`** Problem: Getting the `jump_url` from a nonexistent Discord `channel` fails. Fix: property `jump_url` is now retrieved within the same context as the messages from the channel. Importance: Avoids cascading issues when the connector fails to fetch information about a Discord channel.
* **Fixes occasionally SIGABTR when writing table with `deltalake` on Linux** Problem: occasionally on Linux ingest can throw a `SIGABTR` when writing `deltalake` table even though the table was written correctly. Fix: put the writing function into a `Process` to ensure its execution to the fullest extent before returning to the main process. Importance: Improves stability of connectors using `deltalake`
* **Fixes badly initialized Formula** Problem: YoloX contain new types of elements, when loading a document that contain formulas a new element of that class should be generated, however the Formula class inherits from Element instead of Text. After this change the element is correctly created with the correct class allowing the document to be loaded. Fix: Change parent class for Formula to Text. Importance: Crucial to be able to load documents that contain formulas.

## 0.10.16

### Enhancements

* **Adds data source properties to Airtable, Confluence, Discord, Elasticsearch, Google Drive, and Wikipedia connectors** These properties (date_created, date_modified, version, source_url, record_locator) are written to element metadata during ingest, mapping elements to information about the document source from which they derive. This functionality enables downstream applications to reveal source document applications, e.g. a link to a GDrive doc, Salesforce record, etc.
* **DOCX partitioner refactored in preparation for enhancement.** Behavior should be unchanged except in multi-section documents containing different headers/footers for different sections. These will now emit all distinct headers and footers encountered instead of just those for the last section.
* **Add a function to map between Tesseract and standard language codes.** This allows users to input language information to the `languages` param in any Tesseract-supported langcode or any ISO 639 standard language code.
* **Add document level language detection functionality.** Introduces the "auto" default for the languages param, which then detects the languages present in the document using the `langdetect` package. Implemented only for the partition_text function to start.

### Features

### Fixes

* ***Fixes an issue that caused a partition error for some PDF's.** Fixes GH Issue 1460 by bypassing a coordinate check if an element has invalid coordinates.

## 0.10.15


### Enhancements

* **Support for better element categories from the next-generation image-to-text model ("chipper").** Previously, not all of the classifications from Chipper were being mapped to proper `unstructured` element categories so the consumer of the library would see many `UncategorizedText` elements. This fixes the issue, improving the granularity of the element categories outputs for better downstream processing and chunking. The mapping update is:
  * "Threading": `NarrativeText`
  * "Form": `NarrativeText`
  * "Field-Name": `Title`
  * "Value": `NarrativeText`
  * "Link": `NarrativeText`
  * "Headline": `Title` (with `category_depth=1`)
  * "Subheadline": `Title` (with `category_depth=2`)
  * "Abstract": `NarrativeText`
* **Better ListItem grouping for PDF's (fast strategy).** The `partition_pdf` with `fast` strategy previously broke down some numbered list item lines as separate elements. This enhancement leverages the x,y coordinates and bbox sizes to help decide whether the following chunk of text is a continuation of the immediate previous detected ListItem element or not, and not detect it as its own non-ListItem element.
* **Fall back to text-based classification for uncategorized Layout elements for Images and PDF's**. Improves element classification by running existing text-based rules on previously `UncategorizedText` elements.
* **Adds table partitioning for Partitioning for many doc types including: .html, .epub., .md, .rst, .odt, and .msg.** At the core of this change is the .html partition functionality, which is leveraged by the other effected doc types. This impacts many scenarios where `Table` Elements are now propery extracted.
* **Create and add `add_chunking_strategy` decorator to partition functions.** Previously, users were responsible for their own chunking after partitioning elements, often required for downstream applications. Now, individual elements may be combined into right-sized chunks where min and max character size may be specified if `chunking_strategy=by_title`. Relevant elements are grouped together for better downstream results. This enables users immediately use partitioned results effectively in downstream applications (e.g. RAG architecture apps) without any additional post-processing.
* **Adds `languages` as an input parameter and marks `ocr_languages` kwarg for deprecation in pdf, image, and auto partitioning functions.** Previously, language information was only being used for Tesseract OCR for image-based documents and was in a Tesseract specific string format, but by refactoring into a list of standard language codes independent of Tesseract, the `unstructured` library will better support `languages` for other non-image pipelines and/or support for other OCR engines.
* **Removes `UNSTRUCTURED_LANGUAGE` env var usage and replaces `language` with `languages` as an input parameter to unstructured-partition-text_type functions.** The previous parameter/input setup was not user-friendly or scalable to the variety of elements being processed. By refactoring the inputted language information into a list of standard language codes, we can support future applications of the element language such as detection, metadata, and multi-language elements. Now, to skip English specific checks, set the `languages` parameter to any non-English language(s).
* **Adds `xlsx` and `xls` filetype extensions to the `skip_infer_table_types` default list in `partition`.** By adding these file types to the input parameter these files should not go through table extraction. Users can still specify if they would like to extract tables from these filetypes, but will have to set the `skip_infer_table_types` to exclude the desired filetype extension. This avoids mis-representing complex spreadsheets where there may be multiple sub-tables and other content.
* **Better debug output related to sentence counting internals**. Clarify message when sentence is not counted toward sentence count because there aren't enough words, relevant for developers focused on `unstructured`s NLP internals.
* **Faster ocr_only speed for partitioning PDF and images.** Use `unstructured_pytesseract.run_and_get_multiple_output` function to reduce the number of calls to `tesseract` by half when partitioning pdf or image with `tesseract`
* **Adds data source properties to fsspec connectors** These properties (date_created, date_modified, version, source_url, record_locator) are written to element metadata during ingest, mapping elements to information about the document source from which they derive. This functionality enables downstream applications to reveal source document applications, e.g. a link to a GDrive doc, Salesforce record, etc.
* **Add delta table destination connector** New delta table destination connector added to ingest CLI.  Users may now use `unstructured-ingest` to write partitioned data from over 20 data sources (so far) to a Delta Table.
* **Rename to Source and Destination Connectors in the Documentation.** Maintain naming consistency between Connectors codebase and documentation with the first addition to a destination connector.
* **Non-HTML text files now return unstructured-elements as opposed to HTML-elements.** Previously the text based files that went through `partition_html` would return HTML-elements but now we preserve the format from the input using `source_format` argument in the partition call.
* **Adds `PaddleOCR` as an optional alternative to `Tesseract`** for OCR in processing of PDF or Image files, it is installable via the `makefile` command `install-paddleocr`. For experimental purposes only.
* **Bump unstructured-inference** to 0.5.28. This version bump markedly improves the output of table data, rendered as `metadata.text_as_html` in an element. These changes include:
  * add env variable `ENTIRE_PAGE_OCR` to specify using paddle or tesseract on entire page OCR
  * table structure detection now pads the input image by 25 pixels in all 4 directions to improve its recall (0.5.27)
  * support paddle with both cpu and gpu and assume it is pre-installed (0.5.26)
  * fix a bug where `cells_to_html` doesn't handle cells spanning multiple rows properly (0.5.25)
  * remove `cv2` preprocessing step before OCR step in table transformer (0.5.24)

### Features

* **Adds element metadata via `category_depth` with default value None**.
  * This additional metadata is useful for vectordb/LLM, chunking strategies, and retrieval applications.
* **Adds a naive hierarchy for elements via a `parent_id` on the element's metadata**
  * Users will now have more metadata for implementing vectordb/LLM chunking strategies. For example, text elements could be queried by their preceding title element.
  * Title elements created from HTML headings will properly nest

### Fixes

* **`add_pytesseract_bboxes_to_elements` no longer returns `nan` values**. The function logic is now broken into new methods
  `_get_element_box` and `convert_multiple_coordinates_to_new_system`
* **Selecting a different model wasn't being respected when calling `partition_image`.** Problem: `partition_pdf` allows for passing a `model_name` parameter. Given the similarity between the image and PDF pipelines, the expected behavior is that `partition_image` should support the same parameter, but `partition_image` was unintentionally not passing along its `kwargs`. This was corrected by adding the kwargs to the downstream call.
* **Fixes a chunking issue via dropping the field "coordinates".** Problem: chunk_by_title function was chunking each element to its own individual chunk while it needed to group elements into a fewer number of chunks. We've discovered that this happens due to a metadata matching logic in chunk_by_title function, and discovered that elements with different metadata can't be put into the same chunk. At the same time, any element with "coordinates" essentially had different metadata than other elements, due each element locating in different places and having different coordinates. Fix: That is why we have included the key "coordinates" inside a list of excluded metadata keys, while doing this "metadata_matches" comparision. Importance: This change is crucial to be able to chunk by title for documents which include "coordinates" metadata in their elements.

## 0.10.14

### Enhancements

* Update all connectors to use new downstream architecture
  * New click type added to parse comma-delimited string inputs
  * Some CLI options renamed

### Features

### Fixes

## 0.10.13

### Enhancements

* Updated documentation: Added back support doc types for partitioning, more Python codes in the API page,  RAG definition, and use case.
* Updated Hi-Res Metadata: PDFs and Images using Hi-Res strategy now have layout model class probabilities added ot metadata.
* Updated the `_detect_filetype_from_octet_stream()` function to use libmagic to infer the content type of file when it is not a zip file.
* Tesseract minor version bump to 5.3.2

### Features

* Add Jira Connector to be able to pull issues from a Jira organization
* Add `clean_ligatures` function to expand ligatures in text


### Fixes

* `partition_html` breaks on `<br>` elements.
* Ingest error handling to properly raise errors when wrapped
* GH issue 1361: fixes a sortig error that prevented some PDF's from being parsed
* Bump unstructured-inference
  * Brings back embedded images in PDF's (0.5.23)

## 0.10.12

### Enhancements

* Removed PIL pin as issue has been resolved upstream
* Bump unstructured-inference
  * Support for yolox_quantized layout detection model (0.5.20)
* YoloX element types added


### Features

* Add Salesforce Connector to be able to pull Account, Case, Campaign, EmailMessage, Lead

### Fixes


* Bump unstructured-inference
  * Avoid divide-by-zero errors swith `safe_division` (0.5.21)

## 0.10.11

### Enhancements

* Bump unstructured-inference
  * Combine entire-page OCR output with layout-detected elements, to ensure full coverage of the page (0.5.19)

### Features

* Add in ingest cli s3 writer

### Fixes

* Fix a bug where `xy-cut` sorting attemps to sort elements without valid coordinates; now xy cut sorting only works when **all** elements have valid coordinates

## 0.10.10

### Enhancements

* Adds `text` as an input parameter to `partition_xml`.
* `partition_xml` no longer runs through `partition_text`, avoiding incorrect splitting
  on carriage returns in the XML. Since `partition_xml` no longer calls `partition_text`,
  `min_partition` and `max_partition` are no longer supported in `partition_xml`.
* Bump `unstructured-inference==0.5.18`, change non-default detectron2 classification threshold
* Upgrade base image from rockylinux 8 to rockylinux 9
* Serialize IngestDocs to JSON when passing to subprocesses

### Features

### Fixes

- Fix a bug where mismatched `elements` and `bboxes` are passed into `add_pytesseract_bbox_to_elements`

## 0.10.9

### Enhancements

* Fix `test_json` to handle only non-extra dependencies file types (plain-text)

### Features

* Adds `chunk_by_title` to break a document into sections based on the presence of `Title`
  elements.
* add new extraction function `extract_image_urls_from_html` to extract all img related URL from html text.

### Fixes

* Make cv2 dependency optional
* Edit `add_pytesseract_bbox_to_elements`'s (`ocr_only` strategy) `metadata.coordinates.points` return type to `Tuple` for consistency.
* Re-enable test-ingest-confluence-diff for ingest tests
* Fix syntax for ingest test check number of files
* Fix csv and tsv partitioners loosing the first line of the files when creating elements

## 0.10.8

### Enhancements

* Release docker image that installs Python 3.10 rather than 3.8

### Features

### Fixes

## 0.10.7

### Enhancements

### Features

### Fixes

* Remove overly aggressive ListItem chunking for images and PDF's which typically resulted in inchorent elements.

## 0.10.6

### Enhancements

* Enable `partition_email` and `partition_msg` to detect if an email is PGP encryped. If
  and email is PGP encryped, the functions will return an empy list of elements and
  emit a warning about the encrypted content.
* Add threaded Slack conversations into Slack connector output
* Add functionality to sort elements using `xy-cut` sorting approach in `partition_pdf` for `hi_res` and `fast` strategies
* Bump unstructured-inference
  * Set OMP_THREAD_LIMIT to 1 if not set for better tesseract perf (0.5.17)

### Features

* Extract coordinates from PDFs and images when using OCR only strategy and add to metadata

### Fixes

* Update `partition_html` to respect the order of `<pre>` tags.
* Fix bug in `partition_pdf_or_image` where two partitions were called if `strategy == "ocr_only"`.
* Bump unstructured-inference
  * Fix issue where temporary files were being left behind (0.5.16)
* Adds deprecation warning for the `file_filename` kwarg to `partition`, `partition_via_api`,
  and `partition_multiple_via_api`.
* Fix documentation build workflow by pinning dependencies

## 0.10.5

### Enhancements

* Create new CI Pipelines
  - Checking text, xml, email, and html doc tests against the library installed without extras
  - Checking each library extra against their respective tests
* `partition` raises an error and tells the user to install the appropriate extra if a filetype
  is detected that is missing dependencies.
* Add custom errors to ingest
* Bump `unstructured-ingest==0.5.15`
  - Handle an uncaught TesseractError (0.5.15)
  - Add TIFF test file and TIFF filetype to `test_from_image_file` in `test_layout` (0.5.14)
* Use `entire_page` ocr mode for pdfs and images
* Add notes on extra installs to docs
* Adds ability to reuse connections per process in unstructured-ingest

### Features
* Add delta table connector

### Fixes

## 0.10.4
* Pass ocr_mode in partition_pdf and set the default back to individual pages for now
* Add diagrams and descriptions for ingest design in the ingest README

### Features
* Supports multipage TIFF image partitioning

### Fixes

## 0.10.2

### Enhancements
* Bump unstructured-inference==0.5.13:
  - Fix extracted image elements being included in layout merge, addresses the issue
    where an entire-page image in a PDF was not passed to the layout model when using hi_res.

### Features

### Fixes

## 0.10.1

### Enhancements
* Bump unstructured-inference==0.5.12:
  - fix to avoid trace for certain PDF's (0.5.12)
  - better defaults for DPI for hi_res and  Chipper (0.5.11)
  - implement full-page OCR (0.5.10)

### Features

### Fixes

* Fix dead links in repository README (Quick Start > Install for local development, and Learn more > Batch Processing)
* Update document dependencies to include tesseract-lang for additional language support (required for tests to pass)

## 0.10.0

### Enhancements

* Add `include_header` kwarg to `partition_xlsx` and change default behavior to `True`
* Update the `links` and `emphasized_texts` metadata fields

### Features

### Fixes

## 0.9.3

### Enhancements

* Pinned dependency cleanup.
* Update `partition_csv` to always use `soupparser_fromstring` to parse `html text`
* Update `partition_tsv` to always use `soupparser_fromstring` to parse `html text`
* Add `metadata.section` to capture epub table of contents data
* Add `unique_element_ids` kwarg to partition functions. If `True`, will use a UUID
  for element IDs instead of a SHA-256 hash.
* Update `partition_xlsx` to always use `soupparser_fromstring` to parse `html text`
* Add functionality to switch `html` text parser based on whether the `html` text contains emoji
* Add functionality to check if a string contains any emoji characters
* Add CI tests around Notion

### Features

* Add Airtable Connector to be able to pull views/tables/bases from an Airtable organization

### Fixes

* fix pdf partition of list items being detected as titles in OCR only mode
* make notion module discoverable
* fix emails with `Content-Distribution: inline` and `Content-Distribution: attachment` with no filename
* Fix email attachment filenames which had `=` in the filename itself

## 0.9.2


### Enhancements

* Update table extraction section in API documentation to sync with change in Prod API
* Update Notion connector to extract to html
* Added UUID option for `element_id`
* Bump unstructured-inference==0.5.9:
  - better caching of models
  - another version of detectron2 available, though the default layout model is unchanged
* Added UUID option for element_id
* Added UUID option for element_id
* CI improvements to run ingest tests in parallel

### Features

* Adds Sharepoint connector.

### Fixes

* Bump unstructured-inference==0.5.9:
  - ignores Tesseract errors where no text is extracted for tiles that indeed, have no text

## 0.9.1

### Enhancements

* Adds --partition-pdf-infer-table-structure to unstructured-ingest.
* Enable `partition_html` to skip headers and footers with the `skip_headers_and_footers` flag.
* Update `partition_doc` and `partition_docx` to track emphasized texts in the output
* Adds post processing function `filter_element_types`
* Set the default strategy for partitioning images to `hi_res`
* Add page break parameter section in API documentation to sync with change in Prod API
* Update `partition_html` to track emphasized texts in the output
* Update `XMLDocument._read_xml` to create `<p>` tag element for the text enclosed in the `<pre>` tag
* Add parameter `include_tail_text` to `_construct_text` to enable (skip) tail text inclusion
* Add Notion connector

### Features

### Fixes

* Remove unused `_partition_via_api` function
* Fixed emoji bug in `partition_xlsx`.
* Pass `file_filename` metadata when partitioning file object
* Skip ingest test on missing Slack token
* Add Dropbox variables to CI environments
* Remove default encoding for ingest
* Adds new element type `EmailAddress` for recognising email address in the  text
* Simplifies `min_partition` logic; makes partitions falling below the `min_partition`
  less likely.
* Fix bug where ingest test check for number of files fails in smoke test
* Fix unstructured-ingest entrypoint failure

## 0.9.0

### Enhancements

* Dependencies are now split by document type, creating a slimmer base installation.

## 0.8.8

### Enhancements

### Features

### Fixes

* Rename "date" field to "last_modified"
* Adds Box connector

### Fixes

## 0.8.7

### Enhancements

* Put back useful function `split_by_paragraph`

### Features

### Fixes

* Fix argument order in NLTK download step

## 0.8.6

### Enhancements

### Features

### Fixes

* Remove debug print lines and non-functional code

## 0.8.5

### Enhancements

* Add parameter `skip_infer_table_types` to enable (skip) table extraction for other doc types
* Adds optional Unstructured API unit tests in CI
* Tracks last modified date for all document types.
* Add auto_paragraph_grouper to detect new-line and blank-line new paragraph for .txt files.
* refactor the ingest cli to better support expanding supported connectors

## 0.8.3

### Enhancements

### Features

### Fixes

* NLTK now only gets downloaded if necessary.
* Handling for empty tables in Word Documents and PowerPoints.

## 0.8.4

### Enhancements

* Additional tests and refactor of JSON detection.
* Update functionality to retrieve image metadata from a page for `document_to_element_list`
* Links are now tracked in `partition_html` output.
* Set the file's current position to the beginning after reading the file in `convert_to_bytes`
* Add `min_partition` kwarg to that combines elements below a specified threshold and modifies splitting of strings longer than max partition so words are not split.
* set the file's current position to the beginning after reading the file in `convert_to_bytes`
* Add slide notes to pptx
* Add `--encoding` directive to ingest
* Improve json detection by `detect_filetype`

### Features

* Adds Outlook connector
* Add support for dpi parameter in inference library
* Adds Onedrive connector.
* Add Confluence connector for ingest cli to pull the body text from all documents from all spaces in a confluence domain.

### Fixes

* Fixes issue with email partitioning where From field was being assigned the To field value.
* Use the `image_metadata` property of the `PageLayout` instance to get the page image info in the `document_to_element_list`
* Add functionality to write images to computer storage temporarily instead of keeping them in memory for `ocr_only` strategy
* Add functionality to convert a PDF in small chunks of pages at a time for `ocr_only` strategy
* Adds `.txt`, `.text`, and `.tab` to list of extensions to check if file
  has a `text/plain` MIME type.
* Enables filters to be passed to `partition_doc` so it doesn't error with LibreOffice7.
* Removed old error message that's superseded by `requires_dependencies`.
* Removes using `hi_res` as the default strategy value for `partition_via_api` and `partition_multiple_via_api`

## 0.8.1

### Enhancements

* Add support for Python 3.11

### Features

### Fixes

* Fixed `auto` strategy detected scanned document as having extractable text and using `fast` strategy, resulting in no output.
* Fix list detection in MS Word documents.
* Don't instantiate an element with a coordinate system when there isn't a way to get its location data.

## 0.8.0

### Enhancements

* Allow model used for hi res pdf partition strategy to be chosen when called.
* Updated inference package

### Features

* Add `metadata_filename` parameter across all partition functions

### Fixes

* Update to ensure `convert_to_datafame` grabs all of the metadata fields.
* Adjust encoding recognition threshold value in `detect_file_encoding`
* Fix KeyError when `isd_to_elements` doesn't find a type
* Fix `_output_filename` for local connector, allowing single files to be written correctly to the disk

* Fix for cases where an invalid encoding is extracted from an email header.

### BREAKING CHANGES

* Information about an element's location is no longer returned as top-level attributes of an element. Instead, it is returned in the `coordinates` attribute of the element's metadata.

## 0.7.12

### Enhancements

* Adds `include_metadata` kwarg to `partition_doc`, `partition_docx`, `partition_email`, `partition_epub`, `partition_json`, `partition_msg`, `partition_odt`, `partition_org`, `partition_pdf`, `partition_ppt`, `partition_pptx`, `partition_rst`, and `partition_rtf`
### Features

* Add Elasticsearch connector for ingest cli to pull specific fields from all documents in an index.
* Adds Dropbox connector

### Fixes

* Fix tests that call unstructured-api by passing through an api-key
* Fixed page breaks being given (incorrect) page numbers
* Fix skipping download on ingest when a source document exists locally

## 0.7.11

### Enhancements

* More deterministic element ordering when using `hi_res` PDF parsing strategy (from unstructured-inference bump to 0.5.4)
* Make large model available (from unstructured-inference bump to 0.5.3)
* Combine inferred elements with extracted elements (from unstructured-inference bump to 0.5.2)
* `partition_email` and `partition_msg` will now process attachments if `process_attachments=True`
  and a attachment partitioning functions is passed through with `attachment_partitioner=partition`.

### Features

### Fixes

* Fix tests that call unstructured-api by passing through an api-key
* Fixed page breaks being given (incorrect) page numbers
* Fix skipping download on ingest when a source document exists locally

## 0.7.10

### Enhancements

* Adds a `max_partition` parameter to `partition_text`, `partition_pdf`, `partition_email`,
  `partition_msg` and `partition_xml` that sets a limit for the size of an individual
  document elements. Defaults to `1500` for everything except `partition_xml`, which has
  a default value of `None`.
* DRY connector refactor

### Features

* `hi_res` model for pdfs and images is selectable via environment variable.

### Fixes

* CSV check now ignores escaped commas.
* Fix for filetype exploration util when file content does not have a comma.
* Adds negative lookahead to bullet pattern to avoid detecting plain text line
  breaks like `-------` as list items.
* Fix pre tag parsing for `partition_html`
* Fix lookup error for annotated Arabic and Hebrew encodings

## 0.7.9

### Enhancements

* Improvements to string check for leafs in `partition_xml`.
* Adds --partition-ocr-languages to unstructured-ingest.

### Features

* Adds `partition_org` for processed Org Mode documents.

### Fixes

## 0.7.8

### Enhancements

### Features

* Adds Google Cloud Service connector

### Fixes

* Updates the `parse_email` for `partition_eml` so that `unstructured-api` passes the smoke tests
* `partition_email` now works if there is no message content
* Updates the `"fast"` strategy for `partition_pdf` so that it's able to recursively
* Adds recursive functionality to all fsspec connectors
* Adds generic --recursive ingest flag

## 0.7.7

### Enhancements

* Adds functionality to replace the `MIME` encodings for `eml` files with one of the common encodings if a `unicode` error occurs
* Adds missed file-like object handling in `detect_file_encoding`
* Adds functionality to extract charset info from `eml` files

### Features

* Added coordinate system class to track coordinate types and convert to different coordinate

### Fixes

* Adds an `html_assemble_articles` kwarg to `partition_html` to enable users to capture
  control whether content outside of `<article>` tags is captured when
  `<article>` tags are present.
* Check for the `xml` attribute on `element` before looking for pagebreaks in `partition_docx`.

## 0.7.6

### Enhancements

* Convert fast startegy to ocr_only for images
* Adds support for page numbers in `.docx` and `.doc` when user or renderer
  created page breaks are present.
* Adds retry logic for the unstructured-ingest Biomed connector

### Features

* Provides users with the ability to extract additional metadata via regex.
* Updates `partition_docx` to include headers and footers in the output.
* Create `partition_tsv` and associated tests. Make additional changes to `detect_filetype`.

### Fixes

* Remove fake api key in test `partition_via_api` since we now require valid/empty api keys
* Page number defaults to `None` instead of `1` when page number is not present in the metadata.
  A page number of `None` indicates that page numbers are not being tracked for the document
  or that page numbers do not apply to the element in question..
* Fixes an issue with some pptx files. Assume pptx shapes are found in top left position of slide
  in case the shape.top and shape.left attributes are `None`.

## 0.7.5

### Enhancements

* Adds functionality to sort elements in `partition_pdf` for `fast` strategy
* Adds ingest tests with `--fast` strategy on PDF documents
* Adds --api-key to unstructured-ingest

### Features

* Adds `partition_rst` for processed ReStructured Text documents.

### Fixes

* Adds handling for emails that do not have a datetime to extract.
* Adds pdf2image package as core requirement of unstructured (with no extras)

## 0.7.4

### Enhancements

* Allows passing kwargs to request data field for `partition_via_api` and `partition_multiple_via_api`
* Enable MIME type detection if libmagic is not available
* Adds handling for empty files in `detect_filetype` and `partition`.

### Features

### Fixes

* Reslove `grpcio` import issue on `weaviate.schema.validate_schema` for python 3.9 and 3.10
* Remove building `detectron2` from source in Dockerfile

## 0.7.3

### Enhancements

* Update IngestDoc abstractions and add data source metadata in ElementMetadata

### Features

### Fixes

* Pass `strategy` parameter down from `partition` for `partition_image`
* Filetype detection if a CSV has a `text/plain` MIME type
* `convert_office_doc` no longers prints file conversion info messages to stdout.
* `partition_via_api` reflects the actual filetype for the file processed in the API.

## 0.7.2

### Enhancements

* Adds an optional encoding kwarg to `elements_to_json` and `elements_from_json`
* Bump version of base image to use new stable version of tesseract

### Features

### Fixes

* Update the `read_txt_file` utility function to keep using `spooled_to_bytes_io_if_needed` for xml
* Add functionality to the `read_txt_file` utility function to handle file-like object from URL
* Remove the unused parameter `encoding` from `partition_pdf`
* Change auto.py to have a `None` default for encoding
* Add functionality to try other common encodings for html and xml files if an error related to the encoding is raised and the user has not specified an encoding.
* Adds benchmark test with test docs in example-docs
* Re-enable test_upload_label_studio_data_with_sdk
* File detection now detects code files as plain text
* Adds `tabulate` explicitly to dependencies
* Fixes an issue in `metadata.page_number` of pptx files
* Adds showing help if no parameters passed

## 0.7.1

### Enhancements

### Features

* Add `stage_for_weaviate` to stage `unstructured` outputs for upload to Weaviate, along with
  a helper function for defining a class to use in Weaviate schemas.
* Builds from Unstructured base image, built off of Rocky Linux 8.7, this resolves almost all CVE's in the image.

### Fixes

## 0.7.0

### Enhancements

* Installing `detectron2` from source is no longer required when using the `local-inference` extra.
* Updates `.pptx` parsing to include text in tables.

### Features

### Fixes

* Fixes an issue in `_add_element_metadata` that caused all elements to have `page_number=1`
  in the element metadata.
* Adds `.log` as a file extension for TXT files.
* Adds functionality to try other common encodings for email (`.eml`) files if an error related to the encoding is raised and the user has not specified an encoding.
* Allow passed encoding to be used in the `replace_mime_encodings`
* Fixes page metadata for `partition_html` when `include_metadata=False`
* A `ValueError` now raises if `file_filename` is not specified when you use `partition_via_api`
  with a file-like object.

## 0.6.11

### Enhancements

* Supports epub tests since pandoc is updated in base image

### Features


### Fixes


## 0.6.10

### Enhancements

* XLS support from auto partition

### Features

### Fixes

## 0.6.9

### Enhancements

* fast strategy for pdf now keeps element bounding box data
* setup.py refactor

### Features

### Fixes

* Adds functionality to try other common encodings if an error related to the encoding is raised and the user has not specified an encoding.
* Adds additional MIME types for CSV

## 0.6.8

### Enhancements

### Features

* Add `partition_csv` for CSV files.

### Fixes

## 0.6.7

### Enhancements

* Deprecate `--s3-url` in favor of `--remote-url` in CLI
* Refactor out non-connector-specific config variables
* Add `file_directory` to metadata
* Add `page_name` to metadata. Currently used for the sheet name in XLSX documents.
* Added a `--partition-strategy` parameter to unstructured-ingest so that users can specify
  partition strategy in CLI. For example, `--partition-strategy fast`.
* Added metadata for filetype.
* Add Discord connector to pull messages from a list of channels
* Refactor `unstructured/file-utils/filetype.py` to better utilise hashmap to return mime type.
* Add local declaration of DOCX_MIME_TYPES and XLSX_MIME_TYPES for `test_filetype.py`.

### Features

* Add `partition_xml` for XML files.
* Add `partition_xlsx` for Microsoft Excel documents.

### Fixes

* Supports `hml` filetype for partition as a variation of html filetype.
* Makes `pytesseract` a function level import in `partition_pdf` so you can use the `"fast"`
  or `"hi_res"` strategies if `pytesseract` is not installed. Also adds the
  `required_dependencies` decorator for the `"hi_res"` and `"ocr_only"` strategies.
* Fix to ensure `filename` is tracked in metadata for `docx` tables.

## 0.6.6

### Enhancements

* Adds an `"auto"` strategy that chooses the partitioning strategy based on document
  characteristics and function kwargs. This is the new default strategy for `partition_pdf`
  and `partition_image`. Users can maintain existing behavior by explicitly setting
  `strategy="hi_res"`.
* Added an additional trace logger for NLP debugging.
* Add `get_date` method to `ElementMetadata` for converting the datestring to a `datetime` object.
* Cleanup the `filename` attribute on `ElementMetadata` to remove the full filepath.

### Features

* Added table reading as html with URL parsing to `partition_docx` in docx
* Added metadata field for text_as_html for docx files

### Fixes

* `fileutils/file_type` check json and eml decode ignore error
* `partition_email` was updated to more flexibly handle deviations from the RFC-2822 standard.
  The time in the metadata returns `None` if the time does not match RFC-2822 at all.
* Include all metadata fields when converting to dataframe or CSV

## 0.6.5

### Enhancements

* Added support for SpooledTemporaryFile file argument.

### Features

### Fixes


## 0.6.4

### Enhancements

* Added an "ocr_only" strategy for `partition_pdf`. Refactored the strategy decision
  logic into its own module.

### Features

### Fixes

## 0.6.3

### Enhancements

* Add an "ocr_only" strategy for `partition_image`.

### Features

* Added `partition_multiple_via_api` for partitioning multiple documents in a single REST
  API call.
* Added `stage_for_baseplate` function to prepare outputs for ingestion into Baseplate.
* Added `partition_odt` for processing Open Office documents.

### Fixes

* Updates the grouping logic in the `partition_pdf` fast strategy to group together text
  in the same bounding box.

## 0.6.2

### Enhancements

* Added logic to `partition_pdf` for detecting copy protected PDFs and falling back
  to the hi res strategy when necessary.


### Features

* Add `partition_via_api` for partitioning documents through the hosted API.

### Fixes

* Fix how `exceeds_cap_ratio` handles empty (returns `True` instead of `False`)
* Updates `detect_filetype` to properly detect JSONs when the MIME type is `text/plain`.

## 0.6.1

### Enhancements

* Updated the table extraction parameter name to be more descriptive

### Features

### Fixes

## 0.6.0

### Enhancements

* Adds an `ssl_verify` kwarg to `partition` and `partition_html` to enable turning off
  SSL verification for HTTP requests. SSL verification is on by default.
* Allows users to pass in ocr language to `partition_pdf` and `partition_image` through
  the `ocr_language` kwarg. `ocr_language` corresponds to the code for the language pack
  in Tesseract. You will need to install the relevant Tesseract language pack to use a
  given language.

### Features

* Table extraction is now possible for pdfs from `partition` and `partition_pdf`.
* Adds support for extracting attachments from `.msg` files

### Fixes

* Adds an `ssl_verify` kwarg to `partition` and `partition_html` to enable turning off
  SSL verification for HTTP requests. SSL verification is on by default.

## 0.5.13

### Enhancements

* Allow headers to be passed into `partition` when `url` is used.

### Features

* `bytes_string_to_string` cleaning brick for bytes string output.

### Fixes

* Fixed typo in call to `exactly_one` in `partition_json`
* unstructured-documents encode xml string if document_tree is `None` in `_read_xml`.
* Update to `_read_xml` so that Markdown files with embedded HTML process correctly.
* Fallback to "fast" strategy only emits a warning if the user specifies the "hi_res" strategy.
* unstructured-partition-text_type exceeds_cap_ratio fix returns and how capitalization ratios are calculated
* `partition_pdf` and `partition_text` group broken paragraphs to avoid fragmented `NarrativeText` elements.
* .json files resolved as "application/json" on centos7 (or other installs with older libmagic libs)

## 0.5.12

### Enhancements

* Add OS mimetypes DB to docker image, mainly for unstructured-api compat.
* Use the image registry as a cache when building Docker images.
* Adds the ability for `partition_text` to group together broken paragraphs.
* Added method to utils to allow date time format validation

### Features
* Add Slack connector to pull messages for a specific channel

* Add --partition-by-api parameter to unstructured-ingest
* Added `partition_rtf` for processing rich text files.
* `partition` now accepts a `url` kwarg in addition to `file` and `filename`.

### Fixes

* Allow encoding to be passed into `replace_mime_encodings`.
* unstructured-ingest connector-specific dependencies are imported on demand.
* unstructured-ingest --flatten-metadata supported for local connector.
* unstructured-ingest fix runtime error when using --metadata-include.

## 0.5.11

### Enhancements

### Features

### Fixes

* Guard against null style attribute in docx document elements
* Update HTML encoding to better support foreign language characters

## 0.5.10

### Enhancements

* Updated inference package
* Add sender, recipient, date, and subject to element metadata for emails

### Features

* Added `--download-only` parameter to `unstructured-ingest`

### Fixes

* FileNotFound error when filename is provided but file is not on disk

## 0.5.9

### Enhancements

### Features

### Fixes

* Convert file to str in helper `split_by_paragraph` for `partition_text`

## 0.5.8

### Enhancements

* Update `elements_to_json` to return string when filename is not specified
* `elements_from_json` may take a string instead of a filename with the `text` kwarg
* `detect_filetype` now does a final fallback to file extension.
* Empty tags are now skipped during the depth check for HTML processing.

### Features

* Add local file system to `unstructured-ingest`
* Add `--max-docs` parameter to `unstructured-ingest`
* Added `partition_msg` for processing MSFT Outlook .msg files.

### Fixes

* `convert_file_to_text` now passes through the `source_format` and `target_format` kwargs.
  Previously they were hard coded.
* Partitioning functions that accept a `text` kwarg no longer raise an error if an empty
  string is passed (and empty list of elements is returned instead).
* `partition_json` no longer fails if the input is an empty list.
* Fixed bug in `chunk_by_attention_window` that caused the last word in segments to be cut-off
  in some cases.

### BREAKING CHANGES

* `stage_for_transformers` now returns a list of elements, making it consistent with other
  staging bricks

## 0.5.7

### Enhancements

* Refactored codebase using `exactly_one`
* Adds ability to pass headers when passing a url in partition_html()
* Added optional `content_type` and `file_filename` parameters to `partition()` to bypass file detection

### Features

* Add `--flatten-metadata` parameter to `unstructured-ingest`
* Add `--fields-include` parameter to `unstructured-ingest`

### Fixes

## 0.5.6

### Enhancements

* `contains_english_word()`, used heavily in text processing, is 10x faster.

### Features

* Add `--metadata-include` and `--metadata-exclude` parameters to `unstructured-ingest`
* Add `clean_non_ascii_chars` to remove non-ascii characters from unicode string

### Fixes

* Fix problem with PDF partition (duplicated test)

## 0.5.4

### Enhancements

* Added Biomedical literature connector for ingest cli.
* Add `FsspecConnector` to easily integrate any existing `fsspec` filesystem as a connector.
* Rename `s3_connector.py` to `s3.py` for readability and consistency with the
  rest of the connectors.
* Now `S3Connector` relies on `s3fs` instead of on `boto3`, and it inherits
  from `FsspecConnector`.
* Adds an `UNSTRUCTURED_LANGUAGE_CHECKS` environment variable to control whether or not language
  specific checks like vocabulary and POS tagging are applied. Set to `"true"` for higher
  resolution partitioning and `"false"` for faster processing.
* Improves `detect_filetype` warning to include filename when provided.
* Adds a "fast" strategy for partitioning PDFs with PDFMiner. Also falls back to the "fast"
  strategy if detectron2 is not available.
* Start deprecation life cycle for `unstructured-ingest --s3-url` option, to be deprecated in
  favor of `--remote-url`.

### Features

* Add `AzureBlobStorageConnector` based on its `fsspec` implementation inheriting
from `FsspecConnector`
* Add `partition_epub` for partitioning e-books in EPUB3 format.

### Fixes

* Fixes processing for text files with `message/rfc822` MIME type.
* Open xml files in read-only mode when reading contents to construct an XMLDocument.

## 0.5.3

### Enhancements

* `auto.partition()` can now load Unstructured ISD json documents.
* Simplify partitioning functions.
* Improve logging for ingest CLI.

### Features

* Add `--wikipedia-auto-suggest` argument to the ingest CLI to disable automatic redirection
  to pages with similar names.
* Add setup script for Amazon Linux 2
* Add optional `encoding` argument to the `partition_(text/email/html)` functions.
* Added Google Drive connector for ingest cli.
* Added Gitlab connector for ingest cli.

### Fixes

## 0.5.2

### Enhancements

* Fully move from printing to logging.
* `unstructured-ingest` now uses a default `--download_dir` of `$HOME/.cache/unstructured/ingest`
rather than a "tmp-ingest-" dir in the working directory.

### Features

### Fixes

* `setup_ubuntu.sh` no longer fails in some contexts by interpreting
`DEBIAN_FRONTEND=noninteractive` as a command
* `unstructured-ingest` no longer re-downloads files when --preserve-downloads
is used without --download-dir.
* Fixed an issue that was causing text to be skipped in some HTML documents.

## 0.5.1

### Enhancements

### Features

### Fixes

* Fixes an error causing JavaScript to appear in the output of `partition_html` sometimes.
* Fix several issues with the `requires_dependencies` decorator, including the error message
  and how it was used, which had caused an error for `unstructured-ingest --github-url ...`.

## 0.5.0

### Enhancements

* Add `requires_dependencies` Python decorator to check dependencies are installed before
  instantiating a class or running a function

### Features

* Added Wikipedia connector for ingest cli.

### Fixes

* Fix `process_document` file cleaning on failure
* Fixes an error introduced in the metadata tracking commit that caused `NarrativeText`
  and `FigureCaption` elements to be represented as `Text` in HTML documents.

## 0.4.16

### Enhancements

* Fallback to using file extensions for filetype detection if `libmagic` is not present

### Features

* Added setup script for Ubuntu
* Added GitHub connector for ingest cli.
* Added `partition_md` partitioner.
* Added Reddit connector for ingest cli.

### Fixes

* Initializes connector properly in ingest.main::MainProcess
* Restricts version of unstructured-inference to avoid multithreading issue

## 0.4.15

### Enhancements

* Added `elements_to_json` and `elements_from_json` for easier serialization/deserialization
* `convert_to_dict`, `dict_to_elements` and `convert_to_csv` are now aliases for functions
  that use the ISD terminology.

### Fixes

* Update to ensure all elements are preserved during serialization/deserialization

## 0.4.14

* Automatically install `nltk` models in the `tokenize` module.

## 0.4.13

* Fixes unstructured-ingest cli.

## 0.4.12

* Adds console_entrypoint for unstructured-ingest, other structure/doc updates related to ingest.
* Add `parser` parameter to `partition_html`.

## 0.4.11

* Adds `partition_doc` for partitioning Word documents in `.doc` format. Requires `libreoffice`.
* Adds `partition_ppt` for partitioning PowerPoint documents in `.ppt` format. Requires `libreoffice`.

## 0.4.10

* Fixes `ElementMetadata` so that it's JSON serializable when the filename is a `Path` object.

## 0.4.9

* Added ingest modules and s3 connector, sample ingest script
* Default to `url=None` for `partition_pdf` and `partition_image`
* Add ability to skip English specific check by setting the `UNSTRUCTURED_LANGUAGE` env var to `""`.
* Document `Element` objects now track metadata

## 0.4.8

* Modified XML and HTML parsers not to load comments.

## 0.4.7

* Added the ability to pull an HTML document from a url in `partition_html`.
* Added the the ability to get file summary info from lists of filenames and lists
  of file contents.
* Added optional page break to `partition` for `.pptx`, `.pdf`, images, and `.html` files.
* Added `to_dict` method to document elements.
* Include more unicode quotes in `replace_unicode_quotes`.

## 0.4.6

* Loosen the default cap threshold to `0.5`.
* Add a `UNSTRUCTURED_NARRATIVE_TEXT_CAP_THRESHOLD` environment variable for controlling
  the cap ratio threshold.
* Unknown text elements are identified as `Text` for HTML and plain text documents.
* `Body Text` styles no longer default to `NarrativeText` for Word documents. The style information
  is insufficient to determine that the text is narrative.
* Upper cased text is lower cased before checking for verbs. This helps avoid some missed verbs.
* Adds an `Address` element for capturing elements that only contain an address.
* Suppress the `UserWarning` when detectron is called.
* Checks that titles and narrative test have at least one English word.
* Checks that titles and narrative text are at least 50% alpha characters.
* Restricts titles to a maximum word length. Adds a `UNSTRUCTURED_TITLE_MAX_WORD_LENGTH`
  environment variable for controlling the max number of words in a title.
* Updated `partition_pptx` to order the elements on the page

## 0.4.4

* Updated `partition_pdf` and `partition_image` to return `unstructured` `Element` objects
* Fixed the healthcheck url path when partitioning images and PDFs via API
* Adds an optional `coordinates` attribute to document objects
* Adds `FigureCaption` and `CheckBox` document elements
* Added ability to split lists detected in `LayoutElement` objects
* Adds `partition_pptx` for partitioning PowerPoint documents
* LayoutParser models now download from HugginfaceHub instead of DropBox
* Fixed file type detection for XML and HTML files on Amazone Linux

## 0.4.3

* Adds `requests` as a base dependency
* Fix in `exceeds_cap_ratio` so the function doesn't break with empty text
* Fix bug in `_parse_received_data`.
* Update `detect_filetype` to properly handle `.doc`, `.xls`, and `.ppt`.

## 0.4.2

* Added `partition_image` to process documents in an image format.
* Fixed utf-8 encoding error in `partition_email` with attachments for `text/html`

## 0.4.1

* Added support for text files in the `partition` function
* Pinned `opencv-python` for easier installation on Linux

## 0.4.0

* Added generic `partition` brick that detects the file type and routes a file to the appropriate
  partitioning brick.
* Added a file type detection module.
* Updated `partition_html` and `partition_eml` to support file-like objects in 'rb' mode.
* Cleaning brick for removing ordered bullets `clean_ordered_bullets`.
* Extract brick method for ordered bullets `extract_ordered_bullets`.
* Test for `clean_ordered_bullets`.
* Test for `extract_ordered_bullets`.
* Added `partition_docx` for pre-processing Word Documents.
* Added new REGEX patterns to extract email header information
* Added new functions to extract header information `parse_received_data` and `partition_header`
* Added new function to parse plain text files `partition_text`
* Added new cleaners functions `extract_ip_address`, `extract_ip_address_name`, `extract_mapi_id`, `extract_datetimetz`
* Add new `Image` element and function to find embedded images `find_embedded_images`
* Added `get_directory_file_info` for summarizing information about source documents

## 0.3.5

* Add support for local inference
* Add new pattern to recognize plain text dash bullets
* Add test for bullet patterns
* Fix for `partition_html` that allows for processing `div` tags that have both text and child
  elements
* Add ability to extract document metadata from `.docx`, `.xlsx`, and `.jpg` files.
* Helper functions for identifying and extracting phone numbers
* Add new function `extract_attachment_info` that extracts and decodes the attachment
of an email.
* Staging brick to convert a list of `Element`s to a `pandas` dataframe.
* Add plain text functionality to `partition_email`

## 0.3.4

* Python-3.7 compat

## 0.3.3

* Removes BasicConfig from logger configuration
* Adds the `partition_email` partitioning brick
* Adds the `replace_mime_encodings` cleaning bricks
* Small fix to HTML parsing related to processing list items with sub-tags
* Add `EmailElement` data structure to store email documents

## 0.3.2

* Added `translate_text` brick for translating text between languages
* Add an `apply` method to make it easier to apply cleaners to elements

## 0.3.1

* Added \_\_init.py\_\_ to `partition`

## 0.3.0

* Implement staging brick for Argilla. Converts lists of `Text` elements to `argilla` dataset classes.
* Removing the local PDF parsing code and any dependencies and tests.
* Reorganizes the staging bricks in the unstructured.partition module
* Allow entities to be passed into the Datasaur staging brick
* Added HTML escapes to the `replace_unicode_quotes` brick
* Fix bad responses in partition_pdf to raise ValueError
* Adds `partition_html` for partitioning HTML documents.

## 0.2.6

* Small change to how \_read is placed within the inheritance structure since it doesn't really apply to pdf
* Add partitioning brick for calling the document image analysis API

## 0.2.5

* Update python requirement to >=3.7

## 0.2.4

* Add alternative way of importing `Final` to support google colab

## 0.2.3

* Add cleaning bricks for removing prefixes and postfixes
* Add cleaning bricks for extracting text before and after a pattern

## 0.2.2

* Add staging brick for Datasaur

## 0.2.1

* Added brick to convert an ISD dictionary to a list of elements
* Update `PDFDocument` to use the `from_file` method
* Added staging brick for CSV format for ISD (Initial Structured Data) format.
* Added staging brick for separating text into attention window size chunks for `transformers`.
* Added staging brick for LabelBox.
* Added ability to upload LabelStudio predictions
* Added utility function for JSONL reading and writing
* Added staging brick for CSV format for Prodigy
* Added staging brick for Prodigy
* Added ability to upload LabelStudio annotations
* Added text_field and id_field to stage_for_label_studio signature

## 0.2.0

* Initial release of unstructured<|MERGE_RESOLUTION|>--- conflicted
+++ resolved
@@ -1,8 +1,4 @@
-<<<<<<< HEAD
-## 0.12.1-dev11
-=======
-## 0.12.1-dev12
->>>>>>> 8e6bc10b
+## 0.12.1-dev14
 
 ### Enhancements
 
