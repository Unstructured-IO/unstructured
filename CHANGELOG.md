## 0.12.4-dev1

### Enhancements

<<<<<<< HEAD
* **Add the ability to specify an alternate OCR** implementation
=======
* **Apply New Version of `black` formatting** The `black` library recently introduced a new major version that introduces new formatting conventions. This change brings code in the `unstructured` repo into compliance with the new conventions.
>>>>>>> 399dd603

### Features

* **Add the ability to specify an alternate OCR** implementation by implementing an `OCRAgent` interface and specify it using `OCR_AGENT` environment variable.
* **Add .heic file partitioning** .heic image files were previously unsupported and are now supported though partition_image()

### Fixes

* **Handle common incorrect arguments for `languages` and `ocr_languages`** Users are regularly receiving errors on the API because they are defining `ocr_languages` or `languages` with additional quotationmarks, brackets, and similar mistakes. This update handles common incorrect arguments and raises an appropriate warning.
* **Default `hi_res_model_name` now relies on `unstructured-inference`** When no explicit `hi_res_model_name` is passed into `partition` or `partition_pdf_or_image` the default model is picked by `unstructured-inference`'s settings or os env variable `UNSTRUCTURED_HI_RES_MODEL_NAME`; it now returns the same model name regardless of `infer_table_structure`'s value; this function will be deprecated in the future and the default model name will simply rely on `unstructured-inference` and will not consider os env in a future release.

## 0.12.3

### Enhancements

* **Driver for MongoDB connector.** Adds a driver with `unstructured` version information to the
  MongoDB connector.

### Features

* **Add Databricks Volumes destination connector** Databricks Volumes connector added to ingest CLI.  Users may now use `unstructured-ingest` to write partitioned data to a Databricks Volumes storage service.

### Fixes

* **Fix support for different Chipper versions and prevent running PDFMiner with Chipper**
* **Treat YAML files as text.** Adds YAML MIME types to the file detection code and treats those
  files as text.
* **Fix FSSpec destination connectors check_connection.** FSSpec destination connectors did not use `check_connection`. There was an error when trying to `ls` destination directory - it may not exist at the moment of connector creation. Now `check_connection` calls `ls` on bucket root and this method is called on `initialize` of destination connector.
* **Fix databricks-volumes extra location.** `setup.py` is currently pointing to the wrong location for the databricks-volumes extra requirements. This results in errors when trying to build the wheel for unstructured. This change updates to point to the correct path.
* **Fix uploading None values to Chroma and Pinecone.** Removes keys with None values with Pinecone and Chroma destinations. Pins Pinecone dependency
* **Update documentation.** (i) best practice for table extration by using 'skip_infer_table_types' param, instead of 'pdf_infer_table_structure', and (ii) fixed CSS, RST issues and typo in the documentation.
* **Fix postgres storage of link_texts.** Formatting of link_texts was breaking metadata storage.

## 0.12.2

### Enhancements

### Features

### Fixes

* **Fix index error in table processing.** Bumps the `unstructured-inference` version to address and
  index error that occurs on some tables in the table transformer object.

## 0.12.1

### Enhancements

* **Allow setting image block crop padding parameter** In certain circumstances, adjusting the image block crop padding can improve image block extraction by preventing extracted image blocks from being clipped.
* **Add suport for bitmap images in `partition_image`** Adds support for `.bmp` files in
  `partition`, `partition_image`, and `detect_filetype`.
* **Keep all image elements when using "hi_res" strategy** Previously, `Image` elements with small chunks of text were ignored unless the image block extraction parameters (`extract_images_in_pdf` or `extract_image_block_types`) were specified. Now, all image elements are kept regardless of whether the image block extraction parameters are specified.
* **Add filetype detection for `.wav` files.** Add filetpye detection for `.wav` files.
* **Add "basic" chunking strategy.** Add baseline chunking strategy that includes all shared chunking behaviors without breaking chunks on section or page boundaries.
* **Add overlap option for chunking.** Add option to overlap chunks. Intra-chunk and inter-chunk overlap are requested separately. Intra-chunk overlap is applied only to the second and later chunks formed by text-splitting an oversized chunk. Inter-chunk overlap may also be specified; this applies overlap between "normal" (not-oversized) chunks.
* **Salesforce connector accepts private key path or value.** Salesforce parameter `private-key-file` has been renamed to `private-key`. Private key can be provided as path to file or file contents.
* **Update documentation**: (i) added verbiage about the free API cap limit, (ii) added deprecation warning on ``Staging`` bricks in favor of ``Destination Connectors``, (iii) added warning and code examples to use the SaaS API Endpoints using CLI-vs-SDKs, (iv) fixed example pages formatting, (v) added deprecation on ``model_name`` in favor of ``hi_res_model_name``, (vi) added ``extract_images_in_pdf`` usage in ``partition_pdf`` section, (vii) reorganize and improve the documentation introduction section, and (viii) added PDF table extraction best practices.
* **Add "basic" chunking to ingest CLI.** Add options to ingest CLI allowing access to the new "basic" chunking strategy and overlap options.
* **Make Elasticsearch Destination connector arguments optional.** Elasticsearch Destination connector write settings are made optional and will rely on default values when not specified.
* **Normalize Salesforce artifact names.** Introduced file naming pattern present in other connectors to Salesforce connector.
* **Install Kapa AI chatbot.** Added Kapa.ai website widget on the documentation.

### Features
* **MongoDB Source Connector.** New source connector added to all CLI ingest commands to support downloading/partitioning files from MongoDB.
* **Add OpenSearch source and destination connectors.** OpenSearch, a fork of Elasticsearch, is a popular storage solution for various functionality such as search, or providing intermediary caches within data pipelines. Feature: Added OpenSearch source connector to support downloading/partitioning files. Added OpenSearch destination connector to be able to ingest documents from any supported source, embed them and write the embeddings / documents into OpenSearch.

### Fixes

* **Fix GCS connector converting JSON to string with single quotes.** FSSpec serialization caused conversion of JSON token to string with single quotes. GCS requires token in form of dict so this format is now assured.
* **Pin version of unstructured-client** Set minimum version of unstructured-client to avoid raising a TypeError when passing `api_key_auth` to `UnstructuredClient`
* **Fix the serialization of the Pinecone destination connector.** Presence of the PineconeIndex object breaks serialization due to TypeError: cannot pickle '_thread.lock' object. This removes that object before serialization.
* **Fix the serialization of the Elasticsearch destination connector.** Presence of the _client object breaks serialization due to TypeError: cannot pickle '_thread.lock' object. This removes that object before serialization.
* **Fix the serialization of the Postgres destination connector.** Presence of the _client object breaks serialization due to TypeError: cannot pickle '_thread.lock' object. This removes that object before serialization.
* **Fix documentation and sample code for Chroma.** Was pointing to wrong examples..
* **Fix flatten_dict to be able to flatten tuples inside dicts** Update flatten_dict function to support flattening tuples inside dicts. This is necessary for objects like Coordinates, when the object is not written to the disk, therefore not being converted to a list before getting flattened (still being a tuple).
* **Fix the serialization of the Chroma destination connector.** Presence of the ChromaCollection object breaks serialization due to TypeError: cannot pickle 'module' object. This removes that object before serialization.
* **Fix fsspec connectors returning version as integer.** Connector data source versions should always be string values, however we were using the integer checksum value for the version for fsspec connectors. This casts that value to a string.

## 0.12.0

### Enhancements

* **Drop support for python3.8** All dependencies are now built off of the minimum version of python being `3.10`

## 0.11.9

### Enhancements

* **Rename kwargs related to extracting image blocks** Rename the kwargs related to extracting image blocks for consistency and API usage.

### Features

* **Add PostgreSQL/SQLite destination connector** PostgreSQL and SQLite connector added to ingest CLI.  Users may now use `unstructured-ingest` to write partitioned data to a PostgreSQL or SQLite database. And write embeddings to PostgreSQL pgvector database.

### Fixes

* **Handle users providing fully spelled out languages** Occasionally some users are defining the `languages` param as a fully spelled out language instead of a language code. This adds a dictionary for common languages so those small mistakes are caught and silently fixed.
* **Fix unequal row-length in HTMLTable.text_as_html.** Fixes to other aspects of partition_html() in v0.11 allowed unequal cell-counts in table rows. Make the cells in each row correspond 1:1 with cells in the original table row. This fix also removes "noise" cells resulting from HTML-formatting whitespace and eliminates the "column-shifting" of cells that previously resulted from noise-cells.
* **Fix MongoDB connector URI password redaction.** MongoDB documentation states that characters `$ : / ? # [ ] @` must be percent encoded. URIs with password containing such special character were not redacted.

## 0.11.8

### Enhancements

* **Add SaaS API User Guide.** This documentation serves as a guide for Unstructured SaaS API users to register, receive an API key and URL, and manage your account and billing information.
* **Add inter-chunk overlap capability.** Implement overlap between chunks. This applies to all chunks prior to any text-splitting of oversized chunks so is a distinct behavior; overlap at text-splits of oversized chunks is independent of inter-chunk overlap (distinct chunk boundaries) and can be requested separately. Note this capability is not yet available from the API but will shortly be made accessible using a new `overlap_all` kwarg on partition functions.

### Features

### Fixes

## 0.11.7

### Enhancements

* **Add intra-chunk overlap capability.** Implement overlap for split-chunks where text-splitting is used to divide an oversized chunk into two or more chunks that fit in the chunking window. Note this capability is not yet available from the API but will shortly be made accessible using a new `overlap` kwarg on partition functions.
* **Update encoders to leverage dataclasses** All encoders now follow a class approach which get annotated with the dataclass decorator. Similar to the connectors, it uses a nested dataclass for the configs required to configure a client as well as a field/property approach to cache the client. This makes sure any variable associated with the class exists as a dataclass field.

### Features

* **Add Qdrant destination connector.** Adds support for writing documents and embeddings into a Qdrant collection.
* **Store base64 encoded image data in metadata fields.** Rather than saving to file, stores base64 encoded data of the image bytes and the mimetype for the image in metadata fields: `image_base64` and `image_mime_type` (if that is what the user specifies by some other param like `pdf_extract_to_payload`). This would allow the API to have parity with the library.

### Fixes

* **Fix table structure metric script** Update the call to table agent to now provide OCR tokens as required
* **Fix element extraction not working when using "auto" strategy for pdf and image** If element extraction is specified, the "auto" strategy falls back to the "hi_res" strategy.
* **Fix a bug passing a custom url to `partition_via_api`** Users that self host the api were not able to pass their custom url to `partition_via_api`.

## 0.11.6

### Enhancements

* **Update the layout analysis script.** The previous script only supported annotating `final` elements. The updated script also supports annotating `inferred` and `extracted` elements.
* **AWS Marketplace API documentation**: Added the user guide, including setting up VPC and CloudFormation, to deploy Unstructured API on AWS platform.
* **Azure Marketplace API documentation**: Improved the user guide to deploy Azure Marketplace API by adding references to Azure documentation.
* **Integration documentation**: Updated URLs for the `staging_for` bricks

### Features

* **Partition emails with base64-encoded text.** Automatically handles and decodes base64 encoded text in emails with content type `text/plain` and `text/html`.
* **Add Chroma destination connector** Chroma database connector added to ingest CLI.  Users may now use `unstructured-ingest` to write partitioned/embedded data to a Chroma vector database.
* **Add Elasticsearch destination connector.** Problem: After ingesting data from a source, users might want to move their data into a destination. Elasticsearch is a popular storage solution for various functionality such as search, or providing intermediary caches within data pipelines. Feature: Added Elasticsearch destination connector to be able to ingest documents from any supported source, embed them and write the embeddings / documents into Elasticsearch.

### Fixes

* **Enable --fields argument omission for elasticsearch connector** Solves two bugs where removing the optional parameter --fields broke the connector due to an integer processing error and using an elasticsearch config for a destination connector resulted in a serialization issue when optional parameter --fields was not provided.
* **Add hi_res_model_name** Adds kwarg to relevant functions and add comments that model_name is to be deprecated.

## 0.11.5

### Enhancements

### Features

### Fixes

* **Fix `partition_pdf()` and `partition_image()` importation issue.** Reorganize `pdf.py` and `image.py` modules to be consistent with other types of document import code.

## 0.11.4

### Enhancements

* **Refactor image extraction code.** The image extraction code is moved from `unstructured-inference` to `unstructured`.
* **Refactor pdfminer code.** The pdfminer code is moved from `unstructured-inference` to `unstructured`.
* **Improve handling of auth data for fsspec connectors.** Leverage an extension of the dataclass paradigm to support a `sensitive` annotation for fields related to auth (i.e. passwords, tokens). Refactor all fsspec connectors to use explicit access configs rather than a generic dictionary.
* **Add glob support for fsspec connectors** Similar to the glob support in the ingest local source connector, similar filters are now enabled on all fsspec based source connectors to limit files being partitioned.
* Define a constant for the splitter "+" used in tesseract ocr languages.

### Features

* **Save tables in PDF's separately as images.** The "table" elements are saved as `table-<pageN>-<tableN>.jpg`. This filename is presented in the `image_path` metadata field for the Table element. The default would be to not do this.
* **Add Weaviate destination connector** Weaviate connector added to ingest CLI.  Users may now use `unstructured-ingest` to write partitioned data from over 20 data sources (so far) to a Weaviate object collection.
* **Sftp Source Connector.** New source connector added to support downloading/partitioning files from Sftp.

### Fixes

* **Fix pdf `hi_res` partitioning failure when pdfminer fails.** Implemented logic to fall back to the "inferred_layout + OCR" if pdfminer fails in the `hi_res` strategy.
* **Fix a bug where image can be scaled too large for tesseract** Adds a limit to prevent auto-scaling an image beyond the maximum size `tesseract` can handle for ocr layout detection
* **Update partition_csv to handle different delimiters** CSV files containing both non-comma delimiters and commas in the data were throwing an error in Pandas. `partition_csv` now identifies the correct delimiter before the file is processed.
* **partition returning cid code in `hi_res`** occasionally pdfminer can fail to decode the text in an pdf file and return cid code as text. Now when this happens the text from OCR is used.

## 0.11.2

### Enhancements

* **Updated Documentation**: (i) Added examples, and (ii) API Documentation, including Usage, SDKs, Azure Marketplace, and parameters and validation errors.

### Features

* * **Add Pinecone destination connector.** Problem: After ingesting data from a source, users might want to produce embeddings for their data and write these into a vector DB. Pinecone is an option among these vector databases. Feature: Added Pinecone destination connector to be able to ingest documents from any supported source, embed them and write the embeddings / documents into Pinecone.

### Fixes

* **Process chunking parameter names in ingest correctly** Solves a bug where chunking parameters weren't being processed and used by ingest cli by renaming faulty parameter names and prepends; adds relevant parameters to ingest pinecone test to verify that the parameters are functional.

## 0.11.1

### Enhancements

* **Use `pikepdf` to repair invalid PDF structure** for PDFminer when we see error `PSSyntaxError` when PDFminer opens the document and creates the PDFminer pages object or processes a single PDF page.
* **Batch Source Connector support** For instances where it is more optimal to read content from a source connector in batches, a new batch ingest doc is added which created multiple ingest docs after reading them in in batches per process.

### Features

* **Staging Brick for Coco Format** Staging brick which converts a list of Elements into Coco Format.
* **Adds HubSpot connector** Adds connector to retrieve call, communications, emails, notes, products and tickets from HubSpot

### Fixes

* **Do not extract text of `<style>` tags in HTML.** `<style>` tags containing CSS in invalid positions previously contributed to element text. Do not consider text node of a `<style>` element as textual content.
* **Fix DOCX merged table cell repeats cell text.** Only include text for a merged cell, not for each underlying cell spanned by the merge.
* **Fix tables not extracted from DOCX header/footers.** Headers and footers in DOCX documents skip tables defined in the header and commonly used for layout/alignment purposes. Extract text from tables as a string and include in the `Header` and `Footer` document elements.
* **Fix output filepath for fsspec-based source connectors.** Previously the base directory was being included in the output filepath unnecessarily.

## 0.11.0

### Enhancements

* **Add a class for the strategy constants.** Add a class `PartitionStrategy` for the strategy constants and use the constants to replace strategy strings.
* **Temporary Support for paddle language parameter.** User can specify default langage code for paddle with ENV `DEFAULT_PADDLE_LANG` before we have the language mapping for paddle.
* **Improve DOCX page-break fidelity.** Improve page-break fidelity such that a paragraph containing a page-break is split into two elements, one containing the text before the page-break and the other the text after. Emit the PageBreak element between these two and assign the correct page-number (n and n+1 respectively) to the two textual elements.

### Features

* **Add ad-hoc fields to `ElementMetadata` instance.** End-users can now add their own metadata fields simply by assigning to an element-metadata attribute-name of their choice, like `element.metadata.coefficient = 0.58`. These fields will round-trip through JSON and can be accessed with dotted notation.
* **MongoDB Destination Connector.** New destination connector added to all CLI ingest commands to support writing partitioned json output to mongodb.

### Fixes

* **Fix `TYPE_TO_TEXT_ELEMENT_MAP`.** Updated `Figure` mapping from `FigureCaption` to `Image`.
* **Handle errors when extracting PDF text** Certain pdfs throw unexpected errors when being opened by `pdfminer`, causing `partition_pdf()` to fail. We expect to be able to partition smoothly using an alternative strategy if text extraction doesn't work.  Added exception handling to handle unexpected errors when extracting pdf text and to help determine pdf strategy.
* **Fix `fast` strategy fall back to `ocr_only`** The `fast` strategy should not fall back to a more expensive strategy.
* **Remove default user ./ssh folder** The default notebook user during image build would create the known_hosts file with incorrect ownership, this is legacy and no longer needed so it was removed.
* **Include `languages` in metadata when partitioning `strategy=hi_res` or `fast`** User defined `languages` was previously used for text detection, but not included in the resulting element metadata for some strategies. `languages` will now be included in the metadata regardless of partition strategy for pdfs and images.
* **Handle a case where Paddle returns a list item in ocr_data as None** In partition, while parsing PaddleOCR data, it was assumed that PaddleOCR does not return None for any list item in ocr_data. Removed the assumption by skipping the text region whenever this happens.
* **Fix some pdfs returning `KeyError: 'N'`** Certain pdfs were throwing this error when being opened by pdfminer. Added a wrapper function for pdfminer that allows these documents to be partitioned.
* **Fix mis-splits on `Table` chunks.** Remedies repeated appearance of full `.text_as_html` on metadata of each `TableChunk` split from a `Table` element too large to fit in the chunking window.
* **Import tables_agent from inference** so that we don't have to initialize a global table agent in unstructured OCR again
* **Fix empty table is identified as bulleted-table.** A table with no text content was mistakenly identified as a bulleted-table and processed by the wrong branch of the initial HTML partitioner.
* **Fix partition_html() emits empty (no text) tables.** A table with cells nested below a `<thead>` or `<tfoot>` element was emitted as a table element having no text and unparseable HTML in `element.metadata.text_as_html`. Do not emit empty tables to the element stream.
* **Fix HTML `element.metadata.text_as_html` contains spurious <br> elements in invalid locations.** The HTML generated for the `text_as_html` metadata for HTML tables contained `<br>` elements invalid locations like between `<table>` and `<tr>`. Change the HTML generator such that these do not appear.
* **Fix HTML table cells enclosed in <thead> and <tfoot> elements are dropped.** HTML table cells nested in a `<thead>` or `<tfoot>` element were not detected and the text in those cells was omitted from the table element text and `.text_as_html`. Detect table rows regardless of the semantic tag they may be nested in.
* **Remove whitespace padding from `.text_as_html`.** `tabulate` inserts padding spaces to achieve visual alignment of columns in HTML tables it generates. Add our own HTML generator to do this simple job and omit that padding as well as newlines ("\n") used for human readability.
* **Fix local connector with absolute input path** When passed an absolute filepath for the input document path, the local connector incorrectly writes the output file to the input file directory. This fixes such that the output in this case is written to `output-dir/input-filename.json`

## 0.10.30

### Enhancements

* **Support nested DOCX tables.** In DOCX, like HTML, a table cell can itself contain a table. In this case, create nested HTML tables to reflect that structure and create a plain-text table with captures all the text in nested tables, formatting it as a reasonable facsimile of a table.
* **Add connection check to ingest connectors** Each source and destination connector now support a `check_connection()` method which makes sure a valid connection can be established with the source/destination given any authentication credentials in a lightweight request.

### Features

* **Add functionality to do a second OCR on cropped table images.** Changes to the values for scaling ENVs affect entire page OCR output(OCR regression) so we now do a second OCR for tables.
* **Adds ability to pass timeout for a request when partitioning via a `url`.** `partition` now accepts a new optional parameter `request_timeout` which if set will prevent any `requests.get` from hanging indefinitely and instead will raise a timeout error. This is useful when partitioning a url that may be slow to respond or may not respond at all.

### Fixes

* **Fix logic that determines pdf auto strategy.** Previously, `_determine_pdf_auto_strategy` returned `hi_res` strategy only if `infer_table_structure` was true. It now returns the `hi_res` strategy if either `infer_table_structure` or `extract_images_in_pdf` is true.
* **Fix invalid coordinates when parsing tesseract ocr data.** Previously, when parsing tesseract ocr data, the ocr data had invalid bboxes if zoom was set to `0`. A logical check is now added to avoid such error.
* **Fix ingest partition parameters not being passed to the api.** When using the --partition-by-api flag via unstructured-ingest, none of the partition arguments are forwarded, meaning that these options are disregarded. With this change, we now pass through all of the relevant partition arguments to the api. This allows a user to specify all of the same partition arguments they would locally and have them respected when specifying --partition-by-api.
* **Support tables in section-less DOCX.** Generalize solution for MS Chat Transcripts exported as DOCX by including tables in the partitioned output when present.
* **Support tables that contain only numbers when partitioning via `ocr_only`** Tables that contain only numbers are returned as floats in a pandas.DataFrame when the image is converted from `.image_to_data()`. An AttributeError was raised downstream when trying to `.strip()` the floats.
* **Improve DOCX page-break detection.** DOCX page breaks are reliably indicated by `w:lastRenderedPageBreak` elements present in the document XML. Page breaks are NOT reliably indicated by "hard" page-breaks inserted by the author and when present are redundant to a `w:lastRenderedPageBreak` element so cause over-counting if used. Use rendered page-breaks only.

## 0.10.29

### Enhancements

* **Adds include_header argument for partition_csv and partition_tsv** Now supports retaining header rows in CSV and TSV documents element partitioning.
* **Add retry logic for all source connectors** All http calls being made by the ingest source connectors have been isolated and wrapped by the `SourceConnectionNetworkError` custom error, which triggers the retry logic, if enabled, in the ingest pipeline.
* **Google Drive source connector supports credentials from memory** Originally, the connector expected a filepath to pull the credentials from when creating the client. This was expanded to support passing that information from memory as a dict if access to the file system might not be available.
* **Add support for generic partition configs in ingest cli** Along with the explicit partition options supported by the cli, an `additional_partition_args` arg was added to allow users to pass in any other arguments that should be added when calling partition(). This helps keep any changes to the input parameters of the partition() exposed in the CLI.
* **Map full output schema for table-based destination connectors** A full schema was introduced to map the type of all output content from the json partition output and mapped to a flattened table structure to leverage table-based destination connectors. The delta table destination connector was updated at the moment to take advantage of this.
* **Incorporate multiple embedding model options into ingest, add diff test embeddings** Problem: Ingest pipeline already supported embedding functionality, however users might want to use different types of embedding providers. Enhancement: Extend ingest pipeline so that users can specify and embed via a particular embedding provider from a range of options. Also adds a diff test to compare output from an embedding module with the expected output

### Features

* **Allow setting table crop parameter** In certain circumstances, adjusting the table crop padding may improve table.

### Fixes

* **Fixes `partition_text` to prevent empty elements** Adds a check to filter out empty bullets.
* **Handle empty string for `ocr_languages` with values for `languages`** Some API users ran into an issue with sending `languages` params because the API defaulted to also using an empty string for `ocr_languages`. This update handles situations where `languages` is defined and `ocr_languages` is an empty string.
* **Fix PDF tried to loop through None** Previously the PDF annotation extraction tried to loop through `annots` that resolved out as None. A logical check added to avoid such error.
* **Ingest session handler not being shared correctly** All ingest docs that leverage the session handler should only need to set it once per process. It was recreating it each time because the right values weren't being set nor available given how dataclasses work in python.
* **Ingest download-only fix.** Previously the download only flag was being checked after the doc factory pipeline step, which occurs before the files are actually downloaded by the source node. This check was moved after the source node to allow for the files to be downloaded first before exiting the pipeline.
* **Fix flaky chunk-metadata.** Prior implementation was sensitive to element order in the section resulting in metadata values sometimes being dropped. Also, not all metadata items can be consolidated across multiple elements (e.g. coordinates) and so are now dropped from consolidated metadata.
* **Fix tesseract error `Estimating resolution as X`** leaded by invalid language parameters input. Proceed with defalut language `eng` when `lang.py` fails to find valid language code for tesseract, so that we don't pass an empty string to tesseract CLI and raise an exception in downstream.

## 0.10.28

### Enhancements

* **Add table structure evaluation helpers** Adds functions to evaluate the similarity between predicted table structure and actual table structure.
* **Use `yolox` by default for table extraction when partitioning pdf/image** `yolox` model provides higher recall of the table regions than the quantized version and it is now the default element detection model when `infer_table_structure=True` for partitioning pdf/image files
* **Remove pdfminer elements from inside tables** Previously, when using `hi_res` some elements where extracted using pdfminer too, so we removed pdfminer from the tables pipeline to avoid duplicated elements.
* **Fsspec downstream connectors** New destination connector added to ingest CLI, users may now use `unstructured-ingest` to write to any of the following:
  * Azure
  * Box
  * Dropbox
  * Google Cloud Service

### Features

* **Update `ocr_only` strategy in `partition_pdf()`** Adds the functionality to get accurate coordinate data when partitioning PDFs and Images with the `ocr_only` strategy.

### Fixes
* **Fixed SharePoint permissions for the fetching to be opt-in** Problem: Sharepoint permissions were trying to be fetched even when no reletad cli params were provided, and this gave an error due to values for those keys not existing. Fix: Updated getting keys to be with .get() method and changed the "skip-check" to check individual cli params rather than checking the existance of a config object.

* **Fixes issue where tables from markdown documents were being treated as text** Problem: Tables from markdown documents were being treated as text, and not being extracted as tables. Solution: Enable the `tables` extension when instantiating the `python-markdown` object. Importance: This will allow users to extract structured data from tables in markdown documents.
* **Fix wrong logger for paddle info** Replace the logger from unstructured-inference with the logger from unstructured for paddle_ocr.py module.
* **Fix ingest pipeline to be able to use chunking and embedding together** Problem: When ingest pipeline was using chunking and embedding together, embedding outputs were empty and the outputs of chunking couldn't be re-read into memory and be forwarded to embeddings. Fix: Added CompositeElement type to TYPE_TO_TEXT_ELEMENT_MAP to be able to process CompositeElements with unstructured.staging.base.isd_to_elements
* **Fix unnecessary mid-text chunk-splitting.** The "pre-chunker" did not consider separator blank-line ("\n\n") length when grouping elements for a single chunk. As a result, sections were frequently over-populated producing a over-sized chunk that required mid-text splitting.
* **Fix frequent dissociation of title from chunk.** The sectioning algorithm included the title of the next section with the prior section whenever it would fit, frequently producing association of a section title with the prior section and dissociating it from its actual section. Fix this by performing combination of whole sections only.
* **Fix PDF attempt to get dict value from string.** Fixes a rare edge case that prevented some PDF's from being partitioned. The `get_uris_from_annots` function tried to access the dictionary value of a string instance variable. Assign `None` to the annotation variable if the instance type is not dictionary to avoid the erroneous attempt.

## 0.10.27

### Enhancements

* **Leverage dict to share content across ingest pipeline** To share the ingest doc content across steps in the ingest pipeline, this was updated to use a multiprocessing-safe dictionary so changes get persisted and each step has the option to modify the ingest docs in place.

### Features

### Fixes

* **Removed `ebooklib` as a dependency** `ebooklib` is licensed under AGPL3, which is incompatible with the Apache 2.0 license. Thus it is being removed.
* **Caching fixes in ingest pipeline** Previously, steps like the source node were not leveraging parameters such as `re_download` to dictate if files should be forced to redownload rather than use what might already exist locally.

## 0.10.26

### Enhancements

* **Add text CCT CI evaluation workflow** Adds cct text extraction evaluation metrics to the current ingest workflow to measure the performance of each file extracted as well as aggregated-level performance.

### Features

* **Functionality to catch and classify overlapping/nested elements** Method to identify overlapping-bboxes cases within detected elements in a document. It returns two values: a boolean defining if there are overlapping elements present, and a list reporting them with relevant metadata. The output includes information about the `overlapping_elements`, `overlapping_case`, `overlapping_percentage`, `largest_ngram_percentage`, `overlap_percentage_total`, `max_area`, `min_area`, and `total_area`.
* **Add Local connector source metadata** python's os module used to pull stats from local file when processing via the local connector and populates fields such as last modified time, created time.

### Fixes

* **Fixes elements partitioned from an image file missing certain metadata** Metadata for image files, like file type, was being handled differently from other file types. This caused a bug where other metadata, like the file name, was being missed. This change brought metadata handling for image files to be more in line with the handling for other file types so that file name and other metadata fields are being captured.
* **Adds `typing-extensions` as an explicit dependency** This package is an implicit dependency, but the module is being imported directly in `unstructured.documents.elements` so the dependency should be explicit in case changes in other dependencies lead to `typing-extensions` being dropped as a dependency.
* **Stop passing `extract_tables` to `unstructured-inference` since it is now supported in `unstructured` instead** Table extraction previously occurred in `unstructured-inference`, but that logic, except for the table model itself, is now a part of the `unstructured` library. Thus the parameter triggering table extraction is no longer passed to the `unstructured-inference` package. Also noted the table output regression for PDF files.
* **Fix a bug in Table partitioning** Previously the `skip_infer_table_types` variable used in `partition` was not being passed down to specific file partitioners. Now you can utilize the `skip_infer_table_types` list variable when calling `partition` to specify the filetypes for which you want to skip table extraction, or the `infer_table_structure` boolean variable on the file specific partitioning function.
* **Fix partition docx without sections** Some docx files, like those from teams output, do not contain sections and it would produce no results because the code assumes all components are in sections. Now if no sections is detected from a document we iterate through the paragraphs and return contents found in the paragraphs.
* **Fix out-of-order sequencing of split chunks.** Fixes behavior where "split" chunks were inserted at the beginning of the chunk sequence. This would produce a chunk sequence like [5a, 5b, 3a, 3b, 1, 2, 4] when sections 3 and 5 exceeded `max_characters`.
* **Deserialization of ingest docs fixed** When ingest docs are being deserialized as part of the ingest pipeline process (cli), there were certain fields that weren't getting persisted (metadata and date processed). The from_dict method was updated to take these into account and a unit test added to check.
* **Map source cli command configs when destination set** Due to how the source connector is dynamically called when the destination connector is set via the CLI, the configs were being set incorrectoy, causing the source connector to break. The configs were fixed and updated to take into account Fsspec-specific connectors.

## 0.10.25

### Enhancements

* **Duplicate CLI param check** Given that many of the options associated with the `Click` based cli ingest commands are added dynamically from a number of configs, a check was incorporated to make sure there were no duplicate entries to prevent new configs from overwriting already added options.
* **Ingest CLI refactor for better code reuse** Much of the ingest cli code can be templated and was a copy-paste across files, adding potential risk. Code was refactored to use a base class which had much of the shared code templated.

### Features

* **Table OCR refactor** support Table OCR with pre-computed OCR data to ensure we only do one OCR for entrie document. User can specify
ocr agent tesseract/paddle in environment variable `OCR_AGENT` for OCRing the entire document.
* **Adds accuracy function** The accuracy scoring was originally an option under `calculate_edit_distance`. For easy function call, it is now a wrapper around the original function that calls edit_distance and return as "score".
* **Adds HuggingFaceEmbeddingEncoder** The HuggingFace Embedding Encoder uses a local embedding model as opposed to using an API.
* **Add AWS bedrock embedding connector** `unstructured.embed.bedrock` now provides a connector to use AWS bedrock's `titan-embed-text` model to generate embeddings for elements. This features requires valid AWS bedrock setup and an internet connectionto run.

### Fixes

* **Import PDFResourceManager more directly** We were importing `PDFResourceManager` from `pdfminer.converter` which was causing an error for some users. We changed to import from the actual location of `PDFResourceManager`, which is `pdfminer.pdfinterp`.
* **Fix language detection of elements with empty strings** This resolves a warning message that was raised by `langdetect` if the language was attempted to be detected on an empty string. Language detection is now skipped for empty strings.
* **Fix chunks breaking on regex-metadata matches.** Fixes "over-chunking" when `regex_metadata` was used, where every element that contained a regex-match would start a new chunk.
* **Fix regex-metadata match offsets not adjusted within chunk.** Fixes incorrect regex-metadata match start/stop offset in chunks where multiple elements are combined.
* **Map source cli command configs when destination set** Due to how the source connector is dynamically called when the destination connector is set via the CLI, the configs were being set incorrectoy, causing the source connector to break. The configs were fixed and updated to take into account Fsspec-specific connectors.
* **Fix metrics folder not discoverable** Fixes issue where unstructured/metrics folder is not discoverable on PyPI by adding an `__init__.py` file under the folder.
* **Fix a bug when `parition_pdf` get `model_name=None`** In API usage the `model_name` value is `None` and the `cast` function in `partition_pdf` would return `None` and lead to attribution error. Now we use `str` function to explicit convert the content to string so it is garanteed to have `starts_with` and other string functions as attributes
* **Fix html partition fail on tables without `tbody` tag** HTML tables may sometimes just contain headers without body (`tbody` tag)

## 0.10.24

### Enhancements

* **Improve natural reading order** Some `OCR` elements with only spaces in the text have full-page width in the bounding box, which causes the `xycut` sorting to not work as expected. Now the logic to parse OCR results removes any elements with only spaces (more than one space).
* **Ingest compression utilities and fsspec connector support** Generic utility code added to handle files that get pulled from a source connector that are either tar or zip compressed and uncompress them locally. This is then processed using a local source connector. Currently this functionality has been incorporated into the fsspec connector and all those inheriting from it (currently: Azure Blob Storage, Google Cloud Storage, S3, Box, and Dropbox).
* **Ingest destination connectors support for writing raw list of elements** Along with the default write method used in the ingest pipeline to write the json content associated with the ingest docs, each destination connector can now also write a raw list of elements to the desired downstream location without having an ingest doc associated with it.

### Features

* **Adds element type percent match function** In order to evaluate the element type extracted, we add a function that calculates the matched percentage between two frequency dictionary.

### Fixes

* **Fix paddle model file not discoverable** Fixes issue where ocr_models/paddle_ocr.py file is not discoverable on PyPI by adding
an `__init__.py` file under the folder.
* **Chipper v2 Fixes** Includes fix for a memory leak and rare last-element bbox fix. (unstructured-inference==0.7.7)
* **Fix image resizing issue** Includes fix related to resizing images in the tables pipeline. (unstructured-inference==0.7.6)

## 0.10.23

### Enhancements

* **Add functionality to limit precision when serializing to json** Precision for `points` is limited to 1 decimal point if coordinates["system"] == "PixelSpace" (otherwise 2 decimal points?). Precision for `detection_class_prob` is limited to 5 decimal points.
* **Fix csv file detection logic when mime-type is text/plain** Previously the logic to detect csv file type was considering only first row's comma count comparing with the header_row comma count and both the rows being same line the result was always true, Now the logic is changed to consider the comma's count for all the lines except first line and compare with header_row comma count.
* **Improved inference speed for Chipper V2** API requests with 'hi_res_model_name=chipper' now have ~2-3x faster responses.

### Features

### Fixes

* **Cleans up temporary files after conversion** Previously a file conversion utility was leaving temporary files behind on the filesystem without removing them when no longer needed. This fix helps prevent an accumulation of temporary files taking up excessive disk space.
* **Fixes `under_non_alpha_ratio` dividing by zero** Although this function guarded against a specific cause of division by zero, there were edge cases slipping through like strings with only whitespace. This update more generally prevents the function from performing a division by zero.
* **Fix languages default** Previously the default language was being set to English when elements didn't have text or if langdetect could not detect the language. It now defaults to None so there is not misleading information about the language detected.
* **Fixes recursion limit error that was being raised when partitioning Excel documents of a certain size** Previously we used a recursive method to find subtables within an excel sheet. However this would run afoul of Python's recursion depth limit when there was a contiguous block of more than 1000 cells within a sheet. This function has been updated to use the NetworkX library which avoids Python recursion issues.

## 0.10.22

### Enhancements

* **bump `unstructured-inference` to `0.7.3`** The updated version of `unstructured-inference` supports a new version of the Chipper model, as well as a cleaner schema for its output classes. Support is included for new inference features such as hierarchy and ordering.
* **Expose skip_infer_table_types in ingest CLI.** For each connector a new `--skip-infer-table-types` parameter was added to map to the `skip_infer_table_types` partition argument. This gives more granular control to unstructured-ingest users, allowing them to specify the file types for which we should attempt table extraction.
* **Add flag to ingest CLI to raise error if any single doc fails in pipeline** Currently if a single doc fails in the pipeline, the whole thing halts due to the error. This flag defaults to log an error but continue with the docs it can.
* **Emit hyperlink metadata for DOCX file-type.** DOCX partitioner now adds `metadata.links`, `metadata.link_texts` and `metadata.link_urls` for elements that contain a hyperlink that points to an external resource. So-called "jump" links pointing to document internal locations (such as those found in a table-of-contents "jumping" to a chapter or section) are excluded.

### Features

* **Add `elements_to_text` as a staging helper function** In order to get a single clean text output from unstructured for metric calculations, automate the process of extracting text from elements using this function.
* **Adds permissions(RBAC) data ingestion functionality for the Sharepoint connector.** Problem: Role based access control is an important component in many data storage systems. Users may need to pass permissions (RBAC) data to downstream systems when ingesting data. Feature: Added permissions data ingestion functionality to the Sharepoint connector.

### Fixes

* **Fixes PDF list parsing creating duplicate list items** Previously a bug in PDF list item parsing caused removal of other elements and duplication of the list item
* **Fixes duplicated elements** Fixes issue where elements are duplicated when embeddings are generated. This will allow users to generate embeddings for their list of Elements without duplicating/breaking the orginal content.
* **Fixes failure when flagging for embeddings through unstructured-ingest** Currently adding the embedding parameter to any connector results in a failure on the copy stage. This is resolves the issue by adding the IngestDoc to the context map in the embedding node's `run` method. This allows users to specify that connectors fetch embeddings without failure.
* **Fix ingest pipeline reformat nodes not discoverable** Fixes issue where  reformat nodes raise ModuleNotFoundError on import. This was due to the directory was missing `__init__.py` in order to make it discoverable.
* **Fix default language in ingest CLI** Previously the default was being set to english which injected potentially incorrect information to downstream language detection libraries. By setting the default to None allows those libraries to better detect what language the text is in the doc being processed.

## 0.10.21

* **Adds Scarf analytics**.

## 0.10.20

### Enhancements

* **Add document level language detection functionality.** Adds the "auto" default for the languages param to all partitioners. The primary language present in the document is detected using the `langdetect` package. Additional param `detect_language_per_element` is also added for partitioners that return multiple elements. Defaults to `False`.
* **Refactor OCR code** The OCR code for entire page is moved from unstructured-inference to unstructured. On top of continuing support for OCR language parameter, we also support two OCR processing modes, "entire_page" or "individual_blocks".
* **Align to top left when shrinking bounding boxes for `xy-cut` sorting:** Update `shrink_bbox()` to keep top left rather than center.
* **Add visualization script to annotate elements** This script is often used to analyze/visualize elements with coordinates (e.g. partition_pdf()).
* **Adds data source properties to the Jira, Github and Gitlab connectors** These properties (date_created, date_modified, version, source_url, record_locator) are written to element metadata during ingest, mapping elements to information about the document source from which they derive. This functionality enables downstream applications to reveal source document applications, e.g. a link to a GDrive doc, Salesforce record, etc.
* **Improve title detection in pptx documents** The default title textboxes on a pptx slide are now categorized as titles.
* **Improve hierarchy detection in pptx documents** List items, and other slide text are properly nested under the slide title. This will enable better chunking of pptx documents.
* **Refactor of the ingest cli workflow** The refactored approach uses a dynamically set pipeline with a snapshot along each step to save progress and accommodate continuation from a snapshot if an error occurs. This also allows the pipeline to dynamically assign any number of steps to modify the partitioned content before it gets written to a destination.
* **Applies `max_characters=<n>` argument to all element types in `add_chunking_strategy` decorator** Previously this argument was only utilized in chunking Table elements and now applies to all partitioned elements if `add_chunking_strategy` decorator is utilized, further preparing the elements for downstream processing.
* **Add common retry strategy utilities for unstructured-ingest** Dynamic retry strategy with exponential backoff added to Notion source connector.
*
### Features

* **Adds `bag_of_words` and `percent_missing_text` functions** In order to count the word frequencies in two input texts and calculate the percentage of text missing relative to the source document.
* **Adds `edit_distance` calculation metrics** In order to benchmark the cleaned, extracted text with unstructured, `edit_distance` (`Levenshtein distance`) is included.
* **Adds detection_origin field to metadata** Problem: Currently isn't an easy way to find out how an element was created. With this change that information is added. Importance: With this information the developers and users are now able to know how an element was created to make decisions on how to use it. In order tu use this feature
setting UNSTRUCTURED_INCLUDE_DEBUG_METADATA=true is needed.
* **Adds a function that calculates frequency of the element type and its depth** To capture the accuracy of element type extraction, this function counts the occurrences of each unique element type with its depth for use in element metrics.

### Fixes

* **Fix zero division error in annotation bbox size** This fixes the bug where we find annotation bboxes realted to an element that need to divide the intersection size between annotation bbox and element bbox by the size of the annotation bbox
* **Fix prevent metadata module from importing dependencies from unnecessary modules** Problem: The `metadata` module had several top level imports that were only used in and applicable to code related to specific document types, while there were many general-purpose functions. As a result, general-purpose functions couldn't be used without unnecessary dependencies being installed. Fix: moved 3rd party dependency top level imports to inside the functions in which they are used and applied a decorator to check that the dependency is installed and emit a helpful error message if not.
* **Fixes category_depth None value for Title elements** Problem: `Title` elements from `chipper` get `category_depth`= None even when `Headline` and/or `Subheadline` elements are present in the same page. Fix: all `Title` elements with `category_depth` = None should be set to have a depth of 0 instead iff there are `Headline` and/or `Subheadline` element-types present. Importance: `Title` elements should be equivalent html `H1` when nested headings are present; otherwise, `category_depth` metadata can result ambiguous within elements in a page.
* **Tweak `xy-cut` ordering output to be more column friendly** This results in the order of elements more closely reflecting natural reading order which benefits downstream applications. While element ordering from `xy-cut` is usually mostly correct when ordering multi-column documents, sometimes elements from a RHS column will appear before elements in a LHS column. Fix: add swapped `xy-cut` ordering by sorting by X coordinate first and then Y coordinate.
* **Fixes badly initialized Formula** Problem: YoloX contain new types of elements, when loading a document that contain formulas a new element of that class
should be generated, however the Formula class inherits from Element instead of Text. After this change the element is correctly created with the correct class
allowing the document to be loaded. Fix: Change parent class for Formula to Text. Importance: Crucial to be able to load documents that contain formulas.
* **Fixes pdf uri error** An error was encountered when URI type of `GoToR` which refers to pdf resources outside of its own was detected since no condition catches such case. The code is fixing the issue by initialize URI before any condition check.


## 0.10.19

### Enhancements

* **Adds XLSX document level language detection** Enhancing on top of language detection functionality in previous release, we now support language detection within `.xlsx` file type at Element level.
* **bump `unstructured-inference` to `0.6.6`** The updated version of `unstructured-inference` makes table extraction in `hi_res` mode configurable to fine tune table extraction performance; it also improves element detection by adding a deduplication post processing step in the `hi_res` partitioning of pdfs and images.
* **Detect text in HTML Heading Tags as Titles** This will increase the accuracy of hierarchies in HTML documents and provide more accurate element categorization. If text is in an HTML heading tag and is not a list item, address, or narrative text, categorize it as a title.
* **Update python-based docs** Refactor docs to use the actual unstructured code rather than using the subprocess library to run the cli command itself.
* **Adds Table support for the `add_chunking_strategy` decorator to partition functions.** In addition to combining elements under Title elements, user's can now specify the `max_characters=<n>` argument to chunk Table elements into TableChunk elements with `text` and `text_as_html` of length <n> characters. This means partitioned Table results are ready for use in downstream applications without any post processing.
* **Expose endpoint url for s3 connectors** By allowing for the endpoint url to be explicitly overwritten, this allows for any non-AWS data providers supporting the s3 protocol to be supported (i.e. minio).

### Features

* **change default `hi_res` model for pdf/image partition to `yolox`** Now partitioning pdf/image using `hi_res` strategy utilizes `yolox_quantized` model isntead of `detectron2_onnx` model. This new default model has better recall for tables and produces more detailed categories for elements.
* **XLSX can now reads subtables within one sheet** Problem: Many .xlsx files are not created to be read as one full table per sheet. There are subtables, text and header along with more informations to extract from each sheet. Feature: This `partition_xlsx` now can reads subtable(s) within one .xlsx sheet, along with extracting other title and narrative texts. Importance: This enhance the power of .xlsx reading to not only one table per sheet, allowing user to capture more data tables from the file, if exists.
* **Update Documentation on Element Types and Metadata**: We have updated the documentation according to the latest element types and metadata. It includes the common and additional metadata provided by the Partitions and Connectors.

### Fixes

* **Fixes partition_pdf is_alnum reference bug** Problem: The `partition_pdf` when attempt to get bounding box from element experienced a reference before assignment error when the first object is not text extractable.  Fix: Switched to a flag when the condition is met. Importance: Crucial to be able to partition with pdf.
* **Fix various cases of HTML text missing after partition**
  Problem: Under certain circumstances, text immediately after some HTML tags will be misssing from partition result.
  Fix: Updated code to deal with these cases.
  Importance: This will ensure the correctness when partitioning HTML and Markdown documents.
* **Fixes chunking when `detection_class_prob` appears in Element metadata** Problem: when `detection_class_prob` appears in Element metadata, Elements will only be combined by chunk_by_title if they have the same `detection_class_prob` value (which is rare). This is unlikely a case we ever need to support and most often results in no chunking. Fix: `detection_class_prob` is included in the chunking list of metadata keys excluded for similarity comparison. Importance: This change allows `chunk_by_title` to operate as intended for documents which include `detection_class_prob` metadata in their Elements.

## 0.10.18

### Enhancements

* **Better detection of natural reading order in images and PDF's** The elements returned by partition better reflect natural reading order in some cases, particularly in complicated multi-column layouts, leading to better chunking and retrieval for downstream applications. Achieved by improving the `xy-cut` sorting to preprocess bboxes, shrinking all bounding boxes by 90% along x and y axes (still centered around the same center point), which allows projection lines to be drawn where not possible before if layout bboxes overlapped.
* **Improves `partition_xml` to be faster and more memory efficient when partitioning large XML files** The new behavior is to partition iteratively to prevent loading the entire XML tree into memory at once in most use cases.
* **Adds data source properties to SharePoint, Outlook, Onedrive, Reddit, Slack, DeltaTable connectors** These properties (date_created, date_modified, version, source_url, record_locator) are written to element metadata during ingest, mapping elements to information about the document source from which they derive. This functionality enables downstream applications to reveal source document applications, e.g. a link to a GDrive doc, Salesforce record, etc.
* **Add functionality to save embedded images in PDF's separately as images** This allows users to save embedded images in PDF's separately as images, given some directory path. The saved image path is written to the metadata for the Image element. Downstream applications may benefit by providing users with image links from relevant "hits."
* **Azure Cognite Search destination connector** New Azure Cognitive Search destination connector added to ingest CLI.  Users may now use `unstructured-ingest` to write partitioned data from over 20 data sources (so far) to an Azure Cognitive Search index.
* **Improves salesforce partitioning** Partitions Salesforce data as xlm instead of text for improved detail and flexibility. Partitions htmlbody instead of textbody for Salesforce emails. Importance: Allows all Salesforce fields to be ingested and gives Salesforce emails more detailed partitioning.
* **Add document level language detection functionality.** Introduces the "auto" default for the languages param, which then detects the languages present in the document using the `langdetect` package. Adds the document languages as ISO 639-3 codes to the element metadata. Implemented only for the partition_text function to start.
* **PPTX partitioner refactored in preparation for enhancement.** Behavior should be unchanged except that shapes enclosed in a group-shape are now included, as many levels deep as required (a group-shape can itself contain a group-shape).
* **Embeddings support for the SharePoint SourceConnector via unstructured-ingest CLI** The SharePoint connector can now optionally create embeddings from the elements it pulls out during partition and upload those embeddings to Azure Cognitive Search index.
* **Improves hierarchy from docx files by leveraging natural hierarchies built into docx documents**  Hierarchy can now be detected from an indentation level for list bullets/numbers and by style name (e.g. Heading 1, List Bullet 2, List Number).
* **Chunking support for the SharePoint SourceConnector via unstructured-ingest CLI** The SharePoint connector can now optionally chunk the elements pulled out during partition via the chunking unstructured brick. This can be used as a stage before creating embeddings.

### Features

* **Adds `links` metadata in `partition_pdf` for `fast` strategy.** Problem: PDF files contain rich information and hyperlink that Unstructured did not captured earlier. Feature: `partition_pdf` now can capture embedded links within the file along with its associated text and page number. Importance: Providing depth in extracted elements give user a better understanding and richer context of documents. This also enables user to map to other elements within the document if the hyperlink is refered internally.
* **Adds the embedding module to be able to embed Elements** Problem: Many NLP applications require the ability to represent parts of documents in a semantic way. Until now, Unstructured did not have text embedding ability within the core library. Feature: This embedding module is able to track embeddings related data with a class, embed a list of elements, and return an updated list of Elements with the *embeddings* property. The module is also able to embed query strings. Importance: Ability to embed documents or parts of documents will enable users to make use of these semantic representations in different NLP applications, such as search, retrieval, and retrieval augmented generation.

### Fixes

* **Fixes a metadata source serialization bug** Problem: In unstructured elements, when loading an elements json file from the disk, the data_source attribute is assumed to be an instance of DataSourceMetadata and the code acts based on that. However the loader did not satisfy the assumption, and loaded it as a dict instead, causing an error. Fix: Added necessary code block to initialize a DataSourceMetadata object, also refactored DataSourceMetadata.from_dict() method to remove redundant code. Importance: Crucial to be able to load elements (which have data_source fields) from json files.
* **Fixes issue where unstructured-inference was not getting updated** Problem: unstructured-inference was not getting upgraded to the version to match unstructured release when doing a pip install.  Solution: using `pip install unstructured[all-docs]` it will now upgrade both unstructured and unstructured-inference. Importance: This will ensure that the inference library is always in sync with the unstructured library, otherwise users will be using outdated libraries which will likely lead to unintended behavior.
* **Fixes SharePoint connector failures if any document has an unsupported filetype** Problem: Currently the entire connector ingest run fails if a single IngestDoc has an unsupported filetype. This is because a ValueError is raised in the IngestDoc's `__post_init__`. Fix: Adds a try/catch when the IngestConnector runs get_ingest_docs such that the error is logged but all processable documents->IngestDocs are still instantiated and returned. Importance: Allows users to ingest SharePoint content even when some files with unsupported filetypes exist there.
* **Fixes Sharepoint connector server_path issue** Problem: Server path for the Sharepoint Ingest Doc was incorrectly formatted, causing issues while fetching pages from the remote source. Fix: changes formatting of remote file path before instantiating SharepointIngestDocs and appends a '/' while fetching pages from the remote source. Importance: Allows users to fetch pages from Sharepoint Sites.
* **Fixes Sphinx errors.** Fixes errors when running Sphinx `make html` and installs library to suppress warnings.
* **Fixes a metadata backwards compatibility error** Problem: When calling `partition_via_api`, the hosted api may return an element schema that's newer than the current `unstructured`. In this case, metadata fields were added which did not exist in the local `ElementMetadata` dataclass, and `__init__()` threw an error. Fix: remove nonexistent fields before instantiating in `ElementMetadata.from_json()`. Importance: Crucial to avoid breaking changes when adding fields.
* **Fixes issue with Discord connector when a channel returns `None`** Problem: Getting the `jump_url` from a nonexistent Discord `channel` fails. Fix: property `jump_url` is now retrieved within the same context as the messages from the channel. Importance: Avoids cascading issues when the connector fails to fetch information about a Discord channel.
* **Fixes occasionally SIGABTR when writing table with `deltalake` on Linux** Problem: occasionally on Linux ingest can throw a `SIGABTR` when writing `deltalake` table even though the table was written correctly. Fix: put the writing function into a `Process` to ensure its execution to the fullest extent before returning to the main process. Importance: Improves stability of connectors using `deltalake`
* **Fixes badly initialized Formula** Problem: YoloX contain new types of elements, when loading a document that contain formulas a new element of that class should be generated, however the Formula class inherits from Element instead of Text. After this change the element is correctly created with the correct class allowing the document to be loaded. Fix: Change parent class for Formula to Text. Importance: Crucial to be able to load documents that contain formulas.

## 0.10.16

### Enhancements

* **Adds data source properties to Airtable, Confluence, Discord, Elasticsearch, Google Drive, and Wikipedia connectors** These properties (date_created, date_modified, version, source_url, record_locator) are written to element metadata during ingest, mapping elements to information about the document source from which they derive. This functionality enables downstream applications to reveal source document applications, e.g. a link to a GDrive doc, Salesforce record, etc.
* **DOCX partitioner refactored in preparation for enhancement.** Behavior should be unchanged except in multi-section documents containing different headers/footers for different sections. These will now emit all distinct headers and footers encountered instead of just those for the last section.
* **Add a function to map between Tesseract and standard language codes.** This allows users to input language information to the `languages` param in any Tesseract-supported langcode or any ISO 639 standard language code.
* **Add document level language detection functionality.** Introduces the "auto" default for the languages param, which then detects the languages present in the document using the `langdetect` package. Implemented only for the partition_text function to start.

### Features

### Fixes

* ***Fixes an issue that caused a partition error for some PDF's.** Fixes GH Issue 1460 by bypassing a coordinate check if an element has invalid coordinates.

## 0.10.15


### Enhancements

* **Support for better element categories from the next-generation image-to-text model ("chipper").** Previously, not all of the classifications from Chipper were being mapped to proper `unstructured` element categories so the consumer of the library would see many `UncategorizedText` elements. This fixes the issue, improving the granularity of the element categories outputs for better downstream processing and chunking. The mapping update is:
  * "Threading": `NarrativeText`
  * "Form": `NarrativeText`
  * "Field-Name": `Title`
  * "Value": `NarrativeText`
  * "Link": `NarrativeText`
  * "Headline": `Title` (with `category_depth=1`)
  * "Subheadline": `Title` (with `category_depth=2`)
  * "Abstract": `NarrativeText`
* **Better ListItem grouping for PDF's (fast strategy).** The `partition_pdf` with `fast` strategy previously broke down some numbered list item lines as separate elements. This enhancement leverages the x,y coordinates and bbox sizes to help decide whether the following chunk of text is a continuation of the immediate previous detected ListItem element or not, and not detect it as its own non-ListItem element.
* **Fall back to text-based classification for uncategorized Layout elements for Images and PDF's**. Improves element classification by running existing text-based rules on previously `UncategorizedText` elements.
* **Adds table partitioning for Partitioning for many doc types including: .html, .epub., .md, .rst, .odt, and .msg.** At the core of this change is the .html partition functionality, which is leveraged by the other effected doc types. This impacts many scenarios where `Table` Elements are now propery extracted.
* **Create and add `add_chunking_strategy` decorator to partition functions.** Previously, users were responsible for their own chunking after partitioning elements, often required for downstream applications. Now, individual elements may be combined into right-sized chunks where min and max character size may be specified if `chunking_strategy=by_title`. Relevant elements are grouped together for better downstream results. This enables users immediately use partitioned results effectively in downstream applications (e.g. RAG architecture apps) without any additional post-processing.
* **Adds `languages` as an input parameter and marks `ocr_languages` kwarg for deprecation in pdf, image, and auto partitioning functions.** Previously, language information was only being used for Tesseract OCR for image-based documents and was in a Tesseract specific string format, but by refactoring into a list of standard language codes independent of Tesseract, the `unstructured` library will better support `languages` for other non-image pipelines and/or support for other OCR engines.
* **Removes `UNSTRUCTURED_LANGUAGE` env var usage and replaces `language` with `languages` as an input parameter to unstructured-partition-text_type functions.** The previous parameter/input setup was not user-friendly or scalable to the variety of elements being processed. By refactoring the inputted language information into a list of standard language codes, we can support future applications of the element language such as detection, metadata, and multi-language elements. Now, to skip English specific checks, set the `languages` parameter to any non-English language(s).
* **Adds `xlsx` and `xls` filetype extensions to the `skip_infer_table_types` default list in `partition`.** By adding these file types to the input parameter these files should not go through table extraction. Users can still specify if they would like to extract tables from these filetypes, but will have to set the `skip_infer_table_types` to exclude the desired filetype extension. This avoids mis-representing complex spreadsheets where there may be multiple sub-tables and other content.
* **Better debug output related to sentence counting internals**. Clarify message when sentence is not counted toward sentence count because there aren't enough words, relevant for developers focused on `unstructured`s NLP internals.
* **Faster ocr_only speed for partitioning PDF and images.** Use `unstructured_pytesseract.run_and_get_multiple_output` function to reduce the number of calls to `tesseract` by half when partitioning pdf or image with `tesseract`
* **Adds data source properties to fsspec connectors** These properties (date_created, date_modified, version, source_url, record_locator) are written to element metadata during ingest, mapping elements to information about the document source from which they derive. This functionality enables downstream applications to reveal source document applications, e.g. a link to a GDrive doc, Salesforce record, etc.
* **Add delta table destination connector** New delta table destination connector added to ingest CLI.  Users may now use `unstructured-ingest` to write partitioned data from over 20 data sources (so far) to a Delta Table.
* **Rename to Source and Destination Connectors in the Documentation.** Maintain naming consistency between Connectors codebase and documentation with the first addition to a destination connector.
* **Non-HTML text files now return unstructured-elements as opposed to HTML-elements.** Previously the text based files that went through `partition_html` would return HTML-elements but now we preserve the format from the input using `source_format` argument in the partition call.
* **Adds `PaddleOCR` as an optional alternative to `Tesseract`** for OCR in processing of PDF or Image files, it is installable via the `makefile` command `install-paddleocr`. For experimental purposes only.
* **Bump unstructured-inference** to 0.5.28. This version bump markedly improves the output of table data, rendered as `metadata.text_as_html` in an element. These changes include:
  * add env variable `ENTIRE_PAGE_OCR` to specify using paddle or tesseract on entire page OCR
  * table structure detection now pads the input image by 25 pixels in all 4 directions to improve its recall (0.5.27)
  * support paddle with both cpu and gpu and assume it is pre-installed (0.5.26)
  * fix a bug where `cells_to_html` doesn't handle cells spanning multiple rows properly (0.5.25)
  * remove `cv2` preprocessing step before OCR step in table transformer (0.5.24)

### Features

* **Adds element metadata via `category_depth` with default value None**.
  * This additional metadata is useful for vectordb/LLM, chunking strategies, and retrieval applications.
* **Adds a naive hierarchy for elements via a `parent_id` on the element's metadata**
  * Users will now have more metadata for implementing vectordb/LLM chunking strategies. For example, text elements could be queried by their preceding title element.
  * Title elements created from HTML headings will properly nest

### Fixes

* **`add_pytesseract_bboxes_to_elements` no longer returns `nan` values**. The function logic is now broken into new methods
  `_get_element_box` and `convert_multiple_coordinates_to_new_system`
* **Selecting a different model wasn't being respected when calling `partition_image`.** Problem: `partition_pdf` allows for passing a `model_name` parameter. Given the similarity between the image and PDF pipelines, the expected behavior is that `partition_image` should support the same parameter, but `partition_image` was unintentionally not passing along its `kwargs`. This was corrected by adding the kwargs to the downstream call.
* **Fixes a chunking issue via dropping the field "coordinates".** Problem: chunk_by_title function was chunking each element to its own individual chunk while it needed to group elements into a fewer number of chunks. We've discovered that this happens due to a metadata matching logic in chunk_by_title function, and discovered that elements with different metadata can't be put into the same chunk. At the same time, any element with "coordinates" essentially had different metadata than other elements, due each element locating in different places and having different coordinates. Fix: That is why we have included the key "coordinates" inside a list of excluded metadata keys, while doing this "metadata_matches" comparision. Importance: This change is crucial to be able to chunk by title for documents which include "coordinates" metadata in their elements.

## 0.10.14

### Enhancements

* Update all connectors to use new downstream architecture
  * New click type added to parse comma-delimited string inputs
  * Some CLI options renamed

### Features

### Fixes

## 0.10.13

### Enhancements

* Updated documentation: Added back support doc types for partitioning, more Python codes in the API page,  RAG definition, and use case.
* Updated Hi-Res Metadata: PDFs and Images using Hi-Res strategy now have layout model class probabilities added ot metadata.
* Updated the `_detect_filetype_from_octet_stream()` function to use libmagic to infer the content type of file when it is not a zip file.
* Tesseract minor version bump to 5.3.2

### Features

* Add Jira Connector to be able to pull issues from a Jira organization
* Add `clean_ligatures` function to expand ligatures in text


### Fixes

* `partition_html` breaks on `<br>` elements.
* Ingest error handling to properly raise errors when wrapped
* GH issue 1361: fixes a sortig error that prevented some PDF's from being parsed
* Bump unstructured-inference
  * Brings back embedded images in PDF's (0.5.23)

## 0.10.12

### Enhancements

* Removed PIL pin as issue has been resolved upstream
* Bump unstructured-inference
  * Support for yolox_quantized layout detection model (0.5.20)
* YoloX element types added


### Features

* Add Salesforce Connector to be able to pull Account, Case, Campaign, EmailMessage, Lead

### Fixes


* Bump unstructured-inference
  * Avoid divide-by-zero errors swith `safe_division` (0.5.21)

## 0.10.11

### Enhancements

* Bump unstructured-inference
  * Combine entire-page OCR output with layout-detected elements, to ensure full coverage of the page (0.5.19)

### Features

* Add in ingest cli s3 writer

### Fixes

* Fix a bug where `xy-cut` sorting attemps to sort elements without valid coordinates; now xy cut sorting only works when **all** elements have valid coordinates

## 0.10.10

### Enhancements

* Adds `text` as an input parameter to `partition_xml`.
* `partition_xml` no longer runs through `partition_text`, avoiding incorrect splitting
  on carriage returns in the XML. Since `partition_xml` no longer calls `partition_text`,
  `min_partition` and `max_partition` are no longer supported in `partition_xml`.
* Bump `unstructured-inference==0.5.18`, change non-default detectron2 classification threshold
* Upgrade base image from rockylinux 8 to rockylinux 9
* Serialize IngestDocs to JSON when passing to subprocesses

### Features

### Fixes

- Fix a bug where mismatched `elements` and `bboxes` are passed into `add_pytesseract_bbox_to_elements`

## 0.10.9

### Enhancements

* Fix `test_json` to handle only non-extra dependencies file types (plain-text)

### Features

* Adds `chunk_by_title` to break a document into sections based on the presence of `Title`
  elements.
* add new extraction function `extract_image_urls_from_html` to extract all img related URL from html text.

### Fixes

* Make cv2 dependency optional
* Edit `add_pytesseract_bbox_to_elements`'s (`ocr_only` strategy) `metadata.coordinates.points` return type to `Tuple` for consistency.
* Re-enable test-ingest-confluence-diff for ingest tests
* Fix syntax for ingest test check number of files
* Fix csv and tsv partitioners loosing the first line of the files when creating elements

## 0.10.8

### Enhancements

* Release docker image that installs Python 3.10 rather than 3.8

### Features

### Fixes

## 0.10.7

### Enhancements

### Features

### Fixes

* Remove overly aggressive ListItem chunking for images and PDF's which typically resulted in inchorent elements.

## 0.10.6

### Enhancements

* Enable `partition_email` and `partition_msg` to detect if an email is PGP encryped. If
  and email is PGP encryped, the functions will return an empy list of elements and
  emit a warning about the encrypted content.
* Add threaded Slack conversations into Slack connector output
* Add functionality to sort elements using `xy-cut` sorting approach in `partition_pdf` for `hi_res` and `fast` strategies
* Bump unstructured-inference
  * Set OMP_THREAD_LIMIT to 1 if not set for better tesseract perf (0.5.17)

### Features

* Extract coordinates from PDFs and images when using OCR only strategy and add to metadata

### Fixes

* Update `partition_html` to respect the order of `<pre>` tags.
* Fix bug in `partition_pdf_or_image` where two partitions were called if `strategy == "ocr_only"`.
* Bump unstructured-inference
  * Fix issue where temporary files were being left behind (0.5.16)
* Adds deprecation warning for the `file_filename` kwarg to `partition`, `partition_via_api`,
  and `partition_multiple_via_api`.
* Fix documentation build workflow by pinning dependencies

## 0.10.5

### Enhancements

* Create new CI Pipelines
  - Checking text, xml, email, and html doc tests against the library installed without extras
  - Checking each library extra against their respective tests
* `partition` raises an error and tells the user to install the appropriate extra if a filetype
  is detected that is missing dependencies.
* Add custom errors to ingest
* Bump `unstructured-ingest==0.5.15`
  - Handle an uncaught TesseractError (0.5.15)
  - Add TIFF test file and TIFF filetype to `test_from_image_file` in `test_layout` (0.5.14)
* Use `entire_page` ocr mode for pdfs and images
* Add notes on extra installs to docs
* Adds ability to reuse connections per process in unstructured-ingest

### Features
* Add delta table connector

### Fixes

## 0.10.4
* Pass ocr_mode in partition_pdf and set the default back to individual pages for now
* Add diagrams and descriptions for ingest design in the ingest README

### Features
* Supports multipage TIFF image partitioning

### Fixes

## 0.10.2

### Enhancements
* Bump unstructured-inference==0.5.13:
  - Fix extracted image elements being included in layout merge, addresses the issue
    where an entire-page image in a PDF was not passed to the layout model when using hi_res.

### Features

### Fixes

## 0.10.1

### Enhancements
* Bump unstructured-inference==0.5.12:
  - fix to avoid trace for certain PDF's (0.5.12)
  - better defaults for DPI for hi_res and  Chipper (0.5.11)
  - implement full-page OCR (0.5.10)

### Features

### Fixes

* Fix dead links in repository README (Quick Start > Install for local development, and Learn more > Batch Processing)
* Update document dependencies to include tesseract-lang for additional language support (required for tests to pass)

## 0.10.0

### Enhancements

* Add `include_header` kwarg to `partition_xlsx` and change default behavior to `True`
* Update the `links` and `emphasized_texts` metadata fields

### Features

### Fixes

## 0.9.3

### Enhancements

* Pinned dependency cleanup.
* Update `partition_csv` to always use `soupparser_fromstring` to parse `html text`
* Update `partition_tsv` to always use `soupparser_fromstring` to parse `html text`
* Add `metadata.section` to capture epub table of contents data
* Add `unique_element_ids` kwarg to partition functions. If `True`, will use a UUID
  for element IDs instead of a SHA-256 hash.
* Update `partition_xlsx` to always use `soupparser_fromstring` to parse `html text`
* Add functionality to switch `html` text parser based on whether the `html` text contains emoji
* Add functionality to check if a string contains any emoji characters
* Add CI tests around Notion

### Features

* Add Airtable Connector to be able to pull views/tables/bases from an Airtable organization

### Fixes

* fix pdf partition of list items being detected as titles in OCR only mode
* make notion module discoverable
* fix emails with `Content-Distribution: inline` and `Content-Distribution: attachment` with no filename
* Fix email attachment filenames which had `=` in the filename itself

## 0.9.2


### Enhancements

* Update table extraction section in API documentation to sync with change in Prod API
* Update Notion connector to extract to html
* Added UUID option for `element_id`
* Bump unstructured-inference==0.5.9:
  - better caching of models
  - another version of detectron2 available, though the default layout model is unchanged
* Added UUID option for element_id
* Added UUID option for element_id
* CI improvements to run ingest tests in parallel

### Features

* Adds Sharepoint connector.

### Fixes

* Bump unstructured-inference==0.5.9:
  - ignores Tesseract errors where no text is extracted for tiles that indeed, have no text

## 0.9.1

### Enhancements

* Adds --partition-pdf-infer-table-structure to unstructured-ingest.
* Enable `partition_html` to skip headers and footers with the `skip_headers_and_footers` flag.
* Update `partition_doc` and `partition_docx` to track emphasized texts in the output
* Adds post processing function `filter_element_types`
* Set the default strategy for partitioning images to `hi_res`
* Add page break parameter section in API documentation to sync with change in Prod API
* Update `partition_html` to track emphasized texts in the output
* Update `XMLDocument._read_xml` to create `<p>` tag element for the text enclosed in the `<pre>` tag
* Add parameter `include_tail_text` to `_construct_text` to enable (skip) tail text inclusion
* Add Notion connector

### Features

### Fixes

* Remove unused `_partition_via_api` function
* Fixed emoji bug in `partition_xlsx`.
* Pass `file_filename` metadata when partitioning file object
* Skip ingest test on missing Slack token
* Add Dropbox variables to CI environments
* Remove default encoding for ingest
* Adds new element type `EmailAddress` for recognising email address in the  text
* Simplifies `min_partition` logic; makes partitions falling below the `min_partition`
  less likely.
* Fix bug where ingest test check for number of files fails in smoke test
* Fix unstructured-ingest entrypoint failure

## 0.9.0

### Enhancements

* Dependencies are now split by document type, creating a slimmer base installation.

## 0.8.8

### Enhancements

### Features

### Fixes

* Rename "date" field to "last_modified"
* Adds Box connector

### Fixes

## 0.8.7

### Enhancements

* Put back useful function `split_by_paragraph`

### Features

### Fixes

* Fix argument order in NLTK download step

## 0.8.6

### Enhancements

### Features

### Fixes

* Remove debug print lines and non-functional code

## 0.8.5

### Enhancements

* Add parameter `skip_infer_table_types` to enable (skip) table extraction for other doc types
* Adds optional Unstructured API unit tests in CI
* Tracks last modified date for all document types.
* Add auto_paragraph_grouper to detect new-line and blank-line new paragraph for .txt files.
* refactor the ingest cli to better support expanding supported connectors

## 0.8.3

### Enhancements

### Features

### Fixes

* NLTK now only gets downloaded if necessary.
* Handling for empty tables in Word Documents and PowerPoints.

## 0.8.4

### Enhancements

* Additional tests and refactor of JSON detection.
* Update functionality to retrieve image metadata from a page for `document_to_element_list`
* Links are now tracked in `partition_html` output.
* Set the file's current position to the beginning after reading the file in `convert_to_bytes`
* Add `min_partition` kwarg to that combines elements below a specified threshold and modifies splitting of strings longer than max partition so words are not split.
* set the file's current position to the beginning after reading the file in `convert_to_bytes`
* Add slide notes to pptx
* Add `--encoding` directive to ingest
* Improve json detection by `detect_filetype`

### Features

* Adds Outlook connector
* Add support for dpi parameter in inference library
* Adds Onedrive connector.
* Add Confluence connector for ingest cli to pull the body text from all documents from all spaces in a confluence domain.

### Fixes

* Fixes issue with email partitioning where From field was being assigned the To field value.
* Use the `image_metadata` property of the `PageLayout` instance to get the page image info in the `document_to_element_list`
* Add functionality to write images to computer storage temporarily instead of keeping them in memory for `ocr_only` strategy
* Add functionality to convert a PDF in small chunks of pages at a time for `ocr_only` strategy
* Adds `.txt`, `.text`, and `.tab` to list of extensions to check if file
  has a `text/plain` MIME type.
* Enables filters to be passed to `partition_doc` so it doesn't error with LibreOffice7.
* Removed old error message that's superseded by `requires_dependencies`.
* Removes using `hi_res` as the default strategy value for `partition_via_api` and `partition_multiple_via_api`

## 0.8.1

### Enhancements

* Add support for Python 3.11

### Features

### Fixes

* Fixed `auto` strategy detected scanned document as having extractable text and using `fast` strategy, resulting in no output.
* Fix list detection in MS Word documents.
* Don't instantiate an element with a coordinate system when there isn't a way to get its location data.

## 0.8.0

### Enhancements

* Allow model used for hi res pdf partition strategy to be chosen when called.
* Updated inference package

### Features

* Add `metadata_filename` parameter across all partition functions

### Fixes

* Update to ensure `convert_to_datafame` grabs all of the metadata fields.
* Adjust encoding recognition threshold value in `detect_file_encoding`
* Fix KeyError when `isd_to_elements` doesn't find a type
* Fix `_output_filename` for local connector, allowing single files to be written correctly to the disk

* Fix for cases where an invalid encoding is extracted from an email header.

### BREAKING CHANGES

* Information about an element's location is no longer returned as top-level attributes of an element. Instead, it is returned in the `coordinates` attribute of the element's metadata.

## 0.7.12

### Enhancements

* Adds `include_metadata` kwarg to `partition_doc`, `partition_docx`, `partition_email`, `partition_epub`, `partition_json`, `partition_msg`, `partition_odt`, `partition_org`, `partition_pdf`, `partition_ppt`, `partition_pptx`, `partition_rst`, and `partition_rtf`
### Features

* Add Elasticsearch connector for ingest cli to pull specific fields from all documents in an index.
* Adds Dropbox connector

### Fixes

* Fix tests that call unstructured-api by passing through an api-key
* Fixed page breaks being given (incorrect) page numbers
* Fix skipping download on ingest when a source document exists locally

## 0.7.11

### Enhancements

* More deterministic element ordering when using `hi_res` PDF parsing strategy (from unstructured-inference bump to 0.5.4)
* Make large model available (from unstructured-inference bump to 0.5.3)
* Combine inferred elements with extracted elements (from unstructured-inference bump to 0.5.2)
* `partition_email` and `partition_msg` will now process attachments if `process_attachments=True`
  and a attachment partitioning functions is passed through with `attachment_partitioner=partition`.

### Features

### Fixes

* Fix tests that call unstructured-api by passing through an api-key
* Fixed page breaks being given (incorrect) page numbers
* Fix skipping download on ingest when a source document exists locally

## 0.7.10

### Enhancements

* Adds a `max_partition` parameter to `partition_text`, `partition_pdf`, `partition_email`,
  `partition_msg` and `partition_xml` that sets a limit for the size of an individual
  document elements. Defaults to `1500` for everything except `partition_xml`, which has
  a default value of `None`.
* DRY connector refactor

### Features

* `hi_res` model for pdfs and images is selectable via environment variable.

### Fixes

* CSV check now ignores escaped commas.
* Fix for filetype exploration util when file content does not have a comma.
* Adds negative lookahead to bullet pattern to avoid detecting plain text line
  breaks like `-------` as list items.
* Fix pre tag parsing for `partition_html`
* Fix lookup error for annotated Arabic and Hebrew encodings

## 0.7.9

### Enhancements

* Improvements to string check for leafs in `partition_xml`.
* Adds --partition-ocr-languages to unstructured-ingest.

### Features

* Adds `partition_org` for processed Org Mode documents.

### Fixes

## 0.7.8

### Enhancements

### Features

* Adds Google Cloud Service connector

### Fixes

* Updates the `parse_email` for `partition_eml` so that `unstructured-api` passes the smoke tests
* `partition_email` now works if there is no message content
* Updates the `"fast"` strategy for `partition_pdf` so that it's able to recursively
* Adds recursive functionality to all fsspec connectors
* Adds generic --recursive ingest flag

## 0.7.7

### Enhancements

* Adds functionality to replace the `MIME` encodings for `eml` files with one of the common encodings if a `unicode` error occurs
* Adds missed file-like object handling in `detect_file_encoding`
* Adds functionality to extract charset info from `eml` files

### Features

* Added coordinate system class to track coordinate types and convert to different coordinate

### Fixes

* Adds an `html_assemble_articles` kwarg to `partition_html` to enable users to capture
  control whether content outside of `<article>` tags is captured when
  `<article>` tags are present.
* Check for the `xml` attribute on `element` before looking for pagebreaks in `partition_docx`.

## 0.7.6

### Enhancements

* Convert fast startegy to ocr_only for images
* Adds support for page numbers in `.docx` and `.doc` when user or renderer
  created page breaks are present.
* Adds retry logic for the unstructured-ingest Biomed connector

### Features

* Provides users with the ability to extract additional metadata via regex.
* Updates `partition_docx` to include headers and footers in the output.
* Create `partition_tsv` and associated tests. Make additional changes to `detect_filetype`.

### Fixes

* Remove fake api key in test `partition_via_api` since we now require valid/empty api keys
* Page number defaults to `None` instead of `1` when page number is not present in the metadata.
  A page number of `None` indicates that page numbers are not being tracked for the document
  or that page numbers do not apply to the element in question..
* Fixes an issue with some pptx files. Assume pptx shapes are found in top left position of slide
  in case the shape.top and shape.left attributes are `None`.

## 0.7.5

### Enhancements

* Adds functionality to sort elements in `partition_pdf` for `fast` strategy
* Adds ingest tests with `--fast` strategy on PDF documents
* Adds --api-key to unstructured-ingest

### Features

* Adds `partition_rst` for processed ReStructured Text documents.

### Fixes

* Adds handling for emails that do not have a datetime to extract.
* Adds pdf2image package as core requirement of unstructured (with no extras)

## 0.7.4

### Enhancements

* Allows passing kwargs to request data field for `partition_via_api` and `partition_multiple_via_api`
* Enable MIME type detection if libmagic is not available
* Adds handling for empty files in `detect_filetype` and `partition`.

### Features

### Fixes

* Reslove `grpcio` import issue on `weaviate.schema.validate_schema` for python 3.9 and 3.10
* Remove building `detectron2` from source in Dockerfile

## 0.7.3

### Enhancements

* Update IngestDoc abstractions and add data source metadata in ElementMetadata

### Features

### Fixes

* Pass `strategy` parameter down from `partition` for `partition_image`
* Filetype detection if a CSV has a `text/plain` MIME type
* `convert_office_doc` no longers prints file conversion info messages to stdout.
* `partition_via_api` reflects the actual filetype for the file processed in the API.

## 0.7.2

### Enhancements

* Adds an optional encoding kwarg to `elements_to_json` and `elements_from_json`
* Bump version of base image to use new stable version of tesseract

### Features

### Fixes

* Update the `read_txt_file` utility function to keep using `spooled_to_bytes_io_if_needed` for xml
* Add functionality to the `read_txt_file` utility function to handle file-like object from URL
* Remove the unused parameter `encoding` from `partition_pdf`
* Change auto.py to have a `None` default for encoding
* Add functionality to try other common encodings for html and xml files if an error related to the encoding is raised and the user has not specified an encoding.
* Adds benchmark test with test docs in example-docs
* Re-enable test_upload_label_studio_data_with_sdk
* File detection now detects code files as plain text
* Adds `tabulate` explicitly to dependencies
* Fixes an issue in `metadata.page_number` of pptx files
* Adds showing help if no parameters passed

## 0.7.1

### Enhancements

### Features

* Add `stage_for_weaviate` to stage `unstructured` outputs for upload to Weaviate, along with
  a helper function for defining a class to use in Weaviate schemas.
* Builds from Unstructured base image, built off of Rocky Linux 8.7, this resolves almost all CVE's in the image.

### Fixes

## 0.7.0

### Enhancements

* Installing `detectron2` from source is no longer required when using the `local-inference` extra.
* Updates `.pptx` parsing to include text in tables.

### Features

### Fixes

* Fixes an issue in `_add_element_metadata` that caused all elements to have `page_number=1`
  in the element metadata.
* Adds `.log` as a file extension for TXT files.
* Adds functionality to try other common encodings for email (`.eml`) files if an error related to the encoding is raised and the user has not specified an encoding.
* Allow passed encoding to be used in the `replace_mime_encodings`
* Fixes page metadata for `partition_html` when `include_metadata=False`
* A `ValueError` now raises if `file_filename` is not specified when you use `partition_via_api`
  with a file-like object.

## 0.6.11

### Enhancements

* Supports epub tests since pandoc is updated in base image

### Features


### Fixes


## 0.6.10

### Enhancements

* XLS support from auto partition

### Features

### Fixes

## 0.6.9

### Enhancements

* fast strategy for pdf now keeps element bounding box data
* setup.py refactor

### Features

### Fixes

* Adds functionality to try other common encodings if an error related to the encoding is raised and the user has not specified an encoding.
* Adds additional MIME types for CSV

## 0.6.8

### Enhancements

### Features

* Add `partition_csv` for CSV files.

### Fixes

## 0.6.7

### Enhancements

* Deprecate `--s3-url` in favor of `--remote-url` in CLI
* Refactor out non-connector-specific config variables
* Add `file_directory` to metadata
* Add `page_name` to metadata. Currently used for the sheet name in XLSX documents.
* Added a `--partition-strategy` parameter to unstructured-ingest so that users can specify
  partition strategy in CLI. For example, `--partition-strategy fast`.
* Added metadata for filetype.
* Add Discord connector to pull messages from a list of channels
* Refactor `unstructured/file-utils/filetype.py` to better utilise hashmap to return mime type.
* Add local declaration of DOCX_MIME_TYPES and XLSX_MIME_TYPES for `test_filetype.py`.

### Features

* Add `partition_xml` for XML files.
* Add `partition_xlsx` for Microsoft Excel documents.

### Fixes

* Supports `hml` filetype for partition as a variation of html filetype.
* Makes `pytesseract` a function level import in `partition_pdf` so you can use the `"fast"`
  or `"hi_res"` strategies if `pytesseract` is not installed. Also adds the
  `required_dependencies` decorator for the `"hi_res"` and `"ocr_only"` strategies.
* Fix to ensure `filename` is tracked in metadata for `docx` tables.

## 0.6.6

### Enhancements

* Adds an `"auto"` strategy that chooses the partitioning strategy based on document
  characteristics and function kwargs. This is the new default strategy for `partition_pdf`
  and `partition_image`. Users can maintain existing behavior by explicitly setting
  `strategy="hi_res"`.
* Added an additional trace logger for NLP debugging.
* Add `get_date` method to `ElementMetadata` for converting the datestring to a `datetime` object.
* Cleanup the `filename` attribute on `ElementMetadata` to remove the full filepath.

### Features

* Added table reading as html with URL parsing to `partition_docx` in docx
* Added metadata field for text_as_html for docx files

### Fixes

* `fileutils/file_type` check json and eml decode ignore error
* `partition_email` was updated to more flexibly handle deviations from the RFC-2822 standard.
  The time in the metadata returns `None` if the time does not match RFC-2822 at all.
* Include all metadata fields when converting to dataframe or CSV

## 0.6.5

### Enhancements

* Added support for SpooledTemporaryFile file argument.

### Features

### Fixes


## 0.6.4

### Enhancements

* Added an "ocr_only" strategy for `partition_pdf`. Refactored the strategy decision
  logic into its own module.

### Features

### Fixes

## 0.6.3

### Enhancements

* Add an "ocr_only" strategy for `partition_image`.

### Features

* Added `partition_multiple_via_api` for partitioning multiple documents in a single REST
  API call.
* Added `stage_for_baseplate` function to prepare outputs for ingestion into Baseplate.
* Added `partition_odt` for processing Open Office documents.

### Fixes

* Updates the grouping logic in the `partition_pdf` fast strategy to group together text
  in the same bounding box.

## 0.6.2

### Enhancements

* Added logic to `partition_pdf` for detecting copy protected PDFs and falling back
  to the hi res strategy when necessary.


### Features

* Add `partition_via_api` for partitioning documents through the hosted API.

### Fixes

* Fix how `exceeds_cap_ratio` handles empty (returns `True` instead of `False`)
* Updates `detect_filetype` to properly detect JSONs when the MIME type is `text/plain`.

## 0.6.1

### Enhancements

* Updated the table extraction parameter name to be more descriptive

### Features

### Fixes

## 0.6.0

### Enhancements

* Adds an `ssl_verify` kwarg to `partition` and `partition_html` to enable turning off
  SSL verification for HTTP requests. SSL verification is on by default.
* Allows users to pass in ocr language to `partition_pdf` and `partition_image` through
  the `ocr_language` kwarg. `ocr_language` corresponds to the code for the language pack
  in Tesseract. You will need to install the relevant Tesseract language pack to use a
  given language.

### Features

* Table extraction is now possible for pdfs from `partition` and `partition_pdf`.
* Adds support for extracting attachments from `.msg` files

### Fixes

* Adds an `ssl_verify` kwarg to `partition` and `partition_html` to enable turning off
  SSL verification for HTTP requests. SSL verification is on by default.

## 0.5.13

### Enhancements

* Allow headers to be passed into `partition` when `url` is used.

### Features

* `bytes_string_to_string` cleaning brick for bytes string output.

### Fixes

* Fixed typo in call to `exactly_one` in `partition_json`
* unstructured-documents encode xml string if document_tree is `None` in `_read_xml`.
* Update to `_read_xml` so that Markdown files with embedded HTML process correctly.
* Fallback to "fast" strategy only emits a warning if the user specifies the "hi_res" strategy.
* unstructured-partition-text_type exceeds_cap_ratio fix returns and how capitalization ratios are calculated
* `partition_pdf` and `partition_text` group broken paragraphs to avoid fragmented `NarrativeText` elements.
* .json files resolved as "application/json" on centos7 (or other installs with older libmagic libs)

## 0.5.12

### Enhancements

* Add OS mimetypes DB to docker image, mainly for unstructured-api compat.
* Use the image registry as a cache when building Docker images.
* Adds the ability for `partition_text` to group together broken paragraphs.
* Added method to utils to allow date time format validation

### Features
* Add Slack connector to pull messages for a specific channel

* Add --partition-by-api parameter to unstructured-ingest
* Added `partition_rtf` for processing rich text files.
* `partition` now accepts a `url` kwarg in addition to `file` and `filename`.

### Fixes

* Allow encoding to be passed into `replace_mime_encodings`.
* unstructured-ingest connector-specific dependencies are imported on demand.
* unstructured-ingest --flatten-metadata supported for local connector.
* unstructured-ingest fix runtime error when using --metadata-include.

## 0.5.11

### Enhancements

### Features

### Fixes

* Guard against null style attribute in docx document elements
* Update HTML encoding to better support foreign language characters

## 0.5.10

### Enhancements

* Updated inference package
* Add sender, recipient, date, and subject to element metadata for emails

### Features

* Added `--download-only` parameter to `unstructured-ingest`

### Fixes

* FileNotFound error when filename is provided but file is not on disk

## 0.5.9

### Enhancements

### Features

### Fixes

* Convert file to str in helper `split_by_paragraph` for `partition_text`

## 0.5.8

### Enhancements

* Update `elements_to_json` to return string when filename is not specified
* `elements_from_json` may take a string instead of a filename with the `text` kwarg
* `detect_filetype` now does a final fallback to file extension.
* Empty tags are now skipped during the depth check for HTML processing.

### Features

* Add local file system to `unstructured-ingest`
* Add `--max-docs` parameter to `unstructured-ingest`
* Added `partition_msg` for processing MSFT Outlook .msg files.

### Fixes

* `convert_file_to_text` now passes through the `source_format` and `target_format` kwargs.
  Previously they were hard coded.
* Partitioning functions that accept a `text` kwarg no longer raise an error if an empty
  string is passed (and empty list of elements is returned instead).
* `partition_json` no longer fails if the input is an empty list.
* Fixed bug in `chunk_by_attention_window` that caused the last word in segments to be cut-off
  in some cases.

### BREAKING CHANGES

* `stage_for_transformers` now returns a list of elements, making it consistent with other
  staging bricks

## 0.5.7

### Enhancements

* Refactored codebase using `exactly_one`
* Adds ability to pass headers when passing a url in partition_html()
* Added optional `content_type` and `file_filename` parameters to `partition()` to bypass file detection

### Features

* Add `--flatten-metadata` parameter to `unstructured-ingest`
* Add `--fields-include` parameter to `unstructured-ingest`

### Fixes

## 0.5.6

### Enhancements

* `contains_english_word()`, used heavily in text processing, is 10x faster.

### Features

* Add `--metadata-include` and `--metadata-exclude` parameters to `unstructured-ingest`
* Add `clean_non_ascii_chars` to remove non-ascii characters from unicode string

### Fixes

* Fix problem with PDF partition (duplicated test)

## 0.5.4

### Enhancements

* Added Biomedical literature connector for ingest cli.
* Add `FsspecConnector` to easily integrate any existing `fsspec` filesystem as a connector.
* Rename `s3_connector.py` to `s3.py` for readability and consistency with the
  rest of the connectors.
* Now `S3Connector` relies on `s3fs` instead of on `boto3`, and it inherits
  from `FsspecConnector`.
* Adds an `UNSTRUCTURED_LANGUAGE_CHECKS` environment variable to control whether or not language
  specific checks like vocabulary and POS tagging are applied. Set to `"true"` for higher
  resolution partitioning and `"false"` for faster processing.
* Improves `detect_filetype` warning to include filename when provided.
* Adds a "fast" strategy for partitioning PDFs with PDFMiner. Also falls back to the "fast"
  strategy if detectron2 is not available.
* Start deprecation life cycle for `unstructured-ingest --s3-url` option, to be deprecated in
  favor of `--remote-url`.

### Features

* Add `AzureBlobStorageConnector` based on its `fsspec` implementation inheriting
from `FsspecConnector`
* Add `partition_epub` for partitioning e-books in EPUB3 format.

### Fixes

* Fixes processing for text files with `message/rfc822` MIME type.
* Open xml files in read-only mode when reading contents to construct an XMLDocument.

## 0.5.3

### Enhancements

* `auto.partition()` can now load Unstructured ISD json documents.
* Simplify partitioning functions.
* Improve logging for ingest CLI.

### Features

* Add `--wikipedia-auto-suggest` argument to the ingest CLI to disable automatic redirection
  to pages with similar names.
* Add setup script for Amazon Linux 2
* Add optional `encoding` argument to the `partition_(text/email/html)` functions.
* Added Google Drive connector for ingest cli.
* Added Gitlab connector for ingest cli.

### Fixes

## 0.5.2

### Enhancements

* Fully move from printing to logging.
* `unstructured-ingest` now uses a default `--download_dir` of `$HOME/.cache/unstructured/ingest`
rather than a "tmp-ingest-" dir in the working directory.

### Features

### Fixes

* `setup_ubuntu.sh` no longer fails in some contexts by interpreting
`DEBIAN_FRONTEND=noninteractive` as a command
* `unstructured-ingest` no longer re-downloads files when --preserve-downloads
is used without --download-dir.
* Fixed an issue that was causing text to be skipped in some HTML documents.

## 0.5.1

### Enhancements

### Features

### Fixes

* Fixes an error causing JavaScript to appear in the output of `partition_html` sometimes.
* Fix several issues with the `requires_dependencies` decorator, including the error message
  and how it was used, which had caused an error for `unstructured-ingest --github-url ...`.

## 0.5.0

### Enhancements

* Add `requires_dependencies` Python decorator to check dependencies are installed before
  instantiating a class or running a function

### Features

* Added Wikipedia connector for ingest cli.

### Fixes

* Fix `process_document` file cleaning on failure
* Fixes an error introduced in the metadata tracking commit that caused `NarrativeText`
  and `FigureCaption` elements to be represented as `Text` in HTML documents.

## 0.4.16

### Enhancements

* Fallback to using file extensions for filetype detection if `libmagic` is not present

### Features

* Added setup script for Ubuntu
* Added GitHub connector for ingest cli.
* Added `partition_md` partitioner.
* Added Reddit connector for ingest cli.

### Fixes

* Initializes connector properly in ingest.main::MainProcess
* Restricts version of unstructured-inference to avoid multithreading issue

## 0.4.15

### Enhancements

* Added `elements_to_json` and `elements_from_json` for easier serialization/deserialization
* `convert_to_dict`, `dict_to_elements` and `convert_to_csv` are now aliases for functions
  that use the ISD terminology.

### Fixes

* Update to ensure all elements are preserved during serialization/deserialization

## 0.4.14

* Automatically install `nltk` models in the `tokenize` module.

## 0.4.13

* Fixes unstructured-ingest cli.

## 0.4.12

* Adds console_entrypoint for unstructured-ingest, other structure/doc updates related to ingest.
* Add `parser` parameter to `partition_html`.

## 0.4.11

* Adds `partition_doc` for partitioning Word documents in `.doc` format. Requires `libreoffice`.
* Adds `partition_ppt` for partitioning PowerPoint documents in `.ppt` format. Requires `libreoffice`.

## 0.4.10

* Fixes `ElementMetadata` so that it's JSON serializable when the filename is a `Path` object.

## 0.4.9

* Added ingest modules and s3 connector, sample ingest script
* Default to `url=None` for `partition_pdf` and `partition_image`
* Add ability to skip English specific check by setting the `UNSTRUCTURED_LANGUAGE` env var to `""`.
* Document `Element` objects now track metadata

## 0.4.8

* Modified XML and HTML parsers not to load comments.

## 0.4.7

* Added the ability to pull an HTML document from a url in `partition_html`.
* Added the the ability to get file summary info from lists of filenames and lists
  of file contents.
* Added optional page break to `partition` for `.pptx`, `.pdf`, images, and `.html` files.
* Added `to_dict` method to document elements.
* Include more unicode quotes in `replace_unicode_quotes`.

## 0.4.6

* Loosen the default cap threshold to `0.5`.
* Add a `UNSTRUCTURED_NARRATIVE_TEXT_CAP_THRESHOLD` environment variable for controlling
  the cap ratio threshold.
* Unknown text elements are identified as `Text` for HTML and plain text documents.
* `Body Text` styles no longer default to `NarrativeText` for Word documents. The style information
  is insufficient to determine that the text is narrative.
* Upper cased text is lower cased before checking for verbs. This helps avoid some missed verbs.
* Adds an `Address` element for capturing elements that only contain an address.
* Suppress the `UserWarning` when detectron is called.
* Checks that titles and narrative test have at least one English word.
* Checks that titles and narrative text are at least 50% alpha characters.
* Restricts titles to a maximum word length. Adds a `UNSTRUCTURED_TITLE_MAX_WORD_LENGTH`
  environment variable for controlling the max number of words in a title.
* Updated `partition_pptx` to order the elements on the page

## 0.4.4

* Updated `partition_pdf` and `partition_image` to return `unstructured` `Element` objects
* Fixed the healthcheck url path when partitioning images and PDFs via API
* Adds an optional `coordinates` attribute to document objects
* Adds `FigureCaption` and `CheckBox` document elements
* Added ability to split lists detected in `LayoutElement` objects
* Adds `partition_pptx` for partitioning PowerPoint documents
* LayoutParser models now download from HugginfaceHub instead of DropBox
* Fixed file type detection for XML and HTML files on Amazone Linux

## 0.4.3

* Adds `requests` as a base dependency
* Fix in `exceeds_cap_ratio` so the function doesn't break with empty text
* Fix bug in `_parse_received_data`.
* Update `detect_filetype` to properly handle `.doc`, `.xls`, and `.ppt`.

## 0.4.2

* Added `partition_image` to process documents in an image format.
* Fixed utf-8 encoding error in `partition_email` with attachments for `text/html`

## 0.4.1

* Added support for text files in the `partition` function
* Pinned `opencv-python` for easier installation on Linux

## 0.4.0

* Added generic `partition` brick that detects the file type and routes a file to the appropriate
  partitioning brick.
* Added a file type detection module.
* Updated `partition_html` and `partition_eml` to support file-like objects in 'rb' mode.
* Cleaning brick for removing ordered bullets `clean_ordered_bullets`.
* Extract brick method for ordered bullets `extract_ordered_bullets`.
* Test for `clean_ordered_bullets`.
* Test for `extract_ordered_bullets`.
* Added `partition_docx` for pre-processing Word Documents.
* Added new REGEX patterns to extract email header information
* Added new functions to extract header information `parse_received_data` and `partition_header`
* Added new function to parse plain text files `partition_text`
* Added new cleaners functions `extract_ip_address`, `extract_ip_address_name`, `extract_mapi_id`, `extract_datetimetz`
* Add new `Image` element and function to find embedded images `find_embedded_images`
* Added `get_directory_file_info` for summarizing information about source documents

## 0.3.5

* Add support for local inference
* Add new pattern to recognize plain text dash bullets
* Add test for bullet patterns
* Fix for `partition_html` that allows for processing `div` tags that have both text and child
  elements
* Add ability to extract document metadata from `.docx`, `.xlsx`, and `.jpg` files.
* Helper functions for identifying and extracting phone numbers
* Add new function `extract_attachment_info` that extracts and decodes the attachment
of an email.
* Staging brick to convert a list of `Element`s to a `pandas` dataframe.
* Add plain text functionality to `partition_email`

## 0.3.4

* Python-3.7 compat

## 0.3.3

* Removes BasicConfig from logger configuration
* Adds the `partition_email` partitioning brick
* Adds the `replace_mime_encodings` cleaning bricks
* Small fix to HTML parsing related to processing list items with sub-tags
* Add `EmailElement` data structure to store email documents

## 0.3.2

* Added `translate_text` brick for translating text between languages
* Add an `apply` method to make it easier to apply cleaners to elements

## 0.3.1

* Added \_\_init.py\_\_ to `partition`

## 0.3.0

* Implement staging brick for Argilla. Converts lists of `Text` elements to `argilla` dataset classes.
* Removing the local PDF parsing code and any dependencies and tests.
* Reorganizes the staging bricks in the unstructured.partition module
* Allow entities to be passed into the Datasaur staging brick
* Added HTML escapes to the `replace_unicode_quotes` brick
* Fix bad responses in partition_pdf to raise ValueError
* Adds `partition_html` for partitioning HTML documents.

## 0.2.6

* Small change to how \_read is placed within the inheritance structure since it doesn't really apply to pdf
* Add partitioning brick for calling the document image analysis API

## 0.2.5

* Update python requirement to >=3.7

## 0.2.4

* Add alternative way of importing `Final` to support google colab

## 0.2.3

* Add cleaning bricks for removing prefixes and postfixes
* Add cleaning bricks for extracting text before and after a pattern

## 0.2.2

* Add staging brick for Datasaur

## 0.2.1

* Added brick to convert an ISD dictionary to a list of elements
* Update `PDFDocument` to use the `from_file` method
* Added staging brick for CSV format for ISD (Initial Structured Data) format.
* Added staging brick for separating text into attention window size chunks for `transformers`.
* Added staging brick for LabelBox.
* Added ability to upload LabelStudio predictions
* Added utility function for JSONL reading and writing
* Added staging brick for CSV format for Prodigy
* Added staging brick for Prodigy
* Added ability to upload LabelStudio annotations
* Added text_field and id_field to stage_for_label_studio signature

## 0.2.0

* Initial release of unstructured<|MERGE_RESOLUTION|>--- conflicted
+++ resolved
@@ -2,11 +2,8 @@
 
 ### Enhancements
 
-<<<<<<< HEAD
 * **Add the ability to specify an alternate OCR** implementation
-=======
 * **Apply New Version of `black` formatting** The `black` library recently introduced a new major version that introduces new formatting conventions. This change brings code in the `unstructured` repo into compliance with the new conventions.
->>>>>>> 399dd603
 
 ### Features
 
