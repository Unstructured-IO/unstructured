--- conflicted
+++ resolved
@@ -1,6 +1,12 @@
-<<<<<<< HEAD
-## 0.18.6-dev1
-=======
+## 0.18.7-dev0
+
+### Enhancements
+
+### Features
+- **Convert elements to markdown for output** Added function to convert elements to markdown format for easy viewing.
+
+### Fixes
+
 ## 0.18.7
 
 ### Enhancements
@@ -11,12 +17,10 @@
 ### Fixes
 
 ## 0.18.6
->>>>>>> 344202fa
-
-### Enhancements
-
-### Features
-- **Convert elements to markdown for output** Added function to convert elements to markdown format for easy viewing.
+
+### Enhancements
+
+### Features
 
 ### Fixes
 - **Improved epub partition errors** EPUB partition will now produce new type of error on unprocessable files.
