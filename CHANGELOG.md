--- conflicted
+++ resolved
@@ -1,8 +1,4 @@
-<<<<<<< HEAD
 ## 0.5.2-dev2
-=======
-## 0.5.2-dev1
->>>>>>> ed074b58
 
 ### Enhancements
 
