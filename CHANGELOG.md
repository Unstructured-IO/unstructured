<<<<<<< HEAD
## 0.7.6-dev3
=======
## 0.7.6
>>>>>>> 68f04159

### Enhancements

* Convert fast startegy to ocr_only for images
* Adds support for page numbers in `.docx` and `.doc` when user or renderer
  created page breaks are present.
* Adds retry logic for the unstructured-ingest Biomed connector

### Features

* Provides users with the ability to extract additional metadata via regex.
* Updates `partition_docx` to include headers and footers in the output.
* Create `partition_tsv` and associated tests. Make additional changes to `detect_filetype`.

### Fixes

* Remove fake api key in test `partition_via_api` since we now require valid/empty api keys
* Page number defaults to `None` instead of `1` when page number is not present in the metadata.
  A page number of `None` indicates that page numbers are not being tracked for the document
  or that page numbers do not apply to the element in question..
* Fixes an issue with some pptx files. Assume pptx shapes are found in top left position of slide
  in case the shape.top and shape.left attributes are `None`.

## 0.7.5

### Enhancements

* Adds functionality to sort elements in `partition_pdf` for `fast` strategy
* Adds ingest tests with `--fast` strategy on PDF documents
* Adds --api-key to unstructured-ingest

### Features

* Adds `partition_rst` for processed ReStructured Text documents.

### Fixes

* Adds handling for emails that do not have a datetime to extract.
* Adds pdf2image package as core requirement of unstructured (with no extras)

## 0.7.4

### Enhancements

* Allows passing kwargs to request data field for `partition_via_api` and `partition_multiple_via_api`
* Enable MIME type detection if libmagic is not available
* Adds handling for empty files in `detect_filetype` and `partition`.

### Features

### Fixes

* Reslove `grpcio` import issue on `weaviate.schema.validate_schema` for python 3.9 and 3.10
* Remove building `detectron2` from source in Dockerfile

## 0.7.3

### Enhancements

* Update IngestDoc abstractions and add data source metadata in ElementMetadata

### Features

### Fixes

* Pass `strategy` parameter down from `partition` for `partition_image`
* Filetype detection if a CSV has a `text/plain` MIME type
* `convert_office_doc` no longers prints file conversion info messages to stdout.
* `partition_via_api` reflects the actual filetype for the file processed in the API.

## 0.7.2

### Enhancements

* Adds an optional encoding kwarg to `elements_to_json` and `elements_from_json`
* Bump version of base image to use new stable version of tesseract

### Features

### Fixes

* Update the `read_txt_file` utility function to keep using `spooled_to_bytes_io_if_needed` for xml
* Add functionality to the `read_txt_file` utility function to handle file-like object from URL
* Remove the unused parameter `encoding` from `partition_pdf`
* Change auto.py to have a `None` default for encoding
* Add functionality to try other common encodings for html and xml files if an error related to the encoding is raised and the user has not specified an encoding.
* Adds benchmark test with test docs in example-docs
* Re-enable test_upload_label_studio_data_with_sdk
* File detection now detects code files as plain text
* Adds `tabulate` explicitly to dependencies
* Fixes an issue in `metadata.page_number` of pptx files
* Adds showing help if no parameters passed

## 0.7.1

### Enhancements

### Features

* Add `stage_for_weaviate` to stage `unstructured` outputs for upload to Weaviate, along with
  a helper function for defining a class to use in Weaviate schemas.
* Builds from Unstructured base image, built off of Rocky Linux 8.7, this resolves almost all CVE's in the image.

### Fixes

## 0.7.0

### Enhancements

* Installing `detectron2` from source is no longer required when using the `local-inference` extra.
* Updates `.pptx` parsing to include text in tables.

### Features

### Fixes

* Fixes an issue in `_add_element_metadata` that caused all elements to have `page_number=1`
  in the element metadata.
* Adds `.log` as a file extension for TXT files.
* Adds functionality to try other common encodings for email (`.eml`) files if an error related to the encoding is raised and the user has not specified an encoding.
* Allow passed encoding to be used in the `replace_mime_encodings`
* Fixes page metadata for `partition_html` when `include_metadata=False`
* A `ValueError` now raises if `file_filename` is not specified when you use `partition_via_api`
  with a file-like object.

## 0.6.11

### Enhancements

* Supports epub tests since pandoc is updated in base image

### Features


### Fixes


## 0.6.10

### Enhancements

* XLS support from auto partiton

### Features

### Fixes

## 0.6.9

### Enhancements

* fast strategy for pdf now keeps element bounding box data
* setup.py refactor

### Features

### Fixes

* Adds functionality to try other common encodings if an error related to the encoding is raised and the user has not specified an encoding.
* Adds additional MIME types for CSV

## 0.6.8

### Enhancements

### Features

* Add `partition_csv` for CSV files.

### Fixes

## 0.6.7

### Enhancements

* Deprecate `--s3-url` in favor of `--remote-url` in CLI
* Refactor out non-connector-specific config variables
* Add `file_directory` to metadata
* Add `page_name` to metadata. Currently used for the sheet name in XLSX documents.
* Added a `--partition-strategy` parameter to unstructured-ingest so that users can specify
  partition strategy in CLI. For example, `--partition-strategy fast`.
* Added metadata for filetype.
* Add Discord connector to pull messages from a list of channels
* Refactor `unstructured/file-utils/filetype.py` to better utilise hashmap to return mime type.
* Add local declaration of DOCX_MIME_TYPES and XLSX_MIME_TYPES for `test_filetype.py`.

### Features

* Add `partition_xml` for XML files.
* Add `partition_xlsx` for Microsoft Excel documents.

### Fixes

* Supports `hml` filetype for partition as a variation of html filetype.
* Makes `pytesseract` a function level import in `partition_pdf` so you can use the `"fast"`
  or `"hi_res"` strategies if `pytesseract` is not installed. Also adds the
  `required_dependencies` decorator for the `"hi_res"` and `"ocr_only"` strategies.
* Fix to ensure `filename` is tracked in metadata for `docx` tables.

## 0.6.6

### Enhancements

* Adds an `"auto"` strategy that chooses the partitioning strategy based on document
  characteristics and function kwargs. This is the new default strategy for `partition_pdf`
  and `partition_image`. Users can maintain existing behavior by explicitly setting
  `strategy="hi_res"`.
* Added an additional trace logger for NLP debugging.
* Add `get_date` method to `ElementMetadata` for converting the datestring to a `datetime` object.
* Cleanup the `filename` attribute on `ElementMetadata` to remove the full filepath.

### Features

* Added table reading as html with URL parsing to `partition_docx` in docx
* Added metadata field for text_as_html for docx files

### Fixes

* `fileutils/file_type` check json and eml decode ignore error
* `partition_email` was updated to more flexibly handle deviations from the RFC-2822 standard.
  The time in the metadata returns `None` if the time does not match RFC-2822 at all.
* Include all metadata fields when converting to dataframe or CSV

## 0.6.5

### Enhancements

* Added support for SpooledTemporaryFile file argument.

### Features

### Fixes


## 0.6.4

### Enhancements

* Added an "ocr_only" strategy for `partition_pdf`. Refactored the strategy decision
  logic into its own module.

### Features

### Fixes

## 0.6.3

### Enhancements

* Add an "ocr_only" strategy for `partition_image`.

### Features

* Added `partition_multiple_via_api` for partitioning multiple documents in a single REST
  API call.
* Added `stage_for_baseplate` function to prepare outputs for ingestion into Baseplate.
* Added `partition_odt` for processing Open Office documents.

### Fixes

* Updates the grouping logic in the `partition_pdf` fast strategy to group together text
  in the same bounding box.

## 0.6.2

### Enhancements

* Added logic to `partition_pdf` for detecting copy protected PDFs and falling back
  to the hi res strategy when necessary.


### Features

* Add `partition_via_api` for partitioning documents through the hosted API.

### Fixes

* Fix how `exceeds_cap_ratio` handles empty (returns `True` instead of `False`)
* Updates `detect_filetype` to properly detect JSONs when the MIME type is `text/plain`.

## 0.6.1

### Enhancements

* Updated the table extraction parameter name to be more descriptive

### Features

### Fixes

## 0.6.0

### Enhancements

* Adds an `ssl_verify` kwarg to `partition` and `partition_html` to enable turning off
  SSL verification for HTTP requests. SSL verification is on by default.
* Allows users to pass in ocr language to `partition_pdf` and `partition_image` through
  the `ocr_language` kwarg. `ocr_language` corresponds to the code for the language pack
  in Tesseract. You will need to install the relevant Tesseract language pack to use a
  given language.

### Features

* Table extraction is now possible for pdfs from `partition` and `partition_pdf`.
* Adds support for extracting attachments from `.msg` files

### Fixes

* Adds an `ssl_verify` kwarg to `partition` and `partition_html` to enable turning off
  SSL verification for HTTP requests. SSL verification is on by default.

## 0.5.13

### Enhancements

* Allow headers to be passed into `partition` when `url` is used.

### Features

* `bytes_string_to_string` cleaning brick for bytes string output.

### Fixes

* Fixed typo in call to `exactly_one` in `partition_json`
* unstructured-documents encode xml string if document_tree is `None` in `_read_xml`.
* Update to `_read_xml` so that Markdown files with embedded HTML process correctly.
* Fallback to "fast" strategy only emits a warning if the user specifies the "hi_res" strategy.
* unstructured-partition-text_type exceeds_cap_ratio fix returns and how capitalization ratios are calculated
* `partition_pdf` and `partition_text` group broken paragraphs to avoid fragmented `NarrativeText` elements.
* .json files resolved as "application/json" on centos7 (or other installs with older libmagic libs)

## 0.5.12

### Enhancements

* Add OS mimetypes DB to docker image, mainly for unstructured-api compat.
* Use the image registry as a cache when building Docker images.
* Adds the ability for `partition_text` to group together broken paragraphs.
* Added method to utils to allow date time format validation

### Features
* Add Slack connector to pull messages for a specific channel

* Add --partition-by-api parameter to unstructured-ingest
* Added `partition_rtf` for processing rich text files.
* `partition` now accepts a `url` kwarg in addition to `file` and `filename`.

### Fixes

* Allow encoding to be passed into `replace_mime_encodings`.
* unstructured-ingest connector-specific dependencies are imported on demand.
* unstructured-ingest --flatten-metadata supported for local connector.
* unstructured-ingest fix runtime error when using --metadata-include.

## 0.5.11

### Enhancements

### Features

### Fixes

* Guard against null style attribute in docx document elements
* Update HTML encoding to better support foreign language characters

## 0.5.10

### Enhancements

* Updated inference package
* Add sender, recipient, date, and subject to element metadata for emails

### Features

* Added `--download-only` parameter to `unstructured-ingest`

### Fixes

* FileNotFound error when filename is provided but file is not on disk

## 0.5.9

### Enhancements

### Features

### Fixes

* Convert file to str in helper `split_by_paragraph` for `partition_text`

## 0.5.8

### Enhancements

* Update `elements_to_json` to return string when filename is not specified
* `elements_from_json` may take a string instead of a filename with the `text` kwarg
* `detect_filetype` now does a final fallback to file extension.
* Empty tags are now skipped during the depth check for HTML processing.

### Features

* Add local file system to `unstructured-ingest`
* Add `--max-docs` parameter to `unstructured-ingest`
* Added `partition_msg` for processing MSFT Outlook .msg files.

### Fixes

* `convert_file_to_text` now passes through the `source_format` and `target_format` kwargs.
  Previously they were hard coded.
* Partitioning functions that accept a `text` kwarg no longer raise an error if an empty
  string is passed (and empty list of elements is returned instead).
* `partition_json` no longer fails if the input is an empty list.
* Fixed bug in `chunk_by_attention_window` that caused the last word in segments to be cut-off
  in some cases.

### BREAKING CHANGES

* `stage_for_transformers` now returns a list of elements, making it consistent with other
  staging bricks

## 0.5.7

### Enhancements

* Refactored codebase using `exactly_one`
* Adds ability to pass headers when passing a url in partition_html()
* Added optional `content_type` and `file_filename` parameters to `partition()` to bypass file detection

### Features

* Add `--flatten-metadata` parameter to `unstructured-ingest`
* Add `--fields-include` parameter to `unstructured-ingest`

### Fixes

## 0.5.6

### Enhancements

* `contains_english_word()`, used heavily in text processing, is 10x faster.

### Features

* Add `--metadata-include` and `--metadata-exclude` parameters to `unstructured-ingest`
* Add `clean_non_ascii_chars` to remove non-ascii characters from unicode string

### Fixes

* Fix problem with PDF partition (duplicated test)

## 0.5.4

### Enhancements

* Added Biomedical literature connector for ingest cli.
* Add `FsspecConnector` to easily integrate any existing `fsspec` filesystem as a connector.
* Rename `s3_connector.py` to `s3.py` for readability and consistency with the
  rest of the connectors.
* Now `S3Connector` relies on `s3fs` instead of on `boto3`, and it inherits
  from `FsspecConnector`.
* Adds an `UNSTRUCTURED_LANGUAGE_CHECKS` environment variable to control whether or not language
  specific checks like vocabulary and POS tagging are applied. Set to `"true"` for higher
  resolution partitioning and `"false"` for faster processing.
* Improves `detect_filetype` warning to include filename when provided.
* Adds a "fast" strategy for partitioning PDFs with PDFMiner. Also falls back to the "fast"
  strategy if detectron2 is not available.
* Start deprecation life cycle for `unstructured-ingest --s3-url` option, to be deprecated in
  favor of `--remote-url`.

### Features

* Add `AzureBlobStorageConnector` based on its `fsspec` implementation inheriting
from `FsspecConnector`
* Add `partition_epub` for partitioning e-books in EPUB3 format.

### Fixes

* Fixes processing for text files with `message/rfc822` MIME type.
* Open xml files in read-only mode when reading contents to construct an XMLDocument.

## 0.5.3

### Enhancements

* `auto.partition()` can now load Unstructured ISD json documents.
* Simplify partitioning functions.
* Improve logging for ingest CLI.

### Features

* Add `--wikipedia-auto-suggest` argument to the ingest CLI to disable automatic redirection
  to pages with similar names.
* Add setup script for Amazon Linux 2
* Add optional `encoding` argument to the `partition_(text/email/html)` functions.
* Added Google Drive connector for ingest cli.
* Added Gitlab connector for ingest cli.

### Fixes

## 0.5.2

### Enhancements

* Fully move from printing to logging.
* `unstructured-ingest` now uses a default `--download_dir` of `$HOME/.cache/unstructured/ingest`
rather than a "tmp-ingest-" dir in the working directory.

### Features

### Fixes

* `setup_ubuntu.sh` no longer fails in some contexts by interpreting
`DEBIAN_FRONTEND=noninteractive` as a command
* `unstructured-ingest` no longer re-downloads files when --preserve-downloads
is used without --download-dir.
* Fixed an issue that was causing text to be skipped in some HTML documents.

## 0.5.1

### Enhancements

### Features

### Fixes

* Fixes an error causing JavaScript to appear in the output of `partition_html` sometimes.
* Fix several issues with the `requires_dependencies` decorator, including the error message
  and how it was used, which had caused an error for `unstructured-ingest --github-url ...`.

## 0.5.0

### Enhancements

* Add `requires_dependencies` Python decorator to check dependencies are installed before
  instantiating a class or running a function

### Features

* Added Wikipedia connector for ingest cli.

### Fixes

* Fix `process_document` file cleaning on failure
* Fixes an error introduced in the metadata tracking commit that caused `NarrativeText`
  and `FigureCaption` elements to be represented as `Text` in HTML documents.

## 0.4.16

### Enhancements

* Fallback to using file extensions for filetype detection if `libmagic` is not present

### Features

* Added setup script for Ubuntu
* Added GitHub connector for ingest cli.
* Added `partition_md` partitioner.
* Added Reddit connector for ingest cli.

### Fixes

* Initializes connector properly in ingest.main::MainProcess
* Restricts version of unstructured-inference to avoid multithreading issue

## 0.4.15

### Enhancements

* Added `elements_to_json` and `elements_from_json` for easier serialization/deserialization
* `convert_to_dict`, `dict_to_elements` and `convert_to_csv` are now aliases for functions
  that use the ISD terminology.

### Fixes

* Update to ensure all elements are preserved during serialization/deserialization

## 0.4.14

* Automatically install `nltk` models in the `tokenize` module.

## 0.4.13

* Fixes unstructured-ingest cli.

## 0.4.12

* Adds console_entrypoint for unstructured-ingest, other structure/doc updates related to ingest.
* Add `parser` parameter to `partition_html`.

## 0.4.11

* Adds `partition_doc` for partitioning Word documents in `.doc` format. Requires `libreoffice`.
* Adds `partition_ppt` for partitioning PowerPoint documents in `.ppt` format. Requires `libreoffice`.

## 0.4.10

* Fixes `ElementMetadata` so that it's JSON serializable when the filename is a `Path` object.

## 0.4.9

* Added ingest modules and s3 connector, sample ingest script
* Default to `url=None` for `partition_pdf` and `partition_image`
* Add ability to skip English specific check by setting the `UNSTRUCTURED_LANGUAGE` env var to `""`.
* Document `Element` objects now track metadata

## 0.4.8

* Modified XML and HTML parsers not to load comments.

## 0.4.7

* Added the ability to pull an HTML document from a url in `partition_html`.
* Added the the ability to get file summary info from lists of filenames and lists
  of file contents.
* Added optional page break to `partition` for `.pptx`, `.pdf`, images, and `.html` files.
* Added `to_dict` method to document elements.
* Include more unicode quotes in `replace_unicode_quotes`.

## 0.4.6

* Loosen the default cap threshold to `0.5`.
* Add a `UNSTRUCTURED_NARRATIVE_TEXT_CAP_THRESHOLD` environment variable for controlling
  the cap ratio threshold.
* Unknown text elements are identified as `Text` for HTML and plain text documents.
* `Body Text` styles no longer default to `NarrativeText` for Word documents. The style information
  is insufficient to determine that the text is narrative.
* Upper cased text is lower cased before checking for verbs. This helps avoid some missed verbs.
* Adds an `Address` element for capturing elements that only contain an address.
* Suppress the `UserWarning` when detectron is called.
* Checks that titles and narrative test have at least one English word.
* Checks that titles and narrative text are at least 50% alpha characters.
* Restricts titles to a maximum word length. Adds a `UNSTRUCTURED_TITLE_MAX_WORD_LENGTH`
  environment variable for controlling the max number of words in a title.
* Updated `partition_pptx` to order the elements on the page

## 0.4.4

* Updated `partition_pdf` and `partition_image` to return `unstructured` `Element` objects
* Fixed the healthcheck url path when partitioning images and PDFs via API
* Adds an optional `coordinates` attribute to document objects
* Adds `FigureCaption` and `CheckBox` document elements
* Added ability to split lists detected in `LayoutElement` objects
* Adds `partition_pptx` for partitioning PowerPoint documents
* LayoutParser models now download from HugginfaceHub instead of DropBox
* Fixed file type detection for XML and HTML files on Amazone Linux

## 0.4.3

* Adds `requests` as a base dependency
* Fix in `exceeds_cap_ratio` so the function doesn't break with empty text
* Fix bug in `_parse_received_data`.
* Update `detect_filetype` to properly handle `.doc`, `.xls`, and `.ppt`.

## 0.4.2

* Added `partition_image` to process documents in an image format.
* Fixed utf-8 encoding error in `partition_email` with attachments for `text/html`

## 0.4.1

* Added support for text files in the `partition` function
* Pinned `opencv-python` for easier installation on Linux

## 0.4.0

* Added generic `partition` brick that detects the file type and routes a file to the appropriate
  partitioning brick.
* Added a file type detection module.
* Updated `partition_html` and `partition_eml` to support file-like objects in 'rb' mode.
* Cleaning brick for removing ordered bullets `clean_ordered_bullets`.
* Extract brick method for ordered bullets `extract_ordered_bullets`.
* Test for `clean_ordered_bullets`.
* Test for `extract_ordered_bullets`.
* Added `partition_docx` for pre-processing Word Documents.
* Added new REGEX patterns to extract email header information
* Added new functions to extract header information `parse_received_data` and `partition_header`
* Added new function to parse plain text files `partition_text`
* Added new cleaners functions `extract_ip_address`, `extract_ip_address_name`, `extract_mapi_id`, `extract_datetimetz`
* Add new `Image` element and function to find embedded images `find_embedded_images`
* Added `get_directory_file_info` for summarizing information about source documents

## 0.3.5

* Add support for local inference
* Add new pattern to recognize plain text dash bullets
* Add test for bullet patterns
* Fix for `partition_html` that allows for processing `div` tags that have both text and child
  elements
* Add ability to extract document metadata from `.docx`, `.xlsx`, and `.jpg` files.
* Helper functions for identifying and extracting phone numbers
* Add new function `extract_attachment_info` that extracts and decodes the attachment
of an email.
* Staging brick to convert a list of `Element`s to a `pandas` dataframe.
* Add plain text functionality to `partition_email`

## 0.3.4

* Python-3.7 compat

## 0.3.3

* Removes BasicConfig from logger configuration
* Adds the `partition_email` partitioning brick
* Adds the `replace_mime_encodings` cleaning bricks
* Small fix to HTML parsing related to processing list items with sub-tags
* Add `EmailElement` data structure to store email documents

## 0.3.2

* Added `translate_text` brick for translating text between languages
* Add an `apply` method to make it easier to apply cleaners to elements

## 0.3.1

* Added \_\_init.py\_\_ to `partition`

## 0.3.0

* Implement staging brick for Argilla. Converts lists of `Text` elements to `argilla` dataset classes.
* Removing the local PDF parsing code and any dependencies and tests.
* Reorganizes the staging bricks in the unstructured.partition module
* Allow entities to be passed into the Datasaur staging brick
* Added HTML escapes to the `replace_unicode_quotes` brick
* Fix bad responses in partition_pdf to raise ValueError
* Adds `partition_html` for partitioning HTML documents.

## 0.2.6

* Small change to how \_read is placed within the inheritance structure since it doesn't really apply to pdf
* Add partitioning brick for calling the document image analysis API

## 0.2.5

* Update python requirement to >=3.7

## 0.2.4

* Add alternative way of importing `Final` to support google colab

## 0.2.3

* Add cleaning bricks for removing prefixes and postfixes
* Add cleaning bricks for extracting text before and after a pattern

## 0.2.2

* Add staging brick for Datasaur

## 0.2.1

* Added brick to convert an ISD dictionary to a list of elements
* Update `PDFDocument` to use the `from_file` method
* Added staging brick for CSV format for ISD (Initial Structured Data) format.
* Added staging brick for separating text into attention window size chunks for `transformers`.
* Added staging brick for LabelBox.
* Added ability to upload LabelStudio predictions
* Added utility function for JSONL reading and writing
* Added staging brick for CSV format for Prodigy
* Added staging brick for Prodigy
* Added ability to upload LabelStudio annotations
* Added text_field and id_field to stage_for_label_studio signature

## 0.2.0

* Initial release of unstructured<|MERGE_RESOLUTION|>--- conflicted
+++ resolved
@@ -1,8 +1,13 @@
-<<<<<<< HEAD
-## 0.7.6-dev3
-=======
+
+## 0.7.7-dev0
+
+### Enhancements
+
+### Features
+
+### Fixes
+
 ## 0.7.6
->>>>>>> 68f04159
 
 ### Enhancements
 
