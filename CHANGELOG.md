--- conflicted
+++ resolved
@@ -1,8 +1,4 @@
-<<<<<<< HEAD
-## 0.9.3-dev4
-=======
-## 0.9.3
->>>>>>> cb923b96
+## 0.9.4-dev0
 
 ### Enhancements
 
