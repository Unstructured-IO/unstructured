<<<<<<< HEAD
## 0.10.29-dev8
=======
## 0.10.29-dev12
>>>>>>> 4db04b7a

### Enhancements

* **Add include_header argument for partition_csv and partition_tsv** Now supports retaining header rows in CSV and TSV documents element partitioning.
* **Add retry logic for all source connectors** All http calls being made by the ingest source connectors have been isolated and wrapped by the `SourceConnectionNetworkError` custom error, which triggers the retry logic, if enabled, in the ingest pipeline.
* **Google Drive source connector supports credentials from memory** Originally, the connector expected a filepath to pull the credentials from when creating the client. This was expanded to support passing that information from memory as a dict if access to the file system might not be available.
* **Add support for generic partition configs in ingest cli** Along with the explicit partition options supported by the cli, an `additional_partition_args` arg was added to allow users to pass in any other arguments that should be added when calling partition(). This helps keep any changes to the input parameters of the partition() exposed in the CLI.
* **Map full output schema for table-based destination connectors** A full schema was introduced to map the type of all output content from the json partition output and mapped to a flattened table structure to leverage table-based destination connectors. The delta table destination connector was updated at the moment to take advantage of this.

### Features

* **Adds HubSpot connector** Adds connector to retrieve call, communications, emails, notes, products and tickets from HubSpot
* **Allow setting table crop parameter** In certain circumstances, adjusting the table crop padding may improve table.

### Fixes

* **Fixes `partition_text` to prevent empty elements** Adds a check to filter out empty bullets.
* **Handle empty string for `ocr_languages` with values for `languages`** Some API users ran into an issue with sending `languages` params because the API defaulted to also using an empty string for `ocr_languages`. This update handles situations where `languages` is defined and `ocr_languages` is an empty string.
* **Fix PDF tried to loop through None** Previously the PDF annotation extraction tried to loop through `annots` that resolved out as None. A logical check added to avoid such error.
* **Ingest session handler not being shared correctly** All ingest docs that leverage the session handler should only need to set it once per process. It was recreating it each time because the right values weren't being set nor available given how dataclasses work in python.
* **Ingest download-only fix.** Previously the download only flag was being checked after the doc factory pipeline step, which occurs before the files are actually downloaded by the source node. This check was moved after the source node to allow for the files to be downloaded first before exiting the pipeline.
* **Fix flaky chunk-metadata.** Prior implementation was sensitive to element order in the section resulting in metadata values sometimes being dropped. Also, not all metadata items can be consolidated across multiple elements (e.g. coordinates) and so are now dropped from consolidated metadata.

## 0.10.28

### Enhancements

* **Add table structure evaluation helpers** Adds functions to evaluate the similarity between predicted table structure and actual table structure.
* **Use `yolox` by default for table extraction when partitioning pdf/image** `yolox` model provides higher recall of the table regions than the quantized version and it is now the default element detection model when `infer_table_structure=True` for partitioning pdf/image files
* **Remove pdfminer elements from inside tables** Previously, when using `hi_res` some elements where extracted using pdfminer too, so we removed pdfminer from the tables pipeline to avoid duplicated elements.
* **Fsspec downstream connectors** New destination connector added to ingest CLI, users may now use `unstructured-ingest` to write to any of the following:
  * Azure
  * Box
  * Dropbox
  * Google Cloud Service

### Features

* **Update `ocr_only` strategy in `partition_pdf()`** Adds the functionality to get accurate coordinate data when partitioning PDFs and Images with the `ocr_only` strategy.

### Fixes
* **Fixed SharePoint permissions for the fetching to be opt-in** Problem: Sharepoint permissions were trying to be fetched even when no reletad cli params were provided, and this gave an error due to values for those keys not existing. Fix: Updated getting keys to be with .get() method and changed the "skip-check" to check individual cli params rather than checking the existance of a config object.

* **Fixes issue where tables from markdown documents were being treated as text** Problem: Tables from markdown documents were being treated as text, and not being extracted as tables. Solution: Enable the `tables` extension when instantiating the `python-markdown` object. Importance: This will allow users to extract structured data from tables in markdown documents.
* **Fix wrong logger for paddle info** Replace the logger from unstructured-inference with the logger from unstructured for paddle_ocr.py module.
* **Fix ingest pipeline to be able to use chunking and embedding together** Problem: When ingest pipeline was using chunking and embedding together, embedding outputs were empty and the outputs of chunking couldn't be re-read into memory and be forwarded to embeddings. Fix: Added CompositeElement type to TYPE_TO_TEXT_ELEMENT_MAP to be able to process CompositeElements with unstructured.staging.base.isd_to_elements
* **Fix unnecessary mid-text chunk-splitting.** The "pre-chunker" did not consider separator blank-line ("\n\n") length when grouping elements for a single chunk. As a result, sections were frequently over-populated producing a over-sized chunk that required mid-text splitting.
* **Fix frequent dissociation of title from chunk.** The sectioning algorithm included the title of the next section with the prior section whenever it would fit, frequently producing association of a section title with the prior section and dissociating it from its actual section. Fix this by performing combination of whole sections only.
* **Fix PDF attempt to get dict value from string.** Fixes a rare edge case that prevented some PDF's from being partitioned. The `get_uris_from_annots` function tried to access the dictionary value of a string instance variable. Assign `None` to the annotation variable if the instance type is not dictionary to avoid the erroneous attempt.

## 0.10.27

### Enhancements

* **Leverage dict to share content across ingest pipeline** To share the ingest doc content across steps in the ingest pipeline, this was updated to use a multiprocessing-safe dictionary so changes get persisted and each step has the option to modify the ingest docs in place.

### Features

### Fixes

* **Removed `ebooklib` as a dependency** `ebooklib` is licensed under AGPL3, which is incompatible with the Apache 2.0 license. Thus it is being removed.
* **Caching fixes in ingest pipeline** Previously, steps like the source node were not leveraging parameters such as `re_download` to dictate if files should be forced to redownload rather than use what might already exist locally.

## 0.10.26

### Enhancements

* **Add text CCT CI evaluation workflow** Adds cct text extraction evaluation metrics to the current ingest workflow to measure the performance of each file extracted as well as aggregated-level performance.

### Features

* **Functionality to catch and classify overlapping/nested elements** Method to identify overlapping-bboxes cases within detected elements in a document. It returns two values: a boolean defining if there are overlapping elements present, and a list reporting them with relevant metadata. The output includes information about the `overlapping_elements`, `overlapping_case`, `overlapping_percentage`, `largest_ngram_percentage`, `overlap_percentage_total`, `max_area`, `min_area`, and `total_area`.
* **Add Local connector source metadata** python's os module used to pull stats from local file when processing via the local connector and populates fields such as last modified time, created time.

### Fixes

* **Fixes elements partitioned from an image file missing certain metadata** Metadata for image files, like file type, was being handled differently from other file types. This caused a bug where other metadata, like the file name, was being missed. This change brought metadata handling for image files to be more in line with the handling for other file types so that file name and other metadata fields are being captured.
* **Adds `typing-extensions` as an explicit dependency** This package is an implicit dependency, but the module is being imported directly in `unstructured.documents.elements` so the dependency should be explicit in case changes in other dependencies lead to `typing-extensions` being dropped as a dependency.
* **Stop passing `extract_tables` to `unstructured-inference` since it is now supported in `unstructured` instead** Table extraction previously occurred in `unstructured-inference`, but that logic, except for the table model itself, is now a part of the `unstructured` library. Thus the parameter triggering table extraction is no longer passed to the `unstructured-inference` package. Also noted the table output regression for PDF files.
* **Fix a bug in Table partitioning** Previously the `skip_infer_table_types` variable used in `partition` was not being passed down to specific file partitioners. Now you can utilize the `skip_infer_table_types` list variable when calling `partition` to specify the filetypes for which you want to skip table extraction, or the `infer_table_structure` boolean variable on the file specific partitioning function.
* **Fix partition docx without sections** Some docx files, like those from teams output, do not contain sections and it would produce no results because the code assumes all components are in sections. Now if no sections is detected from a document we iterate through the paragraphs and return contents found in the paragraphs.
* **Fix out-of-order sequencing of split chunks.** Fixes behavior where "split" chunks were inserted at the beginning of the chunk sequence. This would produce a chunk sequence like [5a, 5b, 3a, 3b, 1, 2, 4] when sections 3 and 5 exceeded `max_characters`.
* **Deserialization of ingest docs fixed** When ingest docs are being deserialized as part of the ingest pipeline process (cli), there were certain fields that weren't getting persisted (metadata and date processed). The from_dict method was updated to take these into account and a unit test added to check.
* **Map source cli command configs when destination set** Due to how the source connector is dynamically called when the destination connector is set via the CLI, the configs were being set incorrectoy, causing the source connector to break. The configs were fixed and updated to take into account Fsspec-specific connectors.

## 0.10.25

### Enhancements

* **Duplicate CLI param check** Given that many of the options associated with the `Click` based cli ingest commands are added dynamically from a number of configs, a check was incorporated to make sure there were no duplicate entries to prevent new configs from overwriting already added options.
* **Ingest CLI refactor for better code reuse** Much of the ingest cli code can be templated and was a copy-paste across files, adding potential risk. Code was refactored to use a base class which had much of the shared code templated.

### Features

* **Table OCR refactor** support Table OCR with pre-computed OCR data to ensure we only do one OCR for entrie document. User can specify
ocr agent tesseract/paddle in environment variable `OCR_AGENT` for OCRing the entire document.
* **Adds accuracy function** The accuracy scoring was originally an option under `calculate_edit_distance`. For easy function call, it is now a wrapper around the original function that calls edit_distance and return as "score".
* **Adds HuggingFaceEmbeddingEncoder** The HuggingFace Embedding Encoder uses a local embedding model as opposed to using an API.
* **Add AWS bedrock embedding connector** `unstructured.embed.bedrock` now provides a connector to use AWS bedrock's `titan-embed-text` model to generate embeddings for elements. This features requires valid AWS bedrock setup and an internet connectionto run.

### Fixes

* **Import PDFResourceManager more directly** We were importing `PDFResourceManager` from `pdfminer.converter` which was causing an error for some users. We changed to import from the actual location of `PDFResourceManager`, which is `pdfminer.pdfinterp`.
* **Fix language detection of elements with empty strings** This resolves a warning message that was raised by `langdetect` if the language was attempted to be detected on an empty string. Language detection is now skipped for empty strings.
* **Fix chunks breaking on regex-metadata matches.** Fixes "over-chunking" when `regex_metadata` was used, where every element that contained a regex-match would start a new chunk.
* **Fix regex-metadata match offsets not adjusted within chunk.** Fixes incorrect regex-metadata match start/stop offset in chunks where multiple elements are combined.
* **Map source cli command configs when destination set** Due to how the source connector is dynamically called when the destination connector is set via the CLI, the configs were being set incorrectoy, causing the source connector to break. The configs were fixed and updated to take into account Fsspec-specific connectors.
* **Fix metrics folder not discoverable** Fixes issue where unstructured/metrics folder is not discoverable on PyPI by adding an `__init__.py` file under the folder.
* **Fix a bug when `parition_pdf` get `model_name=None`** In API usage the `model_name` value is `None` and the `cast` function in `partition_pdf` would return `None` and lead to attribution error. Now we use `str` function to explicit convert the content to string so it is garanteed to have `starts_with` and other string functions as attributes
* **Fix html partition fail on tables without `tbody` tag** HTML tables may sometimes just contain headers without body (`tbody` tag)

## 0.10.24

### Enhancements

* **Improve natural reading order** Some `OCR` elements with only spaces in the text have full-page width in the bounding box, which causes the `xycut` sorting to not work as expected. Now the logic to parse OCR results removes any elements with only spaces (more than one space).
* **Ingest compression utilities and fsspec connector support** Generic utility code added to handle files that get pulled from a source connector that are either tar or zip compressed and uncompress them locally. This is then processed using a local source connector. Currently this functionality has been incorporated into the fsspec connector and all those inheriting from it (currently: Azure Blob Storage, Google Cloud Storage, S3, Box, and Dropbox).
* **Ingest destination connectors support for writing raw list of elements** Along with the default write method used in the ingest pipeline to write the json content associated with the ingest docs, each destination connector can now also write a raw list of elements to the desired downstream location without having an ingest doc associated with it.

### Features

* **Adds element type percent match function** In order to evaluate the element type extracted, we add a function that calculates the matched percentage between two frequency dictionary.s

### Fixes

* **Fix paddle model file not discoverable** Fixes issue where ocr_models/paddle_ocr.py file is not discoverable on PyPI by adding
an `__init__.py` file under the folder.
* **Chipper v2 Fixes** Includes fix for a memory leak and rare last-element bbox fix. (unstructured-inference==0.7.7)
* **Fix image resizing issue** Includes fix related to resizing images in the tables pipeline. (unstructured-inference==0.7.6)

## 0.10.23

### Enhancements

* **Add functionality to limit precision when serializing to json** Precision for `points` is limited to 1 decimal point if coordinates["system"] == "PixelSpace" (otherwise 2 decimal points?). Precision for `detection_class_prob` is limited to 5 decimal points.
* **Fix csv file detection logic when mime-type is text/plain** Previously the logic to detect csv file type was considering only first row's comma count comparing with the header_row comma count and both the rows being same line the result was always true, Now the logic is changed to consider the comma's count for all the lines except first line and compare with header_row comma count.
* **Improved inference speed for Chipper V2** API requests with 'hi_res_model_name=chipper' now have ~2-3x faster responses.

### Features

### Fixes

* **Cleans up temporary files after conversion** Previously a file conversion utility was leaving temporary files behind on the filesystem without removing them when no longer needed. This fix helps prevent an accumulation of temporary files taking up excessive disk space.
* **Fixes `under_non_alpha_ratio` dividing by zero** Although this function guarded against a specific cause of division by zero, there were edge cases slipping through like strings with only whitespace. This update more generally prevents the function from performing a division by zero.
* **Fix languages default** Previously the default language was being set to English when elements didn't have text or if langdetect could not detect the language. It now defaults to None so there is not misleading information about the language detected.
* **Fixes recursion limit error that was being raised when partitioning Excel documents of a certain size** Previously we used a recursive method to find subtables within an excel sheet. However this would run afoul of Python's recursion depth limit when there was a contiguous block of more than 1000 cells within a sheet. This function has been updated to use the NetworkX library which avoids Python recursion issues.

## 0.10.22

### Enhancements

* **bump `unstructured-inference` to `0.7.3`** The updated version of `unstructured-inference` supports a new version of the Chipper model, as well as a cleaner schema for its output classes. Support is included for new inference features such as hierarchy and ordering.
* **Expose skip_infer_table_types in ingest CLI.** For each connector a new `--skip-infer-table-types` parameter was added to map to the `skip_infer_table_types` partition argument. This gives more granular control to unstructured-ingest users, allowing them to specify the file types for which we should attempt table extraction.
* **Add flag to ingest CLI to raise error if any single doc fails in pipeline** Currently if a single doc fails in the pipeline, the whole thing halts due to the error. This flag defaults to log an error but continue with the docs it can.
* **Emit hyperlink metadata for DOCX file-type.** DOCX partitioner now adds `metadata.links`, `metadata.link_texts` and `metadata.link_urls` for elements that contain a hyperlink that points to an external resource. So-called "jump" links pointing to document internal locations (such as those found in a table-of-contents "jumping" to a chapter or section) are excluded.

### Features

* **Add `elements_to_text` as a staging helper function** In order to get a single clean text output from unstructured for metric calculations, automate the process of extracting text from elements using this function.
* **Adds permissions(RBAC) data ingestion functionality for the Sharepoint connector.** Problem: Role based access control is an important component in many data storage systems. Users may need to pass permissions (RBAC) data to downstream systems when ingesting data. Feature: Added permissions data ingestion functionality to the Sharepoint connector.

### Fixes

* **Fixes PDF list parsing creating duplicate list items** Previously a bug in PDF list item parsing caused removal of other elements and duplication of the list item
* **Fixes duplicated elements** Fixes issue where elements are duplicated when embeddings are generated. This will allow users to generate embeddings for their list of Elements without duplicating/breaking the orginal content.
* **Fixes failure when flagging for embeddings through unstructured-ingest** Currently adding the embedding parameter to any connector results in a failure on the copy stage. This is resolves the issue by adding the IngestDoc to the context map in the embedding node's `run` method. This allows users to specify that connectors fetch embeddings without failure.
* **Fix ingest pipeline reformat nodes not discoverable** Fixes issue where  reformat nodes raise ModuleNotFoundError on import. This was due to the directory was missing `__init__.py` in order to make it discoverable.
* **Fix default language in ingest CLI** Previously the default was being set to english which injected potentially incorrect information to downstream language detection libraries. By setting the default to None allows those libraries to better detect what language the text is in the doc being processed.

## 0.10.21

* **Adds Scarf analytics**.

## 0.10.20

### Enhancements

* **Add document level language detection functionality.** Adds the "auto" default for the languages param to all partitioners. The primary language present in the document is detected using the `langdetect` package. Additional param `detect_language_per_element` is also added for partitioners that return multiple elements. Defaults to `False`.
* **Refactor OCR code** The OCR code for entire page is moved from unstructured-inference to unstructured. On top of continuing support for OCR language parameter, we also support two OCR processing modes, "entire_page" or "individual_blocks".
* **Align to top left when shrinking bounding boxes for `xy-cut` sorting:** Update `shrink_bbox()` to keep top left rather than center.
* **Add visualization script to annotate elements** This script is often used to analyze/visualize elements with coordinates (e.g. partition_pdf()).
* **Adds data source properties to the Jira, Github and Gitlab connectors** These properties (date_created, date_modified, version, source_url, record_locator) are written to element metadata during ingest, mapping elements to information about the document source from which they derive. This functionality enables downstream applications to reveal source document applications, e.g. a link to a GDrive doc, Salesforce record, etc.
* **Improve title detection in pptx documents** The default title textboxes on a pptx slide are now categorized as titles.
* **Improve hierarchy detection in pptx documents** List items, and other slide text are properly nested under the slide title. This will enable better chunking of pptx documents.
* **Refactor of the ingest cli workflow** The refactored approach uses a dynamically set pipeline with a snapshot along each step to save progress and accommodate continuation from a snapshot if an error occurs. This also allows the pipeline to dynamically assign any number of steps to modify the partitioned content before it gets written to a destination.
* **Applies `max_characters=<n>` argument to all element types in `add_chunking_strategy` decorator** Previously this argument was only utilized in chunking Table elements and now applies to all partitioned elements if `add_chunking_strategy` decorator is utilized, further preparing the elements for downstream processing.
* **Add common retry strategy utilities for unstructured-ingest** Dynamic retry strategy with exponential backoff added to Notion source connector.
*
### Features

* **Adds `bag_of_words` and `percent_missing_text` functions** In order to count the word frequencies in two input texts and calculate the percentage of text missing relative to the source document.
* **Adds `edit_distance` calculation metrics** In order to benchmark the cleaned, extracted text with unstructured, `edit_distance` (`Levenshtein distance`) is included.
* **Adds detection_origin field to metadata** Problem: Currently isn't an easy way to find out how an element was created. With this change that information is added. Importance: With this information the developers and users are now able to know how an element was created to make decisions on how to use it. In order tu use this feature
setting UNSTRUCTURED_INCLUDE_DEBUG_METADATA=true is needed.
* **Adds a function that calculates frequency of the element type and its depth** To capture the accuracy of element type extraction, this function counts the occurrences of each unique element type with its depth for use in element metrics.

### Fixes

* **Fix zero division error in annotation bbox size** This fixes the bug where we find annotation bboxes realted to an element that need to divide the intersection size between annotation bbox and element bbox by the size of the annotation bbox
* **Fix prevent metadata module from importing dependencies from unnecessary modules** Problem: The `metadata` module had several top level imports that were only used in and applicable to code related to specific document types, while there were many general-purpose functions. As a result, general-purpose functions couldn't be used without unnecessary dependencies being installed. Fix: moved 3rd party dependency top level imports to inside the functions in which they are used and applied a decorator to check that the dependency is installed and emit a helpful error message if not.
* **Fixes category_depth None value for Title elements** Problem: `Title` elements from `chipper` get `category_depth`= None even when `Headline` and/or `Subheadline` elements are present in the same page. Fix: all `Title` elements with `category_depth` = None should be set to have a depth of 0 instead iff there are `Headline` and/or `Subheadline` element-types present. Importance: `Title` elements should be equivalent html `H1` when nested headings are present; otherwise, `category_depth` metadata can result ambiguous within elements in a page.
* **Tweak `xy-cut` ordering output to be more column friendly** This results in the order of elements more closely reflecting natural reading order which benefits downstream applications. While element ordering from `xy-cut` is usually mostly correct when ordering multi-column documents, sometimes elements from a RHS column will appear before elements in a LHS column. Fix: add swapped `xy-cut` ordering by sorting by X coordinate first and then Y coordinate.
* **Fixes badly initialized Formula** Problem: YoloX contain new types of elements, when loading a document that contain formulas a new element of that class
should be generated, however the Formula class inherits from Element instead of Text. After this change the element is correctly created with the correct class
allowing the document to be loaded. Fix: Change parent class for Formula to Text. Importance: Crucial to be able to load documents that contain formulas.
* **Fixes pdf uri error** An error was encountered when URI type of `GoToR` which refers to pdf resources outside of its own was detected since no condition catches such case. The code is fixing the issue by initialize URI before any condition check.


## 0.10.19

### Enhancements

* **Adds XLSX document level language detection** Enhancing on top of language detection functionality in previous release, we now support language detection within `.xlsx` file type at Element level.
* **bump `unstructured-inference` to `0.6.6`** The updated version of `unstructured-inference` makes table extraction in `hi_res` mode configurable to fine tune table extraction performance; it also improves element detection by adding a deduplication post processing step in the `hi_res` partitioning of pdfs and images.
* **Detect text in HTML Heading Tags as Titles** This will increase the accuracy of hierarchies in HTML documents and provide more accurate element categorization. If text is in an HTML heading tag and is not a list item, address, or narrative text, categorize it as a title.
* **Update python-based docs** Refactor docs to use the actual unstructured code rather than using the subprocess library to run the cli command itself.
* **Adds Table support for the `add_chunking_strategy` decorator to partition functions.** In addition to combining elements under Title elements, user's can now specify the `max_characters=<n>` argument to chunk Table elements into TableChunk elements with `text` and `text_as_html` of length <n> characters. This means partitioned Table results are ready for use in downstream applications without any post processing.
* **Expose endpoint url for s3 connectors** By allowing for the endpoint url to be explicitly overwritten, this allows for any non-AWS data providers supporting the s3 protocol to be supported (i.e. minio).

### Features

* **change default `hi_res` model for pdf/image partition to `yolox`** Now partitioning pdf/image using `hi_res` strategy utilizes `yolox_quantized` model isntead of `detectron2_onnx` model. This new default model has better recall for tables and produces more detailed categories for elements.
* **XLSX can now reads subtables within one sheet** Problem: Many .xlsx files are not created to be read as one full table per sheet. There are subtables, text and header along with more informations to extract from each sheet. Feature: This `partition_xlsx` now can reads subtable(s) within one .xlsx sheet, along with extracting other title and narrative texts. Importance: This enhance the power of .xlsx reading to not only one table per sheet, allowing user to capture more data tables from the file, if exists.
* **Update Documentation on Element Types and Metadata**: We have updated the documentation according to the latest element types and metadata. It includes the common and additional metadata provided by the Partitions and Connectors.

### Fixes

* **Fixes partition_pdf is_alnum reference bug** Problem: The `partition_pdf` when attempt to get bounding box from element experienced a reference before assignment error when the first object is not text extractable.  Fix: Switched to a flag when the condition is met. Importance: Crucial to be able to partition with pdf.
* **Fix various cases of HTML text missing after partition**
  Problem: Under certain circumstances, text immediately after some HTML tags will be misssing from partition result.
  Fix: Updated code to deal with these cases.
  Importance: This will ensure the correctness when partitioning HTML and Markdown documents.
* **Fixes chunking when `detection_class_prob` appears in Element metadata** Problem: when `detection_class_prob` appears in Element metadata, Elements will only be combined by chunk_by_title if they have the same `detection_class_prob` value (which is rare). This is unlikely a case we ever need to support and most often results in no chunking. Fix: `detection_class_prob` is included in the chunking list of metadata keys excluded for similarity comparison. Importance: This change allows `chunk_by_title` to operate as intended for documents which include `detection_class_prob` metadata in their Elements.

## 0.10.18

### Enhancements

* **Better detection of natural reading order in images and PDF's** The elements returned by partition better reflect natural reading order in some cases, particularly in complicated multi-column layouts, leading to better chunking and retrieval for downstream applications. Achieved by improving the `xy-cut` sorting to preprocess bboxes, shrinking all bounding boxes by 90% along x and y axes (still centered around the same center point), which allows projection lines to be drawn where not possible before if layout bboxes overlapped.
* **Improves `partition_xml` to be faster and more memory efficient when partitioning large XML files** The new behavior is to partition iteratively to prevent loading the entire XML tree into memory at once in most use cases.
* **Adds data source properties to SharePoint, Outlook, Onedrive, Reddit, Slack, DeltaTable connectors** These properties (date_created, date_modified, version, source_url, record_locator) are written to element metadata during ingest, mapping elements to information about the document source from which they derive. This functionality enables downstream applications to reveal source document applications, e.g. a link to a GDrive doc, Salesforce record, etc.
* **Add functionality to save embedded images in PDF's separately as images** This allows users to save embedded images in PDF's separately as images, given some directory path. The saved image path is written to the metadata for the Image element. Downstream applications may benefit by providing users with image links from relevant "hits."
* **Azure Cognite Search destination connector** New Azure Cognitive Search destination connector added to ingest CLI.  Users may now use `unstructured-ingest` to write partitioned data from over 20 data sources (so far) to an Azure Cognitive Search index.
* **Improves salesforce partitioning** Partitions Salesforce data as xlm instead of text for improved detail and flexibility. Partitions htmlbody instead of textbody for Salesforce emails. Importance: Allows all Salesforce fields to be ingested and gives Salesforce emails more detailed partitioning.
* **Add document level language detection functionality.** Introduces the "auto" default for the languages param, which then detects the languages present in the document using the `langdetect` package. Adds the document languages as ISO 639-3 codes to the element metadata. Implemented only for the partition_text function to start.
* **PPTX partitioner refactored in preparation for enhancement.** Behavior should be unchanged except that shapes enclosed in a group-shape are now included, as many levels deep as required (a group-shape can itself contain a group-shape).
* **Embeddings support for the SharePoint SourceConnector via unstructured-ingest CLI** The SharePoint connector can now optionally create embeddings from the elements it pulls out during partition and upload those embeddings to Azure Cognitive Search index.
* **Improves hierarchy from docx files by leveraging natural hierarchies built into docx documents**  Hierarchy can now be detected from an indentation level for list bullets/numbers and by style name (e.g. Heading 1, List Bullet 2, List Number).
* **Chunking support for the SharePoint SourceConnector via unstructured-ingest CLI** The SharePoint connector can now optionally chunk the elements pulled out during partition via the chunking unstructured brick. This can be used as a stage before creating embeddings.

### Features

* **Adds `links` metadata in `partition_pdf` for `fast` strategy.** Problem: PDF files contain rich information and hyperlink that Unstructured did not captured earlier. Feature: `partition_pdf` now can capture embedded links within the file along with its associated text and page number. Importance: Providing depth in extracted elements give user a better understanding and richer context of documents. This also enables user to map to other elements within the document if the hyperlink is refered internally.
* **Adds the embedding module to be able to embed Elements** Problem: Many NLP applications require the ability to represent parts of documents in a semantic way. Until now, Unstructured did not have text embedding ability within the core library. Feature: This embedding module is able to track embeddings related data with a class, embed a list of elements, and return an updated list of Elements with the *embeddings* property. The module is also able to embed query strings. Importance: Ability to embed documents or parts of documents will enable users to make use of these semantic representations in different NLP applications, such as search, retrieval, and retrieval augmented generation.

### Fixes

* **Fixes a metadata source serialization bug** Problem: In unstructured elements, when loading an elements json file from the disk, the data_source attribute is assumed to be an instance of DataSourceMetadata and the code acts based on that. However the loader did not satisfy the assumption, and loaded it as a dict instead, causing an error. Fix: Added necessary code block to initialize a DataSourceMetadata object, also refactored DataSourceMetadata.from_dict() method to remove redundant code. Importance: Crucial to be able to load elements (which have data_source fields) from json files.
* **Fixes issue where unstructured-inference was not getting updated** Problem: unstructured-inference was not getting upgraded to the version to match unstructured release when doing a pip install.  Solution: using `pip install unstructured[all-docs]` it will now upgrade both unstructured and unstructured-inference. Importance: This will ensure that the inference library is always in sync with the unstructured library, otherwise users will be using outdated libraries which will likely lead to unintended behavior.
* **Fixes SharePoint connector failures if any document has an unsupported filetype** Problem: Currently the entire connector ingest run fails if a single IngestDoc has an unsupported filetype. This is because a ValueError is raised in the IngestDoc's `__post_init__`. Fix: Adds a try/catch when the IngestConnector runs get_ingest_docs such that the error is logged but all processable documents->IngestDocs are still instantiated and returned. Importance: Allows users to ingest SharePoint content even when some files with unsupported filetypes exist there.
* **Fixes Sharepoint connector server_path issue** Problem: Server path for the Sharepoint Ingest Doc was incorrectly formatted, causing issues while fetching pages from the remote source. Fix: changes formatting of remote file path before instantiating SharepointIngestDocs and appends a '/' while fetching pages from the remote source. Importance: Allows users to fetch pages from Sharepoint Sites.
* **Fixes Sphinx errors.** Fixes errors when running Sphinx `make html` and installs library to suppress warnings.
* **Fixes a metadata backwards compatibility error** Problem: When calling `partition_via_api`, the hosted api may return an element schema that's newer than the current `unstructured`. In this case, metadata fields were added which did not exist in the local `ElementMetadata` dataclass, and `__init__()` threw an error. Fix: remove nonexistent fields before instantiating in `ElementMetadata.from_json()`. Importance: Crucial to avoid breaking changes when adding fields.
* **Fixes issue with Discord connector when a channel returns `None`** Problem: Getting the `jump_url` from a nonexistent Discord `channel` fails. Fix: property `jump_url` is now retrieved within the same context as the messages from the channel. Importance: Avoids cascading issues when the connector fails to fetch information about a Discord channel.
* **Fixes occasionally SIGABTR when writing table with `deltalake` on Linux** Problem: occasionally on Linux ingest can throw a `SIGABTR` when writing `deltalake` table even though the table was written correctly. Fix: put the writing function into a `Process` to ensure its execution to the fullest extent before returning to the main process. Importance: Improves stability of connectors using `deltalake`


* **Fix badly initialized Formula** Problem: YoloX contain new types of elements, when loading a document that contain formulas a new element of that class
should be generated, however the Formula class inherits from Element instead of Text. After this change the element is correctly created with the correct class
allowing the document to be loaded. Fix: Change parent class for Formula to Text. Importance: Crucial to be able to load documents that contain formulas.

## 0.10.16

### Enhancements

* **Adds data source properties to Airtable, Confluence, Discord, Elasticsearch, Google Drive, and Wikipedia connectors** These properties (date_created, date_modified, version, source_url, record_locator) are written to element metadata during ingest, mapping elements to information about the document source from which they derive. This functionality enables downstream applications to reveal source document applications, e.g. a link to a GDrive doc, Salesforce record, etc.
* **DOCX partitioner refactored in preparation for enhancement.** Behavior should be unchanged except in multi-section documents containing different headers/footers for different sections. These will now emit all distinct headers and footers encountered instead of just those for the last section.
* **Add a function to map between Tesseract and standard language codes.** This allows users to input language information to the `languages` param in any Tesseract-supported langcode or any ISO 639 standard language code.
* **Add document level language detection functionality.** Introduces the "auto" default for the languages param, which then detects the languages present in the document using the `langdetect` package. Implemented only for the partition_text function to start.

### Features

### Fixes

* ***Fixes an issue that caused a partition error for some PDF's.** Fixes GH Issue 1460 by bypassing a coordinate check if an element has invalid coordinates.

## 0.10.15


### Enhancements

* **Support for better element categories from the next-generation image-to-text model ("chipper").** Previously, not all of the classifications from Chipper were being mapped to proper `unstructured` element categories so the consumer of the library would see many `UncategorizedText` elements. This fixes the issue, improving the granularity of the element categories outputs for better downstream processing and chunking. The mapping update is:
  * "Threading": `NarrativeText`
  * "Form": `NarrativeText`
  * "Field-Name": `Title`
  * "Value": `NarrativeText`
  * "Link": `NarrativeText`
  * "Headline": `Title` (with `category_depth=1`)
  * "Subheadline": `Title` (with `category_depth=2`)
  * "Abstract": `NarrativeText`
* **Better ListItem grouping for PDF's (fast strategy).** The `partition_pdf` with `fast` strategy previously broke down some numbered list item lines as separate elements. This enhancement leverages the x,y coordinates and bbox sizes to help decide whether the following chunk of text is a continuation of the immediate previous detected ListItem element or not, and not detect it as its own non-ListItem element.
* **Fall back to text-based classification for uncategorized Layout elements for Images and PDF's**. Improves element classification by running existing text-based rules on previously `UncategorizedText` elements.
* **Adds table partitioning for Partitioning for many doc types including: .html, .epub., .md, .rst, .odt, and .msg.** At the core of this change is the .html partition functionality, which is leveraged by the other effected doc types. This impacts many scenarios where `Table` Elements are now propery extracted.
* **Create and add `add_chunking_strategy` decorator to partition functions.** Previously, users were responsible for their own chunking after partitioning elements, often required for downstream applications. Now, individual elements may be combined into right-sized chunks where min and max character size may be specified if `chunking_strategy=by_title`. Relevant elements are grouped together for better downstream results. This enables users immediately use partitioned results effectively in downstream applications (e.g. RAG architecture apps) without any additional post-processing.
* **Adds `languages` as an input parameter and marks `ocr_languages` kwarg for deprecation in pdf, image, and auto partitioning functions.** Previously, language information was only being used for Tesseract OCR for image-based documents and was in a Tesseract specific string format, but by refactoring into a list of standard language codes independent of Tesseract, the `unstructured` library will better support `languages` for other non-image pipelines and/or support for other OCR engines.
* **Removes `UNSTRUCTURED_LANGUAGE` env var usage and replaces `language` with `languages` as an input parameter to unstructured-partition-text_type functions.** The previous parameter/input setup was not user-friendly or scalable to the variety of elements being processed. By refactoring the inputted language information into a list of standard language codes, we can support future applications of the element language such as detection, metadata, and multi-language elements. Now, to skip English specific checks, set the `languages` parameter to any non-English language(s).
* **Adds `xlsx` and `xls` filetype extensions to the `skip_infer_table_types` default list in `partition`.** By adding these file types to the input parameter these files should not go through table extraction. Users can still specify if they would like to extract tables from these filetypes, but will have to set the `skip_infer_table_types` to exclude the desired filetype extension. This avoids mis-representing complex spreadsheets where there may be multiple sub-tables and other content.
* **Better debug output related to sentence counting internals**. Clarify message when sentence is not counted toward sentence count because there aren't enough words, relevant for developers focused on `unstructured`s NLP internals.
* **Faster ocr_only speed for partitioning PDF and images.** Use `unstructured_pytesseract.run_and_get_multiple_output` function to reduce the number of calls to `tesseract` by half when partitioning pdf or image with `tesseract`
* **Adds data source properties to fsspec connectors** These properties (date_created, date_modified, version, source_url, record_locator) are written to element metadata during ingest, mapping elements to information about the document source from which they derive. This functionality enables downstream applications to reveal source document applications, e.g. a link to a GDrive doc, Salesforce record, etc.
* **Add delta table destination connector** New delta table destination connector added to ingest CLI.  Users may now use `unstructured-ingest` to write partitioned data from over 20 data sources (so far) to a Delta Table.
* **Rename to Source and Destination Connectors in the Documentation.** Maintain naming consistency between Connectors codebase and documentation with the first addition to a destination connector.
* **Non-HTML text files now return unstructured-elements as opposed to HTML-elements.** Previously the text based files that went through `partition_html` would return HTML-elements but now we preserve the format from the input using `source_format` argument in the partition call.
* **Adds `PaddleOCR` as an optional alternative to `Tesseract`** for OCR in processing of PDF or Image files, it is installable via the `makefile` command `install-paddleocr`. For experimental purposes only.
* **Bump unstructured-inference** to 0.5.28. This version bump markedly improves the output of table data, rendered as `metadata.text_as_html` in an element. These changes include:
  * add env variable `ENTIRE_PAGE_OCR` to specify using paddle or tesseract on entire page OCR
  * table structure detection now pads the input image by 25 pixels in all 4 directions to improve its recall (0.5.27)
  * support paddle with both cpu and gpu and assume it is pre-installed (0.5.26)
  * fix a bug where `cells_to_html` doesn't handle cells spanning multiple rows properly (0.5.25)
  * remove `cv2` preprocessing step before OCR step in table transformer (0.5.24)

### Features

* **Adds element metadata via `category_depth` with default value None**.
  * This additional metadata is useful for vectordb/LLM, chunking strategies, and retrieval applications.
* **Adds a naive hierarchy for elements via a `parent_id` on the element's metadata**
  * Users will now have more metadata for implementing vectordb/LLM chunking strategies. For example, text elements could be queried by their preceding title element.
  * Title elements created from HTML headings will properly nest

### Fixes

* **`add_pytesseract_bboxes_to_elements` no longer returns `nan` values**. The function logic is now broken into new methods
  `_get_element_box` and `convert_multiple_coordinates_to_new_system`
* **Selecting a different model wasn't being respected when calling `partition_image`.** Problem: `partition_pdf` allows for passing a `model_name` parameter. Given the similarity between the image and PDF pipelines, the expected behavior is that `partition_image` should support the same parameter, but `partition_image` was unintentionally not passing along its `kwargs`. This was corrected by adding the kwargs to the downstream call.
* **Fixes a chunking issue via dropping the field "coordinates".** Problem: chunk_by_title function was chunking each element to its own individual chunk while it needed to group elements into a fewer number of chunks. We've discovered that this happens due to a metadata matching logic in chunk_by_title function, and discovered that elements with different metadata can't be put into the same chunk. At the same time, any element with "coordinates" essentially had different metadata than other elements, due each element locating in different places and having different coordinates. Fix: That is why we have included the key "coordinates" inside a list of excluded metadata keys, while doing this "metadata_matches" comparision. Importance: This change is crucial to be able to chunk by title for documents which include "coordinates" metadata in their elements.

## 0.10.14

### Enhancements

* Update all connectors to use new downstream architecture
  * New click type added to parse comma-delimited string inputs
  * Some CLI options renamed

### Features

### Fixes

## 0.10.13

### Enhancements

* Updated documentation: Added back support doc types for partitioning, more Python codes in the API page,  RAG definition, and use case.
* Updated Hi-Res Metadata: PDFs and Images using Hi-Res strategy now have layout model class probabilities added ot metadata.
* Updated the `_detect_filetype_from_octet_stream()` function to use libmagic to infer the content type of file when it is not a zip file.
* Tesseract minor version bump to 5.3.2

### Features

* Add Jira Connector to be able to pull issues from a Jira organization
* Add `clean_ligatures` function to expand ligatures in text


### Fixes

* `partition_html` breaks on `<br>` elements.
* Ingest error handling to properly raise errors when wrapped
* GH issue 1361: fixes a sortig error that prevented some PDF's from being parsed
* Bump unstructured-inference
  * Brings back embedded images in PDF's (0.5.23)

## 0.10.12

### Enhancements

* Removed PIL pin as issue has been resolved upstream
* Bump unstructured-inference
  * Support for yolox_quantized layout detection model (0.5.20)
* YoloX element types added


### Features

* Add Salesforce Connector to be able to pull Account, Case, Campaign, EmailMessage, Lead

### Fixes


* Bump unstructured-inference
  * Avoid divide-by-zero errors swith `safe_division` (0.5.21)

## 0.10.11

### Enhancements

* Bump unstructured-inference
  * Combine entire-page OCR output with layout-detected elements, to ensure full coverage of the page (0.5.19)

### Features

* Add in ingest cli s3 writer

### Fixes

* Fix a bug where `xy-cut` sorting attemps to sort elements without valid coordinates; now xy cut sorting only works when **all** elements have valid coordinates

## 0.10.10

### Enhancements

* Adds `text` as an input parameter to `partition_xml`.
* `partition_xml` no longer runs through `partition_text`, avoiding incorrect splitting
  on carriage returns in the XML. Since `partition_xml` no longer calls `partition_text`,
  `min_partition` and `max_partition` are no longer supported in `partition_xml`.
* Bump `unstructured-inference==0.5.18`, change non-default detectron2 classification threshold
* Upgrade base image from rockylinux 8 to rockylinux 9
* Serialize IngestDocs to JSON when passing to subprocesses

### Features

### Fixes

- Fix a bug where mismatched `elements` and `bboxes` are passed into `add_pytesseract_bbox_to_elements`

## 0.10.9

### Enhancements

* Fix `test_json` to handle only non-extra dependencies file types (plain-text)

### Features

* Adds `chunk_by_title` to break a document into sections based on the presence of `Title`
  elements.
* add new extraction function `extract_image_urls_from_html` to extract all img related URL from html text.

### Fixes

* Make cv2 dependency optional
* Edit `add_pytesseract_bbox_to_elements`'s (`ocr_only` strategy) `metadata.coordinates.points` return type to `Tuple` for consistency.
* Re-enable test-ingest-confluence-diff for ingest tests
* Fix syntax for ingest test check number of files
* Fix csv and tsv partitioners loosing the first line of the files when creating elements

## 0.10.8

### Enhancements

* Release docker image that installs Python 3.10 rather than 3.8

### Features

### Fixes

## 0.10.7

### Enhancements

### Features

### Fixes

* Remove overly aggressive ListItem chunking for images and PDF's which typically resulted in inchorent elements.

## 0.10.6

### Enhancements

* Enable `partition_email` and `partition_msg` to detect if an email is PGP encryped. If
  and email is PGP encryped, the functions will return an empy list of elements and
  emit a warning about the encrypted content.
* Add threaded Slack conversations into Slack connector output
* Add functionality to sort elements using `xy-cut` sorting approach in `partition_pdf` for `hi_res` and `fast` strategies
* Bump unstructured-inference
  * Set OMP_THREAD_LIMIT to 1 if not set for better tesseract perf (0.5.17)

### Features

* Extract coordinates from PDFs and images when using OCR only strategy and add to metadata

### Fixes

* Update `partition_html` to respect the order of `<pre>` tags.
* Fix bug in `partition_pdf_or_image` where two partitions were called if `strategy == "ocr_only"`.
* Bump unstructured-inference
  * Fix issue where temporary files were being left behind (0.5.16)
* Adds deprecation warning for the `file_filename` kwarg to `partition`, `partition_via_api`,
  and `partition_multiple_via_api`.
* Fix documentation build workflow by pinning dependencies

## 0.10.5

### Enhancements

* Create new CI Pipelines
  - Checking text, xml, email, and html doc tests against the library installed without extras
  - Checking each library extra against their respective tests
* `partition` raises an error and tells the user to install the appropriate extra if a filetype
  is detected that is missing dependencies.
* Add custom errors to ingest
* Bump `unstructured-ingest==0.5.15`
  - Handle an uncaught TesseractError (0.5.15)
  - Add TIFF test file and TIFF filetype to `test_from_image_file` in `test_layout` (0.5.14)
* Use `entire_page` ocr mode for pdfs and images
* Add notes on extra installs to docs
* Adds ability to reuse connections per process in unstructured-ingest

### Features
* Add delta table connector

### Fixes

## 0.10.4
* Pass ocr_mode in partition_pdf and set the default back to individual pages for now
* Add diagrams and descriptions for ingest design in the ingest README

### Features
* Supports multipage TIFF image partitioning

### Fixes

## 0.10.2

### Enhancements
* Bump unstructured-inference==0.5.13:
  - Fix extracted image elements being included in layout merge, addresses the issue
    where an entire-page image in a PDF was not passed to the layout model when using hi_res.

### Features

### Fixes

## 0.10.1

### Enhancements
* Bump unstructured-inference==0.5.12:
  - fix to avoid trace for certain PDF's (0.5.12)
  - better defaults for DPI for hi_res and  Chipper (0.5.11)
  - implement full-page OCR (0.5.10)

### Features

### Fixes

* Fix dead links in repository README (Quick Start > Install for local development, and Learn more > Batch Processing)
* Update document dependencies to include tesseract-lang for additional language support (required for tests to pass)

## 0.10.0

### Enhancements

* Add `include_header` kwarg to `partition_xlsx` and change default behavior to `True`
* Update the `links` and `emphasized_texts` metadata fields

### Features

### Fixes

## 0.9.3

### Enhancements

* Pinned dependency cleanup.
* Update `partition_csv` to always use `soupparser_fromstring` to parse `html text`
* Update `partition_tsv` to always use `soupparser_fromstring` to parse `html text`
* Add `metadata.section` to capture epub table of contents data
* Add `unique_element_ids` kwarg to partition functions. If `True`, will use a UUID
  for element IDs instead of a SHA-256 hash.
* Update `partition_xlsx` to always use `soupparser_fromstring` to parse `html text`
* Add functionality to switch `html` text parser based on whether the `html` text contains emoji
* Add functionality to check if a string contains any emoji characters
* Add CI tests around Notion

### Features

* Add Airtable Connector to be able to pull views/tables/bases from an Airtable organization

### Fixes

* fix pdf partition of list items being detected as titles in OCR only mode
* make notion module discoverable
* fix emails with `Content-Distribution: inline` and `Content-Distribution: attachment` with no filename
* Fix email attachment filenames which had `=` in the filename itself

## 0.9.2


### Enhancements

* Update table extraction section in API documentation to sync with change in Prod API
* Update Notion connector to extract to html
* Added UUID option for `element_id`
* Bump unstructured-inference==0.5.9:
  - better caching of models
  - another version of detectron2 available, though the default layout model is unchanged
* Added UUID option for element_id
* Added UUID option for element_id
* CI improvements to run ingest tests in parallel

### Features

* Adds Sharepoint connector.

### Fixes

* Bump unstructured-inference==0.5.9:
  - ignores Tesseract errors where no text is extracted for tiles that indeed, have no text

## 0.9.1

### Enhancements

* Adds --partition-pdf-infer-table-structure to unstructured-ingest.
* Enable `partition_html` to skip headers and footers with the `skip_headers_and_footers` flag.
* Update `partition_doc` and `partition_docx` to track emphasized texts in the output
* Adds post processing function `filter_element_types`
* Set the default strategy for partitioning images to `hi_res`
* Add page break parameter section in API documentation to sync with change in Prod API
* Update `partition_html` to track emphasized texts in the output
* Update `XMLDocument._read_xml` to create `<p>` tag element for the text enclosed in the `<pre>` tag
* Add parameter `include_tail_text` to `_construct_text` to enable (skip) tail text inclusion
* Add Notion connector

### Features

### Fixes

* Remove unused `_partition_via_api` function
* Fixed emoji bug in `partition_xlsx`.
* Pass `file_filename` metadata when partitioning file object
* Skip ingest test on missing Slack token
* Add Dropbox variables to CI environments
* Remove default encoding for ingest
* Adds new element type `EmailAddress` for recognising email address in the  text
* Simplifies `min_partition` logic; makes partitions falling below the `min_partition`
  less likely.
* Fix bug where ingest test check for number of files fails in smoke test
* Fix unstructured-ingest entrypoint failure

## 0.9.0

### Enhancements

* Dependencies are now split by document type, creating a slimmer base installation.

## 0.8.8

### Enhancements

### Features

### Fixes

* Rename "date" field to "last_modified"
* Adds Box connector

### Fixes

## 0.8.7

### Enhancements

* Put back useful function `split_by_paragraph`

### Features

### Fixes

* Fix argument order in NLTK download step

## 0.8.6

### Enhancements

### Features

### Fixes

* Remove debug print lines and non-functional code

## 0.8.5

### Enhancements

* Add parameter `skip_infer_table_types` to enable (skip) table extraction for other doc types
* Adds optional Unstructured API unit tests in CI
* Tracks last modified date for all document types.
* Add auto_paragraph_grouper to detect new-line and blank-line new paragraph for .txt files.
* refactor the ingest cli to better support expanding supported connectors

## 0.8.3

### Enhancements

### Features

### Fixes

* NLTK now only gets downloaded if necessary.
* Handling for empty tables in Word Documents and PowerPoints.

## 0.8.4

### Enhancements

* Additional tests and refactor of JSON detection.
* Update functionality to retrieve image metadata from a page for `document_to_element_list`
* Links are now tracked in `partition_html` output.
* Set the file's current position to the beginning after reading the file in `convert_to_bytes`
* Add `min_partition` kwarg to that combines elements below a specified threshold and modifies splitting of strings longer than max partition so words are not split.
* set the file's current position to the beginning after reading the file in `convert_to_bytes`
* Add slide notes to pptx
* Add `--encoding` directive to ingest
* Improve json detection by `detect_filetype`

### Features

* Adds Outlook connector
* Add support for dpi parameter in inference library
* Adds Onedrive connector.
* Add Confluence connector for ingest cli to pull the body text from all documents from all spaces in a confluence domain.

### Fixes

* Fixes issue with email partitioning where From field was being assigned the To field value.
* Use the `image_metadata` property of the `PageLayout` instance to get the page image info in the `document_to_element_list`
* Add functionality to write images to computer storage temporarily instead of keeping them in memory for `ocr_only` strategy
* Add functionality to convert a PDF in small chunks of pages at a time for `ocr_only` strategy
* Adds `.txt`, `.text`, and `.tab` to list of extensions to check if file
  has a `text/plain` MIME type.
* Enables filters to be passed to `partition_doc` so it doesn't error with LibreOffice7.
* Removed old error message that's superseded by `requires_dependencies`.
* Removes using `hi_res` as the default strategy value for `partition_via_api` and `partition_multiple_via_api`

## 0.8.1

### Enhancements

* Add support for Python 3.11

### Features

### Fixes

* Fixed `auto` strategy detected scanned document as having extractable text and using `fast` strategy, resulting in no output.
* Fix list detection in MS Word documents.
* Don't instantiate an element with a coordinate system when there isn't a way to get its location data.

## 0.8.0

### Enhancements

* Allow model used for hi res pdf partition strategy to be chosen when called.
* Updated inference package

### Features

* Add `metadata_filename` parameter across all partition functions

### Fixes

* Update to ensure `convert_to_datafame` grabs all of the metadata fields.
* Adjust encoding recognition threshold value in `detect_file_encoding`
* Fix KeyError when `isd_to_elements` doesn't find a type
* Fix `_output_filename` for local connector, allowing single files to be written correctly to the disk

* Fix for cases where an invalid encoding is extracted from an email header.

### BREAKING CHANGES

* Information about an element's location is no longer returned as top-level attributes of an element. Instead, it is returned in the `coordinates` attribute of the element's metadata.

## 0.7.12

### Enhancements

* Adds `include_metadata` kwarg to `partition_doc`, `partition_docx`, `partition_email`, `partition_epub`, `partition_json`, `partition_msg`, `partition_odt`, `partition_org`, `partition_pdf`, `partition_ppt`, `partition_pptx`, `partition_rst`, and `partition_rtf`
### Features

* Add Elasticsearch connector for ingest cli to pull specific fields from all documents in an index.
* Adds Dropbox connector

### Fixes

* Fix tests that call unstructured-api by passing through an api-key
* Fixed page breaks being given (incorrect) page numbers
* Fix skipping download on ingest when a source document exists locally

## 0.7.11

### Enhancements

* More deterministic element ordering when using `hi_res` PDF parsing strategy (from unstructured-inference bump to 0.5.4)
* Make large model available (from unstructured-inference bump to 0.5.3)
* Combine inferred elements with extracted elements (from unstructured-inference bump to 0.5.2)
* `partition_email` and `partition_msg` will now process attachments if `process_attachments=True`
  and a attachment partitioning functions is passed through with `attachment_partitioner=partition`.

### Features

### Fixes

* Fix tests that call unstructured-api by passing through an api-key
* Fixed page breaks being given (incorrect) page numbers
* Fix skipping download on ingest when a source document exists locally

## 0.7.10

### Enhancements

* Adds a `max_partition` parameter to `partition_text`, `partition_pdf`, `partition_email`,
  `partition_msg` and `partition_xml` that sets a limit for the size of an individual
  document elements. Defaults to `1500` for everything except `partition_xml`, which has
  a default value of `None`.
* DRY connector refactor

### Features

* `hi_res` model for pdfs and images is selectable via environment variable.

### Fixes

* CSV check now ignores escaped commas.
* Fix for filetype exploration util when file content does not have a comma.
* Adds negative lookahead to bullet pattern to avoid detecting plain text line
  breaks like `-------` as list items.
* Fix pre tag parsing for `partition_html`
* Fix lookup error for annotated Arabic and Hebrew encodings

## 0.7.9

### Enhancements

* Improvements to string check for leafs in `partition_xml`.
* Adds --partition-ocr-languages to unstructured-ingest.

### Features

* Adds `partition_org` for processed Org Mode documents.

### Fixes

## 0.7.8

### Enhancements

### Features

* Adds Google Cloud Service connector

### Fixes

* Updates the `parse_email` for `partition_eml` so that `unstructured-api` passes the smoke tests
* `partition_email` now works if there is no message content
* Updates the `"fast"` strategy for `partition_pdf` so that it's able to recursively
* Adds recursive functionality to all fsspec connectors
* Adds generic --recursive ingest flag

## 0.7.7

### Enhancements

* Adds functionality to replace the `MIME` encodings for `eml` files with one of the common encodings if a `unicode` error occurs
* Adds missed file-like object handling in `detect_file_encoding`
* Adds functionality to extract charset info from `eml` files

### Features

* Added coordinate system class to track coordinate types and convert to different coordinate

### Fixes

* Adds an `html_assemble_articles` kwarg to `partition_html` to enable users to capture
  control whether content outside of `<article>` tags is captured when
  `<article>` tags are present.
* Check for the `xml` attribute on `element` before looking for pagebreaks in `partition_docx`.

## 0.7.6

### Enhancements

* Convert fast startegy to ocr_only for images
* Adds support for page numbers in `.docx` and `.doc` when user or renderer
  created page breaks are present.
* Adds retry logic for the unstructured-ingest Biomed connector

### Features

* Provides users with the ability to extract additional metadata via regex.
* Updates `partition_docx` to include headers and footers in the output.
* Create `partition_tsv` and associated tests. Make additional changes to `detect_filetype`.

### Fixes

* Remove fake api key in test `partition_via_api` since we now require valid/empty api keys
* Page number defaults to `None` instead of `1` when page number is not present in the metadata.
  A page number of `None` indicates that page numbers are not being tracked for the document
  or that page numbers do not apply to the element in question..
* Fixes an issue with some pptx files. Assume pptx shapes are found in top left position of slide
  in case the shape.top and shape.left attributes are `None`.

## 0.7.5

### Enhancements

* Adds functionality to sort elements in `partition_pdf` for `fast` strategy
* Adds ingest tests with `--fast` strategy on PDF documents
* Adds --api-key to unstructured-ingest

### Features

* Adds `partition_rst` for processed ReStructured Text documents.

### Fixes

* Adds handling for emails that do not have a datetime to extract.
* Adds pdf2image package as core requirement of unstructured (with no extras)

## 0.7.4

### Enhancements

* Allows passing kwargs to request data field for `partition_via_api` and `partition_multiple_via_api`
* Enable MIME type detection if libmagic is not available
* Adds handling for empty files in `detect_filetype` and `partition`.

### Features

### Fixes

* Reslove `grpcio` import issue on `weaviate.schema.validate_schema` for python 3.9 and 3.10
* Remove building `detectron2` from source in Dockerfile

## 0.7.3

### Enhancements

* Update IngestDoc abstractions and add data source metadata in ElementMetadata

### Features

### Fixes

* Pass `strategy` parameter down from `partition` for `partition_image`
* Filetype detection if a CSV has a `text/plain` MIME type
* `convert_office_doc` no longers prints file conversion info messages to stdout.
* `partition_via_api` reflects the actual filetype for the file processed in the API.

## 0.7.2

### Enhancements

* Adds an optional encoding kwarg to `elements_to_json` and `elements_from_json`
* Bump version of base image to use new stable version of tesseract

### Features

### Fixes

* Update the `read_txt_file` utility function to keep using `spooled_to_bytes_io_if_needed` for xml
* Add functionality to the `read_txt_file` utility function to handle file-like object from URL
* Remove the unused parameter `encoding` from `partition_pdf`
* Change auto.py to have a `None` default for encoding
* Add functionality to try other common encodings for html and xml files if an error related to the encoding is raised and the user has not specified an encoding.
* Adds benchmark test with test docs in example-docs
* Re-enable test_upload_label_studio_data_with_sdk
* File detection now detects code files as plain text
* Adds `tabulate` explicitly to dependencies
* Fixes an issue in `metadata.page_number` of pptx files
* Adds showing help if no parameters passed

## 0.7.1

### Enhancements

### Features

* Add `stage_for_weaviate` to stage `unstructured` outputs for upload to Weaviate, along with
  a helper function for defining a class to use in Weaviate schemas.
* Builds from Unstructured base image, built off of Rocky Linux 8.7, this resolves almost all CVE's in the image.

### Fixes

## 0.7.0

### Enhancements

* Installing `detectron2` from source is no longer required when using the `local-inference` extra.
* Updates `.pptx` parsing to include text in tables.

### Features

### Fixes

* Fixes an issue in `_add_element_metadata` that caused all elements to have `page_number=1`
  in the element metadata.
* Adds `.log` as a file extension for TXT files.
* Adds functionality to try other common encodings for email (`.eml`) files if an error related to the encoding is raised and the user has not specified an encoding.
* Allow passed encoding to be used in the `replace_mime_encodings`
* Fixes page metadata for `partition_html` when `include_metadata=False`
* A `ValueError` now raises if `file_filename` is not specified when you use `partition_via_api`
  with a file-like object.

## 0.6.11

### Enhancements

* Supports epub tests since pandoc is updated in base image

### Features


### Fixes


## 0.6.10

### Enhancements

* XLS support from auto partition

### Features

### Fixes

## 0.6.9

### Enhancements

* fast strategy for pdf now keeps element bounding box data
* setup.py refactor

### Features

### Fixes

* Adds functionality to try other common encodings if an error related to the encoding is raised and the user has not specified an encoding.
* Adds additional MIME types for CSV

## 0.6.8

### Enhancements

### Features

* Add `partition_csv` for CSV files.

### Fixes

## 0.6.7

### Enhancements

* Deprecate `--s3-url` in favor of `--remote-url` in CLI
* Refactor out non-connector-specific config variables
* Add `file_directory` to metadata
* Add `page_name` to metadata. Currently used for the sheet name in XLSX documents.
* Added a `--partition-strategy` parameter to unstructured-ingest so that users can specify
  partition strategy in CLI. For example, `--partition-strategy fast`.
* Added metadata for filetype.
* Add Discord connector to pull messages from a list of channels
* Refactor `unstructured/file-utils/filetype.py` to better utilise hashmap to return mime type.
* Add local declaration of DOCX_MIME_TYPES and XLSX_MIME_TYPES for `test_filetype.py`.

### Features

* Add `partition_xml` for XML files.
* Add `partition_xlsx` for Microsoft Excel documents.

### Fixes

* Supports `hml` filetype for partition as a variation of html filetype.
* Makes `pytesseract` a function level import in `partition_pdf` so you can use the `"fast"`
  or `"hi_res"` strategies if `pytesseract` is not installed. Also adds the
  `required_dependencies` decorator for the `"hi_res"` and `"ocr_only"` strategies.
* Fix to ensure `filename` is tracked in metadata for `docx` tables.

## 0.6.6

### Enhancements

* Adds an `"auto"` strategy that chooses the partitioning strategy based on document
  characteristics and function kwargs. This is the new default strategy for `partition_pdf`
  and `partition_image`. Users can maintain existing behavior by explicitly setting
  `strategy="hi_res"`.
* Added an additional trace logger for NLP debugging.
* Add `get_date` method to `ElementMetadata` for converting the datestring to a `datetime` object.
* Cleanup the `filename` attribute on `ElementMetadata` to remove the full filepath.

### Features

* Added table reading as html with URL parsing to `partition_docx` in docx
* Added metadata field for text_as_html for docx files

### Fixes

* `fileutils/file_type` check json and eml decode ignore error
* `partition_email` was updated to more flexibly handle deviations from the RFC-2822 standard.
  The time in the metadata returns `None` if the time does not match RFC-2822 at all.
* Include all metadata fields when converting to dataframe or CSV

## 0.6.5

### Enhancements

* Added support for SpooledTemporaryFile file argument.

### Features

### Fixes


## 0.6.4

### Enhancements

* Added an "ocr_only" strategy for `partition_pdf`. Refactored the strategy decision
  logic into its own module.

### Features

### Fixes

## 0.6.3

### Enhancements

* Add an "ocr_only" strategy for `partition_image`.

### Features

* Added `partition_multiple_via_api` for partitioning multiple documents in a single REST
  API call.
* Added `stage_for_baseplate` function to prepare outputs for ingestion into Baseplate.
* Added `partition_odt` for processing Open Office documents.

### Fixes

* Updates the grouping logic in the `partition_pdf` fast strategy to group together text
  in the same bounding box.

## 0.6.2

### Enhancements

* Added logic to `partition_pdf` for detecting copy protected PDFs and falling back
  to the hi res strategy when necessary.


### Features

* Add `partition_via_api` for partitioning documents through the hosted API.

### Fixes

* Fix how `exceeds_cap_ratio` handles empty (returns `True` instead of `False`)
* Updates `detect_filetype` to properly detect JSONs when the MIME type is `text/plain`.

## 0.6.1

### Enhancements

* Updated the table extraction parameter name to be more descriptive

### Features

### Fixes

## 0.6.0

### Enhancements

* Adds an `ssl_verify` kwarg to `partition` and `partition_html` to enable turning off
  SSL verification for HTTP requests. SSL verification is on by default.
* Allows users to pass in ocr language to `partition_pdf` and `partition_image` through
  the `ocr_language` kwarg. `ocr_language` corresponds to the code for the language pack
  in Tesseract. You will need to install the relevant Tesseract language pack to use a
  given language.

### Features

* Table extraction is now possible for pdfs from `partition` and `partition_pdf`.
* Adds support for extracting attachments from `.msg` files

### Fixes

* Adds an `ssl_verify` kwarg to `partition` and `partition_html` to enable turning off
  SSL verification for HTTP requests. SSL verification is on by default.

## 0.5.13

### Enhancements

* Allow headers to be passed into `partition` when `url` is used.

### Features

* `bytes_string_to_string` cleaning brick for bytes string output.

### Fixes

* Fixed typo in call to `exactly_one` in `partition_json`
* unstructured-documents encode xml string if document_tree is `None` in `_read_xml`.
* Update to `_read_xml` so that Markdown files with embedded HTML process correctly.
* Fallback to "fast" strategy only emits a warning if the user specifies the "hi_res" strategy.
* unstructured-partition-text_type exceeds_cap_ratio fix returns and how capitalization ratios are calculated
* `partition_pdf` and `partition_text` group broken paragraphs to avoid fragmented `NarrativeText` elements.
* .json files resolved as "application/json" on centos7 (or other installs with older libmagic libs)

## 0.5.12

### Enhancements

* Add OS mimetypes DB to docker image, mainly for unstructured-api compat.
* Use the image registry as a cache when building Docker images.
* Adds the ability for `partition_text` to group together broken paragraphs.
* Added method to utils to allow date time format validation

### Features
* Add Slack connector to pull messages for a specific channel

* Add --partition-by-api parameter to unstructured-ingest
* Added `partition_rtf` for processing rich text files.
* `partition` now accepts a `url` kwarg in addition to `file` and `filename`.

### Fixes

* Allow encoding to be passed into `replace_mime_encodings`.
* unstructured-ingest connector-specific dependencies are imported on demand.
* unstructured-ingest --flatten-metadata supported for local connector.
* unstructured-ingest fix runtime error when using --metadata-include.

## 0.5.11

### Enhancements

### Features

### Fixes

* Guard against null style attribute in docx document elements
* Update HTML encoding to better support foreign language characters

## 0.5.10

### Enhancements

* Updated inference package
* Add sender, recipient, date, and subject to element metadata for emails

### Features

* Added `--download-only` parameter to `unstructured-ingest`

### Fixes

* FileNotFound error when filename is provided but file is not on disk

## 0.5.9

### Enhancements

### Features

### Fixes

* Convert file to str in helper `split_by_paragraph` for `partition_text`

## 0.5.8

### Enhancements

* Update `elements_to_json` to return string when filename is not specified
* `elements_from_json` may take a string instead of a filename with the `text` kwarg
* `detect_filetype` now does a final fallback to file extension.
* Empty tags are now skipped during the depth check for HTML processing.

### Features

* Add local file system to `unstructured-ingest`
* Add `--max-docs` parameter to `unstructured-ingest`
* Added `partition_msg` for processing MSFT Outlook .msg files.

### Fixes

* `convert_file_to_text` now passes through the `source_format` and `target_format` kwargs.
  Previously they were hard coded.
* Partitioning functions that accept a `text` kwarg no longer raise an error if an empty
  string is passed (and empty list of elements is returned instead).
* `partition_json` no longer fails if the input is an empty list.
* Fixed bug in `chunk_by_attention_window` that caused the last word in segments to be cut-off
  in some cases.

### BREAKING CHANGES

* `stage_for_transformers` now returns a list of elements, making it consistent with other
  staging bricks

## 0.5.7

### Enhancements

* Refactored codebase using `exactly_one`
* Adds ability to pass headers when passing a url in partition_html()
* Added optional `content_type` and `file_filename` parameters to `partition()` to bypass file detection

### Features

* Add `--flatten-metadata` parameter to `unstructured-ingest`
* Add `--fields-include` parameter to `unstructured-ingest`

### Fixes

## 0.5.6

### Enhancements

* `contains_english_word()`, used heavily in text processing, is 10x faster.

### Features

* Add `--metadata-include` and `--metadata-exclude` parameters to `unstructured-ingest`
* Add `clean_non_ascii_chars` to remove non-ascii characters from unicode string

### Fixes

* Fix problem with PDF partition (duplicated test)

## 0.5.4

### Enhancements

* Added Biomedical literature connector for ingest cli.
* Add `FsspecConnector` to easily integrate any existing `fsspec` filesystem as a connector.
* Rename `s3_connector.py` to `s3.py` for readability and consistency with the
  rest of the connectors.
* Now `S3Connector` relies on `s3fs` instead of on `boto3`, and it inherits
  from `FsspecConnector`.
* Adds an `UNSTRUCTURED_LANGUAGE_CHECKS` environment variable to control whether or not language
  specific checks like vocabulary and POS tagging are applied. Set to `"true"` for higher
  resolution partitioning and `"false"` for faster processing.
* Improves `detect_filetype` warning to include filename when provided.
* Adds a "fast" strategy for partitioning PDFs with PDFMiner. Also falls back to the "fast"
  strategy if detectron2 is not available.
* Start deprecation life cycle for `unstructured-ingest --s3-url` option, to be deprecated in
  favor of `--remote-url`.

### Features

* Add `AzureBlobStorageConnector` based on its `fsspec` implementation inheriting
from `FsspecConnector`
* Add `partition_epub` for partitioning e-books in EPUB3 format.

### Fixes

* Fixes processing for text files with `message/rfc822` MIME type.
* Open xml files in read-only mode when reading contents to construct an XMLDocument.

## 0.5.3

### Enhancements

* `auto.partition()` can now load Unstructured ISD json documents.
* Simplify partitioning functions.
* Improve logging for ingest CLI.

### Features

* Add `--wikipedia-auto-suggest` argument to the ingest CLI to disable automatic redirection
  to pages with similar names.
* Add setup script for Amazon Linux 2
* Add optional `encoding` argument to the `partition_(text/email/html)` functions.
* Added Google Drive connector for ingest cli.
* Added Gitlab connector for ingest cli.

### Fixes

## 0.5.2

### Enhancements

* Fully move from printing to logging.
* `unstructured-ingest` now uses a default `--download_dir` of `$HOME/.cache/unstructured/ingest`
rather than a "tmp-ingest-" dir in the working directory.

### Features

### Fixes

* `setup_ubuntu.sh` no longer fails in some contexts by interpreting
`DEBIAN_FRONTEND=noninteractive` as a command
* `unstructured-ingest` no longer re-downloads files when --preserve-downloads
is used without --download-dir.
* Fixed an issue that was causing text to be skipped in some HTML documents.

## 0.5.1

### Enhancements

### Features

### Fixes

* Fixes an error causing JavaScript to appear in the output of `partition_html` sometimes.
* Fix several issues with the `requires_dependencies` decorator, including the error message
  and how it was used, which had caused an error for `unstructured-ingest --github-url ...`.

## 0.5.0

### Enhancements

* Add `requires_dependencies` Python decorator to check dependencies are installed before
  instantiating a class or running a function

### Features

* Added Wikipedia connector for ingest cli.

### Fixes

* Fix `process_document` file cleaning on failure
* Fixes an error introduced in the metadata tracking commit that caused `NarrativeText`
  and `FigureCaption` elements to be represented as `Text` in HTML documents.

## 0.4.16

### Enhancements

* Fallback to using file extensions for filetype detection if `libmagic` is not present

### Features

* Added setup script for Ubuntu
* Added GitHub connector for ingest cli.
* Added `partition_md` partitioner.
* Added Reddit connector for ingest cli.

### Fixes

* Initializes connector properly in ingest.main::MainProcess
* Restricts version of unstructured-inference to avoid multithreading issue

## 0.4.15

### Enhancements

* Added `elements_to_json` and `elements_from_json` for easier serialization/deserialization
* `convert_to_dict`, `dict_to_elements` and `convert_to_csv` are now aliases for functions
  that use the ISD terminology.

### Fixes

* Update to ensure all elements are preserved during serialization/deserialization

## 0.4.14

* Automatically install `nltk` models in the `tokenize` module.

## 0.4.13

* Fixes unstructured-ingest cli.

## 0.4.12

* Adds console_entrypoint for unstructured-ingest, other structure/doc updates related to ingest.
* Add `parser` parameter to `partition_html`.

## 0.4.11

* Adds `partition_doc` for partitioning Word documents in `.doc` format. Requires `libreoffice`.
* Adds `partition_ppt` for partitioning PowerPoint documents in `.ppt` format. Requires `libreoffice`.

## 0.4.10

* Fixes `ElementMetadata` so that it's JSON serializable when the filename is a `Path` object.

## 0.4.9

* Added ingest modules and s3 connector, sample ingest script
* Default to `url=None` for `partition_pdf` and `partition_image`
* Add ability to skip English specific check by setting the `UNSTRUCTURED_LANGUAGE` env var to `""`.
* Document `Element` objects now track metadata

## 0.4.8

* Modified XML and HTML parsers not to load comments.

## 0.4.7

* Added the ability to pull an HTML document from a url in `partition_html`.
* Added the the ability to get file summary info from lists of filenames and lists
  of file contents.
* Added optional page break to `partition` for `.pptx`, `.pdf`, images, and `.html` files.
* Added `to_dict` method to document elements.
* Include more unicode quotes in `replace_unicode_quotes`.

## 0.4.6

* Loosen the default cap threshold to `0.5`.
* Add a `UNSTRUCTURED_NARRATIVE_TEXT_CAP_THRESHOLD` environment variable for controlling
  the cap ratio threshold.
* Unknown text elements are identified as `Text` for HTML and plain text documents.
* `Body Text` styles no longer default to `NarrativeText` for Word documents. The style information
  is insufficient to determine that the text is narrative.
* Upper cased text is lower cased before checking for verbs. This helps avoid some missed verbs.
* Adds an `Address` element for capturing elements that only contain an address.
* Suppress the `UserWarning` when detectron is called.
* Checks that titles and narrative test have at least one English word.
* Checks that titles and narrative text are at least 50% alpha characters.
* Restricts titles to a maximum word length. Adds a `UNSTRUCTURED_TITLE_MAX_WORD_LENGTH`
  environment variable for controlling the max number of words in a title.
* Updated `partition_pptx` to order the elements on the page

## 0.4.4

* Updated `partition_pdf` and `partition_image` to return `unstructured` `Element` objects
* Fixed the healthcheck url path when partitioning images and PDFs via API
* Adds an optional `coordinates` attribute to document objects
* Adds `FigureCaption` and `CheckBox` document elements
* Added ability to split lists detected in `LayoutElement` objects
* Adds `partition_pptx` for partitioning PowerPoint documents
* LayoutParser models now download from HugginfaceHub instead of DropBox
* Fixed file type detection for XML and HTML files on Amazone Linux

## 0.4.3

* Adds `requests` as a base dependency
* Fix in `exceeds_cap_ratio` so the function doesn't break with empty text
* Fix bug in `_parse_received_data`.
* Update `detect_filetype` to properly handle `.doc`, `.xls`, and `.ppt`.

## 0.4.2

* Added `partition_image` to process documents in an image format.
* Fixed utf-8 encoding error in `partition_email` with attachments for `text/html`

## 0.4.1

* Added support for text files in the `partition` function
* Pinned `opencv-python` for easier installation on Linux

## 0.4.0

* Added generic `partition` brick that detects the file type and routes a file to the appropriate
  partitioning brick.
* Added a file type detection module.
* Updated `partition_html` and `partition_eml` to support file-like objects in 'rb' mode.
* Cleaning brick for removing ordered bullets `clean_ordered_bullets`.
* Extract brick method for ordered bullets `extract_ordered_bullets`.
* Test for `clean_ordered_bullets`.
* Test for `extract_ordered_bullets`.
* Added `partition_docx` for pre-processing Word Documents.
* Added new REGEX patterns to extract email header information
* Added new functions to extract header information `parse_received_data` and `partition_header`
* Added new function to parse plain text files `partition_text`
* Added new cleaners functions `extract_ip_address`, `extract_ip_address_name`, `extract_mapi_id`, `extract_datetimetz`
* Add new `Image` element and function to find embedded images `find_embedded_images`
* Added `get_directory_file_info` for summarizing information about source documents

## 0.3.5

* Add support for local inference
* Add new pattern to recognize plain text dash bullets
* Add test for bullet patterns
* Fix for `partition_html` that allows for processing `div` tags that have both text and child
  elements
* Add ability to extract document metadata from `.docx`, `.xlsx`, and `.jpg` files.
* Helper functions for identifying and extracting phone numbers
* Add new function `extract_attachment_info` that extracts and decodes the attachment
of an email.
* Staging brick to convert a list of `Element`s to a `pandas` dataframe.
* Add plain text functionality to `partition_email`

## 0.3.4

* Python-3.7 compat

## 0.3.3

* Removes BasicConfig from logger configuration
* Adds the `partition_email` partitioning brick
* Adds the `replace_mime_encodings` cleaning bricks
* Small fix to HTML parsing related to processing list items with sub-tags
* Add `EmailElement` data structure to store email documents

## 0.3.2

* Added `translate_text` brick for translating text between languages
* Add an `apply` method to make it easier to apply cleaners to elements

## 0.3.1

* Added \_\_init.py\_\_ to `partition`

## 0.3.0

* Implement staging brick for Argilla. Converts lists of `Text` elements to `argilla` dataset classes.
* Removing the local PDF parsing code and any dependencies and tests.
* Reorganizes the staging bricks in the unstructured.partition module
* Allow entities to be passed into the Datasaur staging brick
* Added HTML escapes to the `replace_unicode_quotes` brick
* Fix bad responses in partition_pdf to raise ValueError
* Adds `partition_html` for partitioning HTML documents.

## 0.2.6

* Small change to how \_read is placed within the inheritance structure since it doesn't really apply to pdf
* Add partitioning brick for calling the document image analysis API

## 0.2.5

* Update python requirement to >=3.7

## 0.2.4

* Add alternative way of importing `Final` to support google colab

## 0.2.3

* Add cleaning bricks for removing prefixes and postfixes
* Add cleaning bricks for extracting text before and after a pattern

## 0.2.2

* Add staging brick for Datasaur

## 0.2.1

* Added brick to convert an ISD dictionary to a list of elements
* Update `PDFDocument` to use the `from_file` method
* Added staging brick for CSV format for ISD (Initial Structured Data) format.
* Added staging brick for separating text into attention window size chunks for `transformers`.
* Added staging brick for LabelBox.
* Added ability to upload LabelStudio predictions
* Added utility function for JSONL reading and writing
* Added staging brick for CSV format for Prodigy
* Added staging brick for Prodigy
* Added ability to upload LabelStudio annotations
* Added text_field and id_field to stage_for_label_studio signature

## 0.2.0

* Initial release of unstructured<|MERGE_RESOLUTION|>--- conflicted
+++ resolved
@@ -1,8 +1,4 @@
-<<<<<<< HEAD
-## 0.10.29-dev8
-=======
-## 0.10.29-dev12
->>>>>>> 4db04b7a
+## 0.10.29-dev13
 
 ### Enhancements
 
