## 0.5.8-dev3

### Enhancements

* Update `elements_to_json` to return string when filename is not specified
* `elements_from_json` may take a string instead of a filename with the `text` kwarg
* `detect_filetype` now does a final fallback to file extension.

### Features

<<<<<<< HEAD
* Add local file system to `unstructured-ingest`
=======
* Add `--max-docs` parameter to `unstructured-ingest`
>>>>>>> e6187b26
* Added `partition_msg` for processing MSFT Outlook .msg files.

### Fixes

* `convert_file_to_text` now passes through the `source_format` and `target_format` kwargs.
* Partitioning functions that accept a `text` kwarg no longer raise an error if an empty
  string is passed (and empty list of elements is returned instead).
* `partition_json` no longer fails if the input is an empty list.

## 0.5.7

### Enhancements

* Refactored codebase using `exactly_one`
* Adds ability to pass headers when passing a url in partition_html()
* Added optional `content_type` and `file_filename` parameters to `partition()` to bypass file detection

### Features

* Add `--flatten-metadata` parameter to `unstructured-ingest`
* Add `--fields-include` parameter to `unstructured-ingest`

### Fixes

## 0.5.6

* Fix problem with PDF partition (duplicated test)

### Enhancements

* `contains_english_word()`, used heavily in text processing, is 10x faster.

### Features

* Add `--metadata-include` and `--metadata-exclude` parameters to `unstructured-ingest`
* Add `clean_non_ascii_chars` to remove non-ascii characters from unicode string

### Fixes

## 0.5.4

### Enhancements

* Added Biomedical literature connector for ingest cli.
* Add `FsspecConnector` to easily integrate any existing `fsspec` filesystem as a connector.
* Rename `s3_connector.py` to `s3.py` for readability and consistency with the
  rest of the connectors.
* Now `S3Connector` relies on `s3fs` instead of on `boto3`, and it inherits
  from `FsspecConnector`.
* Adds an `UNSTRUCTURED_LANGUAGE_CHECKS` environment variable to control whether or not language
  specific checks like vocabulary and POS tagging are applied. Set to `"true"` for higher
  resolution partitioning and `"false"` for faster processing.
* Improves `detect_filetype` warning to include filename when provided.
* Adds a "fast" strategy for partitioning PDFs with PDFMiner. Also falls back to the "fast"
  strategy if detectron2 is not available.
* Start deprecation life cycle for `unstructured-ingest --s3-url` option, to be deprecated in
  favor of `--remote-url`.

### Features

* Add `AzureBlobStorageConnector` based on its `fsspec` implementation inheriting
from `FsspecConnector`
* Add `partition_epub` for partitioning e-books in EPUB3 format.

### Fixes

* Fixes processing for text files with `message/rfc822` MIME type.
* Open xml files in read-only mode when reading contents to construct an XMLDocument.

## 0.5.3

### Enhancements

* `auto.partition()` can now load Unstructured ISD json documents.
* Simplify partitioning functions.
* Improve logging for ingest CLI.

### Features

* Add `--wikipedia-auto-suggest` argument to the ingest CLI to disable automatic redirection
  to pages with similar names.
* Add setup script for Amazon Linux 2
* Add optional `encoding` argument to the `partition_(text/email/html)` functions.
* Added Google Drive connector for ingest cli.
* Added Gitlab connector for ingest cli.

### Fixes

## 0.5.2

### Enhancements

* Fully move from printing to logging.
* `unstructured-ingest` now uses a default `--download_dir` of `$HOME/.cache/unstructured/ingest`
rather than a "tmp-ingest-" dir in the working directory.

### Features

### Fixes

* `setup_ubuntu.sh` no longer fails in some contexts by interpreting
`DEBIAN_FRONTEND=noninteractive` as a command
* `unstructured-ingest` no longer re-downloads files when --preserve-downloads
is used without --download-dir.
* Fixed an issue that was causing text to be skipped in some HTML documents.

## 0.5.1

### Enhancements

### Features

### Fixes

* Fixes an error causing JavaScript to appear in the output of `partition_html` sometimes.
* Fix several issues with the `requires_dependencies` decorator, including the error message
  and how it was used, which had caused an error for `unstructured-ingest --github-url ...`.

## 0.5.0

### Enhancements

* Add `requires_dependencies` Python decorator to check dependencies are installed before
  instantiating a class or running a function

### Features

* Added Wikipedia connector for ingest cli.

### Fixes

* Fix `process_document` file cleaning on failure
* Fixes an error introduced in the metadata tracking commit that caused `NarrativeText`
  and `FigureCaption` elements to be represented as `Text` in HTML documents.

## 0.4.16

### Enhancements

* Fallback to using file extensions for filetype detection if `libmagic` is not present

### Features

* Added setup script for Ubuntu
* Added GitHub connector for ingest cli.
* Added `partition_md` partitioner.
* Added Reddit connector for ingest cli.

### Fixes

* Initializes connector properly in ingest.main::MainProcess
* Restricts version of unstructured-inference to avoid multithreading issue

## 0.4.15

### Enhancements

* Added `elements_to_json` and `elements_from_json` for easier serialization/deserialization
* `convert_to_dict`, `dict_to_elements` and `convert_to_csv` are now aliases for functions
  that use the ISD terminology.

### Fixes

* Update to ensure all elements are preserved during serialization/deserialization

## 0.4.14

* Automatically install `nltk` models in the `tokenize` module.

## 0.4.13

* Fixes unstructured-ingest cli.

## 0.4.12

* Adds console_entrypoint for unstructured-ingest, other structure/doc updates related to ingest.
* Add `parser` parameter to `partition_html`.

## 0.4.11

* Adds `partition_doc` for partitioning Word documents in `.doc` format. Requires `libreoffice`.
* Adds `partition_ppt` for partitioning PowerPoint documents in `.ppt` format. Requires `libreoffice`.

## 0.4.10

* Fixes `ElementMetadata` so that it's JSON serializable when the filename is a `Path` object.

## 0.4.9

* Added ingest modules and s3 connector, sample ingest script
* Default to `url=None` for `partition_pdf` and `partition_image`
* Add ability to skip English specific check by setting the `UNSTRUCTURED_LANGUAGE` env var to `""`.
* Document `Element` objects now track metadata

## 0.4.8

* Modified XML and HTML parsers not to load comments.

## 0.4.7

* Added the ability to pull an HTML document from a url in `partition_html`.
* Added the the ability to get file summary info from lists of filenames and lists
  of file contents.
* Added optional page break to `partition` for `.pptx`, `.pdf`, images, and `.html` files.
* Added `to_dict` method to document elements.
* Include more unicode quotes in `replace_unicode_quotes`.

## 0.4.6

* Loosen the default cap threshold to `0.5`.
* Add a `UNSTRUCTURED_NARRATIVE_TEXT_CAP_THRESHOLD` environment variable for controlling
  the cap ratio threshold.
* Unknown text elements are identified as `Text` for HTML and plain text documents.
* `Body Text` styles no longer default to `NarrativeText` for Word documents. The style information
  is insufficient to determine that the text is narrative.
* Upper cased text is lower cased before checking for verbs. This helps avoid some missed verbs.
* Adds an `Address` element for capturing elements that only contain an address.
* Suppress the `UserWarning` when detectron is called.
* Checks that titles and narrative test have at least one English word.
* Checks that titles and narrative text are at least 50% alpha characters.
* Restricts titles to a maximum word length. Adds a `UNSTRUCTURED_TITLE_MAX_WORD_LENGTH`
  environment variable for controlling the max number of words in a title.
* Updated `partition_pptx` to order the elements on the page

## 0.4.4

* Updated `partition_pdf` and `partition_image` to return `unstructured` `Element` objects
* Fixed the healthcheck url path when partitioning images and PDFs via API
* Adds an optional `coordinates` attribute to document objects
* Adds `FigureCaption` and `CheckBox` document elements
* Added ability to split lists detected in `LayoutElement` objects
* Adds `partition_pptx` for partitioning PowerPoint documents
* LayoutParser models now download from HugginfaceHub instead of DropBox
* Fixed file type detection for XML and HTML files on Amazone Linux

## 0.4.3

* Adds `requests` as a base dependency
* Fix in `exceeds_cap_ratio` so the function doesn't break with empty text
* Fix bug in `_parse_received_data`.
* Update `detect_filetype` to properly handle `.doc`, `.xls`, and `.ppt`.

## 0.4.2

* Added `partition_image` to process documents in an image format.
* Fixed utf-8 encoding error in `partition_email` with attachments for `text/html`

## 0.4.1

* Added support for text files in the `partition` function
* Pinned `opencv-python` for easier installation on Linux

## 0.4.0

* Added generic `partition` brick that detects the file type and routes a file to the appropriate
  partitioning brick.
* Added a file type detection module.
* Updated `partition_html` and `partition_eml` to support file-like objects in 'rb' mode.
* Cleaning brick for removing ordered bullets `clean_ordered_bullets`.
* Extract brick method for ordered bullets `extract_ordered_bullets`.
* Test for `clean_ordered_bullets`.
* Test for `extract_ordered_bullets`.
* Added `partition_docx` for pre-processing Word Documents.
* Added new REGEX patterns to extract email header information
* Added new functions to extract header information `parse_received_data` and `partition_header`
* Added new function to parse plain text files `partition_text`
* Added new cleaners functions `extract_ip_address`, `extract_ip_address_name`, `extract_mapi_id`, `extract_datetimetz`
* Add new `Image` element and function to find embedded images `find_embedded_images`
* Added `get_directory_file_info` for summarizing information about source documents

## 0.3.5

* Add support for local inference
* Add new pattern to recognize plain text dash bullets
* Add test for bullet patterns
* Fix for `partition_html` that allows for processing `div` tags that have both text and child
  elements
* Add ability to extract document metadata from `.docx`, `.xlsx`, and `.jpg` files.
* Helper functions for identifying and extracting phone numbers
* Add new function `extract_attachment_info` that extracts and decodes the attachment
of an email.
* Staging brick to convert a list of `Element`s to a `pandas` dataframe.
* Add plain text functionality to `partition_email`

## 0.3.4

* Python-3.7 compat

## 0.3.3

* Removes BasicConfig from logger configuration
* Adds the `partition_email` partitioning brick
* Adds the `replace_mime_encodings` cleaning bricks
* Small fix to HTML parsing related to processing list items with sub-tags
* Add `EmailElement` data structure to store email documents

## 0.3.2

* Added `translate_text` brick for translating text between languages
* Add an `apply` method to make it easier to apply cleaners to elements

## 0.3.1

* Added \_\_init.py\_\_ to `partition`

## 0.3.0

* Implement staging brick for Argilla. Converts lists of `Text` elements to `argilla` dataset classes.
* Removing the local PDF parsing code and any dependencies and tests.
* Reorganizes the staging bricks in the unstructured.partition module
* Allow entities to be passed into the Datasaur staging brick
* Added HTML escapes to the `replace_unicode_quotes` brick
* Fix bad responses in partition_pdf to raise ValueError
* Adds `partition_html` for partitioning HTML documents.

## 0.2.6

* Small change to how \_read is placed within the inheritance structure since it doesn't really apply to pdf
* Add partitioning brick for calling the document image analysis API

## 0.2.5

* Update python requirement to >=3.7

## 0.2.4

* Add alternative way of importing `Final` to support google colab

## 0.2.3

* Add cleaning bricks for removing prefixes and postfixes
* Add cleaning bricks for extracting text before and after a pattern

## 0.2.2

* Add staging brick for Datasaur

## 0.2.1

* Added brick to convert an ISD dictionary to a list of elements
* Update `PDFDocument` to use the `from_file` method
* Added staging brick for CSV format for ISD (Initial Structured Data) format.
* Added staging brick for separating text into attention window size chunks for `transformers`.
* Added staging brick for LabelBox.
* Added ability to upload LabelStudio predictions
* Added utility function for JSONL reading and writing
* Added staging brick for CSV format for Prodigy
* Added staging brick for Prodigy
* Added ability to upload LabelStudio annotations
* Added text_field and id_field to stage_for_label_studio signature

## 0.2.0

* Initial release of unstructured<|MERGE_RESOLUTION|>--- conflicted
+++ resolved
@@ -8,11 +8,8 @@
 
 ### Features
 
-<<<<<<< HEAD
 * Add local file system to `unstructured-ingest`
-=======
 * Add `--max-docs` parameter to `unstructured-ingest`
->>>>>>> e6187b26
 * Added `partition_msg` for processing MSFT Outlook .msg files.
 
 ### Fixes
