--- conflicted
+++ resolved
@@ -1,14 +1,9 @@
-<<<<<<< HEAD
-## 0.10.15-dev0
-=======
-## 0.10.15-dev3
->>>>>>> c2853e4a
+## 0.10.15-dev4
 
 ### Enhancements
 
 * Updated HTML Partitioning to extract tables
 * Create and add `add_chunking_strategy` decorator to partition functions
-<<<<<<< HEAD
 * Integrates Chipper types: 
   * Headline, Subheadline -> Title
   * Abstract -> NarrativeText
@@ -16,11 +11,7 @@
 ### Features
 
 * New element metadata `category_depth`
-=======
 * Adds `languages` as an input parameter and marks `ocr_languages` kwarg for deprecation in pdf partitioning functions
->>>>>>> c2853e4a
-
-### Features
 
 ### Fixes
 
