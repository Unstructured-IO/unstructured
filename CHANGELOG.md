<<<<<<< HEAD
## 0.6.6-dev2

### Enhancements

* Adds an `"auto"` strategy that chooses the partitioning strategy based on document
  characteristics an function kwargs. This is the new default strategy for `partition_pdf`
  and `partition_image`. Users can maintain existing behavior by explicitly setting
  `strategy="hi_res"`.

### Features

### Fixes

* fix: fileutils/file_type check json and eml decode ignore error
=======
## 0.6.6
>>>>>>> 296959b9

### Enhancements

* Added an additional trace logger for NLP debugging.
* Add `get_date` method to `ElementMetadata` for converting the datestring to a `datetime` object.
* Cleanup the `filename` attribute on `ElementMetadata` to remove the full filepath.

### Features

* Added table reading as html with URL parsing to `partition_docx` in docx
* Added metadata field for text_as_html for docx files

### Fixes

* `fileutils/file_type` check json and eml decode ignore error
* `partition_email` was updated to more flexibly handle deviations from the RFC-2822 standard.
  The time in the metadata returns `None` if the time does not match RFC-2822 at all.
* Include all metadata fields when converting to dataframe or CSV

## 0.6.5

### Enhancements

* Added support for SpooledTemporaryFile file argument.

### Features

### Fixes


## 0.6.4

### Enhancements

* Added an "ocr_only" strategy for `partition_pdf`. Refactored the strategy decision
  logic into its own module.

### Features

### Fixes

## 0.6.3

### Enhancements

* Add an "ocr_only" strategy for `partition_image`.

### Features

* Added `partition_multiple_via_api` for partitioning multiple documents in a single REST
  API call.
* Added `stage_for_baseplate` function to prepare outputs for ingestion into Baseplate.
* Added `partition_odt` for processing Open Office documents.

### Fixes

* Updates the grouping logic in the `partition_pdf` fast strategy to group together text
  in the same bounding box.

## 0.6.2

### Enhancements

* Added logic to `partition_pdf` for detecting copy protected PDFs and falling back
  to the hi res strategy when necessary.

### Features

* Add `partition_via_api` for partitioning documents through the hosted API.

### Fixes

* Fix how `exceeds_cap_ratio` handles empty (returns `True` instead of `False`)
* Updates `detect_filetype` to properly detect JSONs when the MIME type is `text/plain`.

## 0.6.1

### Enhancements

* Updated the table extraction parameter name to be more descriptive

### Features

### Fixes

## 0.6.0

### Enhancements

* Adds an `ssl_verify` kwarg to `partition` and `partition_html` to enable turning off
  SSL verification for HTTP requests. SSL verification is on by default.
* Allows users to pass in ocr language to `partition_pdf` and `partition_image` through
  the `ocr_language` kwarg. `ocr_language` corresponds to the code for the language pack
  in Tesseract. You will need to install the relevant Tesseract language pack to use a
  given language.

### Features

* Table extraction is now possible for pdfs from `partition` and `partition_pdf`.
* Adds support for extracting attachments from `.msg` files

### Fixes

* Adds an `ssl_verify` kwarg to `partition` and `partition_html` to enable turning off
  SSL verification for HTTP requests. SSL verification is on by default.

## 0.5.13

### Enhancements

* Allow headers to be passed into `partition` when `url` is used.

### Features

* `bytes_string_to_string` cleaning brick for bytes string output.

### Fixes

* Fixed typo in call to `exactly_one` in `partition_json`
* unstructured-documents encode xml string if document_tree is `None` in `_read_xml`.
* Update to `_read_xml` so that Markdown files with embedded HTML process correctly.
* Fallback to "fast" strategy only emits a warning if the user specifies the "hi_res" strategy.
* unstructured-partition-text_type exceeds_cap_ratio fix returns and how capitalization ratios are calculated
* `partition_pdf` and `partition_text` group broken paragraphs to avoid fragmented `NarrativeText` elements.
* .json files resolved as "application/json" on centos7 (or other installs with older libmagic libs)

## 0.5.12

### Enhancements

* Add OS mimetypes DB to docker image, mainly for unstructured-api compat.
* Use the image registry as a cache when building Docker images.
* Adds the ability for `partition_text` to group together broken paragraphs.
* Added method to utils to allow date time format validation

### Features
* Add Slack connector to pull messages for a specific channel

* Add --partition-by-api parameter to unstructured-ingest
* Added `partition_rtf` for processing rich text files.
* `partition` now accepts a `url` kwarg in addition to `file` and `filename`.

### Fixes

* Allow encoding to be passed into `replace_mime_encodings`.
* unstructured-ingest connector-specific dependencies are imported on demand.
* unstructured-ingest --flatten-metadata supported for local connector.
* unstructured-ingest fix runtime error when using --metadata-include.

## 0.5.11

### Enhancements

### Features

### Fixes

* Guard against null style attribute in docx document elements
* Update HTML encoding to better support foreign language characters

## 0.5.10

### Enhancements

* Updated inference package
* Add sender, recipient, date, and subject to element metadata for emails

### Features

* Added `--download-only` parameter to `unstructured-ingest`

### Fixes

* FileNotFound error when filename is provided but file is not on disk

## 0.5.9

### Enhancements

### Features

### Fixes

* Convert file to str in helper `split_by_paragraph` for `partition_text`

## 0.5.8

### Enhancements

* Update `elements_to_json` to return string when filename is not specified
* `elements_from_json` may take a string instead of a filename with the `text` kwarg
* `detect_filetype` now does a final fallback to file extension.
* Empty tags are now skipped during the depth check for HTML processing.

### Features

* Add local file system to `unstructured-ingest`
* Add `--max-docs` parameter to `unstructured-ingest`
* Added `partition_msg` for processing MSFT Outlook .msg files.

### Fixes

* `convert_file_to_text` now passes through the `source_format` and `target_format` kwargs.
  Previously they were hard coded.
* Partitioning functions that accept a `text` kwarg no longer raise an error if an empty
  string is passed (and empty list of elements is returned instead).
* `partition_json` no longer fails if the input is an empty list.
* Fixed bug in `chunk_by_attention_window` that caused the last word in segments to be cut-off
  in some cases.

### BREAKING CHANGES

* `stage_for_transformers` now returns a list of elements, making it consistent with other
  staging bricks

## 0.5.7

### Enhancements

* Refactored codebase using `exactly_one`
* Adds ability to pass headers when passing a url in partition_html()
* Added optional `content_type` and `file_filename` parameters to `partition()` to bypass file detection

### Features

* Add `--flatten-metadata` parameter to `unstructured-ingest`
* Add `--fields-include` parameter to `unstructured-ingest`

### Fixes

## 0.5.6

### Enhancements

* `contains_english_word()`, used heavily in text processing, is 10x faster.

### Features

* Add `--metadata-include` and `--metadata-exclude` parameters to `unstructured-ingest`
* Add `clean_non_ascii_chars` to remove non-ascii characters from unicode string

### Fixes

* Fix problem with PDF partition (duplicated test)

## 0.5.4

### Enhancements

* Added Biomedical literature connector for ingest cli.
* Add `FsspecConnector` to easily integrate any existing `fsspec` filesystem as a connector.
* Rename `s3_connector.py` to `s3.py` for readability and consistency with the
  rest of the connectors.
* Now `S3Connector` relies on `s3fs` instead of on `boto3`, and it inherits
  from `FsspecConnector`.
* Adds an `UNSTRUCTURED_LANGUAGE_CHECKS` environment variable to control whether or not language
  specific checks like vocabulary and POS tagging are applied. Set to `"true"` for higher
  resolution partitioning and `"false"` for faster processing.
* Improves `detect_filetype` warning to include filename when provided.
* Adds a "fast" strategy for partitioning PDFs with PDFMiner. Also falls back to the "fast"
  strategy if detectron2 is not available.
* Start deprecation life cycle for `unstructured-ingest --s3-url` option, to be deprecated in
  favor of `--remote-url`.

### Features

* Add `AzureBlobStorageConnector` based on its `fsspec` implementation inheriting
from `FsspecConnector`
* Add `partition_epub` for partitioning e-books in EPUB3 format.

### Fixes

* Fixes processing for text files with `message/rfc822` MIME type.
* Open xml files in read-only mode when reading contents to construct an XMLDocument.

## 0.5.3

### Enhancements

* `auto.partition()` can now load Unstructured ISD json documents.
* Simplify partitioning functions.
* Improve logging for ingest CLI.

### Features

* Add `--wikipedia-auto-suggest` argument to the ingest CLI to disable automatic redirection
  to pages with similar names.
* Add setup script for Amazon Linux 2
* Add optional `encoding` argument to the `partition_(text/email/html)` functions.
* Added Google Drive connector for ingest cli.
* Added Gitlab connector for ingest cli.

### Fixes

## 0.5.2

### Enhancements

* Fully move from printing to logging.
* `unstructured-ingest` now uses a default `--download_dir` of `$HOME/.cache/unstructured/ingest`
rather than a "tmp-ingest-" dir in the working directory.

### Features

### Fixes

* `setup_ubuntu.sh` no longer fails in some contexts by interpreting
`DEBIAN_FRONTEND=noninteractive` as a command
* `unstructured-ingest` no longer re-downloads files when --preserve-downloads
is used without --download-dir.
* Fixed an issue that was causing text to be skipped in some HTML documents.

## 0.5.1

### Enhancements

### Features

### Fixes

* Fixes an error causing JavaScript to appear in the output of `partition_html` sometimes.
* Fix several issues with the `requires_dependencies` decorator, including the error message
  and how it was used, which had caused an error for `unstructured-ingest --github-url ...`.

## 0.5.0

### Enhancements

* Add `requires_dependencies` Python decorator to check dependencies are installed before
  instantiating a class or running a function

### Features

* Added Wikipedia connector for ingest cli.

### Fixes

* Fix `process_document` file cleaning on failure
* Fixes an error introduced in the metadata tracking commit that caused `NarrativeText`
  and `FigureCaption` elements to be represented as `Text` in HTML documents.

## 0.4.16

### Enhancements

* Fallback to using file extensions for filetype detection if `libmagic` is not present

### Features

* Added setup script for Ubuntu
* Added GitHub connector for ingest cli.
* Added `partition_md` partitioner.
* Added Reddit connector for ingest cli.

### Fixes

* Initializes connector properly in ingest.main::MainProcess
* Restricts version of unstructured-inference to avoid multithreading issue

## 0.4.15

### Enhancements

* Added `elements_to_json` and `elements_from_json` for easier serialization/deserialization
* `convert_to_dict`, `dict_to_elements` and `convert_to_csv` are now aliases for functions
  that use the ISD terminology.

### Fixes

* Update to ensure all elements are preserved during serialization/deserialization

## 0.4.14

* Automatically install `nltk` models in the `tokenize` module.

## 0.4.13

* Fixes unstructured-ingest cli.

## 0.4.12

* Adds console_entrypoint for unstructured-ingest, other structure/doc updates related to ingest.
* Add `parser` parameter to `partition_html`.

## 0.4.11

* Adds `partition_doc` for partitioning Word documents in `.doc` format. Requires `libreoffice`.
* Adds `partition_ppt` for partitioning PowerPoint documents in `.ppt` format. Requires `libreoffice`.

## 0.4.10

* Fixes `ElementMetadata` so that it's JSON serializable when the filename is a `Path` object.

## 0.4.9

* Added ingest modules and s3 connector, sample ingest script
* Default to `url=None` for `partition_pdf` and `partition_image`
* Add ability to skip English specific check by setting the `UNSTRUCTURED_LANGUAGE` env var to `""`.
* Document `Element` objects now track metadata

## 0.4.8

* Modified XML and HTML parsers not to load comments.

## 0.4.7

* Added the ability to pull an HTML document from a url in `partition_html`.
* Added the the ability to get file summary info from lists of filenames and lists
  of file contents.
* Added optional page break to `partition` for `.pptx`, `.pdf`, images, and `.html` files.
* Added `to_dict` method to document elements.
* Include more unicode quotes in `replace_unicode_quotes`.

## 0.4.6

* Loosen the default cap threshold to `0.5`.
* Add a `UNSTRUCTURED_NARRATIVE_TEXT_CAP_THRESHOLD` environment variable for controlling
  the cap ratio threshold.
* Unknown text elements are identified as `Text` for HTML and plain text documents.
* `Body Text` styles no longer default to `NarrativeText` for Word documents. The style information
  is insufficient to determine that the text is narrative.
* Upper cased text is lower cased before checking for verbs. This helps avoid some missed verbs.
* Adds an `Address` element for capturing elements that only contain an address.
* Suppress the `UserWarning` when detectron is called.
* Checks that titles and narrative test have at least one English word.
* Checks that titles and narrative text are at least 50% alpha characters.
* Restricts titles to a maximum word length. Adds a `UNSTRUCTURED_TITLE_MAX_WORD_LENGTH`
  environment variable for controlling the max number of words in a title.
* Updated `partition_pptx` to order the elements on the page

## 0.4.4

* Updated `partition_pdf` and `partition_image` to return `unstructured` `Element` objects
* Fixed the healthcheck url path when partitioning images and PDFs via API
* Adds an optional `coordinates` attribute to document objects
* Adds `FigureCaption` and `CheckBox` document elements
* Added ability to split lists detected in `LayoutElement` objects
* Adds `partition_pptx` for partitioning PowerPoint documents
* LayoutParser models now download from HugginfaceHub instead of DropBox
* Fixed file type detection for XML and HTML files on Amazone Linux

## 0.4.3

* Adds `requests` as a base dependency
* Fix in `exceeds_cap_ratio` so the function doesn't break with empty text
* Fix bug in `_parse_received_data`.
* Update `detect_filetype` to properly handle `.doc`, `.xls`, and `.ppt`.

## 0.4.2

* Added `partition_image` to process documents in an image format.
* Fixed utf-8 encoding error in `partition_email` with attachments for `text/html`

## 0.4.1

* Added support for text files in the `partition` function
* Pinned `opencv-python` for easier installation on Linux

## 0.4.0

* Added generic `partition` brick that detects the file type and routes a file to the appropriate
  partitioning brick.
* Added a file type detection module.
* Updated `partition_html` and `partition_eml` to support file-like objects in 'rb' mode.
* Cleaning brick for removing ordered bullets `clean_ordered_bullets`.
* Extract brick method for ordered bullets `extract_ordered_bullets`.
* Test for `clean_ordered_bullets`.
* Test for `extract_ordered_bullets`.
* Added `partition_docx` for pre-processing Word Documents.
* Added new REGEX patterns to extract email header information
* Added new functions to extract header information `parse_received_data` and `partition_header`
* Added new function to parse plain text files `partition_text`
* Added new cleaners functions `extract_ip_address`, `extract_ip_address_name`, `extract_mapi_id`, `extract_datetimetz`
* Add new `Image` element and function to find embedded images `find_embedded_images`
* Added `get_directory_file_info` for summarizing information about source documents

## 0.3.5

* Add support for local inference
* Add new pattern to recognize plain text dash bullets
* Add test for bullet patterns
* Fix for `partition_html` that allows for processing `div` tags that have both text and child
  elements
* Add ability to extract document metadata from `.docx`, `.xlsx`, and `.jpg` files.
* Helper functions for identifying and extracting phone numbers
* Add new function `extract_attachment_info` that extracts and decodes the attachment
of an email.
* Staging brick to convert a list of `Element`s to a `pandas` dataframe.
* Add plain text functionality to `partition_email`

## 0.3.4

* Python-3.7 compat

## 0.3.3

* Removes BasicConfig from logger configuration
* Adds the `partition_email` partitioning brick
* Adds the `replace_mime_encodings` cleaning bricks
* Small fix to HTML parsing related to processing list items with sub-tags
* Add `EmailElement` data structure to store email documents

## 0.3.2

* Added `translate_text` brick for translating text between languages
* Add an `apply` method to make it easier to apply cleaners to elements

## 0.3.1

* Added \_\_init.py\_\_ to `partition`

## 0.3.0

* Implement staging brick for Argilla. Converts lists of `Text` elements to `argilla` dataset classes.
* Removing the local PDF parsing code and any dependencies and tests.
* Reorganizes the staging bricks in the unstructured.partition module
* Allow entities to be passed into the Datasaur staging brick
* Added HTML escapes to the `replace_unicode_quotes` brick
* Fix bad responses in partition_pdf to raise ValueError
* Adds `partition_html` for partitioning HTML documents.

## 0.2.6

* Small change to how \_read is placed within the inheritance structure since it doesn't really apply to pdf
* Add partitioning brick for calling the document image analysis API

## 0.2.5

* Update python requirement to >=3.7

## 0.2.4

* Add alternative way of importing `Final` to support google colab

## 0.2.3

* Add cleaning bricks for removing prefixes and postfixes
* Add cleaning bricks for extracting text before and after a pattern

## 0.2.2

* Add staging brick for Datasaur

## 0.2.1

* Added brick to convert an ISD dictionary to a list of elements
* Update `PDFDocument` to use the `from_file` method
* Added staging brick for CSV format for ISD (Initial Structured Data) format.
* Added staging brick for separating text into attention window size chunks for `transformers`.
* Added staging brick for LabelBox.
* Added ability to upload LabelStudio predictions
* Added utility function for JSONL reading and writing
* Added staging brick for CSV format for Prodigy
* Added staging brick for Prodigy
* Added ability to upload LabelStudio annotations
* Added text_field and id_field to stage_for_label_studio signature

## 0.2.0

* Initial release of unstructured<|MERGE_RESOLUTION|>--- conflicted
+++ resolved
@@ -1,5 +1,4 @@
-<<<<<<< HEAD
-## 0.6.6-dev2
+## 0.6.6
 
 ### Enhancements
 
@@ -7,18 +6,6 @@
   characteristics an function kwargs. This is the new default strategy for `partition_pdf`
   and `partition_image`. Users can maintain existing behavior by explicitly setting
   `strategy="hi_res"`.
-
-### Features
-
-### Fixes
-
-* fix: fileutils/file_type check json and eml decode ignore error
-=======
-## 0.6.6
->>>>>>> 296959b9
-
-### Enhancements
-
 * Added an additional trace logger for NLP debugging.
 * Add `get_date` method to `ElementMetadata` for converting the datestring to a `datetime` object.
 * Cleanup the `filename` attribute on `ElementMetadata` to remove the full filepath.
