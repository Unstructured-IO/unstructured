--- conflicted
+++ resolved
@@ -1,15 +1,8 @@
-<<<<<<< HEAD
-## 0.5.4-dev2
+## 0.5.4-dev5
 
 ### Enhancements
 
 * Added Biomedical literature connector for ingest cli.
-=======
-## 0.5.4-dev4
-
-### Enhancements
-
->>>>>>> 5291a966
 * Add `FsspecConnector` to easily integrate any existing `fsspec` filesystem as a connector.
 * Rename `s3_connector.py` to `s3.py` for readability and consistency with the
   rest of the connectors.
