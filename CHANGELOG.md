--- conflicted
+++ resolved
@@ -1,4 +1,3 @@
-<<<<<<< HEAD
 ## 0.16.0
 
 ### Enhancements
@@ -7,17 +6,12 @@
   * Replace extras in `requirements/ingest` directory with a new `ingest.txt` extra for installing the `unstructured-ingest` library.
   * Remove the `unstructured.ingest` submodule.
   * Delete all shell scripts previously used for destination ingest tests.
-=======
-## 0.15.15-dev0
-
-### Enhancements
 
 ### Features
 
 ### Fixes
 
 * **Add language parameter to `OCRAgentGoogleVision`.**  Introduces an optional language parameter in the `OCRAgentGoogleVision` constructor to serve as a language hint for `document_text_detection`. This ensures compatibility with the OCRAgent's `get_instance` method and resolves errors when parsing PDFs with Google Cloud Vision as the OCR agent.
->>>>>>> ecf0267b
 
 ## 0.15.14
 
