--- conflicted
+++ resolved
@@ -1,14 +1,10 @@
-<<<<<<< HEAD
-## 0.5.15-dev1
+## 0.5.15-dev2
 
 ### Features
 
 * Adds support for extracting attachments from `.msg` files
 
-## 0.5.14-dev0
-=======
 ## 0.5.14-dev1
->>>>>>> 6874df91
 
 ### Enhancements
 
