--- conflicted
+++ resolved
@@ -1,14 +1,11 @@
-## 0.16.4-dev0
-
-### Enhancements
-
-<<<<<<< HEAD
+## 0.16.4-dev1
+
+### Enhancements
+
 * **`value` attribute in `<input/>` element is parsed to `OntologyElement.text` in ontology**
 * **`id` and `class` attributes removed from Table subtags in HTML partitioning**
 * **cleaned `to_html` and newly introduced `to_text` in `OntologyElement`**
 
-=======
->>>>>>> d0be1151
 ### Features
 
 ### Fixes
