--- conflicted
+++ resolved
@@ -1,8 +1,4 @@
-<<<<<<< HEAD
 ## 0.7.0
-=======
-## 0.6.7-dev7
->>>>>>> 7942bc9d
 
 ### Enhancements
 
