<<<<<<< HEAD
## 0.12.3-dev6
=======
## 0.12.3-dev7
>>>>>>> 74dcca44

### Enhancements

* **Driver for MongoDB connector.** Adds a driver with `unstructured` version information to the
  MongoDB connector.

### Features

* **Add Databricks Volumes destination connector** Databricks Volumes connector added to ingest CLI.  Users may now use `unstructured-ingest` to write partitioned data to a Databricks Volumes storage service.

### Fixes

* **Fix support for different Chipper versions and prevent running PDFMiner with Chipper**
* **Treat YAML files as text.** Adds YAML MIME types to the file detection code and treats those
  files as text.
* **Fix FSSpec destination connectors check_connection.** FSSpec destination connectors did not use `check_connection`. There was an error when trying to `ls` destination directory - it may not exist at the moment of connector creation. Now `check_connection` calls `ls` on bucket root and this method is called on `initialize` of destination connector.
* **Fix databricks-volumes extra location.** `setup.py` is currently pointing to the wrong location for the databricks-volumes extra requirements. This results in errors when trying to build the wheel for unstructured. This change updates to point to the correct path.
* **Fix uploading None values to Chroma and Pinecone.** Removes keys with None values with Pinecone and Chroma destinations. Pins Pinecone dependency
<<<<<<< HEAD
* **Default `hi_res_model_name` now relies on `unstructured-inference`** When no explicit `hi_res_model_name` is passed into `partition` or `partition_pdf_or_image` the default model is picked by `unstructured-inference`'s settings or os env variable `UNSTRUCTURED_HI_RES_MODEL_NAME`; it now returns the same model name regardless of `infer_table_structure`'s value; this function will be deprecated in the future and the default model name will simply rely on `unstructured-inference` and will not consider os env in a future release.
=======
* **Update documentation.** (i) best practice for table extration by using 'skip_infer_table_types' param, instead of 'pdf_infer_table_structure', and (ii) fixed CSS, RST issues and typo in the documentation.
* **Fix postgres storage of link_texts.** Formatting of link_texts was breaking metadata storage.

>>>>>>> 74dcca44

## 0.12.2

### Enhancements

### Features

### Fixes

* **Fix index error in table processing.** Bumps the `unstructured-inference` version to address and
  index error that occurs on some tables in the table transformer object.

## 0.12.1

### Enhancements

* **Allow setting image block crop padding parameter** In certain circumstances, adjusting the image block crop padding can improve image block extraction by preventing extracted image blocks from being clipped.
* **Add suport for bitmap images in `partition_image`** Adds support for `.bmp` files in
  `partition`, `partition_image`, and `detect_filetype`.
* **Keep all image elements when using "hi_res" strategy** Previously, `Image` elements with small chunks of text were ignored unless the image block extraction parameters (`extract_images_in_pdf` or `extract_image_block_types`) were specified. Now, all image elements are kept regardless of whether the image block extraction parameters are specified.
* **Add filetype detection for `.wav` files.** Add filetpye detection for `.wav` files.
* **Add "basic" chunking strategy.** Add baseline chunking strategy that includes all shared chunking behaviors without breaking chunks on section or page boundaries.
* **Add overlap option for chunking.** Add option to overlap chunks. Intra-chunk and inter-chunk overlap are requested separately. Intra-chunk overlap is applied only to the second and later chunks formed by text-splitting an oversized chunk. Inter-chunk overlap may also be specified; this applies overlap between "normal" (not-oversized) chunks.
* **Salesforce connector accepts private key path or value.** Salesforce parameter `private-key-file` has been renamed to `private-key`. Private key can be provided as path to file or file contents.
* **Update documentation**: (i) added verbiage about the free API cap limit, (ii) added deprecation warning on ``Staging`` bricks in favor of ``Destination Connectors``, (iii) added warning and code examples to use the SaaS API Endpoints using CLI-vs-SDKs, (iv) fixed example pages formatting, (v) added deprecation on ``model_name`` in favor of ``hi_res_model_name``, (vi) added ``extract_images_in_pdf`` usage in ``partition_pdf`` section, (vii) reorganize and improve the documentation introduction section, and (viii) added PDF table extraction best practices.
* **Add "basic" chunking to ingest CLI.** Add options to ingest CLI allowing access to the new "basic" chunking strategy and overlap options.
* **Make Elasticsearch Destination connector arguments optional.** Elasticsearch Destination connector write settings are made optional and will rely on default values when not specified.
* **Normalize Salesforce artifact names.** Introduced file naming pattern present in other connectors to Salesforce connector.
* **Install Kapa AI chatbot.** Added Kapa.ai website widget on the documentation.

### Features
* **MongoDB Source Connector.** New source connector added to all CLI ingest commands to support downloading/partitioning files from MongoDB.
* **Add OpenSearch source and destination connectors.** OpenSearch, a fork of Elasticsearch, is a popular storage solution for various functionality such as search, or providing intermediary caches within data pipelines. Feature: Added OpenSearch source connector to support downloading/partitioning files. Added OpenSearch destination connector to be able to ingest documents from any supported source, embed them and write the embeddings / documents into OpenSearch.

### Fixes

* **Fix GCS connector converting JSON to string with single quotes.** FSSpec serialization caused conversion of JSON token to string with single quotes. GCS requires token in form of dict so this format is now assured.
* **Pin version of unstructured-client** Set minimum version of unstructured-client to avoid raising a TypeError when passing `api_key_auth` to `UnstructuredClient`
* **Fix the serialization of the Pinecone destination connector.** Presence of the PineconeIndex object breaks serialization due to TypeError: cannot pickle '_thread.lock' object. This removes that object before serialization.
* **Fix the serialization of the Elasticsearch destination connector.** Presence of the _client object breaks serialization due to TypeError: cannot pickle '_thread.lock' object. This removes that object before serialization.
* **Fix the serialization of the Postgres destination connector.** Presence of the _client object breaks serialization due to TypeError: cannot pickle '_thread.lock' object. This removes that object before serialization.
* **Fix documentation and sample code for Chroma.** Was pointing to wrong examples..
* **Fix flatten_dict to be able to flatten tuples inside dicts** Update flatten_dict function to support flattening tuples inside dicts. This is necessary for objects like Coordinates, when the object is not written to the disk, therefore not being converted to a list before getting flattened (still being a tuple).
* **Fix the serialization of the Chroma destination connector.** Presence of the ChromaCollection object breaks serialization due to TypeError: cannot pickle 'module' object. This removes that object before serialization.
* **Fix fsspec connectors returning version as integer.** Connector data source versions should always be string values, however we were using the integer checksum value for the version for fsspec connectors. This casts that value to a string.

## 0.12.0

### Enhancements

* **Drop support for python3.8** All dependencies are now built off of the minimum version of python being `3.10`

## 0.11.9

### Enhancements

* **Rename kwargs related to extracting image blocks** Rename the kwargs related to extracting image blocks for consistency and API usage.

### Features

* **Add PostgreSQL/SQLite destination connector** PostgreSQL and SQLite connector added to ingest CLI.  Users may now use `unstructured-ingest` to write partitioned data to a PostgreSQL or SQLite database. And write embeddings to PostgreSQL pgvector database.

### Fixes

* **Handle users providing fully spelled out languages** Occasionally some users are defining the `languages` param as a fully spelled out language instead of a language code. This adds a dictionary for common languages so those small mistakes are caught and silently fixed.
* **Fix unequal row-length in HTMLTable.text_as_html.** Fixes to other aspects of partition_html() in v0.11 allowed unequal cell-counts in table rows. Make the cells in each row correspond 1:1 with cells in the original table row. This fix also removes "noise" cells resulting from HTML-formatting whitespace and eliminates the "column-shifting" of cells that previously resulted from noise-cells.
* **Fix MongoDB connector URI password redaction.** MongoDB documentation states that characters `$ : / ? # [ ] @` must be percent encoded. URIs with password containing such special character were not redacted.

## 0.11.8

### Enhancements

* **Add SaaS API User Guide.** This documentation serves as a guide for Unstructured SaaS API users to register, receive an API key and URL, and manage your account and billing information.
* **Add inter-chunk overlap capability.** Implement overlap between chunks. This applies to all chunks prior to any text-splitting of oversized chunks so is a distinct behavior; overlap at text-splits of oversized chunks is independent of inter-chunk overlap (distinct chunk boundaries) and can be requested separately. Note this capability is not yet available from the API but will shortly be made accessible using a new `overlap_all` kwarg on partition functions.

### Features

### Fixes

## 0.11.7

### Enhancements

* **Add intra-chunk overlap capability.** Implement overlap for split-chunks where text-splitting is used to divide an oversized chunk into two or more chunks that fit in the chunking window. Note this capability is not yet available from the API but will shortly be made accessible using a new `overlap` kwarg on partition functions.
* **Update encoders to leverage dataclasses** All encoders now follow a class approach which get annotated with the dataclass decorator. Similar to the connectors, it uses a nested dataclass for the configs required to configure a client as well as a field/property approach to cache the client. This makes sure any variable associated with the class exists as a dataclass field.

### Features

* **Add Qdrant destination connector.** Adds support for writing documents and embeddings into a Qdrant collection.
* **Store base64 encoded image data in metadata fields.** Rather than saving to file, stores base64 encoded data of the image bytes and the mimetype for the image in metadata fields: `image_base64` and `image_mime_type` (if that is what the user specifies by some other param like `pdf_extract_to_payload`). This would allow the API to have parity with the library.

### Fixes

* **Fix table structure metric script** Update the call to table agent to now provide OCR tokens as required
* **Fix element extraction not working when using "auto" strategy for pdf and image** If element extraction is specified, the "auto" strategy falls back to the "hi_res" strategy.
* **Fix a bug passing a custom url to `partition_via_api`** Users that self host the api were not able to pass their custom url to `partition_via_api`.

## 0.11.6

### Enhancements

* **Update the layout analysis script.** The previous script only supported annotating `final` elements. The updated script also supports annotating `inferred` and `extracted` elements.
* **AWS Marketplace API documentation**: Added the user guide, including setting up VPC and CloudFormation, to deploy Unstructured API on AWS platform.
* **Azure Marketplace API documentation**: Improved the user guide to deploy Azure Marketplace API by adding references to Azure documentation.
* **Integration documentation**: Updated URLs for the `staging_for` bricks

### Features

* **Partition emails with base64-encoded text.** Automatically handles and decodes base64 encoded text in emails with content type `text/plain` and `text/html`.
* **Add Chroma destination connector** Chroma database connector added to ingest CLI.  Users may now use `unstructured-ingest` to write partitioned/embedded data to a Chroma vector database.
* **Add Elasticsearch destination connector.** Problem: After ingesting data from a source, users might want to move their data into a destination. Elasticsearch is a popular storage solution for various functionality such as search, or providing intermediary caches within data pipelines. Feature: Added Elasticsearch destination connector to be able to ingest documents from any supported source, embed them and write the embeddings / documents into Elasticsearch.

### Fixes

* **Enable --fields argument omission for elasticsearch connector** Solves two bugs where removing the optional parameter --fields broke the connector due to an integer processing error and using an elasticsearch config for a destination connector resulted in a serialization issue when optional parameter --fields was not provided.
* **Add hi_res_model_name** Adds kwarg to relevant functions and add comments that model_name is to be deprecated.

## 0.11.5

### Enhancements

### Features

### Fixes

* **Fix `partition_pdf()` and `partition_image()` importation issue.** Reorganize `pdf.py` and `image.py` modules to be consistent with other types of document import code.

## 0.11.4

### Enhancements

* **Refactor image extraction code.** The image extraction code is moved from `unstructured-inference` to `unstructured`.
* **Refactor pdfminer code.** The pdfminer code is moved from `unstructured-inference` to `unstructured`.
* **Improve handling of auth data for fsspec connectors.** Leverage an extension of the dataclass paradigm to support a `sensitive` annotation for fields related to auth (i.e. passwords, tokens). Refactor all fsspec connectors to use explicit access configs rather than a generic dictionary.
* **Add glob support for fsspec connectors** Similar to the glob support in the ingest local source connector, similar filters are now enabled on all fsspec based source connectors to limit files being partitioned.
* Define a constant for the splitter "+" used in tesseract ocr languages.

### Features

* **Save tables in PDF's separately as images.** The "table" elements are saved as `table-<pageN>-<tableN>.jpg`. This filename is presented in the `image_path` metadata field for the Table element. The default would be to not do this.
* **Add Weaviate destination connector** Weaviate connector added to ingest CLI.  Users may now use `unstructured-ingest` to write partitioned data from over 20 data sources (so far) to a Weaviate object collection.
* **Sftp Source Connector.** New source connector added to support downloading/partitioning files from Sftp.

### Fixes

* **Fix pdf `hi_res` partitioning failure when pdfminer fails.** Implemented logic to fall back to the "inferred_layout + OCR" if pdfminer fails in the `hi_res` strategy.
* **Fix a bug where image can be scaled too large for tesseract** Adds a limit to prevent auto-scaling an image beyond the maximum size `tesseract` can handle for ocr layout detection
* **Update partition_csv to handle different delimiters** CSV files containing both non-comma delimiters and commas in the data were throwing an error in Pandas. `partition_csv` now identifies the correct delimiter before the file is processed.
* **partition returning cid code in `hi_res`** occasionally pdfminer can fail to decode the text in an pdf file and return cid code as text. Now when this happens the text from OCR is used.

## 0.11.2

### Enhancements

* **Updated Documentation**: (i) Added examples, and (ii) API Documentation, including Usage, SDKs, Azure Marketplace, and parameters and validation errors.

### Features

* * **Add Pinecone destination connector.** Problem: After ingesting data from a source, users might want to produce embeddings for their data and write these into a vector DB. Pinecone is an option among these vector databases. Feature: Added Pinecone destination connector to be able to ingest documents from any supported source, embed them and write the embeddings / documents into Pinecone.

### Fixes

* **Process chunking parameter names in ingest correctly** Solves a bug where chunking parameters weren't being processed and used by ingest cli by renaming faulty parameter names and prepends; adds relevant parameters to ingest pinecone test to verify that the parameters are functional.

## 0.11.1

### Enhancements

* **Use `pikepdf` to repair invalid PDF structure** for PDFminer when we see error `PSSyntaxError` when PDFminer opens the document and creates the PDFminer pages object or processes a single PDF page.
* **Batch Source Connector support** For instances where it is more optimal to read content from a source connector in batches, a new batch ingest doc is added which created multiple ingest docs after reading them in in batches per process.

### Features

* **Staging Brick for Coco Format** Staging brick which converts a list of Elements into Coco Format.
* **Adds HubSpot connector** Adds connector to retrieve call, communications, emails, notes, products and tickets from HubSpot

### Fixes

* **Do not extract text of `<style>` tags in HTML.** `<style>` tags containing CSS in invalid positions previously contributed to element text. Do not consider text node of a `<style>` element as textual content.
* **Fix DOCX merged table cell repeats cell text.** Only include text for a merged cell, not for each underlying cell spanned by the merge.
* **Fix tables not extracted from DOCX header/footers.** Headers and footers in DOCX documents skip tables defined in the header and commonly used for layout/alignment purposes. Extract text from tables as a string and include in the `Header` and `Footer` document elements.
* **Fix output filepath for fsspec-based source connectors.** Previously the base directory was being included in the output filepath unnecessarily.

## 0.11.0

### Enhancements

* **Add a class for the strategy constants.** Add a class `PartitionStrategy` for the strategy constants and use the constants to replace strategy strings.
* **Temporary Support for paddle language parameter.** User can specify default langage code for paddle with ENV `DEFAULT_PADDLE_LANG` before we have the language mapping for paddle.
* **Improve DOCX page-break fidelity.** Improve page-break fidelity such that a paragraph containing a page-break is split into two elements, one containing the text before the page-break and the other the text after. Emit the PageBreak element between these two and assign the correct page-number (n and n+1 respectively) to the two textual elements.

### Features

* **Add ad-hoc fields to `ElementMetadata` instance.** End-users can now add their own metadata fields simply by assigning to an element-metadata attribute-name of their choice, like `element.metadata.coefficient = 0.58`. These fields will round-trip through JSON and can be accessed with dotted notation.
* **MongoDB Destination Connector.** New destination connector added to all CLI ingest commands to support writing partitioned json output to mongodb.

### Fixes

* **Fix `TYPE_TO_TEXT_ELEMENT_MAP`.** Updated `Figure` mapping from `FigureCaption` to `Image`.
* **Handle errors when extracting PDF text** Certain pdfs throw unexpected errors when being opened by `pdfminer`, causing `partition_pdf()` to fail. We expect to be able to partition smoothly using an alternative strategy if text extraction doesn't work.  Added exception handling to handle unexpected errors when extracting pdf text and to help determine pdf strategy.
* **Fix `fast` strategy fall back to `ocr_only`** The `fast` strategy should not fall back to a more expensive strategy.
* **Remove default user ./ssh folder** The default notebook user during image build would create the known_hosts file with incorrect ownership, this is legacy and no longer needed so it was removed.
* **Include `languages` in metadata when partitioning `strategy=hi_res` or `fast`** User defined `languages` was previously used for text detection, but not included in the resulting element metadata for some strategies. `languages` will now be included in the metadata regardless of partition strategy for pdfs and images.
* **Handle a case where Paddle returns a list item in ocr_data as None** In partition, while parsing PaddleOCR data, it was assumed that PaddleOCR does not return None for any list item in ocr_data. Removed the assumption by skipping the text region whenever this happens.
* **Fix some pdfs returning `KeyError: 'N'`** Certain pdfs were throwing this error when being opened by pdfminer. Added a wrapper function for pdfminer that allows these documents to be partitioned.
* **Fix mis-splits on `Table` chunks.** Remedies repeated appearance of full `.text_as_html` on metadata of each `TableChunk` split from a `Table` element too large to fit in the chunking window.
* **Import tables_agent from inference** so that we don't have to initialize a global table agent in unstructured OCR again
* **Fix empty table is identified as bulleted-table.** A table with no text content was mistakenly identified as a bulleted-table and processed by the wrong branch of the initial HTML partitioner.
* **Fix partition_html() emits empty (no text) tables.** A table with cells nested below a `<thead>` or `<tfoot>` element was emitted as a table element having no text and unparseable HTML in `element.metadata.text_as_html`. Do not emit empty tables to the element stream.
* **Fix HTML `element.metadata.text_as_html` contains spurious <br> elements in invalid locations.** The HTML generated for the `text_as_html` metadata for HTML tables contained `<br>` elements invalid locations like between `<table>` and `<tr>`. Change the HTML generator such that these do not appear.
* **Fix HTML table cells enclosed in <thead> and <tfoot> elements are dropped.** HTML table cells nested in a `<thead>` or `<tfoot>` element were not detected and the text in those cells was omitted from the table element text and `.text_as_html`. Detect table rows regardless of the semantic tag they may be nested in.
* **Remove whitespace padding from `.text_as_html`.** `tabulate` inserts padding spaces to achieve visual alignment of columns in HTML tables it generates. Add our own HTML generator to do this simple job and omit that padding as well as newlines ("\n") used for human readability.
* **Fix local connector with absolute input path** When passed an absolute filepath for the input document path, the local connector incorrectly writes the output file to the input file directory. This fixes such that the output in this case is written to `output-dir/input-filename.json`

## 0.10.30

### Enhancements

* **Support nested DOCX tables.** In DOCX, like HTML, a table cell can itself contain a table. In this case, create nested HTML tables to reflect that structure and create a plain-text table with captures all the text in nested tables, formatting it as a reasonable facsimile of a table.
* **Add connection check to ingest connectors** Each source and destination connector now support a `check_connection()` method which makes sure a valid connection can be established with the source/destination given any authentication credentials in a lightweight request.

### Features

* **Add functionality to do a second OCR on cropped table images.** Changes to the values for scaling ENVs affect entire page OCR output(OCR regression) so we now do a second OCR for tables.
* **Adds ability to pass timeout for a request when partitioning via a `url`.** `partition` now accepts a new optional parameter `request_timeout` which if set will prevent any `requests.get` from hanging indefinitely and instead will raise a timeout error. This is useful when partitioning a url that may be slow to respond or may not respond at all.

### Fixes

* **Fix logic that determines pdf auto strategy.** Previously, `_determine_pdf_auto_strategy` returned `hi_res` strategy only if `infer_table_structure` was true. It now returns the `hi_res` strategy if either `infer_table_structure` or `extract_images_in_pdf` is true.
* **Fix invalid coordinates when parsing tesseract ocr data.** Previously, when parsing tesseract ocr data, the ocr data had invalid bboxes if zoom was set to `0`. A logical check is now added to avoid such error.
* **Fix ingest partition parameters not being passed to the api.** When using the --partition-by-api flag via unstructured-ingest, none of the partition arguments are forwarded, meaning that these options are disregarded. With this change, we now pass through all of the relevant partition arguments to the api. This allows a user to specify all of the same partition arguments they would locally and have them respected when specifying --partition-by-api.
* **Support tables in section-less DOCX.** Generalize solution for MS Chat Transcripts exported as DOCX by including tables in the partitioned output when present.
* **Support tables that contain only numbers when partitioning via `ocr_only`** Tables that contain only numbers are returned as floats in a pandas.DataFrame when the image is converted from `.image_to_data()`. An AttributeError was raised downstream when trying to `.strip()` the floats.
* **Improve DOCX page-break detection.** DOCX page breaks are reliably indicated by `w:lastRenderedPageBreak` elements present in the document XML. Page breaks are NOT reliably indicated by "hard" page-breaks inserted by the author and when present are redundant to a `w:lastRenderedPageBreak` element so cause over-counting if used. Use rendered page-breaks only.

## 0.10.29

### Enhancements

* **Adds include_header argument for partition_csv and partition_tsv** Now supports retaining header rows in CSV and TSV documents element partitioning.
* **Add retry logic for all source connectors** All http calls being made by the ingest source connectors have been isolated and wrapped by the `SourceConnectionNetworkError` custom error, which triggers the retry logic, if enabled, in the ingest pipeline.
* **Google Drive source connector supports credentials from memory** Originally, the connector expected a filepath to pull the credentials from when creating the client. This was expanded to support passing that information from memory as a dict if access to the file system might not be available.
* **Add support for generic partition configs in ingest cli** Along with the explicit partition options supported by the cli, an `additional_partition_args` arg was added to allow users to pass in any other arguments that should be added when calling partition(). This helps keep any changes to the input parameters of the partition() exposed in the CLI.
* **Map full output schema for table-based destination connectors** A full schema was introduced to map the type of all output content from the json partition output and mapped to a flattened table structure to leverage table-based destination connectors. The delta table destination connector was updated at the moment to take advantage of this.
* **Incorporate multiple embedding model options into ingest, add diff test embeddings** Problem: Ingest pipeline already supported embedding functionality, however users might want to use different types of embedding providers. Enhancement: Extend ingest pipeline so that users can specify and embed via a particular embedding provider from a range of options. Also adds a diff test to compare output from an embedding module with the expected output

### Features

* **Allow setting table crop parameter** In certain circumstances, adjusting the table crop padding may improve table.

### Fixes

* **Fixes `partition_text` to prevent empty elements** Adds a check to filter out empty bullets.
* **Handle empty string for `ocr_languages` with values for `languages`** Some API users ran into an issue with sending `languages` params because the API defaulted to also using an empty string for `ocr_languages`. This update handles situations where `languages` is defined and `ocr_languages` is an empty string.
* **Fix PDF tried to loop through None** Previously the PDF annotation extraction tried to loop through `annots` that resolved out as None. A logical check added to avoid such error.
* **Ingest session handler not being shared correctly** All ingest docs that leverage the session handler should only need to set it once per process. It was recreating it each time because the right values weren't being set nor available given how dataclasses work in python.
* **Ingest download-only fix.** Previously the download only flag was being checked after the doc factory pipeline step, which occurs before the files are actually downloaded by the source node. This check was moved after the source node to allow for the files to be downloaded first before exiting the pipeline.
* **Fix flaky chunk-metadata.** Prior implementation was sensitive to element order in the section resulting in metadata values sometimes being dropped. Also, not all metadata items can be consolidated across multiple elements (e.g. coordinates) and so are now dropped from consolidated metadata.
* **Fix tesseract error `Estimating resolution as X`** leaded by invalid language parameters input. Proceed with defalut language `eng` when `lang.py` fails to find valid language code for tesseract, so that we don't pass an empty string to tesseract CLI and raise an exception in downstream.

## 0.10.28

### Enhancements

* **Add table structure evaluation helpers** Adds functions to evaluate the similarity between predicted table structure and actual table structure.
* **Use `yolox` by default for table extraction when partitioning pdf/image** `yolox` model provides higher recall of the table regions than the quantized version and it is now the default element detection model when `infer_table_structure=True` for partitioning pdf/image files
* **Remove pdfminer elements from inside tables** Previously, when using `hi_res` some elements where extracted using pdfminer too, so we removed pdfminer from the tables pipeline to avoid duplicated elements.
* **Fsspec downstream connectors** New destination connector added to ingest CLI, users may now use `unstructured-ingest` to write to any of the following:
  * Azure
  * Box
  * Dropbox
  * Google Cloud Service

### Features

* **Update `ocr_only` strategy in `partition_pdf()`** Adds the functionality to get accurate coordinate data when partitioning PDFs and Images with the `ocr_only` strategy.

### Fixes
* **Fixed SharePoint permissions for the fetching to be opt-in** Problem: Sharepoint permissions were trying to be fetched even when no reletad cli params were provided, and this gave an error due to values for those keys not existing. Fix: Updated getting keys to be with .get() method and changed the "skip-check" to check individual cli params rather than checking the existance of a config object.

* **Fixes issue where tables from markdown documents were being treated as text** Problem: Tables from markdown documents were being treated as text, and not being extracted as tables. Solution: Enable the `tables` extension when instantiating the `python-markdown` object. Importance: This will allow users to extract structured data from tables in markdown documents.
* **Fix wrong logger for paddle info** Replace the logger from unstructured-inference with the logger from unstructured for paddle_ocr.py module.
* **Fix ingest pipeline to be able to use chunking and embedding together** Problem: When ingest pipeline was using chunking and embedding together, embedding outputs were empty and the outputs of chunking couldn't be re-read into memory and be forwarded to embeddings. Fix: Added CompositeElement type to TYPE_TO_TEXT_ELEMENT_MAP to be able to process CompositeElements with unstructured.staging.base.isd_to_elements
* **Fix unnecessary mid-text chunk-splitting.** The "pre-chunker" did not consider separator blank-line ("\n\n") length when grouping elements for a single chunk. As a result, sections were frequently over-populated producing a over-sized chunk that required mid-text splitting.
* **Fix frequent dissociation of title from chunk.** The sectioning algorithm included the title of the next section with the prior section whenever it would fit, frequently producing association of a section title with the prior section and dissociating it from its actual section. Fix this by performing combination of whole sections only.
* **Fix PDF attempt to get dict value from string.** Fixes a rare edge case that prevented some PDF's from being partitioned. The `get_uris_from_annots` function tried to access the dictionary value of a string instance variable. Assign `None` to the annotation variable if the instance type is not dictionary to avoid the erroneous attempt.

## 0.10.27

### Enhancements

* **Leverage dict to share content across ingest pipeline** To share the ingest doc content across steps in the ingest pipeline, this was updated to use a multiprocessing-safe dictionary so changes get persisted and each step has the option to modify the ingest docs in place.

### Features

### Fixes

* **Removed `ebooklib` as a dependency** `ebooklib` is licensed under AGPL3, which is incompatible with the Apache 2.0 license. Thus it is being removed.
* **Caching fixes in ingest pipeline** Previously, steps like the source node were not leveraging parameters such as `re_download` to dictate if files should be forced to redownload rather than use what might already exist locally.

## 0.10.26

### Enhancements

* **Add text CCT CI evaluation workflow** Adds cct text extraction evaluation metrics to the current ingest workflow to measure the performance of each file extracted as well as aggregated-level performance.

### Features

* **Functionality to catch and classify overlapping/nested elements** Method to identify overlapping-bboxes cases within detected elements in a document. It returns two values: a boolean defining if there are overlapping elements present, and a list reporting them with relevant metadata. The output includes information about the `overlapping_elements`, `overlapping_case`, `overlapping_percentage`, `largest_ngram_percentage`, `overlap_percentage_total`, `max_area`, `min_area`, and `total_area`.
* **Add Local connector source metadata** python's os module used to pull stats from local file when processing via the local connector and populates fields such as last modified time, created time.

### Fixes

* **Fixes elements partitioned from an image file missing certain metadata** Metadata for image files, like file type, was being handled differently from other file types. This caused a bug where other metadata, like the file name, was being missed. This change brought metadata handling for image files to be more in line with the handling for other file types so that file name and other metadata fields are being captured.
* **Adds `typing-extensions` as an explicit dependency** This package is an implicit dependency, but the module is being imported directly in `unstructured.documents.elements` so the dependency should be explicit in case changes in other dependencies lead to `typing-extensions` being dropped as a dependency.
* **Stop passing `extract_tables` to `unstructured-inference` since it is now supported in `unstructured` instead** Table extraction previously occurred in `unstructured-inference`, but that logic, except for the table model itself, is now a part of the `unstructured` library. Thus the parameter triggering table extraction is no longer passed to the `unstructured-inference` package. Also noted the table output regression for PDF files.
* **Fix a bug in Table partitioning** Previously the `skip_infer_table_types` variable used in `partition` was not being passed down to specific file partitioners. Now you can utilize the `skip_infer_table_types` list variable when calling `partition` to specify the filetypes for which you want to skip table extraction, or the `infer_table_structure` boolean variable on the file specific partitioning function.
* **Fix partition docx without sections** Some docx files, like those from teams output, do not contain sections and it would produce no results because the code assumes all components are in sections. Now if no sections is detected from a document we iterate through the paragraphs and return contents found in the paragraphs.
* **Fix out-of-order sequencing of split chunks.** Fixes behavior where "split" chunks were inserted at the beginning of the chunk sequence. This would produce a chunk sequence like [5a, 5b, 3a, 3b, 1, 2, 4] when sections 3 and 5 exceeded `max_characters`.
* **Deserialization of ingest docs fixed** When ingest docs are being deserialized as part of the ingest pipeline process (cli), there were certain fields that weren't getting persisted (metadata and date processed). The from_dict method was updated to take these into account and a unit test added to check.
* **Map source cli command configs when destination set** Due to how the source connector is dynamically called when the destination connector is set via the CLI, the configs were being set incorrectoy, causing the source connector to break. The configs were fixed and updated to take into account Fsspec-specific connectors.

## 0.10.25

### Enhancements

* **Duplicate CLI param check** Given that many of the options associated with the `Click` based cli ingest commands are added dynamically from a number of configs, a check was incorporated to make sure there were no duplicate entries to prevent new configs from overwriting already added options.
* **Ingest CLI refactor for better code reuse** Much of the ingest cli code can be templated and was a copy-paste across files, adding potential risk. Code was refactored to use a base class which had much of the shared code templated.

### Features

* **Table OCR refactor** support Table OCR with pre-computed OCR data to ensure we only do one OCR for entrie document. User can specify
ocr agent tesseract/paddle in environment variable `OCR_AGENT` for OCRing the entire document.
* **Adds accuracy function** The accuracy scoring was originally an option under `calculate_edit_distance`. For easy function call, it is now a wrapper around the original function that calls edit_distance and return as "score".
* **Adds HuggingFaceEmbeddingEncoder** The HuggingFace Embedding Encoder uses a local embedding model as opposed to using an API.
* **Add AWS bedrock embedding connector** `unstructured.embed.bedrock` now provides a connector to use AWS bedrock's `titan-embed-text` model to generate embeddings for elements. This features requires valid AWS bedrock setup and an internet connectionto run.

### Fixes

* **Import PDFResourceManager more directly** We were importing `PDFResourceManager` from `pdfminer.converter` which was causing an error for some users. We changed to import from the actual location of `PDFResourceManager`, which is `pdfminer.pdfinterp`.
* **Fix language detection of elements with empty strings** This resolves a warning message that was raised by `langdetect` if the language was attempted to be detected on an empty string. Language detection is now skipped for empty strings.
* **Fix chunks breaking on regex-metadata matches.** Fixes "over-chunking" when `regex_metadata` was used, where every element that contained a regex-match would start a new chunk.
* **Fix regex-metadata match offsets not adjusted within chunk.** Fixes incorrect regex-metadata match start/stop offset in chunks where multiple elements are combined.
* **Map source cli command configs when destination set** Due to how the source connector is dynamically called when the destination connector is set via the CLI, the configs were being set incorrectoy, causing the source connector to break. The configs were fixed and updated to take into account Fsspec-specific connectors.
* **Fix metrics folder not discoverable** Fixes issue where unstructured/metrics folder is not discoverable on PyPI by adding an `__init__.py` file under the folder.
* **Fix a bug when `parition_pdf` get `model_name=None`** In API usage the `model_name` value is `None` and the `cast` function in `partition_pdf` would return `None` and lead to attribution error. Now we use `str` function to explicit convert the content to string so it is garanteed to have `starts_with` and other string functions as attributes
* **Fix html partition fail on tables without `tbody` tag** HTML tables may sometimes just contain headers without body (`tbody` tag)

## 0.10.24

### Enhancements

* **Improve natural reading order** Some `OCR` elements with only spaces in the text have full-page width in the bounding box, which causes the `xycut` sorting to not work as expected. Now the logic to parse OCR results removes any elements with only spaces (more than one space).
* **Ingest compression utilities and fsspec connector support** Generic utility code added to handle files that get pulled from a source connector that are either tar or zip compressed and uncompress them locally. This is then processed using a local source connector. Currently this functionality has been incorporated into the fsspec connector and all those inheriting from it (currently: Azure Blob Storage, Google Cloud Storage, S3, Box, and Dropbox).
* **Ingest destination connectors support for writing raw list of elements** Along with the default write method used in the ingest pipeline to write the json content associated with the ingest docs, each destination connector can now also write a raw list of elements to the desired downstream location without having an ingest doc associated with it.

### Features

* **Adds element type percent match function** In order to evaluate the element type extracted, we add a function that calculates the matched percentage between two frequency dictionary.

### Fixes

* **Fix paddle model file not discoverable** Fixes issue where ocr_models/paddle_ocr.py file is not discoverable on PyPI by adding
an `__init__.py` file under the folder.
* **Chipper v2 Fixes** Includes fix for a memory leak and rare last-element bbox fix. (unstructured-inference==0.7.7)
* **Fix image resizing issue** Includes fix related to resizing images in the tables pipeline. (unstructured-inference==0.7.6)

## 0.10.23

### Enhancements

* **Add functionality to limit precision when serializing to json** Precision for `points` is limited to 1 decimal point if coordinates["system"] == "PixelSpace" (otherwise 2 decimal points?). Precision for `detection_class_prob` is limited to 5 decimal points.
* **Fix csv file detection logic when mime-type is text/plain** Previously the logic to detect csv file type was considering only first row's comma count comparing with the header_row comma count and both the rows being same line the result was always true, Now the logic is changed to consider the comma's count for all the lines except first line and compare with header_row comma count.
* **Improved inference speed for Chipper V2** API requests with 'hi_res_model_name=chipper' now have ~2-3x faster responses.

### Features

### Fixes

* **Cleans up temporary files after conversion** Previously a file conversion utility was leaving temporary files behind on the filesystem without removing them when no longer needed. This fix helps prevent an accumulation of temporary files taking up excessive disk space.
* **Fixes `under_non_alpha_ratio` dividing by zero** Although this function guarded against a specific cause of division by zero, there were edge cases slipping through like strings with only whitespace. This update more generally prevents the function from performing a division by zero.
* **Fix languages default** Previously the default language was being set to English when elements didn't have text or if langdetect could not detect the language. It now defaults to None so there is not misleading information about the language detected.
* **Fixes recursion limit error that was being raised when partitioning Excel documents of a certain size** Previously we used a recursive method to find subtables within an excel sheet. However this would run afoul of Python's recursion depth limit when there was a contiguous block of more than 1000 cells within a sheet. This function has been updated to use the NetworkX library which avoids Python recursion issues.

## 0.10.22

### Enhancements

* **bump `unstructured-inference` to `0.7.3`** The updated version of `unstructured-inference` supports a new version of the Chipper model, as well as a cleaner schema for its output classes. Support is included for new inference features such as hierarchy and ordering.
* **Expose skip_infer_table_types in ingest CLI.** For each connector a new `--skip-infer-table-types` parameter was added to map to the `skip_infer_table_types` partition argument. This gives more granular control to unstructured-ingest users, allowing them to specify the file types for which we should attempt table extraction.
* **Add flag to ingest CLI to raise error if any single doc fails in pipeline** Currently if a single doc fails in the pipeline, the whole thing halts due to the error. This flag defaults to log an error but continue with the docs it can.
* **Emit hyperlink metadata for DOCX file-type.** DOCX partitioner now adds `metadata.links`, `metadata.link_texts` and `metadata.link_urls` for elements that contain a hyperlink that points to an external resource. So-called "jump" links pointing to document internal locations (such as those found in a table-of-contents "jumping" to a chapter or section) are excluded.

### Features

* **Add `elements_to_text` as a staging helper function** In order to get a single clean text output from unstructured for metric calculations, automate the process of extracting text from elements using this function.
* **Adds permissions(RBAC) data ingestion functionality for the Sharepoint connector.** Problem: Role based access control is an important component in many data storage systems. Users may need to pass permissions (RBAC) data to downstream systems when ingesting data. Feature: Added permissions data ingestion functionality to the Sharepoint connector.

### Fixes

* **Fixes PDF list parsing creating duplicate list items** Previously a bug in PDF list item parsing caused removal of other elements and duplication of the list item
* **Fixes duplicated elements** Fixes issue where elements are duplicated when embeddings are generated. This will allow users to generate embeddings for their list of Elements without duplicating/breaking the orginal content.
* **Fixes failure when flagging for embeddings through unstructured-ingest** Currently adding the embedding parameter to any connector results in a failure on the copy stage. This is resolves the issue by adding the IngestDoc to the context map in the embedding node's `run` method. This allows users to specify that connectors fetch embeddings without failure.
* **Fix ingest pipeline reformat nodes not discoverable** Fixes issue where  reformat nodes raise ModuleNotFoundError on import. This was due to the directory was missing `__init__.py` in order to make it discoverable.
* **Fix default language in ingest CLI** Previously the default was being set to english which injected potentially incorrect information to downstream language detection libraries. By setting the default to None allows those libraries to better detect what language the text is in the doc being processed.

## 0.10.21

* **Adds Scarf analytics**.

## 0.10.20

### Enhancements

* **Add document level language detection functionality.** Adds the "auto" default for the languages param to all partitioners. The primary language present in the document is detected using the `langdetect` package. Additional param `detect_language_per_element` is also added for partitioners that return multiple elements. Defaults to `False`.
* **Refactor OCR code** The OCR code for entire page is moved from unstructured-inference to unstructured. On top of continuing support for OCR language parameter, we also support two OCR processing modes, "entire_page" or "individual_blocks".
* **Align to top left when shrinking bounding boxes for `xy-cut` sorting:** Update `shrink_bbox()` to keep top left rather than center.
* **Add visualization script to annotate elements** This script is often used to analyze/visualize elements with coordinates (e.g. partition_pdf()).
* **Adds data source properties to the Jira, Github and Gitlab connectors** These properties (date_created, date_modified, version, source_url, record_locator) are written to element metadata during ingest, mapping elements to information about the document source from which they derive. This functionality enables downstream applications to reveal source document applications, e.g. a link to a GDrive doc, Salesforce record, etc.
* **Improve title detection in pptx documents** The default title textboxes on a pptx slide are now categorized as titles.
* **Improve hierarchy detection in pptx documents** List items, and other slide text are properly nested under the slide title. This will enable better chunking of pptx documents.
* **Refactor of the ingest cli workflow** The refactored approach uses a dynamically set pipeline with a snapshot along each step to save progress and accommodate continuation from a snapshot if an error occurs. This also allows the pipeline to dynamically assign any number of steps to modify the partitioned content before it gets written to a destination.
* **Applies `max_characters=<n>` argument to all element types in `add_chunking_strategy` decorator** Previously this argument was only utilized in chunking Table elements and now applies to all partitioned elements if `add_chunking_strategy` decorator is utilized, further preparing the elements for downstream processing.
* **Add common retry strategy utilities for unstructured-ingest** Dynamic retry strategy with exponential backoff added to Notion source connector.
*
### Features

* **Adds `bag_of_words` and `percent_missing_text` functions** In order to count the word frequencies in two input texts and calculate the percentage of text missing relative to the source document.
* **Adds `edit_distance` calculation metrics** In order to benchmark the cleaned, extracted text with unstructured, `edit_distance` (`Levenshtein distance`) is included.
* **Adds detection_origin field to metadata** Problem: Currently isn't an easy way to find out how an element was created. With this change that information is added. Importance: With this information the developers and users are now able to know how an element was created to make decisions on how to use it. In order tu use this feature
setting UNSTRUCTURED_INCLUDE_DEBUG_METADATA=true is needed.
* **Adds a function that calculates frequency of the element type and its depth** To capture the accuracy of element type extraction, this function counts the occurrences of each unique element type with its depth for use in element metrics.

### Fixes

* **Fix zero division error in annotation bbox size** This fixes the bug where we find annotation bboxes realted to an element that need to divide the intersection size between annotation bbox and element bbox by the size of the annotation bbox
* **Fix prevent metadata module from importing dependencies from unnecessary modules** Problem: The `metadata` module had several top level imports that were only used in and applicable to code related to specific document types, while there were many general-purpose functions. As a result, general-purpose functions couldn't be used without unnecessary dependencies being installed. Fix: moved 3rd party dependency top level imports to inside the functions in which they are used and applied a decorator to check that the dependency is installed and emit a helpful error message if not.
* **Fixes category_depth None value for Title elements** Problem: `Title` elements from `chipper` get `category_depth`= None even when `Headline` and/or `Subheadline` elements are present in the same page. Fix: all `Title` elements with `category_depth` = None should be set to have a depth of 0 instead iff there are `Headline` and/or `Subheadline` element-types present. Importance: `Title` elements should be equivalent html `H1` when nested headings are present; otherwise, `category_depth` metadata can result ambiguous within elements in a page.
* **Tweak `xy-cut` ordering output to be more column friendly** This results in the order of elements more closely reflecting natural reading order which benefits downstream applications. While element ordering from `xy-cut` is usually mostly correct when ordering multi-column documents, sometimes elements from a RHS column will appear before elements in a LHS column. Fix: add swapped `xy-cut` ordering by sorting by X coordinate first and then Y coordinate.
* **Fixes badly initialized Formula** Problem: YoloX contain new types of elements, when loading a document that contain formulas a new element of that class
should be generated, however the Formula class inherits from Element instead of Text. After this change the element is correctly created with the correct class
allowing the document to be loaded. Fix: Change parent class for Formula to Text. Importance: Crucial to be able to load documents that contain formulas.
* **Fixes pdf uri error** An error was encountered when URI type of `GoToR` which refers to pdf resources outside of its own was detected since no condition catches such case. The code is fixing the issue by initialize URI before any condition check.


## 0.10.19

### Enhancements

* **Adds XLSX document level language detection** Enhancing on top of language detection functionality in previous release, we now support language detection within `.xlsx` file type at Element level.
* **bump `unstructured-inference` to `0.6.6`** The updated version of `unstructured-inference` makes table extraction in `hi_res` mode configurable to fine tune table extraction performance; it also improves element detection by adding a deduplication post processing step in the `hi_res` partitioning of pdfs and images.
* **Detect text in HTML Heading Tags as Titles** This will increase the accuracy of hierarchies in HTML documents and provide more accurate element categorization. If text is in an HTML heading tag and is not a list item, address, or narrative text, categorize it as a title.
* **Update python-based docs** Refactor docs to use the actual unstructured code rather than using the subprocess library to run the cli command itself.
* **Adds Table support for the `add_chunking_strategy` decorator to partition functions.** In addition to combining elements under Title elements, user's can now specify the `max_characters=<n>` argument to chunk Table elements into TableChunk elements with `text` and `text_as_html` of length <n> characters. This means partitioned Table results are ready for use in downstream applications without any post processing.
* **Expose endpoint url for s3 connectors** By allowing for the endpoint url to be explicitly overwritten, this allows for any non-AWS data providers supporting the s3 protocol to be supported (i.e. minio).

### Features

* **change default `hi_res` model for pdf/image partition to `yolox`** Now partitioning pdf/image using `hi_res` strategy utilizes `yolox_quantized` model isntead of `detectron2_onnx` model. This new default model has better recall for tables and produces more detailed categories for elements.
* **XLSX can now reads subtables within one sheet** Problem: Many .xlsx files are not created to be read as one full table per sheet. There are subtables, text and header along with more informations to extract from each sheet. Feature: This `partition_xlsx` now can reads subtable(s) within one .xlsx sheet, along with extracting other title and narrative texts. Importance: This enhance the power of .xlsx reading to not only one table per sheet, allowing user to capture more data tables from the file, if exists.
* **Update Documentation on Element Types and Metadata**: We have updated the documentation according to the latest element types and metadata. It includes the common and additional metadata provided by the Partitions and Connectors.

### Fixes

* **Fixes partition_pdf is_alnum reference bug** Problem: The `partition_pdf` when attempt to get bounding box from element experienced a reference before assignment error when the first object is not text extractable.  Fix: Switched to a flag when the condition is met. Importance: Crucial to be able to partition with pdf.
* **Fix various cases of HTML text missing after partition**
  Problem: Under certain circumstances, text immediately after some HTML tags will be misssing from partition result.
  Fix: Updated code to deal with these cases.
  Importance: This will ensure the correctness when partitioning HTML and Markdown documents.
* **Fixes chunking when `detection_class_prob` appears in Element metadata** Problem: when `detection_class_prob` appears in Element metadata, Elements will only be combined by chunk_by_title if they have the same `detection_class_prob` value (which is rare). This is unlikely a case we ever need to support and most often results in no chunking. Fix: `detection_class_prob` is included in the chunking list of metadata keys excluded for similarity comparison. Importance: This change allows `chunk_by_title` to operate as intended for documents which include `detection_class_prob` metadata in their Elements.

## 0.10.18

### Enhancements

* **Better detection of natural reading order in images and PDF's** The elements returned by partition better reflect natural reading order in some cases, particularly in complicated multi-column layouts, leading to better chunking and retrieval for downstream applications. Achieved by improving the `xy-cut` sorting to preprocess bboxes, shrinking all bounding boxes by 90% along x and y axes (still centered around the same center point), which allows projection lines to be drawn where not possible before if layout bboxes overlapped.
* **Improves `partition_xml` to be faster and more memory efficient when partitioning large XML files** The new behavior is to partition iteratively to prevent loading the entire XML tree into memory at once in most use cases.
* **Adds data source properties to SharePoint, Outlook, Onedrive, Reddit, Slack, DeltaTable connectors** These properties (date_created, date_modified, version, source_url, record_locator) are written to element metadata during ingest, mapping elements to information about the document source from which they derive. This functionality enables downstream applications to reveal source document applications, e.g. a link to a GDrive doc, Salesforce record, etc.
* **Add functionality to save embedded images in PDF's separately as images** This allows users to save embedded images in PDF's separately as images, given some directory path. The saved image path is written to the metadata for the Image element. Downstream applications may benefit by providing users with image links from relevant "hits."
* **Azure Cognite Search destination connector** New Azure Cognitive Search destination connector added to ingest CLI.  Users may now use `unstructured-ingest` to write partitioned data from over 20 data sources (so far) to an Azure Cognitive Search index.
* **Improves salesforce partitioning** Partitions Salesforce data as xlm instead of text for improved detail and flexibility. Partitions htmlbody instead of textbody for Salesforce emails. Importance: Allows all Salesforce fields to be ingested and gives Salesforce emails more detailed partitioning.
* **Add document level language detection functionality.** Introduces the "auto" default for the languages param, which then detects the languages present in the document using the `langdetect` package. Adds the document languages as ISO 639-3 codes to the element metadata. Implemented only for the partition_text function to start.
* **PPTX partitioner refactored in preparation for enhancement.** Behavior should be unchanged except that shapes enclosed in a group-shape are now included, as many levels deep as required (a group-shape can itself contain a group-shape).
* **Embeddings support for the SharePoint SourceConnector via unstructured-ingest CLI** The SharePoint connector can now optionally create embeddings from the elements it pulls out during partition and upload those embeddings to Azure Cognitive Search index.
* **Improves hierarchy from docx files by leveraging natural hierarchies built into docx documents**  Hierarchy can now be detected from an indentation level for list bullets/numbers and by style name (e.g. Heading 1, List Bullet 2, List Number).
* **Chunking support for the SharePoint SourceConnector via unstructured-ingest CLI** The SharePoint connector can now optionally chunk the elements pulled out during partition via the chunking unstructured brick. This can be used as a stage before creating embeddings.

### Features

* **Adds `links` metadata in `partition_pdf` for `fast` strategy.** Problem: PDF files contain rich information and hyperlink that Unstructured did not captured earlier. Feature: `partition_pdf` now can capture embedded links within the file along with its associated text and page number. Importance: Providing depth in extracted elements give user a better understanding and richer context of documents. This also enables user to map to other elements within the document if the hyperlink is refered internally.
* **Adds the embedding module to be able to embed Elements** Problem: Many NLP applications require the ability to represent parts of documents in a semantic way. Until now, Unstructured did not have text embedding ability within the core library. Feature: This embedding module is able to track embeddings related data with a class, embed a list of elements, and return an updated list of Elements with the *embeddings* property. The module is also able to embed query strings. Importance: Ability to embed documents or parts of documents will enable users to make use of these semantic representations in different NLP applications, such as search, retrieval, and retrieval augmented generation.

### Fixes

* **Fixes a metadata source serialization bug** Problem: In unstructured elements, when loading an elements json file from the disk, the data_source attribute is assumed to be an instance of DataSourceMetadata and the code acts based on that. However the loader did not satisfy the assumption, and loaded it as a dict instead, causing an error. Fix: Added necessary code block to initialize a DataSourceMetadata object, also refactored DataSourceMetadata.from_dict() method to remove redundant code. Importance: Crucial to be able to load elements (which have data_source fields) from json files.
* **Fixes issue where unstructured-inference was not getting updated** Problem: unstructured-inference was not getting upgraded to the version to match unstructured release when doing a pip install.  Solution: using `pip install unstructured[all-docs]` it will now upgrade both unstructured and unstructured-inference. Importance: This will ensure that the inference library is always in sync with the unstructured library, otherwise users will be using outdated libraries which will likely lead to unintended behavior.
* **Fixes SharePoint connector failures if any document has an unsupported filetype** Problem: Currently the entire connector ingest run fails if a single IngestDoc has an unsupported filetype. This is because a ValueError is raised in the IngestDoc's `__post_init__`. Fix: Adds a try/catch when the IngestConnector runs get_ingest_docs such that the error is logged but all processable documents->IngestDocs are still instantiated and returned. Importance: Allows users to ingest SharePoint content even when some files with unsupported filetypes exist there.
* **Fixes Sharepoint connector server_path issue** Problem: Server path for the Sharepoint Ingest Doc was incorrectly formatted, causing issues while fetching pages from the remote source. Fix: changes formatting of remote file path before instantiating SharepointIngestDocs and appends a '/' while fetching pages from the remote source. Importance: Allows users to fetch pages from Sharepoint Sites.
* **Fixes Sphinx errors.** Fixes errors when running Sphinx `make html` and installs library to suppress warnings.
* **Fixes a metadata backwards compatibility error** Problem: When calling `partition_via_api`, the hosted api may return an element schema that's newer than the current `unstructured`. In this case, metadata fields were added which did not exist in the local `ElementMetadata` dataclass, and `__init__()` threw an error. Fix: remove nonexistent fields before instantiating in `ElementMetadata.from_json()`. Importance: Crucial to avoid breaking changes when adding fields.
* **Fixes issue with Discord connector when a channel returns `None`** Problem: Getting the `jump_url` from a nonexistent Discord `channel` fails. Fix: property `jump_url` is now retrieved within the same context as the messages from the channel. Importance: Avoids cascading issues when the connector fails to fetch information about a Discord channel.
* **Fixes occasionally SIGABTR when writing table with `deltalake` on Linux** Problem: occasionally on Linux ingest can throw a `SIGABTR` when writing `deltalake` table even though the table was written correctly. Fix: put the writing function into a `Process` to ensure its execution to the fullest extent before returning to the main process. Importance: Improves stability of connectors using `deltalake`
* **Fixes badly initialized Formula** Problem: YoloX contain new types of elements, when loading a document that contain formulas a new element of that class should be generated, however the Formula class inherits from Element instead of Text. After this change the element is correctly created with the correct class allowing the document to be loaded. Fix: Change parent class for Formula to Text. Importance: Crucial to be able to load documents that contain formulas.

## 0.10.16

### Enhancements

* **Adds data source properties to Airtable, Confluence, Discord, Elasticsearch, Google Drive, and Wikipedia connectors** These properties (date_created, date_modified, version, source_url, record_locator) are written to element metadata during ingest, mapping elements to information about the document source from which they derive. This functionality enables downstream applications to reveal source document applications, e.g. a link to a GDrive doc, Salesforce record, etc.
* **DOCX partitioner refactored in preparation for enhancement.** Behavior should be unchanged except in multi-section documents containing different headers/footers for different sections. These will now emit all distinct headers and footers encountered instead of just those for the last section.
* **Add a function to map between Tesseract and standard language codes.** This allows users to input language information to the `languages` param in any Tesseract-supported langcode or any ISO 639 standard language code.
* **Add document level language detection functionality.** Introduces the "auto" default for the languages param, which then detects the languages present in the document using the `langdetect` package. Implemented only for the partition_text function to start.

### Features

### Fixes

* ***Fixes an issue that caused a partition error for some PDF's.** Fixes GH Issue 1460 by bypassing a coordinate check if an element has invalid coordinates.

## 0.10.15


### Enhancements

* **Support for better element categories from the next-generation image-to-text model ("chipper").** Previously, not all of the classifications from Chipper were being mapped to proper `unstructured` element categories so the consumer of the library would see many `UncategorizedText` elements. This fixes the issue, improving the granularity of the element categories outputs for better downstream processing and chunking. The mapping update is:
  * "Threading": `NarrativeText`
  * "Form": `NarrativeText`
  * "Field-Name": `Title`
  * "Value": `NarrativeText`
  * "Link": `NarrativeText`
  * "Headline": `Title` (with `category_depth=1`)
  * "Subheadline": `Title` (with `category_depth=2`)
  * "Abstract": `NarrativeText`
* **Better ListItem grouping for PDF's (fast strategy).** The `partition_pdf` with `fast` strategy previously broke down some numbered list item lines as separate elements. This enhancement leverages the x,y coordinates and bbox sizes to help decide whether the following chunk of text is a continuation of the immediate previous detected ListItem element or not, and not detect it as its own non-ListItem element.
* **Fall back to text-based classification for uncategorized Layout elements for Images and PDF's**. Improves element classification by running existing text-based rules on previously `UncategorizedText` elements.
* **Adds table partitioning for Partitioning for many doc types including: .html, .epub., .md, .rst, .odt, and .msg.** At the core of this change is the .html partition functionality, which is leveraged by the other effected doc types. This impacts many scenarios where `Table` Elements are now propery extracted.
* **Create and add `add_chunking_strategy` decorator to partition functions.** Previously, users were responsible for their own chunking after partitioning elements, often required for downstream applications. Now, individual elements may be combined into right-sized chunks where min and max character size may be specified if `chunking_strategy=by_title`. Relevant elements are grouped together for better downstream results. This enables users immediately use partitioned results effectively in downstream applications (e.g. RAG architecture apps) without any additional post-processing.
* **Adds `languages` as an input parameter and marks `ocr_languages` kwarg for deprecation in pdf, image, and auto partitioning functions.** Previously, language information was only being used for Tesseract OCR for image-based documents and was in a Tesseract specific string format, but by refactoring into a list of standard language codes independent of Tesseract, the `unstructured` library will better support `languages` for other non-image pipelines and/or support for other OCR engines.
* **Removes `UNSTRUCTURED_LANGUAGE` env var usage and replaces `language` with `languages` as an input parameter to unstructured-partition-text_type functions.** The previous parameter/input setup was not user-friendly or scalable to the variety of elements being processed. By refactoring the inputted language information into a list of standard language codes, we can support future applications of the element language such as detection, metadata, and multi-language elements. Now, to skip English specific checks, set the `languages` parameter to any non-English language(s).
* **Adds `xlsx` and `xls` filetype extensions to the `skip_infer_table_types` default list in `partition`.** By adding these file types to the input parameter these files should not go through table extraction. Users can still specify if they would like to extract tables from these filetypes, but will have to set the `skip_infer_table_types` to exclude the desired filetype extension. This avoids mis-representing complex spreadsheets where there may be multiple sub-tables and other content.
* **Better debug output related to sentence counting internals**. Clarify message when sentence is not counted toward sentence count because there aren't enough words, relevant for developers focused on `unstructured`s NLP internals.
* **Faster ocr_only speed for partitioning PDF and images.** Use `unstructured_pytesseract.run_and_get_multiple_output` function to reduce the number of calls to `tesseract` by half when partitioning pdf or image with `tesseract`
* **Adds data source properties to fsspec connectors** These properties (date_created, date_modified, version, source_url, record_locator) are written to element metadata during ingest, mapping elements to information about the document source from which they derive. This functionality enables downstream applications to reveal source document applications, e.g. a link to a GDrive doc, Salesforce record, etc.
* **Add delta table destination connector** New delta table destination connector added to ingest CLI.  Users may now use `unstructured-ingest` to write partitioned data from over 20 data sources (so far) to a Delta Table.
* **Rename to Source and Destination Connectors in the Documentation.** Maintain naming consistency between Connectors codebase and documentation with the first addition to a destination connector.
* **Non-HTML text files now return unstructured-elements as opposed to HTML-elements.** Previously the text based files that went through `partition_html` would return HTML-elements but now we preserve the format from the input using `source_format` argument in the partition call.
* **Adds `PaddleOCR` as an optional alternative to `Tesseract`** for OCR in processing of PDF or Image files, it is installable via the `makefile` command `install-paddleocr`. For experimental purposes only.
* **Bump unstructured-inference** to 0.5.28. This version bump markedly improves the output of table data, rendered as `metadata.text_as_html` in an element. These changes include:
  * add env variable `ENTIRE_PAGE_OCR` to specify using paddle or tesseract on entire page OCR
  * table structure detection now pads the input image by 25 pixels in all 4 directions to improve its recall (0.5.27)
  * support paddle with both cpu and gpu and assume it is pre-installed (0.5.26)
  * fix a bug where `cells_to_html` doesn't handle cells spanning multiple rows properly (0.5.25)
  * remove `cv2` preprocessing step before OCR step in table transformer (0.5.24)

### Features

* **Adds element metadata via `category_depth` with default value None**.
  * This additional metadata is useful for vectordb/LLM, chunking strategies, and retrieval applications.
* **Adds a naive hierarchy for elements via a `parent_id` on the element's metadata**
  * Users will now have more metadata for implementing vectordb/LLM chunking strategies. For example, text elements could be queried by their preceding title element.
  * Title elements created from HTML headings will properly nest

### Fixes

* **`add_pytesseract_bboxes_to_elements` no longer returns `nan` values**. The function logic is now broken into new methods
  `_get_element_box` and `convert_multiple_coordinates_to_new_system`
* **Selecting a different model wasn't being respected when calling `partition_image`.** Problem: `partition_pdf` allows for passing a `model_name` parameter. Given the similarity between the image and PDF pipelines, the expected behavior is that `partition_image` should support the same parameter, but `partition_image` was unintentionally not passing along its `kwargs`. This was corrected by adding the kwargs to the downstream call.
* **Fixes a chunking issue via dropping the field "coordinates".** Problem: chunk_by_title function was chunking each element to its own individual chunk while it needed to group elements into a fewer number of chunks. We've discovered that this happens due to a metadata matching logic in chunk_by_title function, and discovered that elements with different metadata can't be put into the same chunk. At the same time, any element with "coordinates" essentially had different metadata than other elements, due each element locating in different places and having different coordinates. Fix: That is why we have included the key "coordinates" inside a list of excluded metadata keys, while doing this "metadata_matches" comparision. Importance: This change is crucial to be able to chunk by title for documents which include "coordinates" metadata in their elements.

## 0.10.14

### Enhancements

* Update all connectors to use new downstream architecture
  * New click type added to parse comma-delimited string inputs
  * Some CLI options renamed

### Features

### Fixes

## 0.10.13

### Enhancements

* Updated documentation: Added back support doc types for partitioning, more Python codes in the API page,  RAG definition, and use case.
* Updated Hi-Res Metadata: PDFs and Images using Hi-Res strategy now have layout model class probabilities added ot metadata.
* Updated the `_detect_filetype_from_octet_stream()` function to use libmagic to infer the content type of file when it is not a zip file.
* Tesseract minor version bump to 5.3.2

### Features

* Add Jira Connector to be able to pull issues from a Jira organization
* Add `clean_ligatures` function to expand ligatures in text


### Fixes

* `partition_html` breaks on `<br>` elements.
* Ingest error handling to properly raise errors when wrapped
* GH issue 1361: fixes a sortig error that prevented some PDF's from being parsed
* Bump unstructured-inference
  * Brings back embedded images in PDF's (0.5.23)

## 0.10.12

### Enhancements

* Removed PIL pin as issue has been resolved upstream
* Bump unstructured-inference
  * Support for yolox_quantized layout detection model (0.5.20)
* YoloX element types added


### Features

* Add Salesforce Connector to be able to pull Account, Case, Campaign, EmailMessage, Lead

### Fixes


* Bump unstructured-inference
  * Avoid divide-by-zero errors swith `safe_division` (0.5.21)

## 0.10.11

### Enhancements

* Bump unstructured-inference
  * Combine entire-page OCR output with layout-detected elements, to ensure full coverage of the page (0.5.19)

### Features

* Add in ingest cli s3 writer

### Fixes

* Fix a bug where `xy-cut` sorting attemps to sort elements without valid coordinates; now xy cut sorting only works when **all** elements have valid coordinates

## 0.10.10

### Enhancements

* Adds `text` as an input parameter to `partition_xml`.
* `partition_xml` no longer runs through `partition_text`, avoiding incorrect splitting
  on carriage returns in the XML. Since `partition_xml` no longer calls `partition_text`,
  `min_partition` and `max_partition` are no longer supported in `partition_xml`.
* Bump `unstructured-inference==0.5.18`, change non-default detectron2 classification threshold
* Upgrade base image from rockylinux 8 to rockylinux 9
* Serialize IngestDocs to JSON when passing to subprocesses

### Features

### Fixes

- Fix a bug where mismatched `elements` and `bboxes` are passed into `add_pytesseract_bbox_to_elements`

## 0.10.9

### Enhancements

* Fix `test_json` to handle only non-extra dependencies file types (plain-text)

### Features

* Adds `chunk_by_title` to break a document into sections based on the presence of `Title`
  elements.
* add new extraction function `extract_image_urls_from_html` to extract all img related URL from html text.

### Fixes

* Make cv2 dependency optional
* Edit `add_pytesseract_bbox_to_elements`'s (`ocr_only` strategy) `metadata.coordinates.points` return type to `Tuple` for consistency.
* Re-enable test-ingest-confluence-diff for ingest tests
* Fix syntax for ingest test check number of files
* Fix csv and tsv partitioners loosing the first line of the files when creating elements

## 0.10.8

### Enhancements

* Release docker image that installs Python 3.10 rather than 3.8

### Features

### Fixes

## 0.10.7

### Enhancements

### Features

### Fixes

* Remove overly aggressive ListItem chunking for images and PDF's which typically resulted in inchorent elements.

## 0.10.6

### Enhancements

* Enable `partition_email` and `partition_msg` to detect if an email is PGP encryped. If
  and email is PGP encryped, the functions will return an empy list of elements and
  emit a warning about the encrypted content.
* Add threaded Slack conversations into Slack connector output
* Add functionality to sort elements using `xy-cut` sorting approach in `partition_pdf` for `hi_res` and `fast` strategies
* Bump unstructured-inference
  * Set OMP_THREAD_LIMIT to 1 if not set for better tesseract perf (0.5.17)

### Features

* Extract coordinates from PDFs and images when using OCR only strategy and add to metadata

### Fixes

* Update `partition_html` to respect the order of `<pre>` tags.
* Fix bug in `partition_pdf_or_image` where two partitions were called if `strategy == "ocr_only"`.
* Bump unstructured-inference
  * Fix issue where temporary files were being left behind (0.5.16)
* Adds deprecation warning for the `file_filename` kwarg to `partition`, `partition_via_api`,
  and `partition_multiple_via_api`.
* Fix documentation build workflow by pinning dependencies

## 0.10.5

### Enhancements

* Create new CI Pipelines
  - Checking text, xml, email, and html doc tests against the library installed without extras
  - Checking each library extra against their respective tests
* `partition` raises an error and tells the user to install the appropriate extra if a filetype
  is detected that is missing dependencies.
* Add custom errors to ingest
* Bump `unstructured-ingest==0.5.15`
  - Handle an uncaught TesseractError (0.5.15)
  - Add TIFF test file and TIFF filetype to `test_from_image_file` in `test_layout` (0.5.14)
* Use `entire_page` ocr mode for pdfs and images
* Add notes on extra installs to docs
* Adds ability to reuse connections per process in unstructured-ingest

### Features
* Add delta table connector

### Fixes

## 0.10.4
* Pass ocr_mode in partition_pdf and set the default back to individual pages for now
* Add diagrams and descriptions for ingest design in the ingest README

### Features
* Supports multipage TIFF image partitioning

### Fixes

## 0.10.2

### Enhancements
* Bump unstructured-inference==0.5.13:
  - Fix extracted image elements being included in layout merge, addresses the issue
    where an entire-page image in a PDF was not passed to the layout model when using hi_res.

### Features

### Fixes

## 0.10.1

### Enhancements
* Bump unstructured-inference==0.5.12:
  - fix to avoid trace for certain PDF's (0.5.12)
  - better defaults for DPI for hi_res and  Chipper (0.5.11)
  - implement full-page OCR (0.5.10)

### Features

### Fixes

* Fix dead links in repository README (Quick Start > Install for local development, and Learn more > Batch Processing)
* Update document dependencies to include tesseract-lang for additional language support (required for tests to pass)

## 0.10.0

### Enhancements

* Add `include_header` kwarg to `partition_xlsx` and change default behavior to `True`
* Update the `links` and `emphasized_texts` metadata fields

### Features

### Fixes

## 0.9.3

### Enhancements

* Pinned dependency cleanup.
* Update `partition_csv` to always use `soupparser_fromstring` to parse `html text`
* Update `partition_tsv` to always use `soupparser_fromstring` to parse `html text`
* Add `metadata.section` to capture epub table of contents data
* Add `unique_element_ids` kwarg to partition functions. If `True`, will use a UUID
  for element IDs instead of a SHA-256 hash.
* Update `partition_xlsx` to always use `soupparser_fromstring` to parse `html text`
* Add functionality to switch `html` text parser based on whether the `html` text contains emoji
* Add functionality to check if a string contains any emoji characters
* Add CI tests around Notion

### Features

* Add Airtable Connector to be able to pull views/tables/bases from an Airtable organization

### Fixes

* fix pdf partition of list items being detected as titles in OCR only mode
* make notion module discoverable
* fix emails with `Content-Distribution: inline` and `Content-Distribution: attachment` with no filename
* Fix email attachment filenames which had `=` in the filename itself

## 0.9.2


### Enhancements

* Update table extraction section in API documentation to sync with change in Prod API
* Update Notion connector to extract to html
* Added UUID option for `element_id`
* Bump unstructured-inference==0.5.9:
  - better caching of models
  - another version of detectron2 available, though the default layout model is unchanged
* Added UUID option for element_id
* Added UUID option for element_id
* CI improvements to run ingest tests in parallel

### Features

* Adds Sharepoint connector.

### Fixes

* Bump unstructured-inference==0.5.9:
  - ignores Tesseract errors where no text is extracted for tiles that indeed, have no text

## 0.9.1

### Enhancements

* Adds --partition-pdf-infer-table-structure to unstructured-ingest.
* Enable `partition_html` to skip headers and footers with the `skip_headers_and_footers` flag.
* Update `partition_doc` and `partition_docx` to track emphasized texts in the output
* Adds post processing function `filter_element_types`
* Set the default strategy for partitioning images to `hi_res`
* Add page break parameter section in API documentation to sync with change in Prod API
* Update `partition_html` to track emphasized texts in the output
* Update `XMLDocument._read_xml` to create `<p>` tag element for the text enclosed in the `<pre>` tag
* Add parameter `include_tail_text` to `_construct_text` to enable (skip) tail text inclusion
* Add Notion connector

### Features

### Fixes

* Remove unused `_partition_via_api` function
* Fixed emoji bug in `partition_xlsx`.
* Pass `file_filename` metadata when partitioning file object
* Skip ingest test on missing Slack token
* Add Dropbox variables to CI environments
* Remove default encoding for ingest
* Adds new element type `EmailAddress` for recognising email address in the  text
* Simplifies `min_partition` logic; makes partitions falling below the `min_partition`
  less likely.
* Fix bug where ingest test check for number of files fails in smoke test
* Fix unstructured-ingest entrypoint failure

## 0.9.0

### Enhancements

* Dependencies are now split by document type, creating a slimmer base installation.

## 0.8.8

### Enhancements

### Features

### Fixes

* Rename "date" field to "last_modified"
* Adds Box connector

### Fixes

## 0.8.7

### Enhancements

* Put back useful function `split_by_paragraph`

### Features

### Fixes

* Fix argument order in NLTK download step

## 0.8.6

### Enhancements

### Features

### Fixes

* Remove debug print lines and non-functional code

## 0.8.5

### Enhancements

* Add parameter `skip_infer_table_types` to enable (skip) table extraction for other doc types
* Adds optional Unstructured API unit tests in CI
* Tracks last modified date for all document types.
* Add auto_paragraph_grouper to detect new-line and blank-line new paragraph for .txt files.
* refactor the ingest cli to better support expanding supported connectors

## 0.8.3

### Enhancements

### Features

### Fixes

* NLTK now only gets downloaded if necessary.
* Handling for empty tables in Word Documents and PowerPoints.

## 0.8.4

### Enhancements

* Additional tests and refactor of JSON detection.
* Update functionality to retrieve image metadata from a page for `document_to_element_list`
* Links are now tracked in `partition_html` output.
* Set the file's current position to the beginning after reading the file in `convert_to_bytes`
* Add `min_partition` kwarg to that combines elements below a specified threshold and modifies splitting of strings longer than max partition so words are not split.
* set the file's current position to the beginning after reading the file in `convert_to_bytes`
* Add slide notes to pptx
* Add `--encoding` directive to ingest
* Improve json detection by `detect_filetype`

### Features

* Adds Outlook connector
* Add support for dpi parameter in inference library
* Adds Onedrive connector.
* Add Confluence connector for ingest cli to pull the body text from all documents from all spaces in a confluence domain.

### Fixes

* Fixes issue with email partitioning where From field was being assigned the To field value.
* Use the `image_metadata` property of the `PageLayout` instance to get the page image info in the `document_to_element_list`
* Add functionality to write images to computer storage temporarily instead of keeping them in memory for `ocr_only` strategy
* Add functionality to convert a PDF in small chunks of pages at a time for `ocr_only` strategy
* Adds `.txt`, `.text`, and `.tab` to list of extensions to check if file
  has a `text/plain` MIME type.
* Enables filters to be passed to `partition_doc` so it doesn't error with LibreOffice7.
* Removed old error message that's superseded by `requires_dependencies`.
* Removes using `hi_res` as the default strategy value for `partition_via_api` and `partition_multiple_via_api`

## 0.8.1

### Enhancements

* Add support for Python 3.11

### Features

### Fixes

* Fixed `auto` strategy detected scanned document as having extractable text and using `fast` strategy, resulting in no output.
* Fix list detection in MS Word documents.
* Don't instantiate an element with a coordinate system when there isn't a way to get its location data.

## 0.8.0

### Enhancements

* Allow model used for hi res pdf partition strategy to be chosen when called.
* Updated inference package

### Features

* Add `metadata_filename` parameter across all partition functions

### Fixes

* Update to ensure `convert_to_datafame` grabs all of the metadata fields.
* Adjust encoding recognition threshold value in `detect_file_encoding`
* Fix KeyError when `isd_to_elements` doesn't find a type
* Fix `_output_filename` for local connector, allowing single files to be written correctly to the disk

* Fix for cases where an invalid encoding is extracted from an email header.

### BREAKING CHANGES

* Information about an element's location is no longer returned as top-level attributes of an element. Instead, it is returned in the `coordinates` attribute of the element's metadata.

## 0.7.12

### Enhancements

* Adds `include_metadata` kwarg to `partition_doc`, `partition_docx`, `partition_email`, `partition_epub`, `partition_json`, `partition_msg`, `partition_odt`, `partition_org`, `partition_pdf`, `partition_ppt`, `partition_pptx`, `partition_rst`, and `partition_rtf`
### Features

* Add Elasticsearch connector for ingest cli to pull specific fields from all documents in an index.
* Adds Dropbox connector

### Fixes

* Fix tests that call unstructured-api by passing through an api-key
* Fixed page breaks being given (incorrect) page numbers
* Fix skipping download on ingest when a source document exists locally

## 0.7.11

### Enhancements

* More deterministic element ordering when using `hi_res` PDF parsing strategy (from unstructured-inference bump to 0.5.4)
* Make large model available (from unstructured-inference bump to 0.5.3)
* Combine inferred elements with extracted elements (from unstructured-inference bump to 0.5.2)
* `partition_email` and `partition_msg` will now process attachments if `process_attachments=True`
  and a attachment partitioning functions is passed through with `attachment_partitioner=partition`.

### Features

### Fixes

* Fix tests that call unstructured-api by passing through an api-key
* Fixed page breaks being given (incorrect) page numbers
* Fix skipping download on ingest when a source document exists locally

## 0.7.10

### Enhancements

* Adds a `max_partition` parameter to `partition_text`, `partition_pdf`, `partition_email`,
  `partition_msg` and `partition_xml` that sets a limit for the size of an individual
  document elements. Defaults to `1500` for everything except `partition_xml`, which has
  a default value of `None`.
* DRY connector refactor

### Features

* `hi_res` model for pdfs and images is selectable via environment variable.

### Fixes

* CSV check now ignores escaped commas.
* Fix for filetype exploration util when file content does not have a comma.
* Adds negative lookahead to bullet pattern to avoid detecting plain text line
  breaks like `-------` as list items.
* Fix pre tag parsing for `partition_html`
* Fix lookup error for annotated Arabic and Hebrew encodings

## 0.7.9

### Enhancements

* Improvements to string check for leafs in `partition_xml`.
* Adds --partition-ocr-languages to unstructured-ingest.

### Features

* Adds `partition_org` for processed Org Mode documents.

### Fixes

## 0.7.8

### Enhancements

### Features

* Adds Google Cloud Service connector

### Fixes

* Updates the `parse_email` for `partition_eml` so that `unstructured-api` passes the smoke tests
* `partition_email` now works if there is no message content
* Updates the `"fast"` strategy for `partition_pdf` so that it's able to recursively
* Adds recursive functionality to all fsspec connectors
* Adds generic --recursive ingest flag

## 0.7.7

### Enhancements

* Adds functionality to replace the `MIME` encodings for `eml` files with one of the common encodings if a `unicode` error occurs
* Adds missed file-like object handling in `detect_file_encoding`
* Adds functionality to extract charset info from `eml` files

### Features

* Added coordinate system class to track coordinate types and convert to different coordinate

### Fixes

* Adds an `html_assemble_articles` kwarg to `partition_html` to enable users to capture
  control whether content outside of `<article>` tags is captured when
  `<article>` tags are present.
* Check for the `xml` attribute on `element` before looking for pagebreaks in `partition_docx`.

## 0.7.6

### Enhancements

* Convert fast startegy to ocr_only for images
* Adds support for page numbers in `.docx` and `.doc` when user or renderer
  created page breaks are present.
* Adds retry logic for the unstructured-ingest Biomed connector

### Features

* Provides users with the ability to extract additional metadata via regex.
* Updates `partition_docx` to include headers and footers in the output.
* Create `partition_tsv` and associated tests. Make additional changes to `detect_filetype`.

### Fixes

* Remove fake api key in test `partition_via_api` since we now require valid/empty api keys
* Page number defaults to `None` instead of `1` when page number is not present in the metadata.
  A page number of `None` indicates that page numbers are not being tracked for the document
  or that page numbers do not apply to the element in question..
* Fixes an issue with some pptx files. Assume pptx shapes are found in top left position of slide
  in case the shape.top and shape.left attributes are `None`.

## 0.7.5

### Enhancements

* Adds functionality to sort elements in `partition_pdf` for `fast` strategy
* Adds ingest tests with `--fast` strategy on PDF documents
* Adds --api-key to unstructured-ingest

### Features

* Adds `partition_rst` for processed ReStructured Text documents.

### Fixes

* Adds handling for emails that do not have a datetime to extract.
* Adds pdf2image package as core requirement of unstructured (with no extras)

## 0.7.4

### Enhancements

* Allows passing kwargs to request data field for `partition_via_api` and `partition_multiple_via_api`
* Enable MIME type detection if libmagic is not available
* Adds handling for empty files in `detect_filetype` and `partition`.

### Features

### Fixes

* Reslove `grpcio` import issue on `weaviate.schema.validate_schema` for python 3.9 and 3.10
* Remove building `detectron2` from source in Dockerfile

## 0.7.3

### Enhancements

* Update IngestDoc abstractions and add data source metadata in ElementMetadata

### Features

### Fixes

* Pass `strategy` parameter down from `partition` for `partition_image`
* Filetype detection if a CSV has a `text/plain` MIME type
* `convert_office_doc` no longers prints file conversion info messages to stdout.
* `partition_via_api` reflects the actual filetype for the file processed in the API.

## 0.7.2

### Enhancements

* Adds an optional encoding kwarg to `elements_to_json` and `elements_from_json`
* Bump version of base image to use new stable version of tesseract

### Features

### Fixes

* Update the `read_txt_file` utility function to keep using `spooled_to_bytes_io_if_needed` for xml
* Add functionality to the `read_txt_file` utility function to handle file-like object from URL
* Remove the unused parameter `encoding` from `partition_pdf`
* Change auto.py to have a `None` default for encoding
* Add functionality to try other common encodings for html and xml files if an error related to the encoding is raised and the user has not specified an encoding.
* Adds benchmark test with test docs in example-docs
* Re-enable test_upload_label_studio_data_with_sdk
* File detection now detects code files as plain text
* Adds `tabulate` explicitly to dependencies
* Fixes an issue in `metadata.page_number` of pptx files
* Adds showing help if no parameters passed

## 0.7.1

### Enhancements

### Features

* Add `stage_for_weaviate` to stage `unstructured` outputs for upload to Weaviate, along with
  a helper function for defining a class to use in Weaviate schemas.
* Builds from Unstructured base image, built off of Rocky Linux 8.7, this resolves almost all CVE's in the image.

### Fixes

## 0.7.0

### Enhancements

* Installing `detectron2` from source is no longer required when using the `local-inference` extra.
* Updates `.pptx` parsing to include text in tables.

### Features

### Fixes

* Fixes an issue in `_add_element_metadata` that caused all elements to have `page_number=1`
  in the element metadata.
* Adds `.log` as a file extension for TXT files.
* Adds functionality to try other common encodings for email (`.eml`) files if an error related to the encoding is raised and the user has not specified an encoding.
* Allow passed encoding to be used in the `replace_mime_encodings`
* Fixes page metadata for `partition_html` when `include_metadata=False`
* A `ValueError` now raises if `file_filename` is not specified when you use `partition_via_api`
  with a file-like object.

## 0.6.11

### Enhancements

* Supports epub tests since pandoc is updated in base image

### Features


### Fixes


## 0.6.10

### Enhancements

* XLS support from auto partition

### Features

### Fixes

## 0.6.9

### Enhancements

* fast strategy for pdf now keeps element bounding box data
* setup.py refactor

### Features

### Fixes

* Adds functionality to try other common encodings if an error related to the encoding is raised and the user has not specified an encoding.
* Adds additional MIME types for CSV

## 0.6.8

### Enhancements

### Features

* Add `partition_csv` for CSV files.

### Fixes

## 0.6.7

### Enhancements

* Deprecate `--s3-url` in favor of `--remote-url` in CLI
* Refactor out non-connector-specific config variables
* Add `file_directory` to metadata
* Add `page_name` to metadata. Currently used for the sheet name in XLSX documents.
* Added a `--partition-strategy` parameter to unstructured-ingest so that users can specify
  partition strategy in CLI. For example, `--partition-strategy fast`.
* Added metadata for filetype.
* Add Discord connector to pull messages from a list of channels
* Refactor `unstructured/file-utils/filetype.py` to better utilise hashmap to return mime type.
* Add local declaration of DOCX_MIME_TYPES and XLSX_MIME_TYPES for `test_filetype.py`.

### Features

* Add `partition_xml` for XML files.
* Add `partition_xlsx` for Microsoft Excel documents.

### Fixes

* Supports `hml` filetype for partition as a variation of html filetype.
* Makes `pytesseract` a function level import in `partition_pdf` so you can use the `"fast"`
  or `"hi_res"` strategies if `pytesseract` is not installed. Also adds the
  `required_dependencies` decorator for the `"hi_res"` and `"ocr_only"` strategies.
* Fix to ensure `filename` is tracked in metadata for `docx` tables.

## 0.6.6

### Enhancements

* Adds an `"auto"` strategy that chooses the partitioning strategy based on document
  characteristics and function kwargs. This is the new default strategy for `partition_pdf`
  and `partition_image`. Users can maintain existing behavior by explicitly setting
  `strategy="hi_res"`.
* Added an additional trace logger for NLP debugging.
* Add `get_date` method to `ElementMetadata` for converting the datestring to a `datetime` object.
* Cleanup the `filename` attribute on `ElementMetadata` to remove the full filepath.

### Features

* Added table reading as html with URL parsing to `partition_docx` in docx
* Added metadata field for text_as_html for docx files

### Fixes

* `fileutils/file_type` check json and eml decode ignore error
* `partition_email` was updated to more flexibly handle deviations from the RFC-2822 standard.
  The time in the metadata returns `None` if the time does not match RFC-2822 at all.
* Include all metadata fields when converting to dataframe or CSV

## 0.6.5

### Enhancements

* Added support for SpooledTemporaryFile file argument.

### Features

### Fixes


## 0.6.4

### Enhancements

* Added an "ocr_only" strategy for `partition_pdf`. Refactored the strategy decision
  logic into its own module.

### Features

### Fixes

## 0.6.3

### Enhancements

* Add an "ocr_only" strategy for `partition_image`.

### Features

* Added `partition_multiple_via_api` for partitioning multiple documents in a single REST
  API call.
* Added `stage_for_baseplate` function to prepare outputs for ingestion into Baseplate.
* Added `partition_odt` for processing Open Office documents.

### Fixes

* Updates the grouping logic in the `partition_pdf` fast strategy to group together text
  in the same bounding box.

## 0.6.2

### Enhancements

* Added logic to `partition_pdf` for detecting copy protected PDFs and falling back
  to the hi res strategy when necessary.


### Features

* Add `partition_via_api` for partitioning documents through the hosted API.

### Fixes

* Fix how `exceeds_cap_ratio` handles empty (returns `True` instead of `False`)
* Updates `detect_filetype` to properly detect JSONs when the MIME type is `text/plain`.

## 0.6.1

### Enhancements

* Updated the table extraction parameter name to be more descriptive

### Features

### Fixes

## 0.6.0

### Enhancements

* Adds an `ssl_verify` kwarg to `partition` and `partition_html` to enable turning off
  SSL verification for HTTP requests. SSL verification is on by default.
* Allows users to pass in ocr language to `partition_pdf` and `partition_image` through
  the `ocr_language` kwarg. `ocr_language` corresponds to the code for the language pack
  in Tesseract. You will need to install the relevant Tesseract language pack to use a
  given language.

### Features

* Table extraction is now possible for pdfs from `partition` and `partition_pdf`.
* Adds support for extracting attachments from `.msg` files

### Fixes

* Adds an `ssl_verify` kwarg to `partition` and `partition_html` to enable turning off
  SSL verification for HTTP requests. SSL verification is on by default.

## 0.5.13

### Enhancements

* Allow headers to be passed into `partition` when `url` is used.

### Features

* `bytes_string_to_string` cleaning brick for bytes string output.

### Fixes

* Fixed typo in call to `exactly_one` in `partition_json`
* unstructured-documents encode xml string if document_tree is `None` in `_read_xml`.
* Update to `_read_xml` so that Markdown files with embedded HTML process correctly.
* Fallback to "fast" strategy only emits a warning if the user specifies the "hi_res" strategy.
* unstructured-partition-text_type exceeds_cap_ratio fix returns and how capitalization ratios are calculated
* `partition_pdf` and `partition_text` group broken paragraphs to avoid fragmented `NarrativeText` elements.
* .json files resolved as "application/json" on centos7 (or other installs with older libmagic libs)

## 0.5.12

### Enhancements

* Add OS mimetypes DB to docker image, mainly for unstructured-api compat.
* Use the image registry as a cache when building Docker images.
* Adds the ability for `partition_text` to group together broken paragraphs.
* Added method to utils to allow date time format validation

### Features
* Add Slack connector to pull messages for a specific channel

* Add --partition-by-api parameter to unstructured-ingest
* Added `partition_rtf` for processing rich text files.
* `partition` now accepts a `url` kwarg in addition to `file` and `filename`.

### Fixes

* Allow encoding to be passed into `replace_mime_encodings`.
* unstructured-ingest connector-specific dependencies are imported on demand.
* unstructured-ingest --flatten-metadata supported for local connector.
* unstructured-ingest fix runtime error when using --metadata-include.

## 0.5.11

### Enhancements

### Features

### Fixes

* Guard against null style attribute in docx document elements
* Update HTML encoding to better support foreign language characters

## 0.5.10

### Enhancements

* Updated inference package
* Add sender, recipient, date, and subject to element metadata for emails

### Features

* Added `--download-only` parameter to `unstructured-ingest`

### Fixes

* FileNotFound error when filename is provided but file is not on disk

## 0.5.9

### Enhancements

### Features

### Fixes

* Convert file to str in helper `split_by_paragraph` for `partition_text`

## 0.5.8

### Enhancements

* Update `elements_to_json` to return string when filename is not specified
* `elements_from_json` may take a string instead of a filename with the `text` kwarg
* `detect_filetype` now does a final fallback to file extension.
* Empty tags are now skipped during the depth check for HTML processing.

### Features

* Add local file system to `unstructured-ingest`
* Add `--max-docs` parameter to `unstructured-ingest`
* Added `partition_msg` for processing MSFT Outlook .msg files.

### Fixes

* `convert_file_to_text` now passes through the `source_format` and `target_format` kwargs.
  Previously they were hard coded.
* Partitioning functions that accept a `text` kwarg no longer raise an error if an empty
  string is passed (and empty list of elements is returned instead).
* `partition_json` no longer fails if the input is an empty list.
* Fixed bug in `chunk_by_attention_window` that caused the last word in segments to be cut-off
  in some cases.

### BREAKING CHANGES

* `stage_for_transformers` now returns a list of elements, making it consistent with other
  staging bricks

## 0.5.7

### Enhancements

* Refactored codebase using `exactly_one`
* Adds ability to pass headers when passing a url in partition_html()
* Added optional `content_type` and `file_filename` parameters to `partition()` to bypass file detection

### Features

* Add `--flatten-metadata` parameter to `unstructured-ingest`
* Add `--fields-include` parameter to `unstructured-ingest`

### Fixes

## 0.5.6

### Enhancements

* `contains_english_word()`, used heavily in text processing, is 10x faster.

### Features

* Add `--metadata-include` and `--metadata-exclude` parameters to `unstructured-ingest`
* Add `clean_non_ascii_chars` to remove non-ascii characters from unicode string

### Fixes

* Fix problem with PDF partition (duplicated test)

## 0.5.4

### Enhancements

* Added Biomedical literature connector for ingest cli.
* Add `FsspecConnector` to easily integrate any existing `fsspec` filesystem as a connector.
* Rename `s3_connector.py` to `s3.py` for readability and consistency with the
  rest of the connectors.
* Now `S3Connector` relies on `s3fs` instead of on `boto3`, and it inherits
  from `FsspecConnector`.
* Adds an `UNSTRUCTURED_LANGUAGE_CHECKS` environment variable to control whether or not language
  specific checks like vocabulary and POS tagging are applied. Set to `"true"` for higher
  resolution partitioning and `"false"` for faster processing.
* Improves `detect_filetype` warning to include filename when provided.
* Adds a "fast" strategy for partitioning PDFs with PDFMiner. Also falls back to the "fast"
  strategy if detectron2 is not available.
* Start deprecation life cycle for `unstructured-ingest --s3-url` option, to be deprecated in
  favor of `--remote-url`.

### Features

* Add `AzureBlobStorageConnector` based on its `fsspec` implementation inheriting
from `FsspecConnector`
* Add `partition_epub` for partitioning e-books in EPUB3 format.

### Fixes

* Fixes processing for text files with `message/rfc822` MIME type.
* Open xml files in read-only mode when reading contents to construct an XMLDocument.

## 0.5.3

### Enhancements

* `auto.partition()` can now load Unstructured ISD json documents.
* Simplify partitioning functions.
* Improve logging for ingest CLI.

### Features

* Add `--wikipedia-auto-suggest` argument to the ingest CLI to disable automatic redirection
  to pages with similar names.
* Add setup script for Amazon Linux 2
* Add optional `encoding` argument to the `partition_(text/email/html)` functions.
* Added Google Drive connector for ingest cli.
* Added Gitlab connector for ingest cli.

### Fixes

## 0.5.2

### Enhancements

* Fully move from printing to logging.
* `unstructured-ingest` now uses a default `--download_dir` of `$HOME/.cache/unstructured/ingest`
rather than a "tmp-ingest-" dir in the working directory.

### Features

### Fixes

* `setup_ubuntu.sh` no longer fails in some contexts by interpreting
`DEBIAN_FRONTEND=noninteractive` as a command
* `unstructured-ingest` no longer re-downloads files when --preserve-downloads
is used without --download-dir.
* Fixed an issue that was causing text to be skipped in some HTML documents.

## 0.5.1

### Enhancements

### Features

### Fixes

* Fixes an error causing JavaScript to appear in the output of `partition_html` sometimes.
* Fix several issues with the `requires_dependencies` decorator, including the error message
  and how it was used, which had caused an error for `unstructured-ingest --github-url ...`.

## 0.5.0

### Enhancements

* Add `requires_dependencies` Python decorator to check dependencies are installed before
  instantiating a class or running a function

### Features

* Added Wikipedia connector for ingest cli.

### Fixes

* Fix `process_document` file cleaning on failure
* Fixes an error introduced in the metadata tracking commit that caused `NarrativeText`
  and `FigureCaption` elements to be represented as `Text` in HTML documents.

## 0.4.16

### Enhancements

* Fallback to using file extensions for filetype detection if `libmagic` is not present

### Features

* Added setup script for Ubuntu
* Added GitHub connector for ingest cli.
* Added `partition_md` partitioner.
* Added Reddit connector for ingest cli.

### Fixes

* Initializes connector properly in ingest.main::MainProcess
* Restricts version of unstructured-inference to avoid multithreading issue

## 0.4.15

### Enhancements

* Added `elements_to_json` and `elements_from_json` for easier serialization/deserialization
* `convert_to_dict`, `dict_to_elements` and `convert_to_csv` are now aliases for functions
  that use the ISD terminology.

### Fixes

* Update to ensure all elements are preserved during serialization/deserialization

## 0.4.14

* Automatically install `nltk` models in the `tokenize` module.

## 0.4.13

* Fixes unstructured-ingest cli.

## 0.4.12

* Adds console_entrypoint for unstructured-ingest, other structure/doc updates related to ingest.
* Add `parser` parameter to `partition_html`.

## 0.4.11

* Adds `partition_doc` for partitioning Word documents in `.doc` format. Requires `libreoffice`.
* Adds `partition_ppt` for partitioning PowerPoint documents in `.ppt` format. Requires `libreoffice`.

## 0.4.10

* Fixes `ElementMetadata` so that it's JSON serializable when the filename is a `Path` object.

## 0.4.9

* Added ingest modules and s3 connector, sample ingest script
* Default to `url=None` for `partition_pdf` and `partition_image`
* Add ability to skip English specific check by setting the `UNSTRUCTURED_LANGUAGE` env var to `""`.
* Document `Element` objects now track metadata

## 0.4.8

* Modified XML and HTML parsers not to load comments.

## 0.4.7

* Added the ability to pull an HTML document from a url in `partition_html`.
* Added the the ability to get file summary info from lists of filenames and lists
  of file contents.
* Added optional page break to `partition` for `.pptx`, `.pdf`, images, and `.html` files.
* Added `to_dict` method to document elements.
* Include more unicode quotes in `replace_unicode_quotes`.

## 0.4.6

* Loosen the default cap threshold to `0.5`.
* Add a `UNSTRUCTURED_NARRATIVE_TEXT_CAP_THRESHOLD` environment variable for controlling
  the cap ratio threshold.
* Unknown text elements are identified as `Text` for HTML and plain text documents.
* `Body Text` styles no longer default to `NarrativeText` for Word documents. The style information
  is insufficient to determine that the text is narrative.
* Upper cased text is lower cased before checking for verbs. This helps avoid some missed verbs.
* Adds an `Address` element for capturing elements that only contain an address.
* Suppress the `UserWarning` when detectron is called.
* Checks that titles and narrative test have at least one English word.
* Checks that titles and narrative text are at least 50% alpha characters.
* Restricts titles to a maximum word length. Adds a `UNSTRUCTURED_TITLE_MAX_WORD_LENGTH`
  environment variable for controlling the max number of words in a title.
* Updated `partition_pptx` to order the elements on the page

## 0.4.4

* Updated `partition_pdf` and `partition_image` to return `unstructured` `Element` objects
* Fixed the healthcheck url path when partitioning images and PDFs via API
* Adds an optional `coordinates` attribute to document objects
* Adds `FigureCaption` and `CheckBox` document elements
* Added ability to split lists detected in `LayoutElement` objects
* Adds `partition_pptx` for partitioning PowerPoint documents
* LayoutParser models now download from HugginfaceHub instead of DropBox
* Fixed file type detection for XML and HTML files on Amazone Linux

## 0.4.3

* Adds `requests` as a base dependency
* Fix in `exceeds_cap_ratio` so the function doesn't break with empty text
* Fix bug in `_parse_received_data`.
* Update `detect_filetype` to properly handle `.doc`, `.xls`, and `.ppt`.

## 0.4.2

* Added `partition_image` to process documents in an image format.
* Fixed utf-8 encoding error in `partition_email` with attachments for `text/html`

## 0.4.1

* Added support for text files in the `partition` function
* Pinned `opencv-python` for easier installation on Linux

## 0.4.0

* Added generic `partition` brick that detects the file type and routes a file to the appropriate
  partitioning brick.
* Added a file type detection module.
* Updated `partition_html` and `partition_eml` to support file-like objects in 'rb' mode.
* Cleaning brick for removing ordered bullets `clean_ordered_bullets`.
* Extract brick method for ordered bullets `extract_ordered_bullets`.
* Test for `clean_ordered_bullets`.
* Test for `extract_ordered_bullets`.
* Added `partition_docx` for pre-processing Word Documents.
* Added new REGEX patterns to extract email header information
* Added new functions to extract header information `parse_received_data` and `partition_header`
* Added new function to parse plain text files `partition_text`
* Added new cleaners functions `extract_ip_address`, `extract_ip_address_name`, `extract_mapi_id`, `extract_datetimetz`
* Add new `Image` element and function to find embedded images `find_embedded_images`
* Added `get_directory_file_info` for summarizing information about source documents

## 0.3.5

* Add support for local inference
* Add new pattern to recognize plain text dash bullets
* Add test for bullet patterns
* Fix for `partition_html` that allows for processing `div` tags that have both text and child
  elements
* Add ability to extract document metadata from `.docx`, `.xlsx`, and `.jpg` files.
* Helper functions for identifying and extracting phone numbers
* Add new function `extract_attachment_info` that extracts and decodes the attachment
of an email.
* Staging brick to convert a list of `Element`s to a `pandas` dataframe.
* Add plain text functionality to `partition_email`

## 0.3.4

* Python-3.7 compat

## 0.3.3

* Removes BasicConfig from logger configuration
* Adds the `partition_email` partitioning brick
* Adds the `replace_mime_encodings` cleaning bricks
* Small fix to HTML parsing related to processing list items with sub-tags
* Add `EmailElement` data structure to store email documents

## 0.3.2

* Added `translate_text` brick for translating text between languages
* Add an `apply` method to make it easier to apply cleaners to elements

## 0.3.1

* Added \_\_init.py\_\_ to `partition`

## 0.3.0

* Implement staging brick for Argilla. Converts lists of `Text` elements to `argilla` dataset classes.
* Removing the local PDF parsing code and any dependencies and tests.
* Reorganizes the staging bricks in the unstructured.partition module
* Allow entities to be passed into the Datasaur staging brick
* Added HTML escapes to the `replace_unicode_quotes` brick
* Fix bad responses in partition_pdf to raise ValueError
* Adds `partition_html` for partitioning HTML documents.

## 0.2.6

* Small change to how \_read is placed within the inheritance structure since it doesn't really apply to pdf
* Add partitioning brick for calling the document image analysis API

## 0.2.5

* Update python requirement to >=3.7

## 0.2.4

* Add alternative way of importing `Final` to support google colab

## 0.2.3

* Add cleaning bricks for removing prefixes and postfixes
* Add cleaning bricks for extracting text before and after a pattern

## 0.2.2

* Add staging brick for Datasaur

## 0.2.1

* Added brick to convert an ISD dictionary to a list of elements
* Update `PDFDocument` to use the `from_file` method
* Added staging brick for CSV format for ISD (Initial Structured Data) format.
* Added staging brick for separating text into attention window size chunks for `transformers`.
* Added staging brick for LabelBox.
* Added ability to upload LabelStudio predictions
* Added utility function for JSONL reading and writing
* Added staging brick for CSV format for Prodigy
* Added staging brick for Prodigy
* Added ability to upload LabelStudio annotations
* Added text_field and id_field to stage_for_label_studio signature

## 0.2.0

* Initial release of unstructured<|MERGE_RESOLUTION|>--- conflicted
+++ resolved
@@ -1,8 +1,4 @@
-<<<<<<< HEAD
-## 0.12.3-dev6
-=======
-## 0.12.3-dev7
->>>>>>> 74dcca44
+## 0.12.3-dev8
 
 ### Enhancements
 
@@ -21,13 +17,9 @@
 * **Fix FSSpec destination connectors check_connection.** FSSpec destination connectors did not use `check_connection`. There was an error when trying to `ls` destination directory - it may not exist at the moment of connector creation. Now `check_connection` calls `ls` on bucket root and this method is called on `initialize` of destination connector.
 * **Fix databricks-volumes extra location.** `setup.py` is currently pointing to the wrong location for the databricks-volumes extra requirements. This results in errors when trying to build the wheel for unstructured. This change updates to point to the correct path.
 * **Fix uploading None values to Chroma and Pinecone.** Removes keys with None values with Pinecone and Chroma destinations. Pins Pinecone dependency
-<<<<<<< HEAD
-* **Default `hi_res_model_name` now relies on `unstructured-inference`** When no explicit `hi_res_model_name` is passed into `partition` or `partition_pdf_or_image` the default model is picked by `unstructured-inference`'s settings or os env variable `UNSTRUCTURED_HI_RES_MODEL_NAME`; it now returns the same model name regardless of `infer_table_structure`'s value; this function will be deprecated in the future and the default model name will simply rely on `unstructured-inference` and will not consider os env in a future release.
-=======
 * **Update documentation.** (i) best practice for table extration by using 'skip_infer_table_types' param, instead of 'pdf_infer_table_structure', and (ii) fixed CSS, RST issues and typo in the documentation.
 * **Fix postgres storage of link_texts.** Formatting of link_texts was breaking metadata storage.
-
->>>>>>> 74dcca44
+* **Default `hi_res_model_name` now relies on `unstructured-inference`** When no explicit `hi_res_model_name` is passed into `partition` or `partition_pdf_or_image` the default model is picked by `unstructured-inference`'s settings or os env variable `UNSTRUCTURED_HI_RES_MODEL_NAME`; it now returns the same model name regardless of `infer_table_structure`'s value; this function will be deprecated in the future and the default model name will simply rely on `unstructured-inference` and will not consider os env in a future release.
 
 ## 0.12.2
 
