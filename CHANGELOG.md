<<<<<<< HEAD
## 0.10.29-dev13
=======
## 0.10.30-dev1

### Enhancements

### Features

* **Adds ability to pass timeout for a request when partitioning via a `url`.** `partition` now accepts a new optional parameter `request_timeout` which if set will prevent any `requests.get` from hanging indefinitely and instead will raise a timeout error. This is useful when partitioning a url that may be slow to respond or may not respond at all.

### Fixes

### Enhancements

* **Support nested DOCX tables.** In DOCX, like HTML, a table cell can itself contain a table. In this case, create nested HTML tables to reflect that structure and create a plain-text table with captures all the text in nested tables, formatting it as a reasonable facsimile of a table.

### Features

### Fixes

## 0.10.29
>>>>>>> 92ddf3a3

### Enhancements

* **Add include_header argument for partition_csv and partition_tsv** Now supports retaining header rows in CSV and TSV documents element partitioning.
* **Add retry logic for all source connectors** All http calls being made by the ingest source connectors have been isolated and wrapped by the `SourceConnectionNetworkError` custom error, which triggers the retry logic, if enabled, in the ingest pipeline.
* **Google Drive source connector supports credentials from memory** Originally, the connector expected a filepath to pull the credentials from when creating the client. This was expanded to support passing that information from memory as a dict if access to the file system might not be available.
* **Add support for generic partition configs in ingest cli** Along with the explicit partition options supported by the cli, an `additional_partition_args` arg was added to allow users to pass in any other arguments that should be added when calling partition(). This helps keep any changes to the input parameters of the partition() exposed in the CLI.
* **Map full output schema for table-based destination connectors** A full schema was introduced to map the type of all output content from the json partition output and mapped to a flattened table structure to leverage table-based destination connectors. The delta table destination connector was updated at the moment to take advantage of this.
<<<<<<< HEAD
* **Add connection check to ingest connectors** Each source and destination connector now support a `check_connection()` method which makes sure a valid connection can be established with the source/destination given any authentication credentials in a lightweight request.
=======
* **Incorporate multiple embedding model options into ingest, add diff test embeddings** Problem: Ingest pipeline already supported embedding functionality, however users might want to use different types of embedding providers. Enhancement: Extend ingest pipeline so that users can specify and embed via a particular embedding provider from a range of options. Also adds a diff test to compare output from an embedding module with the expected output
>>>>>>> 92ddf3a3

### Features

* **Allow setting table crop parameter** In certain circumstances, adjusting the table crop padding may improve table.

### Fixes

* **Fixes `partition_text` to prevent empty elements** Adds a check to filter out empty bullets.
* **Handle empty string for `ocr_languages` with values for `languages`** Some API users ran into an issue with sending `languages` params because the API defaulted to also using an empty string for `ocr_languages`. This update handles situations where `languages` is defined and `ocr_languages` is an empty string.
* **Fix PDF tried to loop through None** Previously the PDF annotation extraction tried to loop through `annots` that resolved out as None. A logical check added to avoid such error.
* **Ingest session handler not being shared correctly** All ingest docs that leverage the session handler should only need to set it once per process. It was recreating it each time because the right values weren't being set nor available given how dataclasses work in python.
* **Ingest download-only fix.** Previously the download only flag was being checked after the doc factory pipeline step, which occurs before the files are actually downloaded by the source node. This check was moved after the source node to allow for the files to be downloaded first before exiting the pipeline.
* **Fix flaky chunk-metadata.** Prior implementation was sensitive to element order in the section resulting in metadata values sometimes being dropped. Also, not all metadata items can be consolidated across multiple elements (e.g. coordinates) and so are now dropped from consolidated metadata.
* **Fix tesseract error `Estimating resolution as X`** leaded by invalid language parameters input. Proceed with defalut language `eng` when `lang.py` fails to find valid language code for tesseract, so that we don't pass an empty string to tesseract CLI and raise an exception in downstream.

## 0.10.28

### Enhancements

* **Add table structure evaluation helpers** Adds functions to evaluate the similarity between predicted table structure and actual table structure.
* **Use `yolox` by default for table extraction when partitioning pdf/image** `yolox` model provides higher recall of the table regions than the quantized version and it is now the default element detection model when `infer_table_structure=True` for partitioning pdf/image files
* **Remove pdfminer elements from inside tables** Previously, when using `hi_res` some elements where extracted using pdfminer too, so we removed pdfminer from the tables pipeline to avoid duplicated elements.
* **Fsspec downstream connectors** New destination connector added to ingest CLI, users may now use `unstructured-ingest` to write to any of the following:
  * Azure
  * Box
  * Dropbox
  * Google Cloud Service

### Features

* **Update `ocr_only` strategy in `partition_pdf()`** Adds the functionality to get accurate coordinate data when partitioning PDFs and Images with the `ocr_only` strategy.

### Fixes
* **Fixed SharePoint permissions for the fetching to be opt-in** Problem: Sharepoint permissions were trying to be fetched even when no reletad cli params were provided, and this gave an error due to values for those keys not existing. Fix: Updated getting keys to be with .get() method and changed the "skip-check" to check individual cli params rather than checking the existance of a config object.

* **Fixes issue where tables from markdown documents were being treated as text** Problem: Tables from markdown documents were being treated as text, and not being extracted as tables. Solution: Enable the `tables` extension when instantiating the `python-markdown` object. Importance: This will allow users to extract structured data from tables in markdown documents.
* **Fix wrong logger for paddle info** Replace the logger from unstructured-inference with the logger from unstructured for paddle_ocr.py module.
* **Fix ingest pipeline to be able to use chunking and embedding together** Problem: When ingest pipeline was using chunking and embedding together, embedding outputs were empty and the outputs of chunking couldn't be re-read into memory and be forwarded to embeddings. Fix: Added CompositeElement type to TYPE_TO_TEXT_ELEMENT_MAP to be able to process CompositeElements with unstructured.staging.base.isd_to_elements
* **Fix unnecessary mid-text chunk-splitting.** The "pre-chunker" did not consider separator blank-line ("\n\n") length when grouping elements for a single chunk. As a result, sections were frequently over-populated producing a over-sized chunk that required mid-text splitting.
* **Fix frequent dissociation of title from chunk.** The sectioning algorithm included the title of the next section with the prior section whenever it would fit, frequently producing association of a section title with the prior section and dissociating it from its actual section. Fix this by performing combination of whole sections only.
* **Fix PDF attempt to get dict value from string.** Fixes a rare edge case that prevented some PDF's from being partitioned. The `get_uris_from_annots` function tried to access the dictionary value of a string instance variable. Assign `None` to the annotation variable if the instance type is not dictionary to avoid the erroneous attempt.

## 0.10.27

### Enhancements

* **Leverage dict to share content across ingest pipeline** To share the ingest doc content across steps in the ingest pipeline, this was updated to use a multiprocessing-safe dictionary so changes get persisted and each step has the option to modify the ingest docs in place.

### Features

### Fixes

* **Removed `ebooklib` as a dependency** `ebooklib` is licensed under AGPL3, which is incompatible with the Apache 2.0 license. Thus it is being removed.
* **Caching fixes in ingest pipeline** Previously, steps like the source node were not leveraging parameters such as `re_download` to dictate if files should be forced to redownload rather than use what might already exist locally.

## 0.10.26

### Enhancements

* **Add text CCT CI evaluation workflow** Adds cct text extraction evaluation metrics to the current ingest workflow to measure the performance of each file extracted as well as aggregated-level performance.

### Features

* **Functionality to catch and classify overlapping/nested elements** Method to identify overlapping-bboxes cases within detected elements in a document. It returns two values: a boolean defining if there are overlapping elements present, and a list reporting them with relevant metadata. The output includes information about the `overlapping_elements`, `overlapping_case`, `overlapping_percentage`, `largest_ngram_percentage`, `overlap_percentage_total`, `max_area`, `min_area`, and `total_area`.
* **Add Local connector source metadata** python's os module used to pull stats from local file when processing via the local connector and populates fields such as last modified time, created time.

### Fixes

* **Fixes elements partitioned from an image file missing certain metadata** Metadata for image files, like file type, was being handled differently from other file types. This caused a bug where other metadata, like the file name, was being missed. This change brought metadata handling for image files to be more in line with the handling for other file types so that file name and other metadata fields are being captured.
* **Adds `typing-extensions` as an explicit dependency** This package is an implicit dependency, but the module is being imported directly in `unstructured.documents.elements` so the dependency should be explicit in case changes in other dependencies lead to `typing-extensions` being dropped as a dependency.
* **Stop passing `extract_tables` to `unstructured-inference` since it is now supported in `unstructured` instead** Table extraction previously occurred in `unstructured-inference`, but that logic, except for the table model itself, is now a part of the `unstructured` library. Thus the parameter triggering table extraction is no longer passed to the `unstructured-inference` package. Also noted the table output regression for PDF files.
* **Fix a bug in Table partitioning** Previously the `skip_infer_table_types` variable used in `partition` was not being passed down to specific file partitioners. Now you can utilize the `skip_infer_table_types` list variable when calling `partition` to specify the filetypes for which you want to skip table extraction, or the `infer_table_structure` boolean variable on the file specific partitioning function.
* **Fix partition docx without sections** Some docx files, like those from teams output, do not contain sections and it would produce no results because the code assumes all components are in sections. Now if no sections is detected from a document we iterate through the paragraphs and return contents found in the paragraphs.
* **Fix out-of-order sequencing of split chunks.** Fixes behavior where "split" chunks were inserted at the beginning of the chunk sequence. This would produce a chunk sequence like [5a, 5b, 3a, 3b, 1, 2, 4] when sections 3 and 5 exceeded `max_characters`.
* **Deserialization of ingest docs fixed** When ingest docs are being deserialized as part of the ingest pipeline process (cli), there were certain fields that weren't getting persisted (metadata and date processed). The from_dict method was updated to take these into account and a unit test added to check.
* **Map source cli command configs when destination set** Due to how the source connector is dynamically called when the destination connector is set via the CLI, the configs were being set incorrectoy, causing the source connector to break. The configs were fixed and updated to take into account Fsspec-specific connectors.

## 0.10.25

### Enhancements

* **Duplicate CLI param check** Given that many of the options associated with the `Click` based cli ingest commands are added dynamically from a number of configs, a check was incorporated to make sure there were no duplicate entries to prevent new configs from overwriting already added options.
* **Ingest CLI refactor for better code reuse** Much of the ingest cli code can be templated and was a copy-paste across files, adding potential risk. Code was refactored to use a base class which had much of the shared code templated.

### Features

* **Table OCR refactor** support Table OCR with pre-computed OCR data to ensure we only do one OCR for entrie document. User can specify
ocr agent tesseract/paddle in environment variable `OCR_AGENT` for OCRing the entire document.
* **Adds accuracy function** The accuracy scoring was originally an option under `calculate_edit_distance`. For easy function call, it is now a wrapper around the original function that calls edit_distance and return as "score".
* **Adds HuggingFaceEmbeddingEncoder** The HuggingFace Embedding Encoder uses a local embedding model as opposed to using an API.
* **Add AWS bedrock embedding connector** `unstructured.embed.bedrock` now provides a connector to use AWS bedrock's `titan-embed-text` model to generate embeddings for elements. This features requires valid AWS bedrock setup and an internet connectionto run.

### Fixes

* **Import PDFResourceManager more directly** We were importing `PDFResourceManager` from `pdfminer.converter` which was causing an error for some users. We changed to import from the actual location of `PDFResourceManager`, which is `pdfminer.pdfinterp`.
* **Fix language detection of elements with empty strings** This resolves a warning message that was raised by `langdetect` if the language was attempted to be detected on an empty string. Language detection is now skipped for empty strings.
* **Fix chunks breaking on regex-metadata matches.** Fixes "over-chunking" when `regex_metadata` was used, where every element that contained a regex-match would start a new chunk.
* **Fix regex-metadata match offsets not adjusted within chunk.** Fixes incorrect regex-metadata match start/stop offset in chunks where multiple elements are combined.
* **Map source cli command configs when destination set** Due to how the source connector is dynamically called when the destination connector is set via the CLI, the configs were being set incorrectoy, causing the source connector to break. The configs were fixed and updated to take into account Fsspec-specific connectors.
* **Fix metrics folder not discoverable** Fixes issue where unstructured/metrics folder is not discoverable on PyPI by adding an `__init__.py` file under the folder.
* **Fix a bug when `parition_pdf` get `model_name=None`** In API usage the `model_name` value is `None` and the `cast` function in `partition_pdf` would return `None` and lead to attribution error. Now we use `str` function to explicit convert the content to string so it is garanteed to have `starts_with` and other string functions as attributes
* **Fix html partition fail on tables without `tbody` tag** HTML tables may sometimes just contain headers without body (`tbody` tag)

## 0.10.24

### Enhancements

* **Improve natural reading order** Some `OCR` elements with only spaces in the text have full-page width in the bounding box, which causes the `xycut` sorting to not work as expected. Now the logic to parse OCR results removes any elements with only spaces (more than one space).
* **Ingest compression utilities and fsspec connector support** Generic utility code added to handle files that get pulled from a source connector that are either tar or zip compressed and uncompress them locally. This is then processed using a local source connector. Currently this functionality has been incorporated into the fsspec connector and all those inheriting from it (currently: Azure Blob Storage, Google Cloud Storage, S3, Box, and Dropbox).
* **Ingest destination connectors support for writing raw list of elements** Along with the default write method used in the ingest pipeline to write the json content associated with the ingest docs, each destination connector can now also write a raw list of elements to the desired downstream location without having an ingest doc associated with it.

### Features

* **Adds element type percent match function** In order to evaluate the element type extracted, we add a function that calculates the matched percentage between two frequency dictionary.

### Fixes

* **Fix paddle model file not discoverable** Fixes issue where ocr_models/paddle_ocr.py file is not discoverable on PyPI by adding
an `__init__.py` file under the folder.
* **Chipper v2 Fixes** Includes fix for a memory leak and rare last-element bbox fix. (unstructured-inference==0.7.7)
* **Fix image resizing issue** Includes fix related to resizing images in the tables pipeline. (unstructured-inference==0.7.6)

## 0.10.23

### Enhancements

* **Add functionality to limit precision when serializing to json** Precision for `points` is limited to 1 decimal point if coordinates["system"] == "PixelSpace" (otherwise 2 decimal points?). Precision for `detection_class_prob` is limited to 5 decimal points.
* **Fix csv file detection logic when mime-type is text/plain** Previously the logic to detect csv file type was considering only first row's comma count comparing with the header_row comma count and both the rows being same line the result was always true, Now the logic is changed to consider the comma's count for all the lines except first line and compare with header_row comma count.
* **Improved inference speed for Chipper V2** API requests with 'hi_res_model_name=chipper' now have ~2-3x faster responses.

### Features

### Fixes

* **Cleans up temporary files after conversion** Previously a file conversion utility was leaving temporary files behind on the filesystem without removing them when no longer needed. This fix helps prevent an accumulation of temporary files taking up excessive disk space.
* **Fixes `under_non_alpha_ratio` dividing by zero** Although this function guarded against a specific cause of division by zero, there were edge cases slipping through like strings with only whitespace. This update more generally prevents the function from performing a division by zero.
* **Fix languages default** Previously the default language was being set to English when elements didn't have text or if langdetect could not detect the language. It now defaults to None so there is not misleading information about the language detected.
* **Fixes recursion limit error that was being raised when partitioning Excel documents of a certain size** Previously we used a recursive method to find subtables within an excel sheet. However this would run afoul of Python's recursion depth limit when there was a contiguous block of more than 1000 cells within a sheet. This function has been updated to use the NetworkX library which avoids Python recursion issues.

## 0.10.22

### Enhancements

* **bump `unstructured-inference` to `0.7.3`** The updated version of `unstructured-inference` supports a new version of the Chipper model, as well as a cleaner schema for its output classes. Support is included for new inference features such as hierarchy and ordering.
* **Expose skip_infer_table_types in ingest CLI.** For each connector a new `--skip-infer-table-types` parameter was added to map to the `skip_infer_table_types` partition argument. This gives more granular control to unstructured-ingest users, allowing them to specify the file types for which we should attempt table extraction.
* **Add flag to ingest CLI to raise error if any single doc fails in pipeline** Currently if a single doc fails in the pipeline, the whole thing halts due to the error. This flag defaults to log an error but continue with the docs it can.
* **Emit hyperlink metadata for DOCX file-type.** DOCX partitioner now adds `metadata.links`, `metadata.link_texts` and `metadata.link_urls` for elements that contain a hyperlink that points to an external resource. So-called "jump" links pointing to document internal locations (such as those found in a table-of-contents "jumping" to a chapter or section) are excluded.

### Features

* **Add `elements_to_text` as a staging helper function** In order to get a single clean text output from unstructured for metric calculations, automate the process of extracting text from elements using this function.
* **Adds permissions(RBAC) data ingestion functionality for the Sharepoint connector.** Problem: Role based access control is an important component in many data storage systems. Users may need to pass permissions (RBAC) data to downstream systems when ingesting data. Feature: Added permissions data ingestion functionality to the Sharepoint connector.

### Fixes

* **Fixes PDF list parsing creating duplicate list items** Previously a bug in PDF list item parsing caused removal of other elements and duplication of the list item
* **Fixes duplicated elements** Fixes issue where elements are duplicated when embeddings are generated. This will allow users to generate embeddings for their list of Elements without duplicating/breaking the orginal content.
* **Fixes failure when flagging for embeddings through unstructured-ingest** Currently adding the embedding parameter to any connector results in a failure on the copy stage. This is resolves the issue by adding the IngestDoc to the context map in the embedding node's `run` method. This allows users to specify that connectors fetch embeddings without failure.
* **Fix ingest pipeline reformat nodes not discoverable** Fixes issue where  reformat nodes raise ModuleNotFoundError on import. This was due to the directory was missing `__init__.py` in order to make it discoverable.
* **Fix default language in ingest CLI** Previously the default was being set to english which injected potentially incorrect information to downstream language detection libraries. By setting the default to None allows those libraries to better detect what language the text is in the doc being processed.

## 0.10.21

* **Adds Scarf analytics**.

## 0.10.20

### Enhancements

* **Add document level language detection functionality.** Adds the "auto" default for the languages param to all partitioners. The primary language present in the document is detected using the `langdetect` package. Additional param `detect_language_per_element` is also added for partitioners that return multiple elements. Defaults to `False`.
* **Refactor OCR code** The OCR code for entire page is moved from unstructured-inference to unstructured. On top of continuing support for OCR language parameter, we also support two OCR processing modes, "entire_page" or "individual_blocks".
* **Align to top left when shrinking bounding boxes for `xy-cut` sorting:** Update `shrink_bbox()` to keep top left rather than center.
* **Add visualization script to annotate elements** This script is often used to analyze/visualize elements with coordinates (e.g. partition_pdf()).
* **Adds data source properties to the Jira, Github and Gitlab connectors** These properties (date_created, date_modified, version, source_url, record_locator) are written to element metadata during ingest, mapping elements to information about the document source from which they derive. This functionality enables downstream applications to reveal source document applications, e.g. a link to a GDrive doc, Salesforce record, etc.
* **Improve title detection in pptx documents** The default title textboxes on a pptx slide are now categorized as titles.
* **Improve hierarchy detection in pptx documents** List items, and other slide text are properly nested under the slide title. This will enable better chunking of pptx documents.
* **Refactor of the ingest cli workflow** The refactored approach uses a dynamically set pipeline with a snapshot along each step to save progress and accommodate continuation from a snapshot if an error occurs. This also allows the pipeline to dynamically assign any number of steps to modify the partitioned content before it gets written to a destination.
* **Applies `max_characters=<n>` argument to all element types in `add_chunking_strategy` decorator** Previously this argument was only utilized in chunking Table elements and now applies to all partitioned elements if `add_chunking_strategy` decorator is utilized, further preparing the elements for downstream processing.
* **Add common retry strategy utilities for unstructured-ingest** Dynamic retry strategy with exponential backoff added to Notion source connector.
*
### Features

* **Adds `bag_of_words` and `percent_missing_text` functions** In order to count the word frequencies in two input texts and calculate the percentage of text missing relative to the source document.
* **Adds `edit_distance` calculation metrics** In order to benchmark the cleaned, extracted text with unstructured, `edit_distance` (`Levenshtein distance`) is included.
* **Adds detection_origin field to metadata** Problem: Currently isn't an easy way to find out how an element was created. With this change that information is added. Importance: With this information the developers and users are now able to know how an element was created to make decisions on how to use it. In order tu use this feature
setting UNSTRUCTURED_INCLUDE_DEBUG_METADATA=true is needed.
* **Adds a function that calculates frequency of the element type and its depth** To capture the accuracy of element type extraction, this function counts the occurrences of each unique element type with its depth for use in element metrics.

### Fixes

* **Fix zero division error in annotation bbox size** This fixes the bug where we find annotation bboxes realted to an element that need to divide the intersection size between annotation bbox and element bbox by the size of the annotation bbox
* **Fix prevent metadata module from importing dependencies from unnecessary modules** Problem: The `metadata` module had several top level imports that were only used in and applicable to code related to specific document types, while there were many general-purpose functions. As a result, general-purpose functions couldn't be used without unnecessary dependencies being installed. Fix: moved 3rd party dependency top level imports to inside the functions in which they are used and applied a decorator to check that the dependency is installed and emit a helpful error message if not.
* **Fixes category_depth None value for Title elements** Problem: `Title` elements from `chipper` get `category_depth`= None even when `Headline` and/or `Subheadline` elements are present in the same page. Fix: all `Title` elements with `category_depth` = None should be set to have a depth of 0 instead iff there are `Headline` and/or `Subheadline` element-types present. Importance: `Title` elements should be equivalent html `H1` when nested headings are present; otherwise, `category_depth` metadata can result ambiguous within elements in a page.
* **Tweak `xy-cut` ordering output to be more column friendly** This results in the order of elements more closely reflecting natural reading order which benefits downstream applications. While element ordering from `xy-cut` is usually mostly correct when ordering multi-column documents, sometimes elements from a RHS column will appear before elements in a LHS column. Fix: add swapped `xy-cut` ordering by sorting by X coordinate first and then Y coordinate.
* **Fixes badly initialized Formula** Problem: YoloX contain new types of elements, when loading a document that contain formulas a new element of that class
should be generated, however the Formula class inherits from Element instead of Text. After this change the element is correctly created with the correct class
allowing the document to be loaded. Fix: Change parent class for Formula to Text. Importance: Crucial to be able to load documents that contain formulas.
* **Fixes pdf uri error** An error was encountered when URI type of `GoToR` which refers to pdf resources outside of its own was detected since no condition catches such case. The code is fixing the issue by initialize URI before any condition check.


## 0.10.19

### Enhancements

* **Adds XLSX document level language detection** Enhancing on top of language detection functionality in previous release, we now support language detection within `.xlsx` file type at Element level.
* **bump `unstructured-inference` to `0.6.6`** The updated version of `unstructured-inference` makes table extraction in `hi_res` mode configurable to fine tune table extraction performance; it also improves element detection by adding a deduplication post processing step in the `hi_res` partitioning of pdfs and images.
* **Detect text in HTML Heading Tags as Titles** This will increase the accuracy of hierarchies in HTML documents and provide more accurate element categorization. If text is in an HTML heading tag and is not a list item, address, or narrative text, categorize it as a title.
* **Update python-based docs** Refactor docs to use the actual unstructured code rather than using the subprocess library to run the cli command itself.
* **Adds Table support for the `add_chunking_strategy` decorator to partition functions.** In addition to combining elements under Title elements, user's can now specify the `max_characters=<n>` argument to chunk Table elements into TableChunk elements with `text` and `text_as_html` of length <n> characters. This means partitioned Table results are ready for use in downstream applications without any post processing.
* **Expose endpoint url for s3 connectors** By allowing for the endpoint url to be explicitly overwritten, this allows for any non-AWS data providers supporting the s3 protocol to be supported (i.e. minio).

### Features

* **change default `hi_res` model for pdf/image partition to `yolox`** Now partitioning pdf/image using `hi_res` strategy utilizes `yolox_quantized` model isntead of `detectron2_onnx` model. This new default model has better recall for tables and produces more detailed categories for elements.
* **XLSX can now reads subtables within one sheet** Problem: Many .xlsx files are not created to be read as one full table per sheet. There are subtables, text and header along with more informations to extract from each sheet. Feature: This `partition_xlsx` now can reads subtable(s) within one .xlsx sheet, along with extracting other title and narrative texts. Importance: This enhance the power of .xlsx reading to not only one table per sheet, allowing user to capture more data tables from the file, if exists.
* **Update Documentation on Element Types and Metadata**: We have updated the documentation according to the latest element types and metadata. It includes the common and additional metadata provided by the Partitions and Connectors.

### Fixes

* **Fixes partition_pdf is_alnum reference bug** Problem: The `partition_pdf` when attempt to get bounding box from element experienced a reference before assignment error when the first object is not text extractable.  Fix: Switched to a flag when the condition is met. Importance: Crucial to be able to partition with pdf.
* **Fix various cases of HTML text missing after partition**
  Problem: Under certain circumstances, text immediately after some HTML tags will be misssing from partition result.
  Fix: Updated code to deal with these cases.
  Importance: This will ensure the correctness when partitioning HTML and Markdown documents.
* **Fixes chunking when `detection_class_prob` appears in Element metadata** Problem: when `detection_class_prob` appears in Element metadata, Elements will only be combined by chunk_by_title if they have the same `detection_class_prob` value (which is rare). This is unlikely a case we ever need to support and most often results in no chunking. Fix: `detection_class_prob` is included in the chunking list of metadata keys excluded for similarity comparison. Importance: This change allows `chunk_by_title` to operate as intended for documents which include `detection_class_prob` metadata in their Elements.

## 0.10.18

### Enhancements

* **Better detection of natural reading order in images and PDF's** The elements returned by partition better reflect natural reading order in some cases, particularly in complicated multi-column layouts, leading to better chunking and retrieval for downstream applications. Achieved by improving the `xy-cut` sorting to preprocess bboxes, shrinking all bounding boxes by 90% along x and y axes (still centered around the same center point), which allows projection lines to be drawn where not possible before if layout bboxes overlapped.
* **Improves `partition_xml` to be faster and more memory efficient when partitioning large XML files** The new behavior is to partition iteratively to prevent loading the entire XML tree into memory at once in most use cases.
* **Adds data source properties to SharePoint, Outlook, Onedrive, Reddit, Slack, DeltaTable connectors** These properties (date_created, date_modified, version, source_url, record_locator) are written to element metadata during ingest, mapping elements to information about the document source from which they derive. This functionality enables downstream applications to reveal source document applications, e.g. a link to a GDrive doc, Salesforce record, etc.
* **Add functionality to save embedded images in PDF's separately as images** This allows users to save embedded images in PDF's separately as images, given some directory path. The saved image path is written to the metadata for the Image element. Downstream applications may benefit by providing users with image links from relevant "hits."
* **Azure Cognite Search destination connector** New Azure Cognitive Search destination connector added to ingest CLI.  Users may now use `unstructured-ingest` to write partitioned data from over 20 data sources (so far) to an Azure Cognitive Search index.
* **Improves salesforce partitioning** Partitions Salesforce data as xlm instead of text for improved detail and flexibility. Partitions htmlbody instead of textbody for Salesforce emails. Importance: Allows all Salesforce fields to be ingested and gives Salesforce emails more detailed partitioning.
* **Add document level language detection functionality.** Introduces the "auto" default for the languages param, which then detects the languages present in the document using the `langdetect` package. Adds the document languages as ISO 639-3 codes to the element metadata. Implemented only for the partition_text function to start.
* **PPTX partitioner refactored in preparation for enhancement.** Behavior should be unchanged except that shapes enclosed in a group-shape are now included, as many levels deep as required (a group-shape can itself contain a group-shape).
* **Embeddings support for the SharePoint SourceConnector via unstructured-ingest CLI** The SharePoint connector can now optionally create embeddings from the elements it pulls out during partition and upload those embeddings to Azure Cognitive Search index.
* **Improves hierarchy from docx files by leveraging natural hierarchies built into docx documents**  Hierarchy can now be detected from an indentation level for list bullets/numbers and by style name (e.g. Heading 1, List Bullet 2, List Number).
* **Chunking support for the SharePoint SourceConnector via unstructured-ingest CLI** The SharePoint connector can now optionally chunk the elements pulled out during partition via the chunking unstructured brick. This can be used as a stage before creating embeddings.

### Features

* **Adds `links` metadata in `partition_pdf` for `fast` strategy.** Problem: PDF files contain rich information and hyperlink that Unstructured did not captured earlier. Feature: `partition_pdf` now can capture embedded links within the file along with its associated text and page number. Importance: Providing depth in extracted elements give user a better understanding and richer context of documents. This also enables user to map to other elements within the document if the hyperlink is refered internally.
* **Adds the embedding module to be able to embed Elements** Problem: Many NLP applications require the ability to represent parts of documents in a semantic way. Until now, Unstructured did not have text embedding ability within the core library. Feature: This embedding module is able to track embeddings related data with a class, embed a list of elements, and return an updated list of Elements with the *embeddings* property. The module is also able to embed query strings. Importance: Ability to embed documents or parts of documents will enable users to make use of these semantic representations in different NLP applications, such as search, retrieval, and retrieval augmented generation.

### Fixes

* **Fixes a metadata source serialization bug** Problem: In unstructured elements, when loading an elements json file from the disk, the data_source attribute is assumed to be an instance of DataSourceMetadata and the code acts based on that. However the loader did not satisfy the assumption, and loaded it as a dict instead, causing an error. Fix: Added necessary code block to initialize a DataSourceMetadata object, also refactored DataSourceMetadata.from_dict() method to remove redundant code. Importance: Crucial to be able to load elements (which have data_source fields) from json files.
* **Fixes issue where unstructured-inference was not getting updated** Problem: unstructured-inference was not getting upgraded to the version to match unstructured release when doing a pip install.  Solution: using `pip install unstructured[all-docs]` it will now upgrade both unstructured and unstructured-inference. Importance: This will ensure that the inference library is always in sync with the unstructured library, otherwise users will be using outdated libraries which will likely lead to unintended behavior.
* **Fixes SharePoint connector failures if any document has an unsupported filetype** Problem: Currently the entire connector ingest run fails if a single IngestDoc has an unsupported filetype. This is because a ValueError is raised in the IngestDoc's `__post_init__`. Fix: Adds a try/catch when the IngestConnector runs get_ingest_docs such that the error is logged but all processable documents->IngestDocs are still instantiated and returned. Importance: Allows users to ingest SharePoint content even when some files with unsupported filetypes exist there.
* **Fixes Sharepoint connector server_path issue** Problem: Server path for the Sharepoint Ingest Doc was incorrectly formatted, causing issues while fetching pages from the remote source. Fix: changes formatting of remote file path before instantiating SharepointIngestDocs and appends a '/' while fetching pages from the remote source. Importance: Allows users to fetch pages from Sharepoint Sites.
* **Fixes Sphinx errors.** Fixes errors when running Sphinx `make html` and installs library to suppress warnings.
* **Fixes a metadata backwards compatibility error** Problem: When calling `partition_via_api`, the hosted api may return an element schema that's newer than the current `unstructured`. In this case, metadata fields were added which did not exist in the local `ElementMetadata` dataclass, and `__init__()` threw an error. Fix: remove nonexistent fields before instantiating in `ElementMetadata.from_json()`. Importance: Crucial to avoid breaking changes when adding fields.
* **Fixes issue with Discord connector when a channel returns `None`** Problem: Getting the `jump_url` from a nonexistent Discord `channel` fails. Fix: property `jump_url` is now retrieved within the same context as the messages from the channel. Importance: Avoids cascading issues when the connector fails to fetch information about a Discord channel.
* **Fixes occasionally SIGABTR when writing table with `deltalake` on Linux** Problem: occasionally on Linux ingest can throw a `SIGABTR` when writing `deltalake` table even though the table was written correctly. Fix: put the writing function into a `Process` to ensure its execution to the fullest extent before returning to the main process. Importance: Improves stability of connectors using `deltalake`
* **Fixes badly initialized Formula** Problem: YoloX contain new types of elements, when loading a document that contain formulas a new element of that class should be generated, however the Formula class inherits from Element instead of Text. After this change the element is correctly created with the correct class allowing the document to be loaded. Fix: Change parent class for Formula to Text. Importance: Crucial to be able to load documents that contain formulas.

## 0.10.16

### Enhancements

* **Adds data source properties to Airtable, Confluence, Discord, Elasticsearch, Google Drive, and Wikipedia connectors** These properties (date_created, date_modified, version, source_url, record_locator) are written to element metadata during ingest, mapping elements to information about the document source from which they derive. This functionality enables downstream applications to reveal source document applications, e.g. a link to a GDrive doc, Salesforce record, etc.
* **DOCX partitioner refactored in preparation for enhancement.** Behavior should be unchanged except in multi-section documents containing different headers/footers for different sections. These will now emit all distinct headers and footers encountered instead of just those for the last section.
* **Add a function to map between Tesseract and standard language codes.** This allows users to input language information to the `languages` param in any Tesseract-supported langcode or any ISO 639 standard language code.
* **Add document level language detection functionality.** Introduces the "auto" default for the languages param, which then detects the languages present in the document using the `langdetect` package. Implemented only for the partition_text function to start.

### Features

### Fixes

* ***Fixes an issue that caused a partition error for some PDF's.** Fixes GH Issue 1460 by bypassing a coordinate check if an element has invalid coordinates.

## 0.10.15


### Enhancements

* **Support for better element categories from the next-generation image-to-text model ("chipper").** Previously, not all of the classifications from Chipper were being mapped to proper `unstructured` element categories so the consumer of the library would see many `UncategorizedText` elements. This fixes the issue, improving the granularity of the element categories outputs for better downstream processing and chunking. The mapping update is:
  * "Threading": `NarrativeText`
  * "Form": `NarrativeText`
  * "Field-Name": `Title`
  * "Value": `NarrativeText`
  * "Link": `NarrativeText`
  * "Headline": `Title` (with `category_depth=1`)
  * "Subheadline": `Title` (with `category_depth=2`)
  * "Abstract": `NarrativeText`
* **Better ListItem grouping for PDF's (fast strategy).** The `partition_pdf` with `fast` strategy previously broke down some numbered list item lines as separate elements. This enhancement leverages the x,y coordinates and bbox sizes to help decide whether the following chunk of text is a continuation of the immediate previous detected ListItem element or not, and not detect it as its own non-ListItem element.
* **Fall back to text-based classification for uncategorized Layout elements for Images and PDF's**. Improves element classification by running existing text-based rules on previously `UncategorizedText` elements.
* **Adds table partitioning for Partitioning for many doc types including: .html, .epub., .md, .rst, .odt, and .msg.** At the core of this change is the .html partition functionality, which is leveraged by the other effected doc types. This impacts many scenarios where `Table` Elements are now propery extracted.
* **Create and add `add_chunking_strategy` decorator to partition functions.** Previously, users were responsible for their own chunking after partitioning elements, often required for downstream applications. Now, individual elements may be combined into right-sized chunks where min and max character size may be specified if `chunking_strategy=by_title`. Relevant elements are grouped together for better downstream results. This enables users immediately use partitioned results effectively in downstream applications (e.g. RAG architecture apps) without any additional post-processing.
* **Adds `languages` as an input parameter and marks `ocr_languages` kwarg for deprecation in pdf, image, and auto partitioning functions.** Previously, language information was only being used for Tesseract OCR for image-based documents and was in a Tesseract specific string format, but by refactoring into a list of standard language codes independent of Tesseract, the `unstructured` library will better support `languages` for other non-image pipelines and/or support for other OCR engines.
* **Removes `UNSTRUCTURED_LANGUAGE` env var usage and replaces `language` with `languages` as an input parameter to unstructured-partition-text_type functions.** The previous parameter/input setup was not user-friendly or scalable to the variety of elements being processed. By refactoring the inputted language information into a list of standard language codes, we can support future applications of the element language such as detection, metadata, and multi-language elements. Now, to skip English specific checks, set the `languages` parameter to any non-English language(s).
* **Adds `xlsx` and `xls` filetype extensions to the `skip_infer_table_types` default list in `partition`.** By adding these file types to the input parameter these files should not go through table extraction. Users can still specify if they would like to extract tables from these filetypes, but will have to set the `skip_infer_table_types` to exclude the desired filetype extension. This avoids mis-representing complex spreadsheets where there may be multiple sub-tables and other content.
* **Better debug output related to sentence counting internals**. Clarify message when sentence is not counted toward sentence count because there aren't enough words, relevant for developers focused on `unstructured`s NLP internals.
* **Faster ocr_only speed for partitioning PDF and images.** Use `unstructured_pytesseract.run_and_get_multiple_output` function to reduce the number of calls to `tesseract` by half when partitioning pdf or image with `tesseract`
* **Adds data source properties to fsspec connectors** These properties (date_created, date_modified, version, source_url, record_locator) are written to element metadata during ingest, mapping elements to information about the document source from which they derive. This functionality enables downstream applications to reveal source document applications, e.g. a link to a GDrive doc, Salesforce record, etc.
* **Add delta table destination connector** New delta table destination connector added to ingest CLI.  Users may now use `unstructured-ingest` to write partitioned data from over 20 data sources (so far) to a Delta Table.
* **Rename to Source and Destination Connectors in the Documentation.** Maintain naming consistency between Connectors codebase and documentation with the first addition to a destination connector.
* **Non-HTML text files now return unstructured-elements as opposed to HTML-elements.** Previously the text based files that went through `partition_html` would return HTML-elements but now we preserve the format from the input using `source_format` argument in the partition call.
* **Adds `PaddleOCR` as an optional alternative to `Tesseract`** for OCR in processing of PDF or Image files, it is installable via the `makefile` command `install-paddleocr`. For experimental purposes only.
* **Bump unstructured-inference** to 0.5.28. This version bump markedly improves the output of table data, rendered as `metadata.text_as_html` in an element. These changes include:
  * add env variable `ENTIRE_PAGE_OCR` to specify using paddle or tesseract on entire page OCR
  * table structure detection now pads the input image by 25 pixels in all 4 directions to improve its recall (0.5.27)
  * support paddle with both cpu and gpu and assume it is pre-installed (0.5.26)
  * fix a bug where `cells_to_html` doesn't handle cells spanning multiple rows properly (0.5.25)
  * remove `cv2` preprocessing step before OCR step in table transformer (0.5.24)

### Features

* **Adds element metadata via `category_depth` with default value None**.
  * This additional metadata is useful for vectordb/LLM, chunking strategies, and retrieval applications.
* **Adds a naive hierarchy for elements via a `parent_id` on the element's metadata**
  * Users will now have more metadata for implementing vectordb/LLM chunking strategies. For example, text elements could be queried by their preceding title element.
  * Title elements created from HTML headings will properly nest

### Fixes

* **`add_pytesseract_bboxes_to_elements` no longer returns `nan` values**. The function logic is now broken into new methods
  `_get_element_box` and `convert_multiple_coordinates_to_new_system`
* **Selecting a different model wasn't being respected when calling `partition_image`.** Problem: `partition_pdf` allows for passing a `model_name` parameter. Given the similarity between the image and PDF pipelines, the expected behavior is that `partition_image` should support the same parameter, but `partition_image` was unintentionally not passing along its `kwargs`. This was corrected by adding the kwargs to the downstream call.
* **Fixes a chunking issue via dropping the field "coordinates".** Problem: chunk_by_title function was chunking each element to its own individual chunk while it needed to group elements into a fewer number of chunks. We've discovered that this happens due to a metadata matching logic in chunk_by_title function, and discovered that elements with different metadata can't be put into the same chunk. At the same time, any element with "coordinates" essentially had different metadata than other elements, due each element locating in different places and having different coordinates. Fix: That is why we have included the key "coordinates" inside a list of excluded metadata keys, while doing this "metadata_matches" comparision. Importance: This change is crucial to be able to chunk by title for documents which include "coordinates" metadata in their elements.

## 0.10.14

### Enhancements

* Update all connectors to use new downstream architecture
  * New click type added to parse comma-delimited string inputs
  * Some CLI options renamed

### Features

### Fixes

## 0.10.13

### Enhancements

* Updated documentation: Added back support doc types for partitioning, more Python codes in the API page,  RAG definition, and use case.
* Updated Hi-Res Metadata: PDFs and Images using Hi-Res strategy now have layout model class probabilities added ot metadata.
* Updated the `_detect_filetype_from_octet_stream()` function to use libmagic to infer the content type of file when it is not a zip file.
* Tesseract minor version bump to 5.3.2

### Features

* Add Jira Connector to be able to pull issues from a Jira organization
* Add `clean_ligatures` function to expand ligatures in text


### Fixes

* `partition_html` breaks on `<br>` elements.
* Ingest error handling to properly raise errors when wrapped
* GH issue 1361: fixes a sortig error that prevented some PDF's from being parsed
* Bump unstructured-inference
  * Brings back embedded images in PDF's (0.5.23)

## 0.10.12

### Enhancements

* Removed PIL pin as issue has been resolved upstream
* Bump unstructured-inference
  * Support for yolox_quantized layout detection model (0.5.20)
* YoloX element types added


### Features

* Add Salesforce Connector to be able to pull Account, Case, Campaign, EmailMessage, Lead

### Fixes


* Bump unstructured-inference
  * Avoid divide-by-zero errors swith `safe_division` (0.5.21)

## 0.10.11

### Enhancements

* Bump unstructured-inference
  * Combine entire-page OCR output with layout-detected elements, to ensure full coverage of the page (0.5.19)

### Features

* Add in ingest cli s3 writer

### Fixes

* Fix a bug where `xy-cut` sorting attemps to sort elements without valid coordinates; now xy cut sorting only works when **all** elements have valid coordinates

## 0.10.10

### Enhancements

* Adds `text` as an input parameter to `partition_xml`.
* `partition_xml` no longer runs through `partition_text`, avoiding incorrect splitting
  on carriage returns in the XML. Since `partition_xml` no longer calls `partition_text`,
  `min_partition` and `max_partition` are no longer supported in `partition_xml`.
* Bump `unstructured-inference==0.5.18`, change non-default detectron2 classification threshold
* Upgrade base image from rockylinux 8 to rockylinux 9
* Serialize IngestDocs to JSON when passing to subprocesses

### Features

### Fixes

- Fix a bug where mismatched `elements` and `bboxes` are passed into `add_pytesseract_bbox_to_elements`

## 0.10.9

### Enhancements

* Fix `test_json` to handle only non-extra dependencies file types (plain-text)

### Features

* Adds `chunk_by_title` to break a document into sections based on the presence of `Title`
  elements.
* add new extraction function `extract_image_urls_from_html` to extract all img related URL from html text.

### Fixes

* Make cv2 dependency optional
* Edit `add_pytesseract_bbox_to_elements`'s (`ocr_only` strategy) `metadata.coordinates.points` return type to `Tuple` for consistency.
* Re-enable test-ingest-confluence-diff for ingest tests
* Fix syntax for ingest test check number of files
* Fix csv and tsv partitioners loosing the first line of the files when creating elements

## 0.10.8

### Enhancements

* Release docker image that installs Python 3.10 rather than 3.8

### Features

### Fixes

## 0.10.7

### Enhancements

### Features

### Fixes

* Remove overly aggressive ListItem chunking for images and PDF's which typically resulted in inchorent elements.

## 0.10.6

### Enhancements

* Enable `partition_email` and `partition_msg` to detect if an email is PGP encryped. If
  and email is PGP encryped, the functions will return an empy list of elements and
  emit a warning about the encrypted content.
* Add threaded Slack conversations into Slack connector output
* Add functionality to sort elements using `xy-cut` sorting approach in `partition_pdf` for `hi_res` and `fast` strategies
* Bump unstructured-inference
  * Set OMP_THREAD_LIMIT to 1 if not set for better tesseract perf (0.5.17)

### Features

* Extract coordinates from PDFs and images when using OCR only strategy and add to metadata

### Fixes

* Update `partition_html` to respect the order of `<pre>` tags.
* Fix bug in `partition_pdf_or_image` where two partitions were called if `strategy == "ocr_only"`.
* Bump unstructured-inference
  * Fix issue where temporary files were being left behind (0.5.16)
* Adds deprecation warning for the `file_filename` kwarg to `partition`, `partition_via_api`,
  and `partition_multiple_via_api`.
* Fix documentation build workflow by pinning dependencies

## 0.10.5

### Enhancements

* Create new CI Pipelines
  - Checking text, xml, email, and html doc tests against the library installed without extras
  - Checking each library extra against their respective tests
* `partition` raises an error and tells the user to install the appropriate extra if a filetype
  is detected that is missing dependencies.
* Add custom errors to ingest
* Bump `unstructured-ingest==0.5.15`
  - Handle an uncaught TesseractError (0.5.15)
  - Add TIFF test file and TIFF filetype to `test_from_image_file` in `test_layout` (0.5.14)
* Use `entire_page` ocr mode for pdfs and images
* Add notes on extra installs to docs
* Adds ability to reuse connections per process in unstructured-ingest

### Features
* Add delta table connector

### Fixes

## 0.10.4
* Pass ocr_mode in partition_pdf and set the default back to individual pages for now
* Add diagrams and descriptions for ingest design in the ingest README

### Features
* Supports multipage TIFF image partitioning

### Fixes

## 0.10.2

### Enhancements
* Bump unstructured-inference==0.5.13:
  - Fix extracted image elements being included in layout merge, addresses the issue
    where an entire-page image in a PDF was not passed to the layout model when using hi_res.

### Features

### Fixes

## 0.10.1

### Enhancements
* Bump unstructured-inference==0.5.12:
  - fix to avoid trace for certain PDF's (0.5.12)
  - better defaults for DPI for hi_res and  Chipper (0.5.11)
  - implement full-page OCR (0.5.10)

### Features

### Fixes

* Fix dead links in repository README (Quick Start > Install for local development, and Learn more > Batch Processing)
* Update document dependencies to include tesseract-lang for additional language support (required for tests to pass)

## 0.10.0

### Enhancements

* Add `include_header` kwarg to `partition_xlsx` and change default behavior to `True`
* Update the `links` and `emphasized_texts` metadata fields

### Features

### Fixes

## 0.9.3

### Enhancements

* Pinned dependency cleanup.
* Update `partition_csv` to always use `soupparser_fromstring` to parse `html text`
* Update `partition_tsv` to always use `soupparser_fromstring` to parse `html text`
* Add `metadata.section` to capture epub table of contents data
* Add `unique_element_ids` kwarg to partition functions. If `True`, will use a UUID
  for element IDs instead of a SHA-256 hash.
* Update `partition_xlsx` to always use `soupparser_fromstring` to parse `html text`
* Add functionality to switch `html` text parser based on whether the `html` text contains emoji
* Add functionality to check if a string contains any emoji characters
* Add CI tests around Notion

### Features

* Add Airtable Connector to be able to pull views/tables/bases from an Airtable organization

### Fixes

* fix pdf partition of list items being detected as titles in OCR only mode
* make notion module discoverable
* fix emails with `Content-Distribution: inline` and `Content-Distribution: attachment` with no filename
* Fix email attachment filenames which had `=` in the filename itself

## 0.9.2


### Enhancements

* Update table extraction section in API documentation to sync with change in Prod API
* Update Notion connector to extract to html
* Added UUID option for `element_id`
* Bump unstructured-inference==0.5.9:
  - better caching of models
  - another version of detectron2 available, though the default layout model is unchanged
* Added UUID option for element_id
* Added UUID option for element_id
* CI improvements to run ingest tests in parallel

### Features

* Adds Sharepoint connector.

### Fixes

* Bump unstructured-inference==0.5.9:
  - ignores Tesseract errors where no text is extracted for tiles that indeed, have no text

## 0.9.1

### Enhancements

* Adds --partition-pdf-infer-table-structure to unstructured-ingest.
* Enable `partition_html` to skip headers and footers with the `skip_headers_and_footers` flag.
* Update `partition_doc` and `partition_docx` to track emphasized texts in the output
* Adds post processing function `filter_element_types`
* Set the default strategy for partitioning images to `hi_res`
* Add page break parameter section in API documentation to sync with change in Prod API
* Update `partition_html` to track emphasized texts in the output
* Update `XMLDocument._read_xml` to create `<p>` tag element for the text enclosed in the `<pre>` tag
* Add parameter `include_tail_text` to `_construct_text` to enable (skip) tail text inclusion
* Add Notion connector

### Features

### Fixes

* Remove unused `_partition_via_api` function
* Fixed emoji bug in `partition_xlsx`.
* Pass `file_filename` metadata when partitioning file object
* Skip ingest test on missing Slack token
* Add Dropbox variables to CI environments
* Remove default encoding for ingest
* Adds new element type `EmailAddress` for recognising email address in the  text
* Simplifies `min_partition` logic; makes partitions falling below the `min_partition`
  less likely.
* Fix bug where ingest test check for number of files fails in smoke test
* Fix unstructured-ingest entrypoint failure

## 0.9.0

### Enhancements

* Dependencies are now split by document type, creating a slimmer base installation.

## 0.8.8

### Enhancements

### Features

### Fixes

* Rename "date" field to "last_modified"
* Adds Box connector

### Fixes

## 0.8.7

### Enhancements

* Put back useful function `split_by_paragraph`

### Features

### Fixes

* Fix argument order in NLTK download step

## 0.8.6

### Enhancements

### Features

### Fixes

* Remove debug print lines and non-functional code

## 0.8.5

### Enhancements

* Add parameter `skip_infer_table_types` to enable (skip) table extraction for other doc types
* Adds optional Unstructured API unit tests in CI
* Tracks last modified date for all document types.
* Add auto_paragraph_grouper to detect new-line and blank-line new paragraph for .txt files.
* refactor the ingest cli to better support expanding supported connectors

## 0.8.3

### Enhancements

### Features

### Fixes

* NLTK now only gets downloaded if necessary.
* Handling for empty tables in Word Documents and PowerPoints.

## 0.8.4

### Enhancements

* Additional tests and refactor of JSON detection.
* Update functionality to retrieve image metadata from a page for `document_to_element_list`
* Links are now tracked in `partition_html` output.
* Set the file's current position to the beginning after reading the file in `convert_to_bytes`
* Add `min_partition` kwarg to that combines elements below a specified threshold and modifies splitting of strings longer than max partition so words are not split.
* set the file's current position to the beginning after reading the file in `convert_to_bytes`
* Add slide notes to pptx
* Add `--encoding` directive to ingest
* Improve json detection by `detect_filetype`

### Features

* Adds Outlook connector
* Add support for dpi parameter in inference library
* Adds Onedrive connector.
* Add Confluence connector for ingest cli to pull the body text from all documents from all spaces in a confluence domain.

### Fixes

* Fixes issue with email partitioning where From field was being assigned the To field value.
* Use the `image_metadata` property of the `PageLayout` instance to get the page image info in the `document_to_element_list`
* Add functionality to write images to computer storage temporarily instead of keeping them in memory for `ocr_only` strategy
* Add functionality to convert a PDF in small chunks of pages at a time for `ocr_only` strategy
* Adds `.txt`, `.text`, and `.tab` to list of extensions to check if file
  has a `text/plain` MIME type.
* Enables filters to be passed to `partition_doc` so it doesn't error with LibreOffice7.
* Removed old error message that's superseded by `requires_dependencies`.
* Removes using `hi_res` as the default strategy value for `partition_via_api` and `partition_multiple_via_api`

## 0.8.1

### Enhancements

* Add support for Python 3.11

### Features

### Fixes

* Fixed `auto` strategy detected scanned document as having extractable text and using `fast` strategy, resulting in no output.
* Fix list detection in MS Word documents.
* Don't instantiate an element with a coordinate system when there isn't a way to get its location data.

## 0.8.0

### Enhancements

* Allow model used for hi res pdf partition strategy to be chosen when called.
* Updated inference package

### Features

* Add `metadata_filename` parameter across all partition functions

### Fixes

* Update to ensure `convert_to_datafame` grabs all of the metadata fields.
* Adjust encoding recognition threshold value in `detect_file_encoding`
* Fix KeyError when `isd_to_elements` doesn't find a type
* Fix `_output_filename` for local connector, allowing single files to be written correctly to the disk

* Fix for cases where an invalid encoding is extracted from an email header.

### BREAKING CHANGES

* Information about an element's location is no longer returned as top-level attributes of an element. Instead, it is returned in the `coordinates` attribute of the element's metadata.

## 0.7.12

### Enhancements

* Adds `include_metadata` kwarg to `partition_doc`, `partition_docx`, `partition_email`, `partition_epub`, `partition_json`, `partition_msg`, `partition_odt`, `partition_org`, `partition_pdf`, `partition_ppt`, `partition_pptx`, `partition_rst`, and `partition_rtf`
### Features

* Add Elasticsearch connector for ingest cli to pull specific fields from all documents in an index.
* Adds Dropbox connector

### Fixes

* Fix tests that call unstructured-api by passing through an api-key
* Fixed page breaks being given (incorrect) page numbers
* Fix skipping download on ingest when a source document exists locally

## 0.7.11

### Enhancements

* More deterministic element ordering when using `hi_res` PDF parsing strategy (from unstructured-inference bump to 0.5.4)
* Make large model available (from unstructured-inference bump to 0.5.3)
* Combine inferred elements with extracted elements (from unstructured-inference bump to 0.5.2)
* `partition_email` and `partition_msg` will now process attachments if `process_attachments=True`
  and a attachment partitioning functions is passed through with `attachment_partitioner=partition`.

### Features

### Fixes

* Fix tests that call unstructured-api by passing through an api-key
* Fixed page breaks being given (incorrect) page numbers
* Fix skipping download on ingest when a source document exists locally

## 0.7.10

### Enhancements

* Adds a `max_partition` parameter to `partition_text`, `partition_pdf`, `partition_email`,
  `partition_msg` and `partition_xml` that sets a limit for the size of an individual
  document elements. Defaults to `1500` for everything except `partition_xml`, which has
  a default value of `None`.
* DRY connector refactor

### Features

* `hi_res` model for pdfs and images is selectable via environment variable.

### Fixes

* CSV check now ignores escaped commas.
* Fix for filetype exploration util when file content does not have a comma.
* Adds negative lookahead to bullet pattern to avoid detecting plain text line
  breaks like `-------` as list items.
* Fix pre tag parsing for `partition_html`
* Fix lookup error for annotated Arabic and Hebrew encodings

## 0.7.9

### Enhancements

* Improvements to string check for leafs in `partition_xml`.
* Adds --partition-ocr-languages to unstructured-ingest.

### Features

* Adds `partition_org` for processed Org Mode documents.

### Fixes

## 0.7.8

### Enhancements

### Features

* Adds Google Cloud Service connector

### Fixes

* Updates the `parse_email` for `partition_eml` so that `unstructured-api` passes the smoke tests
* `partition_email` now works if there is no message content
* Updates the `"fast"` strategy for `partition_pdf` so that it's able to recursively
* Adds recursive functionality to all fsspec connectors
* Adds generic --recursive ingest flag

## 0.7.7

### Enhancements

* Adds functionality to replace the `MIME` encodings for `eml` files with one of the common encodings if a `unicode` error occurs
* Adds missed file-like object handling in `detect_file_encoding`
* Adds functionality to extract charset info from `eml` files

### Features

* Added coordinate system class to track coordinate types and convert to different coordinate

### Fixes

* Adds an `html_assemble_articles` kwarg to `partition_html` to enable users to capture
  control whether content outside of `<article>` tags is captured when
  `<article>` tags are present.
* Check for the `xml` attribute on `element` before looking for pagebreaks in `partition_docx`.

## 0.7.6

### Enhancements

* Convert fast startegy to ocr_only for images
* Adds support for page numbers in `.docx` and `.doc` when user or renderer
  created page breaks are present.
* Adds retry logic for the unstructured-ingest Biomed connector

### Features

* Provides users with the ability to extract additional metadata via regex.
* Updates `partition_docx` to include headers and footers in the output.
* Create `partition_tsv` and associated tests. Make additional changes to `detect_filetype`.

### Fixes

* Remove fake api key in test `partition_via_api` since we now require valid/empty api keys
* Page number defaults to `None` instead of `1` when page number is not present in the metadata.
  A page number of `None` indicates that page numbers are not being tracked for the document
  or that page numbers do not apply to the element in question..
* Fixes an issue with some pptx files. Assume pptx shapes are found in top left position of slide
  in case the shape.top and shape.left attributes are `None`.

## 0.7.5

### Enhancements

* Adds functionality to sort elements in `partition_pdf` for `fast` strategy
* Adds ingest tests with `--fast` strategy on PDF documents
* Adds --api-key to unstructured-ingest

### Features

* Adds `partition_rst` for processed ReStructured Text documents.

### Fixes

* Adds handling for emails that do not have a datetime to extract.
* Adds pdf2image package as core requirement of unstructured (with no extras)

## 0.7.4

### Enhancements

* Allows passing kwargs to request data field for `partition_via_api` and `partition_multiple_via_api`
* Enable MIME type detection if libmagic is not available
* Adds handling for empty files in `detect_filetype` and `partition`.

### Features

### Fixes

* Reslove `grpcio` import issue on `weaviate.schema.validate_schema` for python 3.9 and 3.10
* Remove building `detectron2` from source in Dockerfile

## 0.7.3

### Enhancements

* Update IngestDoc abstractions and add data source metadata in ElementMetadata

### Features

### Fixes

* Pass `strategy` parameter down from `partition` for `partition_image`
* Filetype detection if a CSV has a `text/plain` MIME type
* `convert_office_doc` no longers prints file conversion info messages to stdout.
* `partition_via_api` reflects the actual filetype for the file processed in the API.

## 0.7.2

### Enhancements

* Adds an optional encoding kwarg to `elements_to_json` and `elements_from_json`
* Bump version of base image to use new stable version of tesseract

### Features

### Fixes

* Update the `read_txt_file` utility function to keep using `spooled_to_bytes_io_if_needed` for xml
* Add functionality to the `read_txt_file` utility function to handle file-like object from URL
* Remove the unused parameter `encoding` from `partition_pdf`
* Change auto.py to have a `None` default for encoding
* Add functionality to try other common encodings for html and xml files if an error related to the encoding is raised and the user has not specified an encoding.
* Adds benchmark test with test docs in example-docs
* Re-enable test_upload_label_studio_data_with_sdk
* File detection now detects code files as plain text
* Adds `tabulate` explicitly to dependencies
* Fixes an issue in `metadata.page_number` of pptx files
* Adds showing help if no parameters passed

## 0.7.1

### Enhancements

### Features

* Add `stage_for_weaviate` to stage `unstructured` outputs for upload to Weaviate, along with
  a helper function for defining a class to use in Weaviate schemas.
* Builds from Unstructured base image, built off of Rocky Linux 8.7, this resolves almost all CVE's in the image.

### Fixes

## 0.7.0

### Enhancements

* Installing `detectron2` from source is no longer required when using the `local-inference` extra.
* Updates `.pptx` parsing to include text in tables.

### Features

### Fixes

* Fixes an issue in `_add_element_metadata` that caused all elements to have `page_number=1`
  in the element metadata.
* Adds `.log` as a file extension for TXT files.
* Adds functionality to try other common encodings for email (`.eml`) files if an error related to the encoding is raised and the user has not specified an encoding.
* Allow passed encoding to be used in the `replace_mime_encodings`
* Fixes page metadata for `partition_html` when `include_metadata=False`
* A `ValueError` now raises if `file_filename` is not specified when you use `partition_via_api`
  with a file-like object.

## 0.6.11

### Enhancements

* Supports epub tests since pandoc is updated in base image

### Features


### Fixes


## 0.6.10

### Enhancements

* XLS support from auto partition

### Features

### Fixes

## 0.6.9

### Enhancements

* fast strategy for pdf now keeps element bounding box data
* setup.py refactor

### Features

### Fixes

* Adds functionality to try other common encodings if an error related to the encoding is raised and the user has not specified an encoding.
* Adds additional MIME types for CSV

## 0.6.8

### Enhancements

### Features

* Add `partition_csv` for CSV files.

### Fixes

## 0.6.7

### Enhancements

* Deprecate `--s3-url` in favor of `--remote-url` in CLI
* Refactor out non-connector-specific config variables
* Add `file_directory` to metadata
* Add `page_name` to metadata. Currently used for the sheet name in XLSX documents.
* Added a `--partition-strategy` parameter to unstructured-ingest so that users can specify
  partition strategy in CLI. For example, `--partition-strategy fast`.
* Added metadata for filetype.
* Add Discord connector to pull messages from a list of channels
* Refactor `unstructured/file-utils/filetype.py` to better utilise hashmap to return mime type.
* Add local declaration of DOCX_MIME_TYPES and XLSX_MIME_TYPES for `test_filetype.py`.

### Features

* Add `partition_xml` for XML files.
* Add `partition_xlsx` for Microsoft Excel documents.

### Fixes

* Supports `hml` filetype for partition as a variation of html filetype.
* Makes `pytesseract` a function level import in `partition_pdf` so you can use the `"fast"`
  or `"hi_res"` strategies if `pytesseract` is not installed. Also adds the
  `required_dependencies` decorator for the `"hi_res"` and `"ocr_only"` strategies.
* Fix to ensure `filename` is tracked in metadata for `docx` tables.

## 0.6.6

### Enhancements

* Adds an `"auto"` strategy that chooses the partitioning strategy based on document
  characteristics and function kwargs. This is the new default strategy for `partition_pdf`
  and `partition_image`. Users can maintain existing behavior by explicitly setting
  `strategy="hi_res"`.
* Added an additional trace logger for NLP debugging.
* Add `get_date` method to `ElementMetadata` for converting the datestring to a `datetime` object.
* Cleanup the `filename` attribute on `ElementMetadata` to remove the full filepath.

### Features

* Added table reading as html with URL parsing to `partition_docx` in docx
* Added metadata field for text_as_html for docx files

### Fixes

* `fileutils/file_type` check json and eml decode ignore error
* `partition_email` was updated to more flexibly handle deviations from the RFC-2822 standard.
  The time in the metadata returns `None` if the time does not match RFC-2822 at all.
* Include all metadata fields when converting to dataframe or CSV

## 0.6.5

### Enhancements

* Added support for SpooledTemporaryFile file argument.

### Features

### Fixes


## 0.6.4

### Enhancements

* Added an "ocr_only" strategy for `partition_pdf`. Refactored the strategy decision
  logic into its own module.

### Features

### Fixes

## 0.6.3

### Enhancements

* Add an "ocr_only" strategy for `partition_image`.

### Features

* Added `partition_multiple_via_api` for partitioning multiple documents in a single REST
  API call.
* Added `stage_for_baseplate` function to prepare outputs for ingestion into Baseplate.
* Added `partition_odt` for processing Open Office documents.

### Fixes

* Updates the grouping logic in the `partition_pdf` fast strategy to group together text
  in the same bounding box.

## 0.6.2

### Enhancements

* Added logic to `partition_pdf` for detecting copy protected PDFs and falling back
  to the hi res strategy when necessary.


### Features

* Add `partition_via_api` for partitioning documents through the hosted API.

### Fixes

* Fix how `exceeds_cap_ratio` handles empty (returns `True` instead of `False`)
* Updates `detect_filetype` to properly detect JSONs when the MIME type is `text/plain`.

## 0.6.1

### Enhancements

* Updated the table extraction parameter name to be more descriptive

### Features

### Fixes

## 0.6.0

### Enhancements

* Adds an `ssl_verify` kwarg to `partition` and `partition_html` to enable turning off
  SSL verification for HTTP requests. SSL verification is on by default.
* Allows users to pass in ocr language to `partition_pdf` and `partition_image` through
  the `ocr_language` kwarg. `ocr_language` corresponds to the code for the language pack
  in Tesseract. You will need to install the relevant Tesseract language pack to use a
  given language.

### Features

* Table extraction is now possible for pdfs from `partition` and `partition_pdf`.
* Adds support for extracting attachments from `.msg` files

### Fixes

* Adds an `ssl_verify` kwarg to `partition` and `partition_html` to enable turning off
  SSL verification for HTTP requests. SSL verification is on by default.

## 0.5.13

### Enhancements

* Allow headers to be passed into `partition` when `url` is used.

### Features

* `bytes_string_to_string` cleaning brick for bytes string output.

### Fixes

* Fixed typo in call to `exactly_one` in `partition_json`
* unstructured-documents encode xml string if document_tree is `None` in `_read_xml`.
* Update to `_read_xml` so that Markdown files with embedded HTML process correctly.
* Fallback to "fast" strategy only emits a warning if the user specifies the "hi_res" strategy.
* unstructured-partition-text_type exceeds_cap_ratio fix returns and how capitalization ratios are calculated
* `partition_pdf` and `partition_text` group broken paragraphs to avoid fragmented `NarrativeText` elements.
* .json files resolved as "application/json" on centos7 (or other installs with older libmagic libs)

## 0.5.12

### Enhancements

* Add OS mimetypes DB to docker image, mainly for unstructured-api compat.
* Use the image registry as a cache when building Docker images.
* Adds the ability for `partition_text` to group together broken paragraphs.
* Added method to utils to allow date time format validation

### Features
* Add Slack connector to pull messages for a specific channel

* Add --partition-by-api parameter to unstructured-ingest
* Added `partition_rtf` for processing rich text files.
* `partition` now accepts a `url` kwarg in addition to `file` and `filename`.

### Fixes

* Allow encoding to be passed into `replace_mime_encodings`.
* unstructured-ingest connector-specific dependencies are imported on demand.
* unstructured-ingest --flatten-metadata supported for local connector.
* unstructured-ingest fix runtime error when using --metadata-include.

## 0.5.11

### Enhancements

### Features

### Fixes

* Guard against null style attribute in docx document elements
* Update HTML encoding to better support foreign language characters

## 0.5.10

### Enhancements

* Updated inference package
* Add sender, recipient, date, and subject to element metadata for emails

### Features

* Added `--download-only` parameter to `unstructured-ingest`

### Fixes

* FileNotFound error when filename is provided but file is not on disk

## 0.5.9

### Enhancements

### Features

### Fixes

* Convert file to str in helper `split_by_paragraph` for `partition_text`

## 0.5.8

### Enhancements

* Update `elements_to_json` to return string when filename is not specified
* `elements_from_json` may take a string instead of a filename with the `text` kwarg
* `detect_filetype` now does a final fallback to file extension.
* Empty tags are now skipped during the depth check for HTML processing.

### Features

* Add local file system to `unstructured-ingest`
* Add `--max-docs` parameter to `unstructured-ingest`
* Added `partition_msg` for processing MSFT Outlook .msg files.

### Fixes

* `convert_file_to_text` now passes through the `source_format` and `target_format` kwargs.
  Previously they were hard coded.
* Partitioning functions that accept a `text` kwarg no longer raise an error if an empty
  string is passed (and empty list of elements is returned instead).
* `partition_json` no longer fails if the input is an empty list.
* Fixed bug in `chunk_by_attention_window` that caused the last word in segments to be cut-off
  in some cases.

### BREAKING CHANGES

* `stage_for_transformers` now returns a list of elements, making it consistent with other
  staging bricks

## 0.5.7

### Enhancements

* Refactored codebase using `exactly_one`
* Adds ability to pass headers when passing a url in partition_html()
* Added optional `content_type` and `file_filename` parameters to `partition()` to bypass file detection

### Features

* Add `--flatten-metadata` parameter to `unstructured-ingest`
* Add `--fields-include` parameter to `unstructured-ingest`

### Fixes

## 0.5.6

### Enhancements

* `contains_english_word()`, used heavily in text processing, is 10x faster.

### Features

* Add `--metadata-include` and `--metadata-exclude` parameters to `unstructured-ingest`
* Add `clean_non_ascii_chars` to remove non-ascii characters from unicode string

### Fixes

* Fix problem with PDF partition (duplicated test)

## 0.5.4

### Enhancements

* Added Biomedical literature connector for ingest cli.
* Add `FsspecConnector` to easily integrate any existing `fsspec` filesystem as a connector.
* Rename `s3_connector.py` to `s3.py` for readability and consistency with the
  rest of the connectors.
* Now `S3Connector` relies on `s3fs` instead of on `boto3`, and it inherits
  from `FsspecConnector`.
* Adds an `UNSTRUCTURED_LANGUAGE_CHECKS` environment variable to control whether or not language
  specific checks like vocabulary and POS tagging are applied. Set to `"true"` for higher
  resolution partitioning and `"false"` for faster processing.
* Improves `detect_filetype` warning to include filename when provided.
* Adds a "fast" strategy for partitioning PDFs with PDFMiner. Also falls back to the "fast"
  strategy if detectron2 is not available.
* Start deprecation life cycle for `unstructured-ingest --s3-url` option, to be deprecated in
  favor of `--remote-url`.

### Features

* Add `AzureBlobStorageConnector` based on its `fsspec` implementation inheriting
from `FsspecConnector`
* Add `partition_epub` for partitioning e-books in EPUB3 format.

### Fixes

* Fixes processing for text files with `message/rfc822` MIME type.
* Open xml files in read-only mode when reading contents to construct an XMLDocument.

## 0.5.3

### Enhancements

* `auto.partition()` can now load Unstructured ISD json documents.
* Simplify partitioning functions.
* Improve logging for ingest CLI.

### Features

* Add `--wikipedia-auto-suggest` argument to the ingest CLI to disable automatic redirection
  to pages with similar names.
* Add setup script for Amazon Linux 2
* Add optional `encoding` argument to the `partition_(text/email/html)` functions.
* Added Google Drive connector for ingest cli.
* Added Gitlab connector for ingest cli.

### Fixes

## 0.5.2

### Enhancements

* Fully move from printing to logging.
* `unstructured-ingest` now uses a default `--download_dir` of `$HOME/.cache/unstructured/ingest`
rather than a "tmp-ingest-" dir in the working directory.

### Features

### Fixes

* `setup_ubuntu.sh` no longer fails in some contexts by interpreting
`DEBIAN_FRONTEND=noninteractive` as a command
* `unstructured-ingest` no longer re-downloads files when --preserve-downloads
is used without --download-dir.
* Fixed an issue that was causing text to be skipped in some HTML documents.

## 0.5.1

### Enhancements

### Features

### Fixes

* Fixes an error causing JavaScript to appear in the output of `partition_html` sometimes.
* Fix several issues with the `requires_dependencies` decorator, including the error message
  and how it was used, which had caused an error for `unstructured-ingest --github-url ...`.

## 0.5.0

### Enhancements

* Add `requires_dependencies` Python decorator to check dependencies are installed before
  instantiating a class or running a function

### Features

* Added Wikipedia connector for ingest cli.

### Fixes

* Fix `process_document` file cleaning on failure
* Fixes an error introduced in the metadata tracking commit that caused `NarrativeText`
  and `FigureCaption` elements to be represented as `Text` in HTML documents.

## 0.4.16

### Enhancements

* Fallback to using file extensions for filetype detection if `libmagic` is not present

### Features

* Added setup script for Ubuntu
* Added GitHub connector for ingest cli.
* Added `partition_md` partitioner.
* Added Reddit connector for ingest cli.

### Fixes

* Initializes connector properly in ingest.main::MainProcess
* Restricts version of unstructured-inference to avoid multithreading issue

## 0.4.15

### Enhancements

* Added `elements_to_json` and `elements_from_json` for easier serialization/deserialization
* `convert_to_dict`, `dict_to_elements` and `convert_to_csv` are now aliases for functions
  that use the ISD terminology.

### Fixes

* Update to ensure all elements are preserved during serialization/deserialization

## 0.4.14

* Automatically install `nltk` models in the `tokenize` module.

## 0.4.13

* Fixes unstructured-ingest cli.

## 0.4.12

* Adds console_entrypoint for unstructured-ingest, other structure/doc updates related to ingest.
* Add `parser` parameter to `partition_html`.

## 0.4.11

* Adds `partition_doc` for partitioning Word documents in `.doc` format. Requires `libreoffice`.
* Adds `partition_ppt` for partitioning PowerPoint documents in `.ppt` format. Requires `libreoffice`.

## 0.4.10

* Fixes `ElementMetadata` so that it's JSON serializable when the filename is a `Path` object.

## 0.4.9

* Added ingest modules and s3 connector, sample ingest script
* Default to `url=None` for `partition_pdf` and `partition_image`
* Add ability to skip English specific check by setting the `UNSTRUCTURED_LANGUAGE` env var to `""`.
* Document `Element` objects now track metadata

## 0.4.8

* Modified XML and HTML parsers not to load comments.

## 0.4.7

* Added the ability to pull an HTML document from a url in `partition_html`.
* Added the the ability to get file summary info from lists of filenames and lists
  of file contents.
* Added optional page break to `partition` for `.pptx`, `.pdf`, images, and `.html` files.
* Added `to_dict` method to document elements.
* Include more unicode quotes in `replace_unicode_quotes`.

## 0.4.6

* Loosen the default cap threshold to `0.5`.
* Add a `UNSTRUCTURED_NARRATIVE_TEXT_CAP_THRESHOLD` environment variable for controlling
  the cap ratio threshold.
* Unknown text elements are identified as `Text` for HTML and plain text documents.
* `Body Text` styles no longer default to `NarrativeText` for Word documents. The style information
  is insufficient to determine that the text is narrative.
* Upper cased text is lower cased before checking for verbs. This helps avoid some missed verbs.
* Adds an `Address` element for capturing elements that only contain an address.
* Suppress the `UserWarning` when detectron is called.
* Checks that titles and narrative test have at least one English word.
* Checks that titles and narrative text are at least 50% alpha characters.
* Restricts titles to a maximum word length. Adds a `UNSTRUCTURED_TITLE_MAX_WORD_LENGTH`
  environment variable for controlling the max number of words in a title.
* Updated `partition_pptx` to order the elements on the page

## 0.4.4

* Updated `partition_pdf` and `partition_image` to return `unstructured` `Element` objects
* Fixed the healthcheck url path when partitioning images and PDFs via API
* Adds an optional `coordinates` attribute to document objects
* Adds `FigureCaption` and `CheckBox` document elements
* Added ability to split lists detected in `LayoutElement` objects
* Adds `partition_pptx` for partitioning PowerPoint documents
* LayoutParser models now download from HugginfaceHub instead of DropBox
* Fixed file type detection for XML and HTML files on Amazone Linux

## 0.4.3

* Adds `requests` as a base dependency
* Fix in `exceeds_cap_ratio` so the function doesn't break with empty text
* Fix bug in `_parse_received_data`.
* Update `detect_filetype` to properly handle `.doc`, `.xls`, and `.ppt`.

## 0.4.2

* Added `partition_image` to process documents in an image format.
* Fixed utf-8 encoding error in `partition_email` with attachments for `text/html`

## 0.4.1

* Added support for text files in the `partition` function
* Pinned `opencv-python` for easier installation on Linux

## 0.4.0

* Added generic `partition` brick that detects the file type and routes a file to the appropriate
  partitioning brick.
* Added a file type detection module.
* Updated `partition_html` and `partition_eml` to support file-like objects in 'rb' mode.
* Cleaning brick for removing ordered bullets `clean_ordered_bullets`.
* Extract brick method for ordered bullets `extract_ordered_bullets`.
* Test for `clean_ordered_bullets`.
* Test for `extract_ordered_bullets`.
* Added `partition_docx` for pre-processing Word Documents.
* Added new REGEX patterns to extract email header information
* Added new functions to extract header information `parse_received_data` and `partition_header`
* Added new function to parse plain text files `partition_text`
* Added new cleaners functions `extract_ip_address`, `extract_ip_address_name`, `extract_mapi_id`, `extract_datetimetz`
* Add new `Image` element and function to find embedded images `find_embedded_images`
* Added `get_directory_file_info` for summarizing information about source documents

## 0.3.5

* Add support for local inference
* Add new pattern to recognize plain text dash bullets
* Add test for bullet patterns
* Fix for `partition_html` that allows for processing `div` tags that have both text and child
  elements
* Add ability to extract document metadata from `.docx`, `.xlsx`, and `.jpg` files.
* Helper functions for identifying and extracting phone numbers
* Add new function `extract_attachment_info` that extracts and decodes the attachment
of an email.
* Staging brick to convert a list of `Element`s to a `pandas` dataframe.
* Add plain text functionality to `partition_email`

## 0.3.4

* Python-3.7 compat

## 0.3.3

* Removes BasicConfig from logger configuration
* Adds the `partition_email` partitioning brick
* Adds the `replace_mime_encodings` cleaning bricks
* Small fix to HTML parsing related to processing list items with sub-tags
* Add `EmailElement` data structure to store email documents

## 0.3.2

* Added `translate_text` brick for translating text between languages
* Add an `apply` method to make it easier to apply cleaners to elements

## 0.3.1

* Added \_\_init.py\_\_ to `partition`

## 0.3.0

* Implement staging brick for Argilla. Converts lists of `Text` elements to `argilla` dataset classes.
* Removing the local PDF parsing code and any dependencies and tests.
* Reorganizes the staging bricks in the unstructured.partition module
* Allow entities to be passed into the Datasaur staging brick
* Added HTML escapes to the `replace_unicode_quotes` brick
* Fix bad responses in partition_pdf to raise ValueError
* Adds `partition_html` for partitioning HTML documents.

## 0.2.6

* Small change to how \_read is placed within the inheritance structure since it doesn't really apply to pdf
* Add partitioning brick for calling the document image analysis API

## 0.2.5

* Update python requirement to >=3.7

## 0.2.4

* Add alternative way of importing `Final` to support google colab

## 0.2.3

* Add cleaning bricks for removing prefixes and postfixes
* Add cleaning bricks for extracting text before and after a pattern

## 0.2.2

* Add staging brick for Datasaur

## 0.2.1

* Added brick to convert an ISD dictionary to a list of elements
* Update `PDFDocument` to use the `from_file` method
* Added staging brick for CSV format for ISD (Initial Structured Data) format.
* Added staging brick for separating text into attention window size chunks for `transformers`.
* Added staging brick for LabelBox.
* Added ability to upload LabelStudio predictions
* Added utility function for JSONL reading and writing
* Added staging brick for CSV format for Prodigy
* Added staging brick for Prodigy
* Added ability to upload LabelStudio annotations
* Added text_field and id_field to stage_for_label_studio signature

## 0.2.0

* Initial release of unstructured<|MERGE_RESOLUTION|>--- conflicted
+++ resolved
@@ -1,9 +1,9 @@
-<<<<<<< HEAD
-## 0.10.29-dev13
-=======
-## 0.10.30-dev1
-
-### Enhancements
+## 0.10.30-dev2
+
+### Enhancements
+
+* **Support nested DOCX tables.** In DOCX, like HTML, a table cell can itself contain a table. In this case, create nested HTML tables to reflect that structure and create a plain-text table with captures all the text in nested tables, formatting it as a reasonable facsimile of a table.
+* **Add connection check to ingest connectors** Each source and destination connector now support a `check_connection()` method which makes sure a valid connection can be established with the source/destination given any authentication credentials in a lightweight request.
 
 ### Features
 
@@ -11,16 +11,7 @@
 
 ### Fixes
 
-### Enhancements
-
-* **Support nested DOCX tables.** In DOCX, like HTML, a table cell can itself contain a table. In this case, create nested HTML tables to reflect that structure and create a plain-text table with captures all the text in nested tables, formatting it as a reasonable facsimile of a table.
-
-### Features
-
-### Fixes
-
 ## 0.10.29
->>>>>>> 92ddf3a3
 
 ### Enhancements
 
@@ -29,11 +20,7 @@
 * **Google Drive source connector supports credentials from memory** Originally, the connector expected a filepath to pull the credentials from when creating the client. This was expanded to support passing that information from memory as a dict if access to the file system might not be available.
 * **Add support for generic partition configs in ingest cli** Along with the explicit partition options supported by the cli, an `additional_partition_args` arg was added to allow users to pass in any other arguments that should be added when calling partition(). This helps keep any changes to the input parameters of the partition() exposed in the CLI.
 * **Map full output schema for table-based destination connectors** A full schema was introduced to map the type of all output content from the json partition output and mapped to a flattened table structure to leverage table-based destination connectors. The delta table destination connector was updated at the moment to take advantage of this.
-<<<<<<< HEAD
-* **Add connection check to ingest connectors** Each source and destination connector now support a `check_connection()` method which makes sure a valid connection can be established with the source/destination given any authentication credentials in a lightweight request.
-=======
 * **Incorporate multiple embedding model options into ingest, add diff test embeddings** Problem: Ingest pipeline already supported embedding functionality, however users might want to use different types of embedding providers. Enhancement: Extend ingest pipeline so that users can specify and embed via a particular embedding provider from a range of options. Also adds a diff test to compare output from an embedding module with the expected output
->>>>>>> 92ddf3a3
 
 ### Features
 
