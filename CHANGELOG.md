--- conflicted
+++ resolved
@@ -2,11 +2,8 @@
 
 ### Enhancements
 
-<<<<<<< HEAD
 * **Add document level language detection functionality.** Adds the "auto" default for the languages param to all partitioners. The primary language present in the document is detected using the `langdetect` package. Additional param `detect_language_per_element` is also added for partitioners that return multiple elements. Defaults to `False`.
-=======
 * **Add visualization script to annotate elements** This script is often used to analyze/visualize elements with coordinates (e.g. partition_pdf()).
->>>>>>> 1e32da63
 * **Adds data source properties to the Jira connector** These properties (date_created, date_modified, version, source_url, record_locator) are written to element metadata during ingest, mapping elements to information about the document source from which they derive. This functionality enables downstream applications to reveal source document applications, e.g. a link to a GDrive doc, Salesforce record, etc.
 * **Improve title detection in pptx documents** The default title textboxes on a pptx slide are now categorized as titles.
 * **Improve hierarchy detection in pptx documents** List items, and other slide text are properly nested under the slide title. This will enable better chunking of pptx documents.
