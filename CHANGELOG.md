<<<<<<< HEAD
## 0.11.3-dev0

### Enhancements

### Features

### Fixes

## 0.11.2
=======
## 0.11.3
>>>>>>> f8aea71f

### Enhancements

* **Updated Documentation**: (i) Added examples, and (ii) API Documentation, including Usage, SDKs, Azure Marketplace, and parameters and validation errors.

### Features

* * **Add Pinecone destination connector.** Problem: After ingesting data from a source, users might want to produce embeddings for their data and write these into a vector DB. Pinecone is an option among these vector databases. Feature: Added Pinecone destination connector to be able to ingest documents from any supported source, embed them and write the embeddings / documents into Pinecone.

### Fixes

* **Process chunking parameter names in ingest correctly** Solves a bug where chunking parameters weren't being processed and used by ingest cli by renaming faulty parameter names and prepends; adds relevant parameters to ingest pinecone test to verify that the parameters are functional.

## 0.11.1

### Enhancements
* **Use `pikepdf` to repair invalid PDF structure** for PDFminer when we see error `PSSyntaxError` when PDFminer opens the document and creates the PDFminer pages object or processes a single PDF page.

* **Batch Source Connector support** For instances where it is more optimal to read content from a source connector in batches, a new batch ingest doc is added which created multiple ingest docs after reading them in in batches per process.

### Features

* **Staging Brick for Coco Format** Staging brick which converts a list of Elements into Coco Format.
* **Adds HubSpot connector** Adds connector to retrieve call, communications, emails, notes, products and tickets from HubSpot

### Fixes

* **Do not extract text of `<style>` tags in HTML.** `<style>` tags containing CSS in invalid positions previously contributed to element text. Do not consider text node of a `<style>` element as textual content.
* **Fix DOCX merged table cell repeats cell text.** Only include text for a merged cell, not for each underlying cell spanned by the merge.
* **Fix tables not extracted from DOCX header/footers.** Headers and footers in DOCX documents skip tables defined in the header and commonly used for layout/alignment purposes. Extract text from tables as a string and include in the `Header` and `Footer` document elements.
* **Fix output filepath for fsspec-based source connectors.** Previously the base directory was being included in the output filepath unnecessarily.

## 0.11.0

### Enhancements

* **Add a class for the strategy constants.** Add a class `PartitionStrategy` for the strategy constants and use the constants to replace strategy strings.
* **Temporary Support for paddle language parameter.** User can specify default langage code for paddle with ENV `DEFAULT_PADDLE_LANG` before we have the language mapping for paddle.
* **Improve DOCX page-break fidelity.** Improve page-break fidelity such that a paragraph containing a page-break is split into two elements, one containing the text before the page-break and the other the text after. Emit the PageBreak element between these two and assign the correct page-number (n and n+1 respectively) to the two textual elements.

### Features

* **Add ad-hoc fields to `ElementMetadata` instance.** End-users can now add their own metadata fields simply by assigning to an element-metadata attribute-name of their choice, like `element.metadata.coefficient = 0.58`. These fields will round-trip through JSON and can be accessed with dotted notation.
* **MongoDB Destination Connector.** New destination connector added to all CLI ingest commands to support writing partitioned json output to mongodb.

### Fixes

* **Fix `TYPE_TO_TEXT_ELEMENT_MAP`.** Updated `Figure` mapping from `FigureCaption` to `Image`.
* **Handle errors when extracting PDF text** Certain pdfs throw unexpected errors when being opened by `pdfminer`, causing `partition_pdf()` to fail. We expect to be able to partition smoothly using an alternative strategy if text extraction doesn't work.  Added exception handling to handle unexpected errors when extracting pdf text and to help determine pdf strategy.
* **Fix `fast` strategy fall back to `ocr_only`** The `fast` strategy should not fall back to a more expensive strategy.
* **Remove default user ./ssh folder** The default notebook user during image build would create the known_hosts file with incorrect ownership, this is legacy and no longer needed so it was removed.
* **Include `languages` in metadata when partitioning `strategy=hi_res` or `fast`** User defined `languages` was previously used for text detection, but not included in the resulting element metadata for some strategies. `languages` will now be included in the metadata regardless of partition strategy for pdfs and images.
* **Handle a case where Paddle returns a list item in ocr_data as None** In partition, while parsing PaddleOCR data, it was assumed that PaddleOCR does not return None for any list item in ocr_data. Removed the assumption by skipping the text region whenever this happens.
* **Fix some pdfs returning `KeyError: 'N'`** Certain pdfs were throwing this error when being opened by pdfminer. Added a wrapper function for pdfminer that allows these documents to be partitioned.
* **Fix mis-splits on `Table` chunks.** Remedies repeated appearance of full `.text_as_html` on metadata of each `TableChunk` split from a `Table` element too large to fit in the chunking window.
* **Import tables_agent from inference** so that we don't have to initialize a global table agent in unstructured OCR again
* **Fix empty table is identified as bulleted-table.** A table with no text content was mistakenly identified as a bulleted-table and processed by the wrong branch of the initial HTML partitioner.
* **Fix partition_html() emits empty (no text) tables.** A table with cells nested below a `<thead>` or `<tfoot>` element was emitted as a table element having no text and unparseable HTML in `element.metadata.text_as_html`. Do not emit empty tables to the element stream.
* **Fix HTML `element.metadata.text_as_html` contains spurious <br> elements in invalid locations.** The HTML generated for the `text_as_html` metadata for HTML tables contained `<br>` elements invalid locations like between `<table>` and `<tr>`. Change the HTML generator such that these do not appear.
* **Fix HTML table cells enclosed in <thead> and <tfoot> elements are dropped.** HTML table cells nested in a `<thead>` or `<tfoot>` element were not detected and the text in those cells was omitted from the table element text and `.text_as_html`. Detect table rows regardless of the semantic tag they may be nested in.
* **Remove whitespace padding from `.text_as_html`.** `tabulate` inserts padding spaces to achieve visual alignment of columns in HTML tables it generates. Add our own HTML generator to do this simple job and omit that padding as well as newlines ("\n") used for human readability.
* **Fix local connector with absolute input path** When passed an absolute filepath for the input document path, the local connector incorrectly writes the output file to the input file directory. This fixes such that the output in this case is written to `output-dir/input-filename.json`

## 0.10.30

### Enhancements

* **Support nested DOCX tables.** In DOCX, like HTML, a table cell can itself contain a table. In this case, create nested HTML tables to reflect that structure and create a plain-text table with captures all the text in nested tables, formatting it as a reasonable facsimile of a table.
* **Add connection check to ingest connectors** Each source and destination connector now support a `check_connection()` method which makes sure a valid connection can be established with the source/destination given any authentication credentials in a lightweight request.

### Features

* **Add functionality to do a second OCR on cropped table images.** Changes to the values for scaling ENVs affect entire page OCR output(OCR regression) so we now do a second OCR for tables.
* **Adds ability to pass timeout for a request when partitioning via a `url`.** `partition` now accepts a new optional parameter `request_timeout` which if set will prevent any `requests.get` from hanging indefinitely and instead will raise a timeout error. This is useful when partitioning a url that may be slow to respond or may not respond at all.

### Fixes

* **Fix logic that determines pdf auto strategy.** Previously, `_determine_pdf_auto_strategy` returned `hi_res` strategy only if `infer_table_structure` was true. It now returns the `hi_res` strategy if either `infer_table_structure` or `extract_images_in_pdf` is true.
* **Fix invalid coordinates when parsing tesseract ocr data.** Previously, when parsing tesseract ocr data, the ocr data had invalid bboxes if zoom was set to `0`. A logical check is now added to avoid such error.
* **Fix ingest partition parameters not being passed to the api.** When using the --partition-by-api flag via unstructured-ingest, none of the partition arguments are forwarded, meaning that these options are disregarded. With this change, we now pass through all of the relevant partition arguments to the api. This allows a user to specify all of the same partition arguments they would locally and have them respected when specifying --partition-by-api.
* **Support tables in section-less DOCX.** Generalize solution for MS Chat Transcripts exported as DOCX by including tables in the partitioned output when present.
* **Support tables that contain only numbers when partitioning via `ocr_only`** Tables that contain only numbers are returned as floats in a pandas.DataFrame when the image is converted from `.image_to_data()`. An AttributeError was raised downstream when trying to `.strip()` the floats.
* **Improve DOCX page-break detection.** DOCX page breaks are reliably indicated by `w:lastRenderedPageBreak` elements present in the document XML. Page breaks are NOT reliably indicated by "hard" page-breaks inserted by the author and when present are redundant to a `w:lastRenderedPageBreak` element so cause over-counting if used. Use rendered page-breaks only.

## 0.10.29

### Enhancements

* **Adds include_header argument for partition_csv and partition_tsv** Now supports retaining header rows in CSV and TSV documents element partitioning.
* **Add retry logic for all source connectors** All http calls being made by the ingest source connectors have been isolated and wrapped by the `SourceConnectionNetworkError` custom error, which triggers the retry logic, if enabled, in the ingest pipeline.
* **Google Drive source connector supports credentials from memory** Originally, the connector expected a filepath to pull the credentials from when creating the client. This was expanded to support passing that information from memory as a dict if access to the file system might not be available.
* **Add support for generic partition configs in ingest cli** Along with the explicit partition options supported by the cli, an `additional_partition_args` arg was added to allow users to pass in any other arguments that should be added when calling partition(). This helps keep any changes to the input parameters of the partition() exposed in the CLI.
* **Map full output schema for table-based destination connectors** A full schema was introduced to map the type of all output content from the json partition output and mapped to a flattened table structure to leverage table-based destination connectors. The delta table destination connector was updated at the moment to take advantage of this.
* **Incorporate multiple embedding model options into ingest, add diff test embeddings** Problem: Ingest pipeline already supported embedding functionality, however users might want to use different types of embedding providers. Enhancement: Extend ingest pipeline so that users can specify and embed via a particular embedding provider from a range of options. Also adds a diff test to compare output from an embedding module with the expected output

### Features

* **Allow setting table crop parameter** In certain circumstances, adjusting the table crop padding may improve table.

### Fixes

* **Fixes `partition_text` to prevent empty elements** Adds a check to filter out empty bullets.
* **Handle empty string for `ocr_languages` with values for `languages`** Some API users ran into an issue with sending `languages` params because the API defaulted to also using an empty string for `ocr_languages`. This update handles situations where `languages` is defined and `ocr_languages` is an empty string.
* **Fix PDF tried to loop through None** Previously the PDF annotation extraction tried to loop through `annots` that resolved out as None. A logical check added to avoid such error.
* **Ingest session handler not being shared correctly** All ingest docs that leverage the session handler should only need to set it once per process. It was recreating it each time because the right values weren't being set nor available given how dataclasses work in python.
* **Ingest download-only fix.** Previously the download only flag was being checked after the doc factory pipeline step, which occurs before the files are actually downloaded by the source node. This check was moved after the source node to allow for the files to be downloaded first before exiting the pipeline.
* **Fix flaky chunk-metadata.** Prior implementation was sensitive to element order in the section resulting in metadata values sometimes being dropped. Also, not all metadata items can be consolidated across multiple elements (e.g. coordinates) and so are now dropped from consolidated metadata.
* **Fix tesseract error `Estimating resolution as X`** leaded by invalid language parameters input. Proceed with defalut language `eng` when `lang.py` fails to find valid language code for tesseract, so that we don't pass an empty string to tesseract CLI and raise an exception in downstream.

## 0.10.28

### Enhancements

* **Add table structure evaluation helpers** Adds functions to evaluate the similarity between predicted table structure and actual table structure.
* **Use `yolox` by default for table extraction when partitioning pdf/image** `yolox` model provides higher recall of the table regions than the quantized version and it is now the default element detection model when `infer_table_structure=True` for partitioning pdf/image files
* **Remove pdfminer elements from inside tables** Previously, when using `hi_res` some elements where extracted using pdfminer too, so we removed pdfminer from the tables pipeline to avoid duplicated elements.
* **Fsspec downstream connectors** New destination connector added to ingest CLI, users may now use `unstructured-ingest` to write to any of the following:
  * Azure
  * Box
  * Dropbox
  * Google Cloud Service

### Features

* **Update `ocr_only` strategy in `partition_pdf()`** Adds the functionality to get accurate coordinate data when partitioning PDFs and Images with the `ocr_only` strategy.

### Fixes
* **Fixed SharePoint permissions for the fetching to be opt-in** Problem: Sharepoint permissions were trying to be fetched even when no reletad cli params were provided, and this gave an error due to values for those keys not existing. Fix: Updated getting keys to be with .get() method and changed the "skip-check" to check individual cli params rather than checking the existance of a config object.

* **Fixes issue where tables from markdown documents were being treated as text** Problem: Tables from markdown documents were being treated as text, and not being extracted as tables. Solution: Enable the `tables` extension when instantiating the `python-markdown` object. Importance: This will allow users to extract structured data from tables in markdown documents.
* **Fix wrong logger for paddle info** Replace the logger from unstructured-inference with the logger from unstructured for paddle_ocr.py module.
* **Fix ingest pipeline to be able to use chunking and embedding together** Problem: When ingest pipeline was using chunking and embedding together, embedding outputs were empty and the outputs of chunking couldn't be re-read into memory and be forwarded to embeddings. Fix: Added CompositeElement type to TYPE_TO_TEXT_ELEMENT_MAP to be able to process CompositeElements with unstructured.staging.base.isd_to_elements
* **Fix unnecessary mid-text chunk-splitting.** The "pre-chunker" did not consider separator blank-line ("\n\n") length when grouping elements for a single chunk. As a result, sections were frequently over-populated producing a over-sized chunk that required mid-text splitting.
* **Fix frequent dissociation of title from chunk.** The sectioning algorithm included the title of the next section with the prior section whenever it would fit, frequently producing association of a section title with the prior section and dissociating it from its actual section. Fix this by performing combination of whole sections only.
* **Fix PDF attempt to get dict value from string.** Fixes a rare edge case that prevented some PDF's from being partitioned. The `get_uris_from_annots` function tried to access the dictionary value of a string instance variable. Assign `None` to the annotation variable if the instance type is not dictionary to avoid the erroneous attempt.

## 0.10.27

### Enhancements

* **Leverage dict to share content across ingest pipeline** To share the ingest doc content across steps in the ingest pipeline, this was updated to use a multiprocessing-safe dictionary so changes get persisted and each step has the option to modify the ingest docs in place.

### Features

### Fixes

* **Removed `ebooklib` as a dependency** `ebooklib` is licensed under AGPL3, which is incompatible with the Apache 2.0 license. Thus it is being removed.
* **Caching fixes in ingest pipeline** Previously, steps like the source node were not leveraging parameters such as `re_download` to dictate if files should be forced to redownload rather than use what might already exist locally.

## 0.10.26

### Enhancements

* **Add text CCT CI evaluation workflow** Adds cct text extraction evaluation metrics to the current ingest workflow to measure the performance of each file extracted as well as aggregated-level performance.

### Features

* **Functionality to catch and classify overlapping/nested elements** Method to identify overlapping-bboxes cases within detected elements in a document. It returns two values: a boolean defining if there are overlapping elements present, and a list reporting them with relevant metadata. The output includes information about the `overlapping_elements`, `overlapping_case`, `overlapping_percentage`, `largest_ngram_percentage`, `overlap_percentage_total`, `max_area`, `min_area`, and `total_area`.
* **Add Local connector source metadata** python's os module used to pull stats from local file when processing via the local connector and populates fields such as last modified time, created time.

### Fixes

* **Fixes elements partitioned from an image file missing certain metadata** Metadata for image files, like file type, was being handled differently from other file types. This caused a bug where other metadata, like the file name, was being missed. This change brought metadata handling for image files to be more in line with the handling for other file types so that file name and other metadata fields are being captured.
* **Adds `typing-extensions` as an explicit dependency** This package is an implicit dependency, but the module is being imported directly in `unstructured.documents.elements` so the dependency should be explicit in case changes in other dependencies lead to `typing-extensions` being dropped as a dependency.
* **Stop passing `extract_tables` to `unstructured-inference` since it is now supported in `unstructured` instead** Table extraction previously occurred in `unstructured-inference`, but that logic, except for the table model itself, is now a part of the `unstructured` library. Thus the parameter triggering table extraction is no longer passed to the `unstructured-inference` package. Also noted the table output regression for PDF files.
* **Fix a bug in Table partitioning** Previously the `skip_infer_table_types` variable used in `partition` was not being passed down to specific file partitioners. Now you can utilize the `skip_infer_table_types` list variable when calling `partition` to specify the filetypes for which you want to skip table extraction, or the `infer_table_structure` boolean variable on the file specific partitioning function.
* **Fix partition docx without sections** Some docx files, like those from teams output, do not contain sections and it would produce no results because the code assumes all components are in sections. Now if no sections is detected from a document we iterate through the paragraphs and return contents found in the paragraphs.
* **Fix out-of-order sequencing of split chunks.** Fixes behavior where "split" chunks were inserted at the beginning of the chunk sequence. This would produce a chunk sequence like [5a, 5b, 3a, 3b, 1, 2, 4] when sections 3 and 5 exceeded `max_characters`.
* **Deserialization of ingest docs fixed** When ingest docs are being deserialized as part of the ingest pipeline process (cli), there were certain fields that weren't getting persisted (metadata and date processed). The from_dict method was updated to take these into account and a unit test added to check.
* **Map source cli command configs when destination set** Due to how the source connector is dynamically called when the destination connector is set via the CLI, the configs were being set incorrectoy, causing the source connector to break. The configs were fixed and updated to take into account Fsspec-specific connectors.

## 0.10.25

### Enhancements

* **Duplicate CLI param check** Given that many of the options associated with the `Click` based cli ingest commands are added dynamically from a number of configs, a check was incorporated to make sure there were no duplicate entries to prevent new configs from overwriting already added options.
* **Ingest CLI refactor for better code reuse** Much of the ingest cli code can be templated and was a copy-paste across files, adding potential risk. Code was refactored to use a base class which had much of the shared code templated.

### Features

* **Table OCR refactor** support Table OCR with pre-computed OCR data to ensure we only do one OCR for entrie document. User can specify
ocr agent tesseract/paddle in environment variable `OCR_AGENT` for OCRing the entire document.
* **Adds accuracy function** The accuracy scoring was originally an option under `calculate_edit_distance`. For easy function call, it is now a wrapper around the original function that calls edit_distance and return as "score".
* **Adds HuggingFaceEmbeddingEncoder** The HuggingFace Embedding Encoder uses a local embedding model as opposed to using an API.
* **Add AWS bedrock embedding connector** `unstructured.embed.bedrock` now provides a connector to use AWS bedrock's `titan-embed-text` model to generate embeddings for elements. This features requires valid AWS bedrock setup and an internet connectionto run.

### Fixes

* **Import PDFResourceManager more directly** We were importing `PDFResourceManager` from `pdfminer.converter` which was causing an error for some users. We changed to import from the actual location of `PDFResourceManager`, which is `pdfminer.pdfinterp`.
* **Fix language detection of elements with empty strings** This resolves a warning message that was raised by `langdetect` if the language was attempted to be detected on an empty string. Language detection is now skipped for empty strings.
* **Fix chunks breaking on regex-metadata matches.** Fixes "over-chunking" when `regex_metadata` was used, where every element that contained a regex-match would start a new chunk.
* **Fix regex-metadata match offsets not adjusted within chunk.** Fixes incorrect regex-metadata match start/stop offset in chunks where multiple elements are combined.
* **Map source cli command configs when destination set** Due to how the source connector is dynamically called when the destination connector is set via the CLI, the configs were being set incorrectoy, causing the source connector to break. The configs were fixed and updated to take into account Fsspec-specific connectors.
* **Fix metrics folder not discoverable** Fixes issue where unstructured/metrics folder is not discoverable on PyPI by adding an `__init__.py` file under the folder.
* **Fix a bug when `parition_pdf` get `model_name=None`** In API usage the `model_name` value is `None` and the `cast` function in `partition_pdf` would return `None` and lead to attribution error. Now we use `str` function to explicit convert the content to string so it is garanteed to have `starts_with` and other string functions as attributes
* **Fix html partition fail on tables without `tbody` tag** HTML tables may sometimes just contain headers without body (`tbody` tag)

## 0.10.24

### Enhancements

* **Improve natural reading order** Some `OCR` elements with only spaces in the text have full-page width in the bounding box, which causes the `xycut` sorting to not work as expected. Now the logic to parse OCR results removes any elements with only spaces (more than one space).
* **Ingest compression utilities and fsspec connector support** Generic utility code added to handle files that get pulled from a source connector that are either tar or zip compressed and uncompress them locally. This is then processed using a local source connector. Currently this functionality has been incorporated into the fsspec connector and all those inheriting from it (currently: Azure Blob Storage, Google Cloud Storage, S3, Box, and Dropbox).
* **Ingest destination connectors support for writing raw list of elements** Along with the default write method used in the ingest pipeline to write the json content associated with the ingest docs, each destination connector can now also write a raw list of elements to the desired downstream location without having an ingest doc associated with it.

### Features

* **Adds element type percent match function** In order to evaluate the element type extracted, we add a function that calculates the matched percentage between two frequency dictionary.

### Fixes

* **Fix paddle model file not discoverable** Fixes issue where ocr_models/paddle_ocr.py file is not discoverable on PyPI by adding
an `__init__.py` file under the folder.
* **Chipper v2 Fixes** Includes fix for a memory leak and rare last-element bbox fix. (unstructured-inference==0.7.7)
* **Fix image resizing issue** Includes fix related to resizing images in the tables pipeline. (unstructured-inference==0.7.6)

## 0.10.23

### Enhancements

* **Add functionality to limit precision when serializing to json** Precision for `points` is limited to 1 decimal point if coordinates["system"] == "PixelSpace" (otherwise 2 decimal points?). Precision for `detection_class_prob` is limited to 5 decimal points.
* **Fix csv file detection logic when mime-type is text/plain** Previously the logic to detect csv file type was considering only first row's comma count comparing with the header_row comma count and both the rows being same line the result was always true, Now the logic is changed to consider the comma's count for all the lines except first line and compare with header_row comma count.
* **Improved inference speed for Chipper V2** API requests with 'hi_res_model_name=chipper' now have ~2-3x faster responses.

### Features

### Fixes

* **Cleans up temporary files after conversion** Previously a file conversion utility was leaving temporary files behind on the filesystem without removing them when no longer needed. This fix helps prevent an accumulation of temporary files taking up excessive disk space.
* **Fixes `under_non_alpha_ratio` dividing by zero** Although this function guarded against a specific cause of division by zero, there were edge cases slipping through like strings with only whitespace. This update more generally prevents the function from performing a division by zero.
* **Fix languages default** Previously the default language was being set to English when elements didn't have text or if langdetect could not detect the language. It now defaults to None so there is not misleading information about the language detected.
* **Fixes recursion limit error that was being raised when partitioning Excel documents of a certain size** Previously we used a recursive method to find subtables within an excel sheet. However this would run afoul of Python's recursion depth limit when there was a contiguous block of more than 1000 cells within a sheet. This function has been updated to use the NetworkX library which avoids Python recursion issues.

## 0.10.22

### Enhancements

* **bump `unstructured-inference` to `0.7.3`** The updated version of `unstructured-inference` supports a new version of the Chipper model, as well as a cleaner schema for its output classes. Support is included for new inference features such as hierarchy and ordering.
* **Expose skip_infer_table_types in ingest CLI.** For each connector a new `--skip-infer-table-types` parameter was added to map to the `skip_infer_table_types` partition argument. This gives more granular control to unstructured-ingest users, allowing them to specify the file types for which we should attempt table extraction.
* **Add flag to ingest CLI to raise error if any single doc fails in pipeline** Currently if a single doc fails in the pipeline, the whole thing halts due to the error. This flag defaults to log an error but continue with the docs it can.
* **Emit hyperlink metadata for DOCX file-type.** DOCX partitioner now adds `metadata.links`, `metadata.link_texts` and `metadata.link_urls` for elements that contain a hyperlink that points to an external resource. So-called "jump" links pointing to document internal locations (such as those found in a table-of-contents "jumping" to a chapter or section) are excluded.

### Features

* **Add `elements_to_text` as a staging helper function** In order to get a single clean text output from unstructured for metric calculations, automate the process of extracting text from elements using this function.
* **Adds permissions(RBAC) data ingestion functionality for the Sharepoint connector.** Problem: Role based access control is an important component in many data storage systems. Users may need to pass permissions (RBAC) data to downstream systems when ingesting data. Feature: Added permissions data ingestion functionality to the Sharepoint connector.

### Fixes

* **Fixes PDF list parsing creating duplicate list items** Previously a bug in PDF list item parsing caused removal of other elements and duplication of the list item
* **Fixes duplicated elements** Fixes issue where elements are duplicated when embeddings are generated. This will allow users to generate embeddings for their list of Elements without duplicating/breaking the orginal content.
* **Fixes failure when flagging for embeddings through unstructured-ingest** Currently adding the embedding parameter to any connector results in a failure on the copy stage. This is resolves the issue by adding the IngestDoc to the context map in the embedding node's `run` method. This allows users to specify that connectors fetch embeddings without failure.
* **Fix ingest pipeline reformat nodes not discoverable** Fixes issue where  reformat nodes raise ModuleNotFoundError on import. This was due to the directory was missing `__init__.py` in order to make it discoverable.
* **Fix default language in ingest CLI** Previously the default was being set to english which injected potentially incorrect information to downstream language detection libraries. By setting the default to None allows those libraries to better detect what language the text is in the doc being processed.

## 0.10.21

* **Adds Scarf analytics**.

## 0.10.20

### Enhancements

* **Add document level language detection functionality.** Adds the "auto" default for the languages param to all partitioners. The primary language present in the document is detected using the `langdetect` package. Additional param `detect_language_per_element` is also added for partitioners that return multiple elements. Defaults to `False`.
* **Refactor OCR code** The OCR code for entire page is moved from unstructured-inference to unstructured. On top of continuing support for OCR language parameter, we also support two OCR processing modes, "entire_page" or "individual_blocks".
* **Align to top left when shrinking bounding boxes for `xy-cut` sorting:** Update `shrink_bbox()` to keep top left rather than center.
* **Add visualization script to annotate elements** This script is often used to analyze/visualize elements with coordinates (e.g. partition_pdf()).
* **Adds data source properties to the Jira, Github and Gitlab connectors** These properties (date_created, date_modified, version, source_url, record_locator) are written to element metadata during ingest, mapping elements to information about the document source from which they derive. This functionality enables downstream applications to reveal source document applications, e.g. a link to a GDrive doc, Salesforce record, etc.
* **Improve title detection in pptx documents** The default title textboxes on a pptx slide are now categorized as titles.
* **Improve hierarchy detection in pptx documents** List items, and other slide text are properly nested under the slide title. This will enable better chunking of pptx documents.
* **Refactor of the ingest cli workflow** The refactored approach uses a dynamically set pipeline with a snapshot along each step to save progress and accommodate continuation from a snapshot if an error occurs. This also allows the pipeline to dynamically assign any number of steps to modify the partitioned content before it gets written to a destination.
* **Applies `max_characters=<n>` argument to all element types in `add_chunking_strategy` decorator** Previously this argument was only utilized in chunking Table elements and now applies to all partitioned elements if `add_chunking_strategy` decorator is utilized, further preparing the elements for downstream processing.
* **Add common retry strategy utilities for unstructured-ingest** Dynamic retry strategy with exponential backoff added to Notion source connector.
*
### Features

* **Adds `bag_of_words` and `percent_missing_text` functions** In order to count the word frequencies in two input texts and calculate the percentage of text missing relative to the source document.
* **Adds `edit_distance` calculation metrics** In order to benchmark the cleaned, extracted text with unstructured, `edit_distance` (`Levenshtein distance`) is included.
* **Adds detection_origin field to metadata** Problem: Currently isn't an easy way to find out how an element was created. With this change that information is added. Importance: With this information the developers and users are now able to know how an element was created to make decisions on how to use it. In order tu use this feature
setting UNSTRUCTURED_INCLUDE_DEBUG_METADATA=true is needed.
* **Adds a function that calculates frequency of the element type and its depth** To capture the accuracy of element type extraction, this function counts the occurrences of each unique element type with its depth for use in element metrics.

### Fixes

* **Fix zero division error in annotation bbox size** This fixes the bug where we find annotation bboxes realted to an element that need to divide the intersection size between annotation bbox and element bbox by the size of the annotation bbox
* **Fix prevent metadata module from importing dependencies from unnecessary modules** Problem: The `metadata` module had several top level imports that were only used in and applicable to code related to specific document types, while there were many general-purpose functions. As a result, general-purpose functions couldn't be used without unnecessary dependencies being installed. Fix: moved 3rd party dependency top level imports to inside the functions in which they are used and applied a decorator to check that the dependency is installed and emit a helpful error message if not.
* **Fixes category_depth None value for Title elements** Problem: `Title` elements from `chipper` get `category_depth`= None even when `Headline` and/or `Subheadline` elements are present in the same page. Fix: all `Title` elements with `category_depth` = None should be set to have a depth of 0 instead iff there are `Headline` and/or `Subheadline` element-types present. Importance: `Title` elements should be equivalent html `H1` when nested headings are present; otherwise, `category_depth` metadata can result ambiguous within elements in a page.
* **Tweak `xy-cut` ordering output to be more column friendly** This results in the order of elements more closely reflecting natural reading order which benefits downstream applications. While element ordering from `xy-cut` is usually mostly correct when ordering multi-column documents, sometimes elements from a RHS column will appear before elements in a LHS column. Fix: add swapped `xy-cut` ordering by sorting by X coordinate first and then Y coordinate.
* **Fixes badly initialized Formula** Problem: YoloX contain new types of elements, when loading a document that contain formulas a new element of that class
should be generated, however the Formula class inherits from Element instead of Text. After this change the element is correctly created with the correct class
allowing the document to be loaded. Fix: Change parent class for Formula to Text. Importance: Crucial to be able to load documents that contain formulas.
* **Fixes pdf uri error** An error was encountered when URI type of `GoToR` which refers to pdf resources outside of its own was detected since no condition catches such case. The code is fixing the issue by initialize URI before any condition check.


## 0.10.19

### Enhancements

* **Adds XLSX document level language detection** Enhancing on top of language detection functionality in previous release, we now support language detection within `.xlsx` file type at Element level.
* **bump `unstructured-inference` to `0.6.6`** The updated version of `unstructured-inference` makes table extraction in `hi_res` mode configurable to fine tune table extraction performance; it also improves element detection by adding a deduplication post processing step in the `hi_res` partitioning of pdfs and images.
* **Detect text in HTML Heading Tags as Titles** This will increase the accuracy of hierarchies in HTML documents and provide more accurate element categorization. If text is in an HTML heading tag and is not a list item, address, or narrative text, categorize it as a title.
* **Update python-based docs** Refactor docs to use the actual unstructured code rather than using the subprocess library to run the cli command itself.
* **Adds Table support for the `add_chunking_strategy` decorator to partition functions.** In addition to combining elements under Title elements, user's can now specify the `max_characters=<n>` argument to chunk Table elements into TableChunk elements with `text` and `text_as_html` of length <n> characters. This means partitioned Table results are ready for use in downstream applications without any post processing.
* **Expose endpoint url for s3 connectors** By allowing for the endpoint url to be explicitly overwritten, this allows for any non-AWS data providers supporting the s3 protocol to be supported (i.e. minio).

### Features

* **change default `hi_res` model for pdf/image partition to `yolox`** Now partitioning pdf/image using `hi_res` strategy utilizes `yolox_quantized` model isntead of `detectron2_onnx` model. This new default model has better recall for tables and produces more detailed categories for elements.
* **XLSX can now reads subtables within one sheet** Problem: Many .xlsx files are not created to be read as one full table per sheet. There are subtables, text and header along with more informations to extract from each sheet. Feature: This `partition_xlsx` now can reads subtable(s) within one .xlsx sheet, along with extracting other title and narrative texts. Importance: This enhance the power of .xlsx reading to not only one table per sheet, allowing user to capture more data tables from the file, if exists.
* **Update Documentation on Element Types and Metadata**: We have updated the documentation according to the latest element types and metadata. It includes the common and additional metadata provided by the Partitions and Connectors.

### Fixes

* **Fixes partition_pdf is_alnum reference bug** Problem: The `partition_pdf` when attempt to get bounding box from element experienced a reference before assignment error when the first object is not text extractable.  Fix: Switched to a flag when the condition is met. Importance: Crucial to be able to partition with pdf.
* **Fix various cases of HTML text missing after partition**
  Problem: Under certain circumstances, text immediately after some HTML tags will be misssing from partition result.
  Fix: Updated code to deal with these cases.
  Importance: This will ensure the correctness when partitioning HTML and Markdown documents.
* **Fixes chunking when `detection_class_prob` appears in Element metadata** Problem: when `detection_class_prob` appears in Element metadata, Elements will only be combined by chunk_by_title if they have the same `detection_class_prob` value (which is rare). This is unlikely a case we ever need to support and most often results in no chunking. Fix: `detection_class_prob` is included in the chunking list of metadata keys excluded for similarity comparison. Importance: This change allows `chunk_by_title` to operate as intended for documents which include `detection_class_prob` metadata in their Elements.

## 0.10.18

### Enhancements

* **Better detection of natural reading order in images and PDF's** The elements returned by partition better reflect natural reading order in some cases, particularly in complicated multi-column layouts, leading to better chunking and retrieval for downstream applications. Achieved by improving the `xy-cut` sorting to preprocess bboxes, shrinking all bounding boxes by 90% along x and y axes (still centered around the same center point), which allows projection lines to be drawn where not possible before if layout bboxes overlapped.
* **Improves `partition_xml` to be faster and more memory efficient when partitioning large XML files** The new behavior is to partition iteratively to prevent loading the entire XML tree into memory at once in most use cases.
* **Adds data source properties to SharePoint, Outlook, Onedrive, Reddit, Slack, DeltaTable connectors** These properties (date_created, date_modified, version, source_url, record_locator) are written to element metadata during ingest, mapping elements to information about the document source from which they derive. This functionality enables downstream applications to reveal source document applications, e.g. a link to a GDrive doc, Salesforce record, etc.
* **Add functionality to save embedded images in PDF's separately as images** This allows users to save embedded images in PDF's separately as images, given some directory path. The saved image path is written to the metadata for the Image element. Downstream applications may benefit by providing users with image links from relevant "hits."
* **Azure Cognite Search destination connector** New Azure Cognitive Search destination connector added to ingest CLI.  Users may now use `unstructured-ingest` to write partitioned data from over 20 data sources (so far) to an Azure Cognitive Search index.
* **Improves salesforce partitioning** Partitions Salesforce data as xlm instead of text for improved detail and flexibility. Partitions htmlbody instead of textbody for Salesforce emails. Importance: Allows all Salesforce fields to be ingested and gives Salesforce emails more detailed partitioning.
* **Add document level language detection functionality.** Introduces the "auto" default for the languages param, which then detects the languages present in the document using the `langdetect` package. Adds the document languages as ISO 639-3 codes to the element metadata. Implemented only for the partition_text function to start.
* **PPTX partitioner refactored in preparation for enhancement.** Behavior should be unchanged except that shapes enclosed in a group-shape are now included, as many levels deep as required (a group-shape can itself contain a group-shape).
* **Embeddings support for the SharePoint SourceConnector via unstructured-ingest CLI** The SharePoint connector can now optionally create embeddings from the elements it pulls out during partition and upload those embeddings to Azure Cognitive Search index.
* **Improves hierarchy from docx files by leveraging natural hierarchies built into docx documents**  Hierarchy can now be detected from an indentation level for list bullets/numbers and by style name (e.g. Heading 1, List Bullet 2, List Number).
* **Chunking support for the SharePoint SourceConnector via unstructured-ingest CLI** The SharePoint connector can now optionally chunk the elements pulled out during partition via the chunking unstructured brick. This can be used as a stage before creating embeddings.

### Features

* **Adds `links` metadata in `partition_pdf` for `fast` strategy.** Problem: PDF files contain rich information and hyperlink that Unstructured did not captured earlier. Feature: `partition_pdf` now can capture embedded links within the file along with its associated text and page number. Importance: Providing depth in extracted elements give user a better understanding and richer context of documents. This also enables user to map to other elements within the document if the hyperlink is refered internally.
* **Adds the embedding module to be able to embed Elements** Problem: Many NLP applications require the ability to represent parts of documents in a semantic way. Until now, Unstructured did not have text embedding ability within the core library. Feature: This embedding module is able to track embeddings related data with a class, embed a list of elements, and return an updated list of Elements with the *embeddings* property. The module is also able to embed query strings. Importance: Ability to embed documents or parts of documents will enable users to make use of these semantic representations in different NLP applications, such as search, retrieval, and retrieval augmented generation.

### Fixes

* **Fixes a metadata source serialization bug** Problem: In unstructured elements, when loading an elements json file from the disk, the data_source attribute is assumed to be an instance of DataSourceMetadata and the code acts based on that. However the loader did not satisfy the assumption, and loaded it as a dict instead, causing an error. Fix: Added necessary code block to initialize a DataSourceMetadata object, also refactored DataSourceMetadata.from_dict() method to remove redundant code. Importance: Crucial to be able to load elements (which have data_source fields) from json files.
* **Fixes issue where unstructured-inference was not getting updated** Problem: unstructured-inference was not getting upgraded to the version to match unstructured release when doing a pip install.  Solution: using `pip install unstructured[all-docs]` it will now upgrade both unstructured and unstructured-inference. Importance: This will ensure that the inference library is always in sync with the unstructured library, otherwise users will be using outdated libraries which will likely lead to unintended behavior.
* **Fixes SharePoint connector failures if any document has an unsupported filetype** Problem: Currently the entire connector ingest run fails if a single IngestDoc has an unsupported filetype. This is because a ValueError is raised in the IngestDoc's `__post_init__`. Fix: Adds a try/catch when the IngestConnector runs get_ingest_docs such that the error is logged but all processable documents->IngestDocs are still instantiated and returned. Importance: Allows users to ingest SharePoint content even when some files with unsupported filetypes exist there.
* **Fixes Sharepoint connector server_path issue** Problem: Server path for the Sharepoint Ingest Doc was incorrectly formatted, causing issues while fetching pages from the remote source. Fix: changes formatting of remote file path before instantiating SharepointIngestDocs and appends a '/' while fetching pages from the remote source. Importance: Allows users to fetch pages from Sharepoint Sites.
* **Fixes Sphinx errors.** Fixes errors when running Sphinx `make html` and installs library to suppress warnings.
* **Fixes a metadata backwards compatibility error** Problem: When calling `partition_via_api`, the hosted api may return an element schema that's newer than the current `unstructured`. In this case, metadata fields were added which did not exist in the local `ElementMetadata` dataclass, and `__init__()` threw an error. Fix: remove nonexistent fields before instantiating in `ElementMetadata.from_json()`. Importance: Crucial to avoid breaking changes when adding fields.
* **Fixes issue with Discord connector when a channel returns `None`** Problem: Getting the `jump_url` from a nonexistent Discord `channel` fails. Fix: property `jump_url` is now retrieved within the same context as the messages from the channel. Importance: Avoids cascading issues when the connector fails to fetch information about a Discord channel.
* **Fixes occasionally SIGABTR when writing table with `deltalake` on Linux** Problem: occasionally on Linux ingest can throw a `SIGABTR` when writing `deltalake` table even though the table was written correctly. Fix: put the writing function into a `Process` to ensure its execution to the fullest extent before returning to the main process. Importance: Improves stability of connectors using `deltalake`
* **Fixes badly initialized Formula** Problem: YoloX contain new types of elements, when loading a document that contain formulas a new element of that class should be generated, however the Formula class inherits from Element instead of Text. After this change the element is correctly created with the correct class allowing the document to be loaded. Fix: Change parent class for Formula to Text. Importance: Crucial to be able to load documents that contain formulas.

## 0.10.16

### Enhancements

* **Adds data source properties to Airtable, Confluence, Discord, Elasticsearch, Google Drive, and Wikipedia connectors** These properties (date_created, date_modified, version, source_url, record_locator) are written to element metadata during ingest, mapping elements to information about the document source from which they derive. This functionality enables downstream applications to reveal source document applications, e.g. a link to a GDrive doc, Salesforce record, etc.
* **DOCX partitioner refactored in preparation for enhancement.** Behavior should be unchanged except in multi-section documents containing different headers/footers for different sections. These will now emit all distinct headers and footers encountered instead of just those for the last section.
* **Add a function to map between Tesseract and standard language codes.** This allows users to input language information to the `languages` param in any Tesseract-supported langcode or any ISO 639 standard language code.
* **Add document level language detection functionality.** Introduces the "auto" default for the languages param, which then detects the languages present in the document using the `langdetect` package. Implemented only for the partition_text function to start.

### Features

### Fixes

* ***Fixes an issue that caused a partition error for some PDF's.** Fixes GH Issue 1460 by bypassing a coordinate check if an element has invalid coordinates.

## 0.10.15


### Enhancements

* **Support for better element categories from the next-generation image-to-text model ("chipper").** Previously, not all of the classifications from Chipper were being mapped to proper `unstructured` element categories so the consumer of the library would see many `UncategorizedText` elements. This fixes the issue, improving the granularity of the element categories outputs for better downstream processing and chunking. The mapping update is:
  * "Threading": `NarrativeText`
  * "Form": `NarrativeText`
  * "Field-Name": `Title`
  * "Value": `NarrativeText`
  * "Link": `NarrativeText`
  * "Headline": `Title` (with `category_depth=1`)
  * "Subheadline": `Title` (with `category_depth=2`)
  * "Abstract": `NarrativeText`
* **Better ListItem grouping for PDF's (fast strategy).** The `partition_pdf` with `fast` strategy previously broke down some numbered list item lines as separate elements. This enhancement leverages the x,y coordinates and bbox sizes to help decide whether the following chunk of text is a continuation of the immediate previous detected ListItem element or not, and not detect it as its own non-ListItem element.
* **Fall back to text-based classification for uncategorized Layout elements for Images and PDF's**. Improves element classification by running existing text-based rules on previously `UncategorizedText` elements.
* **Adds table partitioning for Partitioning for many doc types including: .html, .epub., .md, .rst, .odt, and .msg.** At the core of this change is the .html partition functionality, which is leveraged by the other effected doc types. This impacts many scenarios where `Table` Elements are now propery extracted.
* **Create and add `add_chunking_strategy` decorator to partition functions.** Previously, users were responsible for their own chunking after partitioning elements, often required for downstream applications. Now, individual elements may be combined into right-sized chunks where min and max character size may be specified if `chunking_strategy=by_title`. Relevant elements are grouped together for better downstream results. This enables users immediately use partitioned results effectively in downstream applications (e.g. RAG architecture apps) without any additional post-processing.
* **Adds `languages` as an input parameter and marks `ocr_languages` kwarg for deprecation in pdf, image, and auto partitioning functions.** Previously, language information was only being used for Tesseract OCR for image-based documents and was in a Tesseract specific string format, but by refactoring into a list of standard language codes independent of Tesseract, the `unstructured` library will better support `languages` for other non-image pipelines and/or support for other OCR engines.
* **Removes `UNSTRUCTURED_LANGUAGE` env var usage and replaces `language` with `languages` as an input parameter to unstructured-partition-text_type functions.** The previous parameter/input setup was not user-friendly or scalable to the variety of elements being processed. By refactoring the inputted language information into a list of standard language codes, we can support future applications of the element language such as detection, metadata, and multi-language elements. Now, to skip English specific checks, set the `languages` parameter to any non-English language(s).
* **Adds `xlsx` and `xls` filetype extensions to the `skip_infer_table_types` default list in `partition`.** By adding these file types to the input parameter these files should not go through table extraction. Users can still specify if they would like to extract tables from these filetypes, but will have to set the `skip_infer_table_types` to exclude the desired filetype extension. This avoids mis-representing complex spreadsheets where there may be multiple sub-tables and other content.
* **Better debug output related to sentence counting internals**. Clarify message when sentence is not counted toward sentence count because there aren't enough words, relevant for developers focused on `unstructured`s NLP internals.
* **Faster ocr_only speed for partitioning PDF and images.** Use `unstructured_pytesseract.run_and_get_multiple_output` function to reduce the number of calls to `tesseract` by half when partitioning pdf or image with `tesseract`
* **Adds data source properties to fsspec connectors** These properties (date_created, date_modified, version, source_url, record_locator) are written to element metadata during ingest, mapping elements to information about the document source from which they derive. This functionality enables downstream applications to reveal source document applications, e.g. a link to a GDrive doc, Salesforce record, etc.
* **Add delta table destination connector** New delta table destination connector added to ingest CLI.  Users may now use `unstructured-ingest` to write partitioned data from over 20 data sources (so far) to a Delta Table.
* **Rename to Source and Destination Connectors in the Documentation.** Maintain naming consistency between Connectors codebase and documentation with the first addition to a destination connector.
* **Non-HTML text files now return unstructured-elements as opposed to HTML-elements.** Previously the text based files that went through `partition_html` would return HTML-elements but now we preserve the format from the input using `source_format` argument in the partition call.
* **Adds `PaddleOCR` as an optional alternative to `Tesseract`** for OCR in processing of PDF or Image files, it is installable via the `makefile` command `install-paddleocr`. For experimental purposes only.
* **Bump unstructured-inference** to 0.5.28. This version bump markedly improves the output of table data, rendered as `metadata.text_as_html` in an element. These changes include:
  * add env variable `ENTIRE_PAGE_OCR` to specify using paddle or tesseract on entire page OCR
  * table structure detection now pads the input image by 25 pixels in all 4 directions to improve its recall (0.5.27)
  * support paddle with both cpu and gpu and assume it is pre-installed (0.5.26)
  * fix a bug where `cells_to_html` doesn't handle cells spanning multiple rows properly (0.5.25)
  * remove `cv2` preprocessing step before OCR step in table transformer (0.5.24)

### Features

* **Adds element metadata via `category_depth` with default value None**.
  * This additional metadata is useful for vectordb/LLM, chunking strategies, and retrieval applications.
* **Adds a naive hierarchy for elements via a `parent_id` on the element's metadata**
  * Users will now have more metadata for implementing vectordb/LLM chunking strategies. For example, text elements could be queried by their preceding title element.
  * Title elements created from HTML headings will properly nest

### Fixes

* **`add_pytesseract_bboxes_to_elements` no longer returns `nan` values**. The function logic is now broken into new methods
  `_get_element_box` and `convert_multiple_coordinates_to_new_system`
* **Selecting a different model wasn't being respected when calling `partition_image`.** Problem: `partition_pdf` allows for passing a `model_name` parameter. Given the similarity between the image and PDF pipelines, the expected behavior is that `partition_image` should support the same parameter, but `partition_image` was unintentionally not passing along its `kwargs`. This was corrected by adding the kwargs to the downstream call.
* **Fixes a chunking issue via dropping the field "coordinates".** Problem: chunk_by_title function was chunking each element to its own individual chunk while it needed to group elements into a fewer number of chunks. We've discovered that this happens due to a metadata matching logic in chunk_by_title function, and discovered that elements with different metadata can't be put into the same chunk. At the same time, any element with "coordinates" essentially had different metadata than other elements, due each element locating in different places and having different coordinates. Fix: That is why we have included the key "coordinates" inside a list of excluded metadata keys, while doing this "metadata_matches" comparision. Importance: This change is crucial to be able to chunk by title for documents which include "coordinates" metadata in their elements.

## 0.10.14

### Enhancements

* Update all connectors to use new downstream architecture
  * New click type added to parse comma-delimited string inputs
  * Some CLI options renamed

### Features

### Fixes

## 0.10.13

### Enhancements

* Updated documentation: Added back support doc types for partitioning, more Python codes in the API page,  RAG definition, and use case.
* Updated Hi-Res Metadata: PDFs and Images using Hi-Res strategy now have layout model class probabilities added ot metadata.
* Updated the `_detect_filetype_from_octet_stream()` function to use libmagic to infer the content type of file when it is not a zip file.
* Tesseract minor version bump to 5.3.2

### Features

* Add Jira Connector to be able to pull issues from a Jira organization
* Add `clean_ligatures` function to expand ligatures in text


### Fixes

* `partition_html` breaks on `<br>` elements.
* Ingest error handling to properly raise errors when wrapped
* GH issue 1361: fixes a sortig error that prevented some PDF's from being parsed
* Bump unstructured-inference
  * Brings back embedded images in PDF's (0.5.23)

## 0.10.12

### Enhancements

* Removed PIL pin as issue has been resolved upstream
* Bump unstructured-inference
  * Support for yolox_quantized layout detection model (0.5.20)
* YoloX element types added


### Features

* Add Salesforce Connector to be able to pull Account, Case, Campaign, EmailMessage, Lead

### Fixes


* Bump unstructured-inference
  * Avoid divide-by-zero errors swith `safe_division` (0.5.21)

## 0.10.11

### Enhancements

* Bump unstructured-inference
  * Combine entire-page OCR output with layout-detected elements, to ensure full coverage of the page (0.5.19)

### Features

* Add in ingest cli s3 writer

### Fixes

* Fix a bug where `xy-cut` sorting attemps to sort elements without valid coordinates; now xy cut sorting only works when **all** elements have valid coordinates

## 0.10.10

### Enhancements

* Adds `text` as an input parameter to `partition_xml`.
* `partition_xml` no longer runs through `partition_text`, avoiding incorrect splitting
  on carriage returns in the XML. Since `partition_xml` no longer calls `partition_text`,
  `min_partition` and `max_partition` are no longer supported in `partition_xml`.
* Bump `unstructured-inference==0.5.18`, change non-default detectron2 classification threshold
* Upgrade base image from rockylinux 8 to rockylinux 9
* Serialize IngestDocs to JSON when passing to subprocesses

### Features

### Fixes

- Fix a bug where mismatched `elements` and `bboxes` are passed into `add_pytesseract_bbox_to_elements`

## 0.10.9

### Enhancements

* Fix `test_json` to handle only non-extra dependencies file types (plain-text)

### Features

* Adds `chunk_by_title` to break a document into sections based on the presence of `Title`
  elements.
* add new extraction function `extract_image_urls_from_html` to extract all img related URL from html text.

### Fixes

* Make cv2 dependency optional
* Edit `add_pytesseract_bbox_to_elements`'s (`ocr_only` strategy) `metadata.coordinates.points` return type to `Tuple` for consistency.
* Re-enable test-ingest-confluence-diff for ingest tests
* Fix syntax for ingest test check number of files
* Fix csv and tsv partitioners loosing the first line of the files when creating elements

## 0.10.8

### Enhancements

* Release docker image that installs Python 3.10 rather than 3.8

### Features

### Fixes

## 0.10.7

### Enhancements

### Features

### Fixes

* Remove overly aggressive ListItem chunking for images and PDF's which typically resulted in inchorent elements.

## 0.10.6

### Enhancements

* Enable `partition_email` and `partition_msg` to detect if an email is PGP encryped. If
  and email is PGP encryped, the functions will return an empy list of elements and
  emit a warning about the encrypted content.
* Add threaded Slack conversations into Slack connector output
* Add functionality to sort elements using `xy-cut` sorting approach in `partition_pdf` for `hi_res` and `fast` strategies
* Bump unstructured-inference
  * Set OMP_THREAD_LIMIT to 1 if not set for better tesseract perf (0.5.17)

### Features

* Extract coordinates from PDFs and images when using OCR only strategy and add to metadata

### Fixes

* Update `partition_html` to respect the order of `<pre>` tags.
* Fix bug in `partition_pdf_or_image` where two partitions were called if `strategy == "ocr_only"`.
* Bump unstructured-inference
  * Fix issue where temporary files were being left behind (0.5.16)
* Adds deprecation warning for the `file_filename` kwarg to `partition`, `partition_via_api`,
  and `partition_multiple_via_api`.
* Fix documentation build workflow by pinning dependencies

## 0.10.5

### Enhancements

* Create new CI Pipelines
  - Checking text, xml, email, and html doc tests against the library installed without extras
  - Checking each library extra against their respective tests
* `partition` raises an error and tells the user to install the appropriate extra if a filetype
  is detected that is missing dependencies.
* Add custom errors to ingest
* Bump `unstructured-ingest==0.5.15`
  - Handle an uncaught TesseractError (0.5.15)
  - Add TIFF test file and TIFF filetype to `test_from_image_file` in `test_layout` (0.5.14)
* Use `entire_page` ocr mode for pdfs and images
* Add notes on extra installs to docs
* Adds ability to reuse connections per process in unstructured-ingest

### Features
* Add delta table connector

### Fixes

## 0.10.4
* Pass ocr_mode in partition_pdf and set the default back to individual pages for now
* Add diagrams and descriptions for ingest design in the ingest README

### Features
* Supports multipage TIFF image partitioning

### Fixes

## 0.10.2

### Enhancements
* Bump unstructured-inference==0.5.13:
  - Fix extracted image elements being included in layout merge, addresses the issue
    where an entire-page image in a PDF was not passed to the layout model when using hi_res.

### Features

### Fixes

## 0.10.1

### Enhancements
* Bump unstructured-inference==0.5.12:
  - fix to avoid trace for certain PDF's (0.5.12)
  - better defaults for DPI for hi_res and  Chipper (0.5.11)
  - implement full-page OCR (0.5.10)

### Features

### Fixes

* Fix dead links in repository README (Quick Start > Install for local development, and Learn more > Batch Processing)
* Update document dependencies to include tesseract-lang for additional language support (required for tests to pass)

## 0.10.0

### Enhancements

* Add `include_header` kwarg to `partition_xlsx` and change default behavior to `True`
* Update the `links` and `emphasized_texts` metadata fields

### Features

### Fixes

## 0.9.3

### Enhancements

* Pinned dependency cleanup.
* Update `partition_csv` to always use `soupparser_fromstring` to parse `html text`
* Update `partition_tsv` to always use `soupparser_fromstring` to parse `html text`
* Add `metadata.section` to capture epub table of contents data
* Add `unique_element_ids` kwarg to partition functions. If `True`, will use a UUID
  for element IDs instead of a SHA-256 hash.
* Update `partition_xlsx` to always use `soupparser_fromstring` to parse `html text`
* Add functionality to switch `html` text parser based on whether the `html` text contains emoji
* Add functionality to check if a string contains any emoji characters
* Add CI tests around Notion

### Features

* Add Airtable Connector to be able to pull views/tables/bases from an Airtable organization

### Fixes

* fix pdf partition of list items being detected as titles in OCR only mode
* make notion module discoverable
* fix emails with `Content-Distribution: inline` and `Content-Distribution: attachment` with no filename
* Fix email attachment filenames which had `=` in the filename itself

## 0.9.2


### Enhancements

* Update table extraction section in API documentation to sync with change in Prod API
* Update Notion connector to extract to html
* Added UUID option for `element_id`
* Bump unstructured-inference==0.5.9:
  - better caching of models
  - another version of detectron2 available, though the default layout model is unchanged
* Added UUID option for element_id
* Added UUID option for element_id
* CI improvements to run ingest tests in parallel

### Features

* Adds Sharepoint connector.

### Fixes

* Bump unstructured-inference==0.5.9:
  - ignores Tesseract errors where no text is extracted for tiles that indeed, have no text

## 0.9.1

### Enhancements

* Adds --partition-pdf-infer-table-structure to unstructured-ingest.
* Enable `partition_html` to skip headers and footers with the `skip_headers_and_footers` flag.
* Update `partition_doc` and `partition_docx` to track emphasized texts in the output
* Adds post processing function `filter_element_types`
* Set the default strategy for partitioning images to `hi_res`
* Add page break parameter section in API documentation to sync with change in Prod API
* Update `partition_html` to track emphasized texts in the output
* Update `XMLDocument._read_xml` to create `<p>` tag element for the text enclosed in the `<pre>` tag
* Add parameter `include_tail_text` to `_construct_text` to enable (skip) tail text inclusion
* Add Notion connector

### Features

### Fixes

* Remove unused `_partition_via_api` function
* Fixed emoji bug in `partition_xlsx`.
* Pass `file_filename` metadata when partitioning file object
* Skip ingest test on missing Slack token
* Add Dropbox variables to CI environments
* Remove default encoding for ingest
* Adds new element type `EmailAddress` for recognising email address in the  text
* Simplifies `min_partition` logic; makes partitions falling below the `min_partition`
  less likely.
* Fix bug where ingest test check for number of files fails in smoke test
* Fix unstructured-ingest entrypoint failure

## 0.9.0

### Enhancements

* Dependencies are now split by document type, creating a slimmer base installation.

## 0.8.8

### Enhancements

### Features

### Fixes

* Rename "date" field to "last_modified"
* Adds Box connector

### Fixes

## 0.8.7

### Enhancements

* Put back useful function `split_by_paragraph`

### Features

### Fixes

* Fix argument order in NLTK download step

## 0.8.6

### Enhancements

### Features

### Fixes

* Remove debug print lines and non-functional code

## 0.8.5

### Enhancements

* Add parameter `skip_infer_table_types` to enable (skip) table extraction for other doc types
* Adds optional Unstructured API unit tests in CI
* Tracks last modified date for all document types.
* Add auto_paragraph_grouper to detect new-line and blank-line new paragraph for .txt files.
* refactor the ingest cli to better support expanding supported connectors

## 0.8.3

### Enhancements

### Features

### Fixes

* NLTK now only gets downloaded if necessary.
* Handling for empty tables in Word Documents and PowerPoints.

## 0.8.4

### Enhancements

* Additional tests and refactor of JSON detection.
* Update functionality to retrieve image metadata from a page for `document_to_element_list`
* Links are now tracked in `partition_html` output.
* Set the file's current position to the beginning after reading the file in `convert_to_bytes`
* Add `min_partition` kwarg to that combines elements below a specified threshold and modifies splitting of strings longer than max partition so words are not split.
* set the file's current position to the beginning after reading the file in `convert_to_bytes`
* Add slide notes to pptx
* Add `--encoding` directive to ingest
* Improve json detection by `detect_filetype`

### Features

* Adds Outlook connector
* Add support for dpi parameter in inference library
* Adds Onedrive connector.
* Add Confluence connector for ingest cli to pull the body text from all documents from all spaces in a confluence domain.

### Fixes

* Fixes issue with email partitioning where From field was being assigned the To field value.
* Use the `image_metadata` property of the `PageLayout` instance to get the page image info in the `document_to_element_list`
* Add functionality to write images to computer storage temporarily instead of keeping them in memory for `ocr_only` strategy
* Add functionality to convert a PDF in small chunks of pages at a time for `ocr_only` strategy
* Adds `.txt`, `.text`, and `.tab` to list of extensions to check if file
  has a `text/plain` MIME type.
* Enables filters to be passed to `partition_doc` so it doesn't error with LibreOffice7.
* Removed old error message that's superseded by `requires_dependencies`.
* Removes using `hi_res` as the default strategy value for `partition_via_api` and `partition_multiple_via_api`

## 0.8.1

### Enhancements

* Add support for Python 3.11

### Features

### Fixes

* Fixed `auto` strategy detected scanned document as having extractable text and using `fast` strategy, resulting in no output.
* Fix list detection in MS Word documents.
* Don't instantiate an element with a coordinate system when there isn't a way to get its location data.

## 0.8.0

### Enhancements

* Allow model used for hi res pdf partition strategy to be chosen when called.
* Updated inference package

### Features

* Add `metadata_filename` parameter across all partition functions

### Fixes

* Update to ensure `convert_to_datafame` grabs all of the metadata fields.
* Adjust encoding recognition threshold value in `detect_file_encoding`
* Fix KeyError when `isd_to_elements` doesn't find a type
* Fix `_output_filename` for local connector, allowing single files to be written correctly to the disk

* Fix for cases where an invalid encoding is extracted from an email header.

### BREAKING CHANGES

* Information about an element's location is no longer returned as top-level attributes of an element. Instead, it is returned in the `coordinates` attribute of the element's metadata.

## 0.7.12

### Enhancements

* Adds `include_metadata` kwarg to `partition_doc`, `partition_docx`, `partition_email`, `partition_epub`, `partition_json`, `partition_msg`, `partition_odt`, `partition_org`, `partition_pdf`, `partition_ppt`, `partition_pptx`, `partition_rst`, and `partition_rtf`
### Features

* Add Elasticsearch connector for ingest cli to pull specific fields from all documents in an index.
* Adds Dropbox connector

### Fixes

* Fix tests that call unstructured-api by passing through an api-key
* Fixed page breaks being given (incorrect) page numbers
* Fix skipping download on ingest when a source document exists locally

## 0.7.11

### Enhancements

* More deterministic element ordering when using `hi_res` PDF parsing strategy (from unstructured-inference bump to 0.5.4)
* Make large model available (from unstructured-inference bump to 0.5.3)
* Combine inferred elements with extracted elements (from unstructured-inference bump to 0.5.2)
* `partition_email` and `partition_msg` will now process attachments if `process_attachments=True`
  and a attachment partitioning functions is passed through with `attachment_partitioner=partition`.

### Features

### Fixes

* Fix tests that call unstructured-api by passing through an api-key
* Fixed page breaks being given (incorrect) page numbers
* Fix skipping download on ingest when a source document exists locally

## 0.7.10

### Enhancements

* Adds a `max_partition` parameter to `partition_text`, `partition_pdf`, `partition_email`,
  `partition_msg` and `partition_xml` that sets a limit for the size of an individual
  document elements. Defaults to `1500` for everything except `partition_xml`, which has
  a default value of `None`.
* DRY connector refactor

### Features

* `hi_res` model for pdfs and images is selectable via environment variable.

### Fixes

* CSV check now ignores escaped commas.
* Fix for filetype exploration util when file content does not have a comma.
* Adds negative lookahead to bullet pattern to avoid detecting plain text line
  breaks like `-------` as list items.
* Fix pre tag parsing for `partition_html`
* Fix lookup error for annotated Arabic and Hebrew encodings

## 0.7.9

### Enhancements

* Improvements to string check for leafs in `partition_xml`.
* Adds --partition-ocr-languages to unstructured-ingest.

### Features

* Adds `partition_org` for processed Org Mode documents.

### Fixes

## 0.7.8

### Enhancements

### Features

* Adds Google Cloud Service connector

### Fixes

* Updates the `parse_email` for `partition_eml` so that `unstructured-api` passes the smoke tests
* `partition_email` now works if there is no message content
* Updates the `"fast"` strategy for `partition_pdf` so that it's able to recursively
* Adds recursive functionality to all fsspec connectors
* Adds generic --recursive ingest flag

## 0.7.7

### Enhancements

* Adds functionality to replace the `MIME` encodings for `eml` files with one of the common encodings if a `unicode` error occurs
* Adds missed file-like object handling in `detect_file_encoding`
* Adds functionality to extract charset info from `eml` files

### Features

* Added coordinate system class to track coordinate types and convert to different coordinate

### Fixes

* Adds an `html_assemble_articles` kwarg to `partition_html` to enable users to capture
  control whether content outside of `<article>` tags is captured when
  `<article>` tags are present.
* Check for the `xml` attribute on `element` before looking for pagebreaks in `partition_docx`.

## 0.7.6

### Enhancements

* Convert fast startegy to ocr_only for images
* Adds support for page numbers in `.docx` and `.doc` when user or renderer
  created page breaks are present.
* Adds retry logic for the unstructured-ingest Biomed connector

### Features

* Provides users with the ability to extract additional metadata via regex.
* Updates `partition_docx` to include headers and footers in the output.
* Create `partition_tsv` and associated tests. Make additional changes to `detect_filetype`.

### Fixes

* Remove fake api key in test `partition_via_api` since we now require valid/empty api keys
* Page number defaults to `None` instead of `1` when page number is not present in the metadata.
  A page number of `None` indicates that page numbers are not being tracked for the document
  or that page numbers do not apply to the element in question..
* Fixes an issue with some pptx files. Assume pptx shapes are found in top left position of slide
  in case the shape.top and shape.left attributes are `None`.

## 0.7.5

### Enhancements

* Adds functionality to sort elements in `partition_pdf` for `fast` strategy
* Adds ingest tests with `--fast` strategy on PDF documents
* Adds --api-key to unstructured-ingest

### Features

* Adds `partition_rst` for processed ReStructured Text documents.

### Fixes

* Adds handling for emails that do not have a datetime to extract.
* Adds pdf2image package as core requirement of unstructured (with no extras)

## 0.7.4

### Enhancements

* Allows passing kwargs to request data field for `partition_via_api` and `partition_multiple_via_api`
* Enable MIME type detection if libmagic is not available
* Adds handling for empty files in `detect_filetype` and `partition`.

### Features

### Fixes

* Reslove `grpcio` import issue on `weaviate.schema.validate_schema` for python 3.9 and 3.10
* Remove building `detectron2` from source in Dockerfile

## 0.7.3

### Enhancements

* Update IngestDoc abstractions and add data source metadata in ElementMetadata

### Features

### Fixes

* Pass `strategy` parameter down from `partition` for `partition_image`
* Filetype detection if a CSV has a `text/plain` MIME type
* `convert_office_doc` no longers prints file conversion info messages to stdout.
* `partition_via_api` reflects the actual filetype for the file processed in the API.

## 0.7.2

### Enhancements

* Adds an optional encoding kwarg to `elements_to_json` and `elements_from_json`
* Bump version of base image to use new stable version of tesseract

### Features

### Fixes

* Update the `read_txt_file` utility function to keep using `spooled_to_bytes_io_if_needed` for xml
* Add functionality to the `read_txt_file` utility function to handle file-like object from URL
* Remove the unused parameter `encoding` from `partition_pdf`
* Change auto.py to have a `None` default for encoding
* Add functionality to try other common encodings for html and xml files if an error related to the encoding is raised and the user has not specified an encoding.
* Adds benchmark test with test docs in example-docs
* Re-enable test_upload_label_studio_data_with_sdk
* File detection now detects code files as plain text
* Adds `tabulate` explicitly to dependencies
* Fixes an issue in `metadata.page_number` of pptx files
* Adds showing help if no parameters passed

## 0.7.1

### Enhancements

### Features

* Add `stage_for_weaviate` to stage `unstructured` outputs for upload to Weaviate, along with
  a helper function for defining a class to use in Weaviate schemas.
* Builds from Unstructured base image, built off of Rocky Linux 8.7, this resolves almost all CVE's in the image.

### Fixes

## 0.7.0

### Enhancements

* Installing `detectron2` from source is no longer required when using the `local-inference` extra.
* Updates `.pptx` parsing to include text in tables.

### Features

### Fixes

* Fixes an issue in `_add_element_metadata` that caused all elements to have `page_number=1`
  in the element metadata.
* Adds `.log` as a file extension for TXT files.
* Adds functionality to try other common encodings for email (`.eml`) files if an error related to the encoding is raised and the user has not specified an encoding.
* Allow passed encoding to be used in the `replace_mime_encodings`
* Fixes page metadata for `partition_html` when `include_metadata=False`
* A `ValueError` now raises if `file_filename` is not specified when you use `partition_via_api`
  with a file-like object.

## 0.6.11

### Enhancements

* Supports epub tests since pandoc is updated in base image

### Features


### Fixes


## 0.6.10

### Enhancements

* XLS support from auto partition

### Features

### Fixes

## 0.6.9

### Enhancements

* fast strategy for pdf now keeps element bounding box data
* setup.py refactor

### Features

### Fixes

* Adds functionality to try other common encodings if an error related to the encoding is raised and the user has not specified an encoding.
* Adds additional MIME types for CSV

## 0.6.8

### Enhancements

### Features

* Add `partition_csv` for CSV files.

### Fixes

## 0.6.7

### Enhancements

* Deprecate `--s3-url` in favor of `--remote-url` in CLI
* Refactor out non-connector-specific config variables
* Add `file_directory` to metadata
* Add `page_name` to metadata. Currently used for the sheet name in XLSX documents.
* Added a `--partition-strategy` parameter to unstructured-ingest so that users can specify
  partition strategy in CLI. For example, `--partition-strategy fast`.
* Added metadata for filetype.
* Add Discord connector to pull messages from a list of channels
* Refactor `unstructured/file-utils/filetype.py` to better utilise hashmap to return mime type.
* Add local declaration of DOCX_MIME_TYPES and XLSX_MIME_TYPES for `test_filetype.py`.

### Features

* Add `partition_xml` for XML files.
* Add `partition_xlsx` for Microsoft Excel documents.

### Fixes

* Supports `hml` filetype for partition as a variation of html filetype.
* Makes `pytesseract` a function level import in `partition_pdf` so you can use the `"fast"`
  or `"hi_res"` strategies if `pytesseract` is not installed. Also adds the
  `required_dependencies` decorator for the `"hi_res"` and `"ocr_only"` strategies.
* Fix to ensure `filename` is tracked in metadata for `docx` tables.

## 0.6.6

### Enhancements

* Adds an `"auto"` strategy that chooses the partitioning strategy based on document
  characteristics and function kwargs. This is the new default strategy for `partition_pdf`
  and `partition_image`. Users can maintain existing behavior by explicitly setting
  `strategy="hi_res"`.
* Added an additional trace logger for NLP debugging.
* Add `get_date` method to `ElementMetadata` for converting the datestring to a `datetime` object.
* Cleanup the `filename` attribute on `ElementMetadata` to remove the full filepath.

### Features

* Added table reading as html with URL parsing to `partition_docx` in docx
* Added metadata field for text_as_html for docx files

### Fixes

* `fileutils/file_type` check json and eml decode ignore error
* `partition_email` was updated to more flexibly handle deviations from the RFC-2822 standard.
  The time in the metadata returns `None` if the time does not match RFC-2822 at all.
* Include all metadata fields when converting to dataframe or CSV

## 0.6.5

### Enhancements

* Added support for SpooledTemporaryFile file argument.

### Features

### Fixes


## 0.6.4

### Enhancements

* Added an "ocr_only" strategy for `partition_pdf`. Refactored the strategy decision
  logic into its own module.

### Features

### Fixes

## 0.6.3

### Enhancements

* Add an "ocr_only" strategy for `partition_image`.

### Features

* Added `partition_multiple_via_api` for partitioning multiple documents in a single REST
  API call.
* Added `stage_for_baseplate` function to prepare outputs for ingestion into Baseplate.
* Added `partition_odt` for processing Open Office documents.

### Fixes

* Updates the grouping logic in the `partition_pdf` fast strategy to group together text
  in the same bounding box.

## 0.6.2

### Enhancements

* Added logic to `partition_pdf` for detecting copy protected PDFs and falling back
  to the hi res strategy when necessary.


### Features

* Add `partition_via_api` for partitioning documents through the hosted API.

### Fixes

* Fix how `exceeds_cap_ratio` handles empty (returns `True` instead of `False`)
* Updates `detect_filetype` to properly detect JSONs when the MIME type is `text/plain`.

## 0.6.1

### Enhancements

* Updated the table extraction parameter name to be more descriptive

### Features

### Fixes

## 0.6.0

### Enhancements

* Adds an `ssl_verify` kwarg to `partition` and `partition_html` to enable turning off
  SSL verification for HTTP requests. SSL verification is on by default.
* Allows users to pass in ocr language to `partition_pdf` and `partition_image` through
  the `ocr_language` kwarg. `ocr_language` corresponds to the code for the language pack
  in Tesseract. You will need to install the relevant Tesseract language pack to use a
  given language.

### Features

* Table extraction is now possible for pdfs from `partition` and `partition_pdf`.
* Adds support for extracting attachments from `.msg` files

### Fixes

* Adds an `ssl_verify` kwarg to `partition` and `partition_html` to enable turning off
  SSL verification for HTTP requests. SSL verification is on by default.

## 0.5.13

### Enhancements

* Allow headers to be passed into `partition` when `url` is used.

### Features

* `bytes_string_to_string` cleaning brick for bytes string output.

### Fixes

* Fixed typo in call to `exactly_one` in `partition_json`
* unstructured-documents encode xml string if document_tree is `None` in `_read_xml`.
* Update to `_read_xml` so that Markdown files with embedded HTML process correctly.
* Fallback to "fast" strategy only emits a warning if the user specifies the "hi_res" strategy.
* unstructured-partition-text_type exceeds_cap_ratio fix returns and how capitalization ratios are calculated
* `partition_pdf` and `partition_text` group broken paragraphs to avoid fragmented `NarrativeText` elements.
* .json files resolved as "application/json" on centos7 (or other installs with older libmagic libs)

## 0.5.12

### Enhancements

* Add OS mimetypes DB to docker image, mainly for unstructured-api compat.
* Use the image registry as a cache when building Docker images.
* Adds the ability for `partition_text` to group together broken paragraphs.
* Added method to utils to allow date time format validation

### Features
* Add Slack connector to pull messages for a specific channel

* Add --partition-by-api parameter to unstructured-ingest
* Added `partition_rtf` for processing rich text files.
* `partition` now accepts a `url` kwarg in addition to `file` and `filename`.

### Fixes

* Allow encoding to be passed into `replace_mime_encodings`.
* unstructured-ingest connector-specific dependencies are imported on demand.
* unstructured-ingest --flatten-metadata supported for local connector.
* unstructured-ingest fix runtime error when using --metadata-include.

## 0.5.11

### Enhancements

### Features

### Fixes

* Guard against null style attribute in docx document elements
* Update HTML encoding to better support foreign language characters

## 0.5.10

### Enhancements

* Updated inference package
* Add sender, recipient, date, and subject to element metadata for emails

### Features

* Added `--download-only` parameter to `unstructured-ingest`

### Fixes

* FileNotFound error when filename is provided but file is not on disk

## 0.5.9

### Enhancements

### Features

### Fixes

* Convert file to str in helper `split_by_paragraph` for `partition_text`

## 0.5.8

### Enhancements

* Update `elements_to_json` to return string when filename is not specified
* `elements_from_json` may take a string instead of a filename with the `text` kwarg
* `detect_filetype` now does a final fallback to file extension.
* Empty tags are now skipped during the depth check for HTML processing.

### Features

* Add local file system to `unstructured-ingest`
* Add `--max-docs` parameter to `unstructured-ingest`
* Added `partition_msg` for processing MSFT Outlook .msg files.

### Fixes

* `convert_file_to_text` now passes through the `source_format` and `target_format` kwargs.
  Previously they were hard coded.
* Partitioning functions that accept a `text` kwarg no longer raise an error if an empty
  string is passed (and empty list of elements is returned instead).
* `partition_json` no longer fails if the input is an empty list.
* Fixed bug in `chunk_by_attention_window` that caused the last word in segments to be cut-off
  in some cases.

### BREAKING CHANGES

* `stage_for_transformers` now returns a list of elements, making it consistent with other
  staging bricks

## 0.5.7

### Enhancements

* Refactored codebase using `exactly_one`
* Adds ability to pass headers when passing a url in partition_html()
* Added optional `content_type` and `file_filename` parameters to `partition()` to bypass file detection

### Features

* Add `--flatten-metadata` parameter to `unstructured-ingest`
* Add `--fields-include` parameter to `unstructured-ingest`

### Fixes

## 0.5.6

### Enhancements

* `contains_english_word()`, used heavily in text processing, is 10x faster.

### Features

* Add `--metadata-include` and `--metadata-exclude` parameters to `unstructured-ingest`
* Add `clean_non_ascii_chars` to remove non-ascii characters from unicode string

### Fixes

* Fix problem with PDF partition (duplicated test)

## 0.5.4

### Enhancements

* Added Biomedical literature connector for ingest cli.
* Add `FsspecConnector` to easily integrate any existing `fsspec` filesystem as a connector.
* Rename `s3_connector.py` to `s3.py` for readability and consistency with the
  rest of the connectors.
* Now `S3Connector` relies on `s3fs` instead of on `boto3`, and it inherits
  from `FsspecConnector`.
* Adds an `UNSTRUCTURED_LANGUAGE_CHECKS` environment variable to control whether or not language
  specific checks like vocabulary and POS tagging are applied. Set to `"true"` for higher
  resolution partitioning and `"false"` for faster processing.
* Improves `detect_filetype` warning to include filename when provided.
* Adds a "fast" strategy for partitioning PDFs with PDFMiner. Also falls back to the "fast"
  strategy if detectron2 is not available.
* Start deprecation life cycle for `unstructured-ingest --s3-url` option, to be deprecated in
  favor of `--remote-url`.

### Features

* Add `AzureBlobStorageConnector` based on its `fsspec` implementation inheriting
from `FsspecConnector`
* Add `partition_epub` for partitioning e-books in EPUB3 format.

### Fixes

* Fixes processing for text files with `message/rfc822` MIME type.
* Open xml files in read-only mode when reading contents to construct an XMLDocument.

## 0.5.3

### Enhancements

* `auto.partition()` can now load Unstructured ISD json documents.
* Simplify partitioning functions.
* Improve logging for ingest CLI.

### Features

* Add `--wikipedia-auto-suggest` argument to the ingest CLI to disable automatic redirection
  to pages with similar names.
* Add setup script for Amazon Linux 2
* Add optional `encoding` argument to the `partition_(text/email/html)` functions.
* Added Google Drive connector for ingest cli.
* Added Gitlab connector for ingest cli.

### Fixes

## 0.5.2

### Enhancements

* Fully move from printing to logging.
* `unstructured-ingest` now uses a default `--download_dir` of `$HOME/.cache/unstructured/ingest`
rather than a "tmp-ingest-" dir in the working directory.

### Features

### Fixes

* `setup_ubuntu.sh` no longer fails in some contexts by interpreting
`DEBIAN_FRONTEND=noninteractive` as a command
* `unstructured-ingest` no longer re-downloads files when --preserve-downloads
is used without --download-dir.
* Fixed an issue that was causing text to be skipped in some HTML documents.

## 0.5.1

### Enhancements

### Features

### Fixes

* Fixes an error causing JavaScript to appear in the output of `partition_html` sometimes.
* Fix several issues with the `requires_dependencies` decorator, including the error message
  and how it was used, which had caused an error for `unstructured-ingest --github-url ...`.

## 0.5.0

### Enhancements

* Add `requires_dependencies` Python decorator to check dependencies are installed before
  instantiating a class or running a function

### Features

* Added Wikipedia connector for ingest cli.

### Fixes

* Fix `process_document` file cleaning on failure
* Fixes an error introduced in the metadata tracking commit that caused `NarrativeText`
  and `FigureCaption` elements to be represented as `Text` in HTML documents.

## 0.4.16

### Enhancements

* Fallback to using file extensions for filetype detection if `libmagic` is not present

### Features

* Added setup script for Ubuntu
* Added GitHub connector for ingest cli.
* Added `partition_md` partitioner.
* Added Reddit connector for ingest cli.

### Fixes

* Initializes connector properly in ingest.main::MainProcess
* Restricts version of unstructured-inference to avoid multithreading issue

## 0.4.15

### Enhancements

* Added `elements_to_json` and `elements_from_json` for easier serialization/deserialization
* `convert_to_dict`, `dict_to_elements` and `convert_to_csv` are now aliases for functions
  that use the ISD terminology.

### Fixes

* Update to ensure all elements are preserved during serialization/deserialization

## 0.4.14

* Automatically install `nltk` models in the `tokenize` module.

## 0.4.13

* Fixes unstructured-ingest cli.

## 0.4.12

* Adds console_entrypoint for unstructured-ingest, other structure/doc updates related to ingest.
* Add `parser` parameter to `partition_html`.

## 0.4.11

* Adds `partition_doc` for partitioning Word documents in `.doc` format. Requires `libreoffice`.
* Adds `partition_ppt` for partitioning PowerPoint documents in `.ppt` format. Requires `libreoffice`.

## 0.4.10

* Fixes `ElementMetadata` so that it's JSON serializable when the filename is a `Path` object.

## 0.4.9

* Added ingest modules and s3 connector, sample ingest script
* Default to `url=None` for `partition_pdf` and `partition_image`
* Add ability to skip English specific check by setting the `UNSTRUCTURED_LANGUAGE` env var to `""`.
* Document `Element` objects now track metadata

## 0.4.8

* Modified XML and HTML parsers not to load comments.

## 0.4.7

* Added the ability to pull an HTML document from a url in `partition_html`.
* Added the the ability to get file summary info from lists of filenames and lists
  of file contents.
* Added optional page break to `partition` for `.pptx`, `.pdf`, images, and `.html` files.
* Added `to_dict` method to document elements.
* Include more unicode quotes in `replace_unicode_quotes`.

## 0.4.6

* Loosen the default cap threshold to `0.5`.
* Add a `UNSTRUCTURED_NARRATIVE_TEXT_CAP_THRESHOLD` environment variable for controlling
  the cap ratio threshold.
* Unknown text elements are identified as `Text` for HTML and plain text documents.
* `Body Text` styles no longer default to `NarrativeText` for Word documents. The style information
  is insufficient to determine that the text is narrative.
* Upper cased text is lower cased before checking for verbs. This helps avoid some missed verbs.
* Adds an `Address` element for capturing elements that only contain an address.
* Suppress the `UserWarning` when detectron is called.
* Checks that titles and narrative test have at least one English word.
* Checks that titles and narrative text are at least 50% alpha characters.
* Restricts titles to a maximum word length. Adds a `UNSTRUCTURED_TITLE_MAX_WORD_LENGTH`
  environment variable for controlling the max number of words in a title.
* Updated `partition_pptx` to order the elements on the page

## 0.4.4

* Updated `partition_pdf` and `partition_image` to return `unstructured` `Element` objects
* Fixed the healthcheck url path when partitioning images and PDFs via API
* Adds an optional `coordinates` attribute to document objects
* Adds `FigureCaption` and `CheckBox` document elements
* Added ability to split lists detected in `LayoutElement` objects
* Adds `partition_pptx` for partitioning PowerPoint documents
* LayoutParser models now download from HugginfaceHub instead of DropBox
* Fixed file type detection for XML and HTML files on Amazone Linux

## 0.4.3

* Adds `requests` as a base dependency
* Fix in `exceeds_cap_ratio` so the function doesn't break with empty text
* Fix bug in `_parse_received_data`.
* Update `detect_filetype` to properly handle `.doc`, `.xls`, and `.ppt`.

## 0.4.2

* Added `partition_image` to process documents in an image format.
* Fixed utf-8 encoding error in `partition_email` with attachments for `text/html`

## 0.4.1

* Added support for text files in the `partition` function
* Pinned `opencv-python` for easier installation on Linux

## 0.4.0

* Added generic `partition` brick that detects the file type and routes a file to the appropriate
  partitioning brick.
* Added a file type detection module.
* Updated `partition_html` and `partition_eml` to support file-like objects in 'rb' mode.
* Cleaning brick for removing ordered bullets `clean_ordered_bullets`.
* Extract brick method for ordered bullets `extract_ordered_bullets`.
* Test for `clean_ordered_bullets`.
* Test for `extract_ordered_bullets`.
* Added `partition_docx` for pre-processing Word Documents.
* Added new REGEX patterns to extract email header information
* Added new functions to extract header information `parse_received_data` and `partition_header`
* Added new function to parse plain text files `partition_text`
* Added new cleaners functions `extract_ip_address`, `extract_ip_address_name`, `extract_mapi_id`, `extract_datetimetz`
* Add new `Image` element and function to find embedded images `find_embedded_images`
* Added `get_directory_file_info` for summarizing information about source documents

## 0.3.5

* Add support for local inference
* Add new pattern to recognize plain text dash bullets
* Add test for bullet patterns
* Fix for `partition_html` that allows for processing `div` tags that have both text and child
  elements
* Add ability to extract document metadata from `.docx`, `.xlsx`, and `.jpg` files.
* Helper functions for identifying and extracting phone numbers
* Add new function `extract_attachment_info` that extracts and decodes the attachment
of an email.
* Staging brick to convert a list of `Element`s to a `pandas` dataframe.
* Add plain text functionality to `partition_email`

## 0.3.4

* Python-3.7 compat

## 0.3.3

* Removes BasicConfig from logger configuration
* Adds the `partition_email` partitioning brick
* Adds the `replace_mime_encodings` cleaning bricks
* Small fix to HTML parsing related to processing list items with sub-tags
* Add `EmailElement` data structure to store email documents

## 0.3.2

* Added `translate_text` brick for translating text between languages
* Add an `apply` method to make it easier to apply cleaners to elements

## 0.3.1

* Added \_\_init.py\_\_ to `partition`

## 0.3.0

* Implement staging brick for Argilla. Converts lists of `Text` elements to `argilla` dataset classes.
* Removing the local PDF parsing code and any dependencies and tests.
* Reorganizes the staging bricks in the unstructured.partition module
* Allow entities to be passed into the Datasaur staging brick
* Added HTML escapes to the `replace_unicode_quotes` brick
* Fix bad responses in partition_pdf to raise ValueError
* Adds `partition_html` for partitioning HTML documents.

## 0.2.6

* Small change to how \_read is placed within the inheritance structure since it doesn't really apply to pdf
* Add partitioning brick for calling the document image analysis API

## 0.2.5

* Update python requirement to >=3.7

## 0.2.4

* Add alternative way of importing `Final` to support google colab

## 0.2.3

* Add cleaning bricks for removing prefixes and postfixes
* Add cleaning bricks for extracting text before and after a pattern

## 0.2.2

* Add staging brick for Datasaur

## 0.2.1

* Added brick to convert an ISD dictionary to a list of elements
* Update `PDFDocument` to use the `from_file` method
* Added staging brick for CSV format for ISD (Initial Structured Data) format.
* Added staging brick for separating text into attention window size chunks for `transformers`.
* Added staging brick for LabelBox.
* Added ability to upload LabelStudio predictions
* Added utility function for JSONL reading and writing
* Added staging brick for CSV format for Prodigy
* Added staging brick for Prodigy
* Added ability to upload LabelStudio annotations
* Added text_field and id_field to stage_for_label_studio signature

## 0.2.0

* Initial release of unstructured<|MERGE_RESOLUTION|>--- conflicted
+++ resolved
@@ -1,16 +1,12 @@
-<<<<<<< HEAD
-## 0.11.3-dev0
-
-### Enhancements
-
-### Features
-
-### Fixes
-
-## 0.11.2
-=======
+## 0.11.4-dev0
+
+### Enhancements
+
+### Features
+
+### Fixes
+
 ## 0.11.3
->>>>>>> f8aea71f
 
 ### Enhancements
 
