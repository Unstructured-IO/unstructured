## 0.18.15-dev1

### Enhancements
- Optimized the runtime of `ElementHtml._get_children_html`
<<<<<<< HEAD
=======
- Speed up function group_broken_paragraphs by 30% (codeflash)
>>>>>>> 6aee1311

### Features

### Fixes

## 0.18.14

### Enhancements
- Speed up function sentence_count by 59% (codeflash)
- Speed up function `check_for_nltk_package` by 111% (codeflash)
- Speed up function `under_non_alpha_ratio` by 76% (codeflash)

### Features

### Fixes

- **change short text language detection log to debug** reduce warning level log spamming
  - Bumped dependencies via pip-compile to address the following CVEs:
    - **Python 3.12/3.13**: CVE-2025-8194, GHSA-v594-44hm-2j7p
    - **glibc & related (glibc, glibc-locale-posix, ld-linux, libcrypt1)**: CVE-2025-8058, GHSA-8xjp-c72j-67q8
    - **aiohttp**: GHSA-9548-qrrj-x5pj
    - **openjpeg**: CVE-2025-54874
    - **pypdf**: GHSA-7hfw-26vp-jp8m
    - **transformers**: GHSA-9356-575x-2w9m
    - **urllib3**: GHSA-48p4-8xcf-vxj5

## 0.18.13

### Enhancements

### Features

### Fixes

- **Parse a wider variety of date formats in email headers** The `partition_email` function is now more robust to non-standard date formats, including ISO-8601 dates with "Z" suffixes. This prevents `ValueError` exceptions when partitioning emails with these date formats.

## 0.18.12

### Enhancements

### Features

### Fixes
- **Prevent large file content in encoding exceptions** Replace UnicodeDecodeError with UnprocessableEntityError in encoding detection to avoid storing entire file content in exception objects, which can cause issues in logging and error reporting systems when processing large files.

## 0.18.11

### Enhancements
- **Standardized on `charset-normalizer` library for encoding detection** Previously we had both `chardet` and `charset-normalizer` as dependencies. We are dropping `chardet` and only using `charset-normalizer`.

### Features
- **Type-aware `<input>` mapping in HTML transformations** Bare `<input>` elements are now classified by their `type` attribute (checkbox → Checkbox, radio → RadioButton, others → FormFieldValue).


### Fixes
- **Recognize '|' as a delimiter** csv parser will now recognize '|' as a delimiter in addition to ',' and ';'.

## 0.18.10

### Enhancements
- **Updated CodeQL** Updated CodeQL GHA to v3 from deprecated v2.

### Features
- **Add OCR_AGENT_CACHE_SIZE environment variable** Added configurable cache size for OCR agents to control memory usage.

### Fixes

## 0.18.9

### Enhancements

### Features
- **Convert elements to markdown for output** Added function to convert elements to markdown format for easy viewing.

### Fixes
- *Language detection nit** Handle empty text

## 0.18.8

### Enhancements

### Features

### Fixes
- **Properly handle password protected xlsx** - detect password protection on XLSX files and raise appropriate

## 0.18.7

### Enhancements

- **`text_as_html` for Table element now keeps both `input` and `img` tag's `class` attribute** Previously in partition HTML any tag inside a table is stripped of its `class` attribute. Now this attribute is preserved for both `input` and `img` tag in the table element's `metadata.text_as_html`.

### Features
- **Add language detection for PDFs** Add document and element level language detection to PDFs.

### Fixes

## 0.18.6

### Enhancements

### Features

### Fixes
- **Improved epub partition errors** EPUB partition will now produce new type of error on unprocessable files.
- **Fix type for serialized TableChunks** Use `TableChunk` for the string value of the field `type` when serializing elements of type `TableChunk`, rather than using the value `Table`.

## 0.18.5

### Enhancements

- **Bump dependencies and remove lingering Python 3.9 artifacts** Cleaned up some references to 3.9 that were left When we dropped Python 3.9 support.
- **`text_as_html` for Table element now keeps `img` tag's `class` attribute** Previously in partition HTML any tag inside a table is stripped of its `class` attribute. Now this attribute is preserved for `img` tag in the table element's `metadata.text_as_html`.

### Features

### Fixes
- **Improve markdown code block handling** Code blocks in markdown were previously being processed as embedded code instead of plain text.

## 0.18.4

### Enhancements

### Features

### Fixes
- **Increase CSV field limit** Addresses failures in partition for csv files with large fields

## 0.18.3

### Enhancements

### Features

### Fixes
- **Upgrade Pillow to 11.3.0** Addresses a high priority CVE

## 0.18.2

### Enhancements

### Features

### Fixes
- **Fixes empty HTML content** Previously, when the HTML content was empty, the partitioner would raise a TypeError: Invalid input object: NoneType. Now it will return an empty list of elements.
- **Failproof docx malformed or merged tables** This fix prevents docx file with complex or vertical merges or malformed tables from failing at `tc_at_grid_offset` and raised `ValueError: no tc element at grid_offset=X`.
- **partition_md can read special characters on non- utf-8 files** `partition_md` reads the file as utf-8 previously. Now it uses `read_txt_file` that reads file with detected encoding.
- xml code not getting escaped in a code block in a markdown file when in partition
- **Fixes parsing HTML header and footer** Previously header and footer texts are partitioned as `UncategorizedText` or as the nested structure like `Title`. Now they are properly partitioned as `Header` and `Footer` element types.

## 0.18.1

### Enhancements

### Features
- **Add DocumentData element type** This is helpful in scenarios where there is large data that does not make sense to represent across each element in the document.

### Fixes
- The `encoding` property of the `_CsvPartitioningContext` is now properly used.

## 0.18.0

### Enhancements

### Features
- Upgraded Python version to 3.12

### Fixes
- Fix type error when `result_file_type` is expected to be a `FileType` but is `None`
- Fix chunking for elements with None text that has AttributeError 'NoneType' object has no attribute 'strip'.
- Invalid elements IDs are not visible in VLM output. Parent-child hierarchy is now retrieved based on unstructured element ID, instead of id injected into HTML code of element.
- Fix bs4 deprecation warnings by updating `findAll()` with `find_all()`.

## 0.17.10
- Drop Python 3.9 support as it reaches EOL in October 2025
- Update pip-compile script to use Python 3.10 and newer
- Update all packages using pip-compile

## 0.17.9
- Patch various CVEs

## 0.17.8

### Enhancements
- **Bump `unstructured-inference` to `1.0.5`** It includes critical fix to ensure inference model initialization is thread safe

### Features

### Fixes

## 0.17.7

### Enhancements
- **Updated Docker file with ENV HF_HUB_OFFLINE=1 to prevent the contianer from trying to access the internet

### Features

### Fixes
- **Fix image extraction for PNG files.** When `extract_image_block_to_payload` is True, and the image is a PNG, we get a Pillow error. We need to remove the PNG transparency layer before saving the image.
- **Fix logger deprecation warning**: Replaced usage of `logger.warn` with `logger.warning` to comply with the Python logging standards.
- **Throw validation error when json is passed with invalid unstructured json

## 0.17.6

### Enhancements

### Features

### Fixes
- The sort_page_element() use the element id to sort the elements.
Two executions of the same code, on the same file, produce different results. The order of the elements is random.
This makes it impossible to write stable unit tests, for example, or to obtain reproducible results.
- **Do not use NLP to determine element types for extracted elements with hi_res.** This avoids extraneous Title elements in hi_res outputs. This only applies to *extracted* elements, meaning text objects that are found outside of Object Detection objects which get mapped to *inferred* elements. (*extracted* and *inferred* elements get merged together to form the list of `Element`s returned by `pdf_partition()`)
- Resolve open CVEs
- Properly handle the case when an element's `text` attribute is None


## 0.17.5

### Enhancements
- **Remove test and dev dependencies from docker image.** This reduces the docker image size slightly and reduces potential security vulnerabilities.

### Features

### Fixes
- **Removed out of date ubuntu Dockerfile.** The Dockerfile was out of date and non-functional.
- **Fix for 'PSSyntaxError' import error: "cannot import name 'PSSyntaxError' from 'pdfminer.pdfparser'"** PSSyntaxError needed to be imported from its source 'pdfminer.psexceptions'.

## 0.17.4

### Enhancements

### Features

### Fixes
- **Deprecate `stage_for_label_studio` and drop `label_studio_sdk` dependency.** This resolves a CVE due to the dependency on `label_studio_sdk`.

## 0.17.3

### Enhancements

### Features

### Fixes
- Resolve open CVEs

## 0.17.3-dev0

### Enhancements

### Features

### Fixes
- **Fixes wrong detection of office files** certain office files wrongly identified as .ZIP when office(.docx,.xlsx and .pptx) files containing files other than word/document.xml, xl/workbook.xml and ppt/presentation.xml respectively will now be identified correctly by looking for word/document\*.xml, xl/workbook\*.xml and ppt/presentation\*.xml

## 0.17.2

* Fix Image in a <div> tag is "UncategorizedText" with no .text

## 0.17.1

### Enhancements

- **Add image_url of images in html partitioner** `<img>` tags with non-data content include a new image_url metadata field with the content of the src attribute.

- **Use `lxml` instead of `bs4` to parse hOCR data.** `lxml` is much faster than `bs4` given the hOCR data format is regular (garanteed because it is programatically generated)

- **bump `numpy` to `>2`**. And upgrade `paddlepaddle`, `unstructured-paddleocr`, `onnx` so they are compatible with `numpy>2`.

### Features

### Fixes

## 0.17.0

### Enhancements

- **Add support for images in html partitioner** `<img>` tags will now be parsed as `Image` elements. When `extract_image_block_types` includes `Image` and `extract_image_block_to_payload`=True then the `image_base64` will be included for images that specify the base64 data (rather than url) as the source.

- **Use kwargs instead of env to specify `ocr_agent` and `table_ocr_agent`** for `hi_res` strategy.

- **stop using `PageLayout.elements` to save memory and cpu cost**. Now only use `PageLayout.elements_array` throughout the partition, except when `analysis=True` where the drawing logic still uses `elements`.

### Features

### Fixes

## 0.16.25

### Enhancements

### Features

### Fixes

- **Fixes filetype detection for jsons passed as byte streams** - Now it prioritizes magic mimetype prediction over file extension when detecting filetypes


## 0.16.24

### Enhancements

- **Support dynamic partitioner file type registration**. Use `create_file_type` to create new file type that can be handled
  in unstructured and `register_partitioner` to enable registering your own partitioner for any file type.

- **`extract_image_block_types` now also works for CamelCase elemenet type names**. Previously `NarrativeText` and similar CamelCase element types can't be extracted using the mentioned parameter in `partition`. Now figures for those elements can be extracted like `Image` and `Table` elements

- **use block matrix to reduce peak memory usage for pdf/image partition**.

### Features

- **Add JSON elements to HTML converter** - Converts JSON elements file into an HTML file.

### Fixes


## 0.16.23

### Enhancements

### Features

### Fixes

- **Fixes detect_filetype when SpooledTemporaryFile is passed**. Previously some random name would get assigned to the file and the function raised error.

## 0.16.22

### Enhancements

### Features

### Fixes

- **Fix open CVES in and bump dependencies**

## 0.16.21

### Enhancements
- **Use password** to load PDF with all modes

- **use vectorized logic to merge inferred and extracted layouts**. Using the new `LayoutElements` data structure and numpy library to refactor the layout merging logic to improve compute performance as well as making logic more clear

- **Add PDF Miner configuration** Now PDF Miner can be configured via `pdfminer_line_overlap`, `pdfminer_word_margin`, `pdfminer_line_margin` and `pdfminer_char_margin` parameters added to partition method.

### Features

### Fixes

- **Fix file type detection for NDJSON files** NDJSON files were being detected as JSON due to having the same mime-type.
- Base-image was updated to resolved CVEs, running pipline to manually build

## 0.16.20

### Enhancements

### Features

### Fixes
- **Fix a security issue where rst and org files could read files in the local filesystem**. Certain filetypes could 'include' or 'import' local files into their content, allowing partitioning of arbitrary files from the local filesystem. Partitioning of these files is now sandboxed.

## 0.16.19

### Enhancements

### Features

### Fixes
- **Fix a bug where table extraction is skipped when it shouldn't**. Pages with just one table as its content or starts with a table misses table extraction. The routing logic is now fixed.
- **Correct deprecated `ruff` invocation in `make tidy`**.  This will future-proof it or avoid surprises if someone happens to upgrade Ruff.
- **Remove upper bound constraint on python version** in setup.py. Python3.13 is not yet officially supported, but allow users to try.
- **Fixes removing HTML elements from the inside of table cells** in html partition v=2.0. The HTML partitioner now correctly preserves HTML elements from the inside of table cells.

## 0.16.17

### Enhancements
- **Refactoring the VoyageAI integration** to use voyageai package directly, allowing extra features.

### Features

### Fixes
- **Fix a bug where `build_layout_elements_from_cor_regions` incorrectly joins texts in wrong order**.

## 0.16.16

### Enhancements

### Features
- **Vectorize layout (inferred, extracted, and OCR) data structure** Using `np.ndarray` to store a group of layout elements or text regions instead of using a list of objects. This improves the memory efficiency and compute speed around layout merging and deduplication.

### Fixes
- **Add auto-download for NLTK for Python Enviroment** When user import tokenize, It will  automatic download nltk data from `tokenize.py` file. Added `AUTO_DOWNLOAD_NLTK` flag in `tokenize.py` to download `NLTK_DATA`.
- **Correctly patch pdfminer to avoid PDF repair**. The patch applied to pdfminer's parser caused it to occasionally split tokens in content streams, throwing `PDFSyntaxError`.  Repairing these PDFs sometimes failed (since they were not actually invalid) resulting in unnecessary OCR fallback.
- **Drop usage of ndjson dependency**

## 0.16.15
### Enhancements

### Features

### Fixes
- **Update `unstructured-inference`** to 0.8.6 in requirements which removed `layoutparser` dependency libs
- **Update `pdfminer-six` to 20240706**

## 0.16.14

### Enhancements

### Features

### Fixes
- **Fix an issue with multiple values for `infer_table_structure`** when paritioning email with image attachements the kwarg calls into `partition` to partition the image already contains `infer_table_structure`. Now `partition` function checks if the `kwarg` has `infer_table_structure` already

## 0.16.13

### Enhancements
- **Add character-level filtering for tesseract output**. It is controllable via `TESSERACT_CHARACTER_CONFIDENCE_THRESHOLD` environment variable.

### Features

### Fixes

- **Fix NLTK Download** to use nltk assets in docker image
- removed the ability to automatically download nltk package if missing

## 0.16.12

### Enhancements

- **Prepare auto-partitioning for pluggable partitioners**. Move toward a uniform partitioner call signature so a custom or override partitioner can be registered without code changes.
- **Add NDJSON file type support.**

### Features

### Fixes

- **Base image has been updated.**
- **Upgrade ruff to latest.** Previously the ruff version was pinned to <0.5. Remove that pin and fix the handful of lint items that resulted.
- **CSV with asserted XLS content-type is correctly identified as CSV.** Resolves a bug where a CSV file with an asserted content-type of `application/vnd.ms-excel` was incorrectly identified as an XLS file.
- **Improve element-type mapping for Chinese text.** Fixes bug where Chinese text would produce large numbers of false-positive `Title` elements.
- **Improve element-type mapping for HTML.** Fixes bug where certain non-title elements were classified as `Title`.

## 0.16.11

### Enhancements

- **Enhance quote standardization tests** with additional Unicode scenarios
- **Relax table segregation rule in chunking.** Previously a `Table` element was always segregated into its own pre-chunk such that the `Table` appeared alone in a chunk or was split into multiple `TableChunk` elements, but never combined with `Text`-subtype elements. Allow table elements to be combined with other elements in the same chunk when space allows.
- **Compute chunk length based solely on `element.text`.** Previously `.metadata.text_as_html` was also considered and since it is always longer that the text (due to HTML tag overhead) it was the effective length criterion. Remove text-as-html from the length calculation such that text-length is the sole criterion for sizing a chunk.

### Features

### Fixes

- Fix ipv4 regex to correctly include up to three digit octets.

## 0.16.10

### Enhancements

### Features

### Fixes

- **Fix original file doctype detection** from cct converted file paths for metrics calculation.

## 0.16.9

### Enhancements

### Features

### Fixes

- **Fix NLTK Download** to not download from unstructured S3 Bucket

## 0.16.8

### Enhancements
- **Metrics: Weighted table average is optional**

### Features

### Fixes

## 0.16.7

### Enhancements
- **Add image_alt_mode to partition_html** Adds an `image_alt_mode` parameter to `partition_html()` to control how alt text is extracted from images in HTML documents for `html_parser_version=v2` . The parameter can be set to `to_text` to extract alt text as text from `<img>` html tags

### Features

### Fixes


## 0.16.6

### Enhancements
- **Every `<table>` tag is considered to be ontology.Table** Added special handling for tables in HTML partitioning (`html_parser_version=v2`. This change is made to improve the accuracy of table extraction from HTML documents.
- **Every HTML has default ontology class assigned** When parsing HTML with `html_parser_version=v2` to ontology each defined HTML in the Ontology has assigned default ontology class. This way it is possible to assign ontology class instead of UncategorizedText when the HTML tag is predicted correctly without class assigned class
- **Use (number of actual table) weighted average for table metrics** In evaluating table metrics the mean aggregation now uses the actual number of tables in a document to weight the metric scores

### Features

### Fixes
- **ElementMetadata consolidation** Now `text_as_html` metadata is combined across all elements in CompositeElement when chunking HTML output

## 0.16.5

### Enhancements

### Features

### Fixes
- **Fixes parsing HTML v2 parser** Now max recursion limit is set and value is correctly extracted from ontology element


## 0.16.4

### Enhancements

* **`value` attribute in `<input/>` element is parsed to `OntologyElement.text` in ontology**
* **`id` and `class` attributes removed from Table subtags in HTML partitioning**
* **cleaned `to_html` and newly introduced `to_text` in `OntologyElement`**
* **Elements created from V2 HTML are less granular** Added merging of adjacent text elements and inline html tags in the HTML partitioner to reduce the number of elements created from V2 HTML.

### Features

* **Add support for link extraction in pdf hi_res strategy.** The `partition_pdf()` function now supports link extraction when using the `hi_res` strategy, allowing users to extract hyperlinks from PDF documents more effectively.

### Fixes


## 0.16.3

### Enhancements

### Features

### Fixes

* **V2 elements without first parent ID can be parsed**
* **Fix missing elements when layout element parsed in V2 ontology**
* updated **unstructured-inference** to be **0.8.1** in requirements/extra-pdf-image.in


## 0.16.2

### Enhancements

### Features

* **Whitespace-invariant CCT distance metric.** CCT Levenshtein distance for strings is by default computed with standardized whitespaces.

### Fixes

* **Fixed retry config settings for partition_via_api function** If the SDK's default retry config is not set the retry config getter function does not fail anymore.

## 0.16.1

### Enhancements

* **Bump `unstructured-inference` to 0.7.39** and upgrade other dependencies
* **Round coordinates** Round coordinates when computing bounding box overlaps in `pdfminer_processing.py` to nearest machine precision. This can help reduce underterministic behavior from machine precision that affects which bounding boxes to combine.
* **Request retry parameters in `partition_via_api` function.** Expose retry-mechanism related parameters in the `partition_via_api` function to allow users to configure the retry behavior of the API requests.

### Features

* **Parsing HTML to Unstructured Elements and back**

### Fixes

* **Remove unsupported chipper model**
* **Rewrite of `partition.email` module and tests.** Use modern Python stdlib `email` module interface to parse email messages and attachments. This change shortens and simplifies the code, and makes it more robust and maintainable. Several historical problems were remedied in the process.
* **Minify text_as_html from DOCX.** Previously `.metadata.text_as_html` for DOCX tables was "bloated" with whitespace and noise elements introduced by `tabulate` that produced over-chunking and lower "semantic density" of elements. Reduce HTML to minimum character count while preserving all text.
* **Fall back to filename extension-based file-type detection for unidentified OLE files.** Resolves a problem where a DOC file that could not be detected as such by `filetype` was incorrectly identified as a MSG file.
* **Minify text_as_html from XLSX.** Previously `.metadata.text_as_html` for DOCX tables was "bloated" with whitespace and noise elements introduced by `pandas` that produced over-chunking and lower "semantic density" of elements. Reduce HTML to minimum character count while preserving all text.
* **Minify text_as_html from CSV.** Previously `.metadata.text_as_html` for CSV tables was "bloated" with whitespace and noise elements introduced by `pandas` that produced over-chunking and lower "semantic density" of elements. Reduce HTML to minimum character count while preserving all text.
* **Minify text_as_html from PPTX.** Previously `.metadata.text_as_html` for PPTX tables was "bloated" with whitespace and noise elements introduced by `tabulate` that produced over-chunking and lower "semantic density" of elements. Reduce HTML to minimum character count while preserving all text and structure.

## 0.16.0

### Enhancements

* **Remove ingest implementation.** The deprecated ingest functionality has been removed, as it is now maintained in the separate [unstructured-ingest](https://github.com/Unstructured-IO/unstructured-ingest) repository.
  * Replace extras in `requirements/ingest` directory with a new `ingest.txt` extra for installing the `unstructured-ingest` library.
  * Remove the `unstructured.ingest` submodule.
  * Delete all shell scripts previously used for destination ingest tests.

### Features

### Fixes

* **Add language parameter to `OCRAgentGoogleVision`.**  Introduces an optional language parameter in the `OCRAgentGoogleVision` constructor to serve as a language hint for `document_text_detection`. This ensures compatibility with the OCRAgent's `get_instance` method and resolves errors when parsing PDFs with Google Cloud Vision as the OCR agent.

## 0.15.14

### Enhancements

### Features

* **Add (but do not install) a new post-partitioning decorator to handle metadata added for all file-types, like `.filename`, `.filetype` and `.languages`.** This will be installed in a closely following PR to replace the four currently being used for this purpose.

### Fixes

* **Update Python SDK usage in `partition_via_api`.** Make a minor syntax change to ensure forward compatibility with the upcoming 0.26.0 Python SDK.
* **Remove "unused" `date_from_file_object` parameter.** As part of simplifying partitioning parameter set, remove `date_from_file_object` parameter. A file object does not have a last-modified date attribute so can never give a useful value. When a file-object is used as the document source (such as in Unstructured API) the last-modified date must come from the `metadata_last_modified` argument.
* **Fix occasional `KeyError` when mapping parent ids to hash ids.** Occasionally the input elements into `assign_and_map_hash_ids` can contain duplicated element instances, which lead to error when mapping parent id.
* **Allow empty text files.** Fixes an issue where text files with only white space would fail to be partitioned.
* **Remove double-decoration for CSV, DOC, ODT partitioners.** Refactor these partitioners to use the new `@apply_metadata()` decorator and only decorate the principal partitioner (CSV and DOCX in this case); remove decoration from delegating partitioners.
* **Remove double-decoration for PPTX, TSV, XLSX, and XML partitioners.** Refactor these partitioners to use the new `@apply_metadata()` decorator and only decorate the principal partitioner; remove decoration from delegating partitioners.
* **Remove double-decoration for HTML, EPUB, MD, ORG, RST, and RTF partitioners.** Refactor these partitioners to use the new `@apply_metadata()` decorator and only decorate the principal partitioner (HTML in this case); remove decoration from delegating partitioners.
* **Remove obsolete min_partition/max_partition args from TXT and EML.** The legacy `min_partition` and `max_partition` parameters were an initial rough implementation of chunking but now interfere with chunking and are unused. Remove those parameters from `partition_text()` and `partition_email()`.
* **Remove double-decoration on EML and MSG.** Refactor these partitioners to rely on the new `@apply_metadata()` decorator operating on partitioners they delegate to (TXT, HTML, and all others for attachments) and remove direct decoration from EML and MSG.
* **Remove double-decoration for PPT.** Remove decorators from the delegating PPT partitioner.
* **Quick-fix CI error in auto test-filetype.** Better fix to follow shortly.

## 0.15.13

### BREAKING CHANGES

* **Remove dead experimental code.** Unused code in `file_utils.experimental` and `file_utils.metadata` was removed. These functions were never published in the documentation, but if a client dug these out and used them this removal could break client code.

### Enhancements

* **Improve `pdfminer` image cleanup process**. Optimized the removal of duplicated pdfminer images by performing the cleanup before merging elements, rather than after. This improvement reduces execution time and enhances overall processing speed of PDF documents.

### Features

### Fixes

* **Fixes high memory overhead for intersection area computation** Using `numpy.float32` for coordinates and remove intermediate variables to reduce memory usage when computing intersection areas
* **Fixes the `arm64` image build** `arm64` builds are now fixed and will be available against starting with the `0.15.13` release.

## 0.15.12

### Enhancements

* **Improve `pdfminer` element processing** Implemented splitting of `pdfminer` elements (groups of text chunks) into smaller bounding boxes (text lines). This prevents loss of information from the object detection model and facilitates more effective removal of duplicated `pdfminer` text.

### Features

### Fixes

* **Fixed table accuracy metric** Table accuracy was incorrectly using column content difference in calculating row accuracy.

## 0.15.11

### Enhancements

* **Add deprecation warning to embed code**
* **Remove ingest console script**

## 0.15.10

### Enhancements

* **Enhance `pdfminer` element cleanup** Expand removal of `pdfminer` elements to include those inside all `non-pdfminer` elements, not just `tables`.
* **Modified analysis drawing tools to dump to files and draw from dumps** If the parameter `analysis` of the `partition_pdf` function is set to `True`, the layout for Object Detection, Pdfminer Extraction, OCR and final layouts will be dumped as json files. The drawers now accept dict (dump) objects instead of internal classes instances.
* **Vectorize pdfminer elements deduplication computation**. Use `numpy` operations to compute IOU and sub-region membership instead of using simply loop. This improves the speed of deduplicating elements for pages with a lot of elements.

### Features

### Fixes

## 0.15.9

### Enhancements

### Features

* **Add support for encoding parameter in partition_csv**

### Fixes

* **Check storage contents for OLE file type detection** Updates `detect_filetype` to check the content of OLE files to more reliable differentiate DOC, PPT, XLS, and MSG files. As part of this, the `"msg"` extra was removed because the `python-oxmsg` package is now a base dependency.
* **Fix disk space leaks and Windows errors when accessing file.name on a NamedTemporaryFile** Uses of `NamedTemporaryFile(..., delete=False)` and/or uses of `file.name` of NamedTemporaryFiles have been replaced with TemporaryFileDirectory to avoid a known issue: https://docs.python.org/3/library/tempfile.html#tempfile.NamedTemporaryFile

## 0.15.8

### Enhancements

* **Bump unstructured.paddleocr to 2.8.1.0.**

### Features

* **Add MixedbreadAI embedder** Adds MixedbreadAI embeddings to support embedding via Mixedbread AI.

### Fixes

* **Replace `pillow-heif` with `pi-heif`**. Replaces `pillow-heif` with `pi-heif` due to more permissive licensing on the wheel for `pi-heif`.
* **Minify text_as_html from DOCX.** Previously `.metadata.text_as_html` for DOCX tables was "bloated" with whitespace and noise elements introduced by `tabulate` that produced over-chunking and lower "semantic density" of elements. Reduce HTML to minimum character count without preserving all text.
* **Fall back to filename extension-based file-type detection for unidentified OLE files.** Resolves a problem where a DOC file that could not be detected as such by `filetype` was incorrectly identified as a MSG file.

## 0.15.7

### Enhancements

### Features

### Fixes

* **Fix NLTK data download path to prevent nested directories**. Resolved an issue where a nested "nltk_data" directory was created within the parent "nltk_data" directory when it already existed. This fix prevents errors in checking for existing downloads and loading models from NLTK data.

## 0.15.6

### Enhancements

### Features

### Fixes

* **Bump to NLTK 3.9.x** Bumps to the latest `nltk` version to resolve CVE.
* **Update CI for `ingest-test-fixture-update-pr` to resolve NLTK model download errors.**
* **Synchronized text and html on `TableChunk` splits.** When a `Table` element is divided during chunking to fit the chunking window, `TableChunk.text` corresponds exactly with the table text in `TableChunk.metadata.text_as_html`, `.text_as_html` is always parseable HTML, and the table is split on even row boundaries whenever possible.

## 0.15.5

### Enhancements

### Features

### Fixes

* **Revert to using `unstructured.pytesseract` fork**. Due to the unavailability of some recent release versions of `pytesseract` on PyPI, the project now uses the `unstructured.pytesseract` fork to ensure stability and continued support.
* **Bump `libreoffice` verson in image.** Bumps the `libreoffice` version to `25.2.5.2` to address CVEs.
* **Downgrade NLTK dependency version for compatibility**. Due to the unavailability of `nltk==3.8.2` on PyPI, the NLTK dependency has been downgraded to `<3.8.2`. This change ensures continued functionality and compatibility.

## 0.15.4

### Enhancements

### Features

### Fixes

* **Resolve an installation error with `pytesseract>=0.3.12` that occurred during `pip install unstructured[pdf]==0.15.3`.**

## 0.15.3

### Enhancements

### Features

### Fixes

* **Remove the custom index URL from `extra-paddleocr.in` to resolve the error in the `setup.py` configuration.**

## 0.15.2

### Enhancements

* **Improve directory handling when extracting image blocks**. The `figures` directory is no longer created when the `extract_image_block_to_payload` parameter is set to `True`.

### Features

* **Added per-class Object Detection metrics in the evaluation**. The metrics include average precision, precision, recall, and f1-score for each class in the dataset.

### Fixes

* **Updates NLTK data file for compatibility with `nltk>=3.8.2`**. The NLTK data file now container `punkt_tab`, making it possible to upgrade to `nltk>=3.8.2`. The `nltk==3.8.2` patches CVE-2024-39705.
* **Renames Astra to Astra DB** Conforms with DataStax internal naming conventions.
* **Accommodate single-column CSV files.** Resolves a limitation of `partition_csv()` where delimiter detection would fail on a single-column CSV file (which naturally has no delimeters).
* **Accommodate `image/jpg` in PPTX as alias for `image/jpeg`.** Resolves problem partitioning PPTX files having an invalid `image/jpg` (should be `image/jpeg`) MIME-type in the `[Content_Types].xml` member of the PPTX Zip archive.
* **Fixes an issue in Object Detection metrics** The issue was in preprocessing/validating the ground truth and predicted data for object detection metrics.
* **Removes dependency on unstructured.pytesseract** Unstructured forked pytesseract while waiting for code to be upstreamed. Now that the new version has been released, this fork can be removed.

## 0.15.1

### Enhancements

* **Improve `pdfminer` embedded `image` extraction to exclude text elements and produce more accurate bounding boxes.** This results in cleaner, more precise element extraction in `pdf` partitioning.

### Features

* **Update partition_eml and partition_msg to capture cc, bcc, and message_id fields** Cc, bcc, and message_id information is captured in element metadata for both msg and email partitioning and `Recipient` elements are generated for cc and bcc when `include_headers=True` for email partitioning.
* **Mark ingest as deprecated** Begin sunset of ingest code in this repo as it's been moved to a dedicated repo.
* **Add `pdf_hi_res_max_pages` argument for partitioning, which allows rejecting PDF files that exceed this page number limit, when the `high_res` strategy is chosen.** By default, it will allow parsing PDF files with an unlimited number of pages.

### Fixes

* **Update `HuggingFaceEmbeddingEncoder` to use `HuggingFaceEmbeddings` from `langchain_huggingface` package instead of the deprecated version from `langchain-community`.** This resolves the deprecation warning and ensures compatibility with future versions of langchain.
* **Update `OpenAIEmbeddingEncoder` to use `OpenAIEmbeddings` from `langchain-openai` package instead of the deprecated version from `langchain-community`.** This resolves the deprecation warning and ensures compatibility with future versions of langchain.
* **Update import of Pinecone exception** Adds compatibility for pinecone-client>=5.0.0
* **File-type detection catches non-existent file-path.** `detect_filetype()` no longer silently falls back to detecting a file-type based on the extension when no file exists at the path provided. Instead `FileNotFoundError` is raised. This provides consistent user notification of a mis-typed path rather than an unpredictable exception from a file-type specific partitioner when the file cannot be opened.
* **EML files specified as a file-path are detected correctly.** Resolved a bug where an EML file submitted to `partition()` as a file-path was identified as TXT and partitioned using `partition_text()`. EML files specified by path are now identified and processed correctly, including processing any attachments.
* **A DOCX, PPTX, or XLSX file specified by path and ambiguously identified as MIME-type "application/octet-stream" is identified correctly.** Resolves a shortcoming where a file specified by path immediately fell back to filename-extension based identification when misidentified as "application/octet-stream", either by asserted content type or a mis-guess by libmagic. An MS Office file misidentified in this way is now correctly identified regardless of its filename and whether it is specified by path or file-like object.
* **Textual content retrieved from a URL with gzip transport compression now partitions correctly.** Resolves a bug where a textual file-type (such as Markdown) retrieved by passing a URL to `partition()` would raise when `gzip` compression was used for transport by the server.
* **A DOCX, PPTX, or XLSX content-type asserted on partition is confirmed or fixed.** Resolves a bug where calling `partition()` with a swapped MS-Office `content_type` would cause the file-type to be misidentified. A DOCX, PPTX, or XLSX MIME-type received by `partition()` is now checked for accuracy and corrected if the file is for a different MS-Office 2007+ type.
* **DOC, PPT, XLS, and MSG files are now auto-detected correctly.** Resolves a bug where DOC, PPT, and XLS files were auto-detected as MSG files under certain circumstances.

## 0.15.0

### Enhancements

* **Improve text clearing process in email partitioning.** Updated the email partitioner to remove both `=\n` and `=\r\n` characters during the clearing process. Previously, only `=\n` characters were removed.
* **Bump unstructured.paddleocr to 2.8.0.1.**
* **Refine HTML parser to accommodate block element nested in phrasing.** HTML parser no longer raises on a block element (e.g. `<p>`, `<div>`) nested inside a phrasing element (e.g. `<strong>` or `<cite>`). Instead it breaks the phrasing run (and therefore element) at the block-item start and begins a new phrasing run after the block-item. This is consistent with how the browser determines element boundaries in this situation.
* **Install rewritten HTML parser to fix 12 existing bugs and provide headroom for refinement and growth.** A rewritten HTML parser resolves a collection of outstanding bugs with HTML partitioning and provides a firm foundation for further elaborating that important partitioner.
* **CI check for dependency licenses** Adds a CI check to ensure dependencies are appropriately licensed.

### Features

* **Add support for specifying OCR language to `partition_pdf()`.** Extend language specification capability to `PaddleOCR` in addition to `TesseractOCR`. Users can now specify OCR languages for both OCR engines when using `partition_pdf()`.
* **Add AstraDB source connector** Adds support for ingesting documents from AstraDB.

### Fixes

* **Remedy error on Windows when `nltk` binaries are downloaded.** Work around a quirk in the Windows implementation of `tempfile.NamedTemporaryFile` where accessing the temporary file by name raises `PermissionError`.
* **Move Astra embedded_dimension to write config**

## 0.14.10

### Enhancements

* **Update unstructured-client dependency** Change unstructured-client dependency pin back to greater than min version and updated tests that were failing given the update.
* **`.doc` files are now supported in the `arm64` image.**. `libreoffice24` is added to the `arm64` image, meaning `.doc` files are now supported. We have follow on work planned to investigate adding `.ppt` support for `arm64` as well.
* **Add table detection metrics: recall, precision and f1.**
* **Remove unused _with_spans metrics.**

### Features

**Add Object Detection Metrics to CI** Add object detection metrics (average precision, precision, recall and f1-score) implementations.

### Fixes

* **Fix counting false negatives and false positives in table structure evaluation.**
* **Fix Slack CI test** Change channel that Slack test is pointing to because previous test bot expired
* **Remove NLTK download** Removes `nltk.download` in favor of downloading from an S3 bucket we host to mitigate CVE-2024-39705

## 0.14.9

### Enhancements

* **Added visualization and OD model result dump for PDF** In PDF `hi_res` strategy the `analysis` parameter can be used to visualize the result of the OD model and dump the result to a file. Additionally, the visualization of bounding boxes of each layout source is rendered and saved for each page.
* **`partition_docx()` distinguishes "file not found" from "not a ZIP archive" error.** `partition_docx()` now provides different error messages for "file not found" and "file is not a ZIP archive (and therefore not a DOCX file)". This aids diagnosis since these two conditions generally point in different directions as to the cause and fix.

### Features

### Fixes

* **Fix a bug where multiple `soffice` processes could be attempted** Add a wait mechanism in `convert_office_doc` so that the function first checks if another `soffice` is running already: if yes wait till the other process finishes or till the wait timeout before spawning a subprocess to run `soffice`
* **`partition()` now forwards `strategy` arg to `partition_docx()`, `partition_pptx()`, and their brokering partitioners for DOC, ODT, and PPT formats.** A `strategy` argument passed to `partition()` (or the default value "auto" assigned by `partition()`) is now forwarded to `partition_docx()`, `partition_pptx()`, and their brokering partitioners when those filetypes are detected.

## 0.14.8

### Enhancements

* **Move arm64 image to wolfi-base** The `arm64` image now runs on `wolfi-base`. The `arm64` build for `wolfi-base` does not yet include `libreoffce`, and so `arm64` does not currently support processing `.doc`, `.ppt`, or `.xls` file. If you need to process those files on `arm64`, use the legacy `rockylinux` image.

### Features

### Fixes

* **Bump unstructured-inference==0.7.36** Fix `ValueError` when converting cells to html.
* **`partition()` now forwards `strategy` arg to `partition_docx()`, `partition_ppt()`, and `partition_pptx()`.** A `strategy` argument passed to `partition()` (or the default value "auto" assigned by `partition()`) is now forwarded to `partition_docx()`, `partition_ppt()`, and `partition_pptx()` when those filetypes are detected.
* **Fix missing sensitive field markers** for embedders

## 0.14.7

### Enhancements

* **Pull from `wolfi-base` image.** The amd64 image now pulls from the `unstructured` `wolfi-base` image to avoid duplication of dependency setup steps.
* **Fix windows temp file.** Make the creation of a temp file in unstructured/partition/pdf_image/ocr.py windows compatible.

### Features

* **Expose conversion functions for tables** Adds public functions to convert tables from HTML to the Deckerd format and back
* **Adds Kafka Source and Destination** New source and destination connector added to all CLI ingest commands to support reading from and writing to Kafka streams. Also supports Confluent Kafka.

### Fixes

* **Fix an error publishing docker images.** Update user in docker-smoke-test to reflect changes made by the amd64 image pull from the "unstructured" "wolfi-base" image.
* **Fix a IndexError when partitioning a pdf with values for both `extract_image_block_types` and `starting_page_number`.

## 0.14.6

### Enhancements

* **Bump unstructured-inference==0.7.35** Fix syntax for generated HTML tables.

### Features

* **tqdm ingest support** add optional flag to ingest flow to print out progress bar of each step in the process.

### Fixes

* **Remove deprecated `overwrite_schema` kwarg from Delta Table connector.** The `overwrite_schema` kwarg is deprecated in `deltalake>=0.18.0`. `schema_mode=` should be used now instead. `schema_mode="overwrite"` is equivalent to `overwrite_schema=True` and `schema_mode="merge"` is equivalent to `overwrite_schema="False"`. `schema_mode` defaults to `None`. You can also now specify `engine`, which defaults to `"pyarrow"`. You need to specify `enginer="rust"` to use `"schema_mode"`.
* **Fix passing parameters to python-client** - Remove parsing list arguments to strings in passing arguments to python-client in Ingest workflow and `partition_via_api`
* **table metric bug fix** get_element_level_alignment()now will find all the matched indices in predicted table data instead of only returning the first match in the case of multiple matches for the same gt string.
* **fsspec connector path/permissions bug** V2 fsspec connectors were failing when defined relative filepaths had leading slash. This strips that slash to guarantee the relative path never has it.
* **Dropbox connector internal file path bugs** Dropbox source connector currently raises exceptions when indexing files due to two issues: a path formatting idiosyncrasy of the Dropbox library and a divergence in the definition of the Dropbox libraries fs.info method, expecting a 'url' parameter rather than 'path'.
* **update table metric evaluation to handle corrected HTML syntax for tables** This change is connected to the update in [unstructured-inference change](https://github.com/Unstructured-IO/unstructured-inference/pull/355) - fixes transforming HTML table to deckerd and internal cells format.

## 0.14.5

### Enhancements

* **Filtering for tar extraction** Adds tar filtering to the compression module for connectors to avoid decompression malicious content in `.tar.gz` files. This was added to the Python `tarfile` lib in Python 3.12. The change only applies when using Python 3.12 and above.
* **Use `python-oxmsg` for `partition_msg()`.** Outlook MSG emails are now partitioned using the `python-oxmsg` package which resolves some shortcomings of the prior MSG parser.

### Features

### Fixes

* **8-bit string Outlook MSG files are parsed.** `partition_msg()` is now able to parse non-unicode Outlook MSG emails.
* **Attachments to Outlook MSG files are extracted intact.** `partition_msg()` is now able to extract attachments without corruption.

## 0.14.4

### Enhancements

* **Move logger error to debug level when PDFminer fails to extract text** which includes error message for Invalid dictionary construct.
* **Add support for Pinecone serverless** Adds Pinecone serverless to the connector tests. Pinecone
  serverless will work version versions >=0.14.2, but hadn't been tested until now.

### Features

- **Allow configuration of the Google Vision API endpoint** Add an environment variable to select the Google Vision API in the US or the EU.

### Fixes

* **Address the issue of unrecognized tables in `UnstructuredTableTransformerModel`** When a table is not recognized, the `element.metadata.text_as_html` attribute is set to an empty string.
* **Remove root handlers in ingest logger**. Removes root handlers in ingest loggers to ensure secrets aren't accidentally exposed in Colab notebooks.
* **Fix V2 S3 Destination Connector authentication** Fixes bugs with S3 Destination Connector where the connection config was neither registered nor properly deserialized.
* **Clarified dependence on particular version of `python-docx`** Pinned `python-docx` version to ensure a particular method `unstructured` uses is included.
* **Ingest preserves original file extension** Ingest V2 introduced a change that dropped the original extension for upgraded connectors. This reverts that change.

## 0.14.3

### Enhancements

* **Move `category` field from Text class to Element class.**
* **`partition_docx()` now supports pluggable picture sub-partitioners.** A subpartitioner that accepts a DOCX `Paragraph` and generates elements is now supported. This allows adding a custom sub-partitioner that extracts images and applies OCR or summarization for the image.
* **Add VoyageAI embedder** Adds VoyageAI embeddings to support embedding via Voyage AI.

### Features

### Fixes

* **Fix `partition_pdf()` to keep spaces in the text**. The control character `\t` is now replaced with a space instead of being removed when merging inferred elements with embedded elements.
* **Turn off XML resolve entities** Sets `resolve_entities=False` for XML parsing with `lxml`
  to avoid text being dynamically injected into the XML document.
* **Add backward compatibility for the deprecated pdf_infer_table_structure parameter**.
* **Add the missing `form_extraction_skip_tables` argument to the `partition_pdf_or_image` call**.
  to avoid text being dynamically injected into the XML document.
* **Chromadb change from Add to Upsert using element_id to make idempotent**
* **Diable `table_as_cells` output by default** to reduce overhead in partition; now `table_as_cells` is only produced when the env `EXTACT_TABLE_AS_CELLS` is `true`
* **Reduce excessive logging** Change per page ocr info level logging into detail level trace logging
* **Replace try block in `document_to_element_list` for handling HTMLDocument** Use `getattr(element, "type", "")` to get the `type` attribute of an element when it exists. This is more explicit way to handle the special case for HTML documents and prevents other types of attribute error from being silenced by the try block

## 0.14.2

### Enhancements

* **Bump unstructured-inference==0.7.33**.

### Features

* **Add attribution to the `pinecone` connector**.

### Fixes

## 0.14.1

### Enhancements

* **Refactor code related to embedded text extraction**. The embedded text extraction code is moved from `unstructured-inference` to `unstructured`.

### Features

* **Large improvements to the ingest process:**
  * Support for multiprocessing and async, with limits for both.
  * Streamlined to process when mapping CLI invocations to the underlying code
  * More granular steps introduced to give better control over process (i.e. dedicated step to uncompress files already in the local filesystem, new optional staging step before upload)
  * Use the python client when calling the unstructured api for partitioning or chunking
  * Saving the final content is now a dedicated destination connector (local) set as the default if none are provided. Avoids adding new files locally if uploading elsewhere.
  * Leverage last modified date when deciding if new files should be downloaded and reprocessed.
  * Add attribution to the `pinecone` connector
  * **Add support for Python 3.12**. `unstructured` now works with Python 3.12!

### Fixes

## 0.14.0

### BREAKING CHANGES

* **Turn table extraction for PDFs and images off by default**. Reverting the default behavior for table extraction to "off" for PDFs and images. A number of users didn't realize we made the change and were impacted by slower processing times due to the extra model call for table extraction.

### Enhancements

* **Skip unnecessary element sorting in `partition_pdf()`**. Skip element sorting when determining whether embedded text can be extracted.
* **Faster evaluation** Support for concurrent processing of documents during evaluation
* **Add strategy parameter to `partition_docx()`.** Behavior of future enhancements may be sensitive the partitioning strategy. Add this parameter so `partition_docx()` is aware of the requested strategy.
* **Add GLOBAL_WORKING_DIR and GLOBAL_WORKING_PROCESS_DIR** configuration parameteres to control temporary storage.

### Features

* **Add form extraction basics (document elements and placeholder code in partition)**. This is to lay the ground work for the future. Form extraction models are not currently available in the library. An attempt to use this functionality will end in a `NotImplementedError`.

### Fixes

* **Add missing starting_page_num param to partition_image**
* **Make the filename and file params for partition_image and partition_pdf match the other partitioners**
* **Fix include_slide_notes and include_page_breaks params in partition_ppt**
* **Re-apply: skip accuracy calculation feature** Overwritten by mistake
* **Fix type hint for paragraph_grouper param** `paragraph_grouper` can be set to `False`, but the type hint did not not reflect this previously.
* **Remove links param from partition_pdf** `links` is extracted during partitioning and is not needed as a paramter in partition_pdf.
* **Improve CSV delimeter detection.** `partition_csv()` would raise on CSV files with very long lines.
* **Fix disk-space leak in `partition_doc()`.** Remove temporary file created but not removed when `file` argument is passed to `partition_doc()`.
* **Fix possible `SyntaxError` or `SyntaxWarning` on regex patterns.** Change regex patterns to raw strings to avoid these warnings/errors in Python 3.11+.
* **Fix disk-space leak in `partition_odt()`.** Remove temporary file created but not removed when `file` argument is passed to `partition_odt()`.
* **AstraDB: option to prevent indexing metadata**
* **Fix Missing py.typed**

## 0.13.7

### Enhancements

* **Remove `page_number` metadata fields** for HTML partition until we have a better strategy to decide page counting.
* **Extract OCRAgent.get_agent().** Generalize access to the configured OCRAgent instance beyond its use for PDFs.
* **Add calculation of table related metrics which take into account colspans and rowspans**
* **Evaluation: skip accuracy calculation** for files for which output and ground truth sizes differ greatly

### Features

* **add ability to get ratio of `cid` characters in embedded text extracted by `pdfminer`**.

### Fixes

* **`partition_docx()` handles short table rows.** The DOCX format allows a table row to start late and/or end early, meaning cells at the beginning or end of a row can be omitted. While there are legitimate uses for this capability, using it in practice is relatively rare. However, it can happen unintentionally when adjusting cell borders with the mouse. Accommodate this case and generate accurate `.text` and `.metadata.text_as_html` for these tables.
* **Remedy macOS test failure not triggered by CI.** Generalize temp-file detection beyond hard-coded Linux-specific prefix.
* **Remove unnecessary warning log for using default layout model.**
* **Add chunking to partition_tsv** Even though partition_tsv() produces a single Table element, chunking is made available because the Table element is often larger than the desired chunk size and must be divided into smaller chunks.

## 0.13.6

### Enhancements

### Features

### Fixes

- **ValueError: Invalid file (FileType.UNK) when parsing Content-Type header with charset directive** URL response Content-Type headers are now parsed according to RFC 9110.

## 0.13.5

### Enhancements

### Features

### Fixes

* **KeyError raised when updating parent_id** In the past, combining `ListItem` elements could result in reusing the same memory location which then led to unexpected side effects when updating element IDs.
* **Bump unstructured-inference==0.7.29**: table transformer predictions are now removed if confidence is below threshold

## 0.13.4

### Enhancements

* **Unique and deterministic hash IDs for elements** Element IDs produced by any partitioning
  function are now deterministic and unique at the document level by default. Before, hashes were
  based only on text; however, they now also take into account the element's sequence number on a
  page, the page's number in the document, and the document's file name.
* **Enable remote chunking via unstructured-ingest** Chunking using unstructured-ingest was
  previously limited to local chunking using the strategies `basic` and `by_title`. Remote chunking
  options via the API are now accessible.
* **Save table in cells format**. `UnstructuredTableTransformerModel` is able to return predicted table in cells format

### Features

* **Add a `PDF_ANNOTATION_THRESHOLD` environment variable to control the capture of embedded links in `partition_pdf()` for `fast` strategy**.
* **Add integration with the Google Cloud Vision API**. Adds a third OCR provider, alongside Tesseract and Paddle: the Google Cloud Vision API.

### Fixes

* **Remove ElementMetadata.section field.**. This field was unused, not populated by any partitioners.

## 0.13.3

### Enhancements

* **Remove duplicate image elements**. Remove image elements identified by PDFMiner that have similar bounding boxes and the same text.
* **Add support for `start_index` in `html` links extraction**
* **Add `strategy` arg value to `_PptxPartitionerOptions`.** This makes this paritioning option available for sub-partitioners to come that may optionally use inference or other expensive operations to improve the partitioning.
* **Support pluggable sub-partitioner for PPTX Picture shapes.** Use a distinct sub-partitioner for partitioning PPTX Picture (image) shapes and allow the default picture sub-partitioner to be replaced at run-time by one of the user's choosing.
* **Introduce `starting_page_number` parameter to partitioning functions** It applies to those partitioners which support `page_number` in element's metadata: PDF, TIFF, XLSX, DOC, DOCX, PPT, PPTX.
* **Redesign the internal mechanism of assigning element IDs** This allows for further enhancements related to element IDs such as deterministic and document-unique hashes. The way partitioning functions operate hasn't changed, which means `unique_element_ids` continues to be `False` by default, utilizing text hashes.

### Features

### Fixes

* **Add support for extracting text from tag tails in HTML**. This fix adds ability to generate separate elements using tag tails.
* **Add support for extracting text from `<b>` tags in HTML** Now `partition_html()` can extract text from `<b>` tags inside container tags (like `<div>`, `<pre>`).
* **Fix pip-compile make target** Missing base.in dependency missing from requirments make file added

## 0.13.2

### Enhancements

### Features

### Fixes

* **Brings back missing word list files** that caused `partition` failures in 0.13.1.

## 0.13.1

### Enhancements

* **Drop constraint on pydantic, supporting later versions** All dependencies has pydantic pinned at an old version. This explicit pin was removed, allowing the latest version to be pulled in when requirements are compiled.

### Features

* **Add a set of new `ElementType`s to extend future element types**

### Fixes

* **Fix `partition_html()` swallowing some paragraphs**. The `partition_html()` only considers elements with limited depth to avoid becoming the text representation of a giant div. This fix increases the limit value.
* **Fix SFTP** Adds flag options to SFTP connector on whether to use ssh keys / agent, with flag values defaulting to False. This is to prevent looking for ssh files when using username and password. Currently, username and password are required, making that always the case.

## 0.13.0

### Enhancements

* **Add `.metadata.is_continuation` to text-split chunks.** `.metadata.is_continuation=True` is added to second-and-later chunks formed by text-splitting an oversized `Table` element but not to their counterpart `Text` element splits. Add this indicator for `CompositeElement` to allow text-split continuation chunks to be identified for downstream processes that may wish to skip intentionally redundant metadata values in continuation chunks.
* **Add `compound_structure_acc` metric to table eval.** Add a new property to `unstructured.metrics.table_eval.TableEvaluation`: `composite_structure_acc`, which is computed from the element level row and column index and content accuracy scores
* **Add `.metadata.orig_elements` to chunks.** `.metadata.orig_elements: list[Element]` is added to chunks during the chunking process (when requested) to allow access to information from the elements each chunk was formed from. This is useful for example to recover metadata fields that cannot be consolidated to a single value for a chunk, like `page_number`, `coordinates`, and `image_base64`.
* **Add `--include_orig_elements` option to Ingest CLI.** By default, when chunking, the original elements used to form each chunk are added to `chunk.metadata.orig_elements` for each chunk. * The `include_orig_elements` parameter allows the user to turn off this behavior to produce a smaller payload when they don't need this metadata.
* **Add Google VertexAI embedder** Adds VertexAI embeddings to support embedding via Google Vertex AI.

### Features

* **Chunking populates `.metadata.orig_elements` for each chunk.** This behavior allows the text and metadata of the elements combined to make each chunk to be accessed. This can be important for example to recover metadata such as `.coordinates` that cannot be consolidated across elements and so is dropped from chunks. This option is controlled by the `include_orig_elements` parameter to `partition_*()` or to the chunking functions. This option defaults to `True` so original-elements are preserved by default. This behavior is not yet supported via the REST APIs or SDKs but will be in a closely subsequent PR to other `unstructured` repositories. The original elements will also not serialize or deserialize yet; this will also be added in a closely subsequent PR.
* **Add Clarifai destination connector** Adds support for writing partitioned and chunked documents into Clarifai.

### Fixes

* **Fix `clean_pdfminer_inner_elements()` to remove only pdfminer (embedded) elements merged with inferred elements**. Previously, some embedded elements were removed even if they were not merged with inferred elements. Now, only embedded elements that are already merged with inferred elements are removed.
* **Clarify IAM Role Requirement for GCS Platform Connectors**. The GCS Source Connector requires Storage Object Viewer and GCS Destination Connector requires Storage Object Creator IAM roles.
* **Change table extraction defaults** Change table extraction defaults in favor of using `skip_infer_table_types` parameter and reflect these changes in documentation.
* **Fix OneDrive dates with inconsistent formatting** Adds logic to conditionally support dates returned by office365 that may vary in date formatting or may be a datetime rather than a string. See previous fix for SharePoint
* **Adds tracking for AstraDB** Adds tracking info so AstraDB can see what source called their api.
* **Support AWS Bedrock Embeddings in ingest CLI** The configs required to instantiate the bedrock embedding class are now exposed in the api and the version of boto being used meets the minimum requirement to introduce the bedrock runtime required to hit the service.
* **Change MongoDB redacting** Original redact secrets solution is causing issues in platform. This fix uses our standard logging redact solution.

## 0.12.6

### Enhancements

* **Improve ability to capture embedded links in `partition_pdf()` for `fast` strategy** Previously, a threshold value that affects the capture of embedded links was set to a fixed value by default. This allows users to specify the threshold value for better capturing.
* **Refactor `add_chunking_strategy` decorator to dispatch by name.** Add `chunk()` function to be used by the `add_chunking_strategy` decorator to dispatch chunking call based on a chunking-strategy name (that can be dynamic at runtime). This decouples chunking dispatch from only those chunkers known at "compile" time and enables runtime registration of custom chunkers.
* **Redefine `table_level_acc` metric for table evaluation.** `table_level_acc` now is an average of individual predicted table's accuracy. A predicted table's accuracy is defined as the sequence matching ratio between itself and its corresponding ground truth table.

### Features

* **Added Unstructured Platform Documentation** The Unstructured Platform is currently in beta. The documentation provides how-to guides for setting up workflow automation, job scheduling, and configuring source and destination connectors.

### Fixes

* **Partitioning raises on file-like object with `.name` not a local file path.** When partitioning a file using the `file=` argument, and `file` is a file-like object (e.g. io.BytesIO) having a `.name` attribute, and the value of `file.name` is not a valid path to a file present on the local filesystem, `FileNotFoundError` is raised. This prevents use of the `file.name` attribute for downstream purposes to, for example, describe the source of a document retrieved from a network location via HTTP.
* **Fix SharePoint dates with inconsistent formatting** Adds logic to conditionally support dates returned by office365 that may vary in date formatting or may be a datetime rather than a string.
* **Include warnings** about the potential risk of installing a version of `pandoc` which does not support RTF files + instructions that will help resolve that issue.
* **Incorporate the `install-pandoc` Makefile recipe** into relevant stages of CI workflow, ensuring it is a version that supports RTF input files.
* **Fix Google Drive source key** Allow passing string for source connector key.
* **Fix table structure evaluations calculations** Replaced special value `-1.0` with `np.nan` and corrected rows filtering of files metrics basing on that.
* **Fix Sharepoint-with-permissions test** Ignore permissions metadata, update test.
* **Fix table structure evaluations for edge case** Fixes the issue when the prediction does not contain any table - no longer errors in such case.

## 0.12.5

### Enhancements

### Features

* Add `date_from_file_object` parameter to partition. If True and if file is provided via `file` parameter it will cause partition to infer last modified date from `file`'s content. If False, last modified metadata will be `None`.
* **Header and footer detection for fast strategy** `partition_pdf` with `fast` strategy now
  detects elements that are in the top or bottom 5 percent of the page as headers and footers.
* **Add parent_element to overlapping case output** Adds parent_element to the output for `identify_overlapping_or_nesting_case` and `catch_overlapping_and_nested_bboxes` functions.
* **Add table structure evaluation** Adds a new function to evaluate the structure of a table and return a metric that represents the quality of the table structure. This function is used to evaluate the quality of the table structure and the table contents.
* **Add AstraDB destination connector** Adds support for writing embedded documents into an AstraDB vector database.
* **Add OctoAI embedder** Adds support for embeddings via OctoAI.

### Fixes

* **Fix passing list type parameters when calling unstructured API via `partition_via_api()`** Update `partition_via_api()` to convert all list type parameters to JSON formatted strings before calling the unstructured client SDK. This will support image block extraction via `partition_via_api()`.
* **Fix `check_connection` in opensearch, databricks, postgres, azure connectors**
* **Fix don't treat plain text files with double quotes as JSON** If a file can be deserialized as JSON but it deserializes as a string, treat it as plain text even though it's valid JSON.
* **Fix `check_connection` in opensearch, databricks, postgres, azure connectors**
* **Fix cluster of bugs in `partition_xlsx()` that dropped content.** Algorithm for detecting "subtables" within a worksheet dropped table elements for certain patterns of populated cells such as when a trailing single-cell row appeared in a contiguous block of populated cells.
* **Improved documentation**. Fixed broken links and improved readability on `Key Concepts` page.
* **Rename `OpenAiEmbeddingConfig` to `OpenAIEmbeddingConfig`.**
* **Fix partition_json() doesn't chunk.** The `@add_chunking_strategy` decorator was missing from `partition_json()` such that pre-partitioned documents serialized to JSON did not chunk when a chunking-strategy was specified.

## 0.12.4

### Enhancements

* **Apply New Version of `black` formatting** The `black` library recently introduced a new major version that introduces new formatting conventions. This change brings code in the `unstructured` repo into compliance with the new conventions.
* **Move ingest imports to local scopes** Moved ingest dependencies into local scopes to be able to import ingest connector classes without the need of installing imported external dependencies. This allows lightweight use of the classes (not the instances. to use the instances as intended you'll still need the dependencies).
* **Add support for `.p7s` files** `partition_email` can now process `.p7s` files. The signature for the signed message is extracted and added to metadata.
* **Fallback to valid content types for emails** If the user selected content type does not exist on the email message, `partition_email` now falls back to anoter valid content type if it's available.

### Features

* **Add .heic file partitioning** .heic image files were previously unsupported and are now supported though partition_image()
* **Add the ability to specify an alternate OCR** implementation by implementing an `OCRAgent` interface and specify it using `OCR_AGENT` environment variable.
* **Add Vectara destination connector** Adds support for writing partitioned documents into a Vectara index.
* **Add ability to detect text in .docx inline shapes** extensions of docx partition, extracts text from inline shapes and includes them in paragraph's text

### Fixes

* **Fix `partition_pdf()` not working when using chipper model with `file`**
* **Handle common incorrect arguments for `languages` and `ocr_languages`** Users are regularly receiving errors on the API because they are defining `ocr_languages` or `languages` with additional quotationmarks, brackets, and similar mistakes. This update handles common incorrect arguments and raises an appropriate warning.
* **Default `hi_res_model_name` now relies on `unstructured-inference`** When no explicit `hi_res_model_name` is passed into `partition` or `partition_pdf_or_image` the default model is picked by `unstructured-inference`'s settings or os env variable `UNSTRUCTURED_HI_RES_MODEL_NAME`; it now returns the same model name regardless of `infer_table_structure`'s value; this function will be deprecated in the future and the default model name will simply rely on `unstructured-inference` and will not consider os env in a future release.
* **Fix remove Vectara requirements from setup.py - there are no dependencies**
* **Add missing dependency files to package manifest**. Updates the file path for the ingest
  dependencies and adds missing extra dependencies.
* **Fix remove Vectara requirements from setup.py - there are no dependencies **
* **Add title to Vectara upload - was not separated out from initial connector **
* **Fix change OpenSearch port to fix potential conflict with Elasticsearch in ingest test **

## 0.12.3

### Enhancements

* **Driver for MongoDB connector.** Adds a driver with `unstructured` version information to the
  MongoDB connector.

### Features

* **Add Databricks Volumes destination connector** Databricks Volumes connector added to ingest CLI.  Users may now use `unstructured-ingest` to write partitioned data to a Databricks Volumes storage service.

### Fixes

* **Fix support for different Chipper versions and prevent running PDFMiner with Chipper**
* **Treat YAML files as text.** Adds YAML MIME types to the file detection code and treats those
  files as text.
* **Fix FSSpec destination connectors check_connection.** FSSpec destination connectors did not use `check_connection`. There was an error when trying to `ls` destination directory - it may not exist at the moment of connector creation. Now `check_connection` calls `ls` on bucket root and this method is called on `initialize` of destination connector.
* **Fix databricks-volumes extra location.** `setup.py` is currently pointing to the wrong location for the databricks-volumes extra requirements. This results in errors when trying to build the wheel for unstructured. This change updates to point to the correct path.
* **Fix uploading None values to Chroma and Pinecone.** Removes keys with None values with Pinecone and Chroma destinations. Pins Pinecone dependency
* **Update documentation.** (i) best practice for table extration by using 'skip_infer_table_types' param, instead of 'pdf_infer_table_structure', and (ii) fixed CSS, RST issues and typo in the documentation.
* **Fix postgres storage of link_texts.** Formatting of link_texts was breaking metadata storage.

## 0.12.2

### Enhancements

### Features

### Fixes

* **Fix index error in table processing.** Bumps the `unstructured-inference` version to address and
  index error that occurs on some tables in the table transformer object.

## 0.12.1

### Enhancements

* **Allow setting image block crop padding parameter** In certain circumstances, adjusting the image block crop padding can improve image block extraction by preventing extracted image blocks from being clipped.
* **Add suport for bitmap images in `partition_image`** Adds support for `.bmp` files in
  `partition`, `partition_image`, and `detect_filetype`.
* **Keep all image elements when using "hi_res" strategy** Previously, `Image` elements with small chunks of text were ignored unless the image block extraction parameters (`extract_images_in_pdf` or `extract_image_block_types`) were specified. Now, all image elements are kept regardless of whether the image block extraction parameters are specified.
* **Add filetype detection for `.wav` files.** Add filetpye detection for `.wav` files.
* **Add "basic" chunking strategy.** Add baseline chunking strategy that includes all shared chunking behaviors without breaking chunks on section or page boundaries.
* **Add overlap option for chunking.** Add option to overlap chunks. Intra-chunk and inter-chunk overlap are requested separately. Intra-chunk overlap is applied only to the second and later chunks formed by text-splitting an oversized chunk. Inter-chunk overlap may also be specified; this applies overlap between "normal" (not-oversized) chunks.
* **Salesforce connector accepts private key path or value.** Salesforce parameter `private-key-file` has been renamed to `private-key`. Private key can be provided as path to file or file contents.
* **Update documentation**: (i) added verbiage about the free API cap limit, (ii) added deprecation warning on ``Staging`` bricks in favor of ``Destination Connectors``, (iii) added warning and code examples to use the SaaS API Endpoints using CLI-vs-SDKs, (iv) fixed example pages formatting, (v) added deprecation on ``model_name`` in favor of ``hi_res_model_name``, (vi) added ``extract_images_in_pdf`` usage in ``partition_pdf`` section, (vii) reorganize and improve the documentation introduction section, and (viii) added PDF table extraction best practices.
* **Add "basic" chunking to ingest CLI.** Add options to ingest CLI allowing access to the new "basic" chunking strategy and overlap options.
* **Make Elasticsearch Destination connector arguments optional.** Elasticsearch Destination connector write settings are made optional and will rely on default values when not specified.
* **Normalize Salesforce artifact names.** Introduced file naming pattern present in other connectors to Salesforce connector.
* **Install Kapa AI chatbot.** Added Kapa.ai website widget on the documentation.

### Features

* **MongoDB Source Connector.** New source connector added to all CLI ingest commands to support downloading/partitioning files from MongoDB.
* **Add OpenSearch source and destination connectors.** OpenSearch, a fork of Elasticsearch, is a popular storage solution for various functionality such as search, or providing intermediary caches within data pipelines. Feature: Added OpenSearch source connector to support downloading/partitioning files. Added OpenSearch destination connector to be able to ingest documents from any supported source, embed them and write the embeddings / documents into OpenSearch.

### Fixes

* **Fix GCS connector converting JSON to string with single quotes.** FSSpec serialization caused conversion of JSON token to string with single quotes. GCS requires token in form of dict so this format is now assured.
* **Pin version of unstructured-client** Set minimum version of unstructured-client to avoid raising a TypeError when passing `api_key_auth` to `UnstructuredClient`
* **Fix the serialization of the Pinecone destination connector.** Presence of the PineconeIndex object breaks serialization due to TypeError: cannot pickle '_thread.lock' object. This removes that object before serialization.
* **Fix the serialization of the Elasticsearch destination connector.** Presence of the _client object breaks serialization due to TypeError: cannot pickle '_thread.lock' object. This removes that object before serialization.
* **Fix the serialization of the Postgres destination connector.** Presence of the _client object breaks serialization due to TypeError: cannot pickle '_thread.lock' object. This removes that object before serialization.
* **Fix documentation and sample code for Chroma.** Was pointing to wrong examples..
* **Fix flatten_dict to be able to flatten tuples inside dicts** Update flatten_dict function to support flattening tuples inside dicts. This is necessary for objects like Coordinates, when the object is not written to the disk, therefore not being converted to a list before getting flattened (still being a tuple).
* **Fix the serialization of the Chroma destination connector.** Presence of the ChromaCollection object breaks serialization due to TypeError: cannot pickle 'module' object. This removes that object before serialization.
* **Fix fsspec connectors returning version as integer.** Connector data source versions should always be string values, however we were using the integer checksum value for the version for fsspec connectors. This casts that value to a string.

## 0.12.0

### Enhancements

* **Drop support for python3.8** All dependencies are now built off of the minimum version of python being `3.10`

## 0.11.9

### Enhancements

* **Rename kwargs related to extracting image blocks** Rename the kwargs related to extracting image blocks for consistency and API usage.

### Features

* **Add PostgreSQL/SQLite destination connector** PostgreSQL and SQLite connector added to ingest CLI.  Users may now use `unstructured-ingest` to write partitioned data to a PostgreSQL or SQLite database. And write embeddings to PostgreSQL pgvector database.

### Fixes

* **Handle users providing fully spelled out languages** Occasionally some users are defining the `languages` param as a fully spelled out language instead of a language code. This adds a dictionary for common languages so those small mistakes are caught and silently fixed.
* **Fix unequal row-length in HTMLTable.text_as_html.** Fixes to other aspects of partition_html() in v0.11 allowed unequal cell-counts in table rows. Make the cells in each row correspond 1:1 with cells in the original table row. This fix also removes "noise" cells resulting from HTML-formatting whitespace and eliminates the "column-shifting" of cells that previously resulted from noise-cells.
* **Fix MongoDB connector URI password redaction.** MongoDB documentation states that characters `$ : / ? # [ ] @` must be percent encoded. URIs with password containing such special character were not redacted.

## 0.11.8

### Enhancements

* **Add SaaS API User Guide.** This documentation serves as a guide for Unstructured SaaS API users to register, receive an API key and URL, and manage your account and billing information.
* **Add inter-chunk overlap capability.** Implement overlap between chunks. This applies to all chunks prior to any text-splitting of oversized chunks so is a distinct behavior; overlap at text-splits of oversized chunks is independent of inter-chunk overlap (distinct chunk boundaries) and can be requested separately. Note this capability is not yet available from the API but will shortly be made accessible using a new `overlap_all` kwarg on partition functions.

### Features

### Fixes

## 0.11.7

### Enhancements

* **Add intra-chunk overlap capability.** Implement overlap for split-chunks where text-splitting is used to divide an oversized chunk into two or more chunks that fit in the chunking window. Note this capability is not yet available from the API but will shortly be made accessible using a new `overlap` kwarg on partition functions.
* **Update encoders to leverage dataclasses** All encoders now follow a class approach which get annotated with the dataclass decorator. Similar to the connectors, it uses a nested dataclass for the configs required to configure a client as well as a field/property approach to cache the client. This makes sure any variable associated with the class exists as a dataclass field.

### Features

* **Add Qdrant destination connector.** Adds support for writing documents and embeddings into a Qdrant collection.
* **Store base64 encoded image data in metadata fields.** Rather than saving to file, stores base64 encoded data of the image bytes and the mimetype for the image in metadata fields: `image_base64` and `image_mime_type` (if that is what the user specifies by some other param like `pdf_extract_to_payload`). This would allow the API to have parity with the library.

### Fixes

* **Fix table structure metric script** Update the call to table agent to now provide OCR tokens as required
* **Fix element extraction not working when using "auto" strategy for pdf and image** If element extraction is specified, the "auto" strategy falls back to the "hi_res" strategy.
* **Fix a bug passing a custom url to `partition_via_api`** Users that self host the api were not able to pass their custom url to `partition_via_api`.

## 0.11.6

### Enhancements

* **Update the layout analysis script.** The previous script only supported annotating `final` elements. The updated script also supports annotating `inferred` and `extracted` elements.
* **AWS Marketplace API documentation**: Added the user guide, including setting up VPC and CloudFormation, to deploy Unstructured API on AWS platform.
* **Azure Marketplace API documentation**: Improved the user guide to deploy Azure Marketplace API by adding references to Azure documentation.
* **Integration documentation**: Updated URLs for the `staging_for` bricks

### Features

* **Partition emails with base64-encoded text.** Automatically handles and decodes base64 encoded text in emails with content type `text/plain` and `text/html`.
* **Add Chroma destination connector** Chroma database connector added to ingest CLI.  Users may now use `unstructured-ingest` to write partitioned/embedded data to a Chroma vector database.
* **Add Elasticsearch destination connector.** Problem: After ingesting data from a source, users might want to move their data into a destination. Elasticsearch is a popular storage solution for various functionality such as search, or providing intermediary caches within data pipelines. Feature: Added Elasticsearch destination connector to be able to ingest documents from any supported source, embed them and write the embeddings / documents into Elasticsearch.

### Fixes

* **Enable --fields argument omission for elasticsearch connector** Solves two bugs where removing the optional parameter --fields broke the connector due to an integer processing error and using an elasticsearch config for a destination connector resulted in a serialization issue when optional parameter --fields was not provided.
* **Add hi_res_model_name** Adds kwarg to relevant functions and add comments that model_name is to be deprecated.

## 0.11.5

### Enhancements

### Features

### Fixes

* **Fix `partition_pdf()` and `partition_image()` importation issue.** Reorganize `pdf.py` and `image.py` modules to be consistent with other types of document import code.

## 0.11.4

### Enhancements

* **Refactor image extraction code.** The image extraction code is moved from `unstructured-inference` to `unstructured`.
* **Refactor pdfminer code.** The pdfminer code is moved from `unstructured-inference` to `unstructured`.
* **Improve handling of auth data for fsspec connectors.** Leverage an extension of the dataclass paradigm to support a `sensitive` annotation for fields related to auth (i.e. passwords, tokens). Refactor all fsspec connectors to use explicit access configs rather than a generic dictionary.
* **Add glob support for fsspec connectors** Similar to the glob support in the ingest local source connector, similar filters are now enabled on all fsspec based source connectors to limit files being partitioned.
* Define a constant for the splitter "+" used in tesseract ocr languages.

### Features

* **Save tables in PDF's separately as images.** The "table" elements are saved as `table-<pageN>-<tableN>.jpg`. This filename is presented in the `image_path` metadata field for the Table element. The default would be to not do this.
* **Add Weaviate destination connector** Weaviate connector added to ingest CLI.  Users may now use `unstructured-ingest` to write partitioned data from over 20 data sources (so far) to a Weaviate object collection.
* **Sftp Source Connector.** New source connector added to support downloading/partitioning files from Sftp.

### Fixes

* **Fix pdf `hi_res` partitioning failure when pdfminer fails.** Implemented logic to fall back to the "inferred_layout + OCR" if pdfminer fails in the `hi_res` strategy.
* **Fix a bug where image can be scaled too large for tesseract** Adds a limit to prevent auto-scaling an image beyond the maximum size `tesseract` can handle for ocr layout detection
* **Update partition_csv to handle different delimiters** CSV files containing both non-comma delimiters and commas in the data were throwing an error in Pandas. `partition_csv` now identifies the correct delimiter before the file is processed.
* **partition returning cid code in `hi_res`** occasionally pdfminer can fail to decode the text in an pdf file and return cid code as text. Now when this happens the text from OCR is used.

## 0.11.2

### Enhancements

* **Updated Documentation**: (i) Added examples, and (ii) API Documentation, including Usage, SDKs, Azure Marketplace, and parameters and validation errors.

### Features

* * **Add Pinecone destination connector.** Problem: After ingesting data from a source, users might want to produce embeddings for their data and write these into a vector DB. Pinecone is an option among these vector databases. Feature: Added Pinecone destination connector to be able to ingest documents from any supported source, embed them and write the embeddings / documents into Pinecone.

### Fixes

* **Process chunking parameter names in ingest correctly** Solves a bug where chunking parameters weren't being processed and used by ingest cli by renaming faulty parameter names and prepends; adds relevant parameters to ingest pinecone test to verify that the parameters are functional.

## 0.11.1

### Enhancements

* **Use `pikepdf` to repair invalid PDF structure** for PDFminer when we see error `PSSyntaxError` when PDFminer opens the document and creates the PDFminer pages object or processes a single PDF page.
* **Batch Source Connector support** For instances where it is more optimal to read content from a source connector in batches, a new batch ingest doc is added which created multiple ingest docs after reading them in in batches per process.

### Features

* **Staging Brick for Coco Format** Staging brick which converts a list of Elements into Coco Format.
* **Adds HubSpot connector** Adds connector to retrieve call, communications, emails, notes, products and tickets from HubSpot

### Fixes

* **Do not extract text of `<style>` tags in HTML.** `<style>` tags containing CSS in invalid positions previously contributed to element text. Do not consider text node of a `<style>` element as textual content.
* **Fix DOCX merged table cell repeats cell text.** Only include text for a merged cell, not for each underlying cell spanned by the merge.
* **Fix tables not extracted from DOCX header/footers.** Headers and footers in DOCX documents skip tables defined in the header and commonly used for layout/alignment purposes. Extract text from tables as a string and include in the `Header` and `Footer` document elements.
* **Fix output filepath for fsspec-based source connectors.** Previously the base directory was being included in the output filepath unnecessarily.

## 0.11.0

### Enhancements

* **Add a class for the strategy constants.** Add a class `PartitionStrategy` for the strategy constants and use the constants to replace strategy strings.
* **Temporary Support for paddle language parameter.** User can specify default langage code for paddle with ENV `DEFAULT_PADDLE_LANG` before we have the language mapping for paddle.
* **Improve DOCX page-break fidelity.** Improve page-break fidelity such that a paragraph containing a page-break is split into two elements, one containing the text before the page-break and the other the text after. Emit the PageBreak element between these two and assign the correct page-number (n and n+1 respectively) to the two textual elements.

### Features

* **Add ad-hoc fields to `ElementMetadata` instance.** End-users can now add their own metadata fields simply by assigning to an element-metadata attribute-name of their choice, like `element.metadata.coefficient = 0.58`. These fields will round-trip through JSON and can be accessed with dotted notation.
* **MongoDB Destination Connector.** New destination connector added to all CLI ingest commands to support writing partitioned json output to mongodb.

### Fixes

* **Fix `TYPE_TO_TEXT_ELEMENT_MAP`.** Updated `Figure` mapping from `FigureCaption` to `Image`.
* **Handle errors when extracting PDF text** Certain pdfs throw unexpected errors when being opened by `pdfminer`, causing `partition_pdf()` to fail. We expect to be able to partition smoothly using an alternative strategy if text extraction doesn't work.  Added exception handling to handle unexpected errors when extracting pdf text and to help determine pdf strategy.
* **Fix `fast` strategy fall back to `ocr_only`** The `fast` strategy should not fall back to a more expensive strategy.
* **Remove default user ./ssh folder** The default notebook user during image build would create the known_hosts file with incorrect ownership, this is legacy and no longer needed so it was removed.
* **Include `languages` in metadata when partitioning `strategy=hi_res` or `fast`** User defined `languages` was previously used for text detection, but not included in the resulting element metadata for some strategies. `languages` will now be included in the metadata regardless of partition strategy for pdfs and images.
* **Handle a case where Paddle returns a list item in ocr_data as None** In partition, while parsing PaddleOCR data, it was assumed that PaddleOCR does not return None for any list item in ocr_data. Removed the assumption by skipping the text region whenever this happens.
* **Fix some pdfs returning `KeyError: 'N'`** Certain pdfs were throwing this error when being opened by pdfminer. Added a wrapper function for pdfminer that allows these documents to be partitioned.
* **Fix mis-splits on `Table` chunks.** Remedies repeated appearance of full `.text_as_html` on metadata of each `TableChunk` split from a `Table` element too large to fit in the chunking window.
* **Import tables_agent from inference** so that we don't have to initialize a global table agent in unstructured OCR again
* **Fix empty table is identified as bulleted-table.** A table with no text content was mistakenly identified as a bulleted-table and processed by the wrong branch of the initial HTML partitioner.
* **Fix partition_html() emits empty (no text) tables.** A table with cells nested below a `<thead>` or `<tfoot>` element was emitted as a table element having no text and unparseable HTML in `element.metadata.text_as_html`. Do not emit empty tables to the element stream.
* **Fix HTML `element.metadata.text_as_html` contains spurious `<br>` elements in invalid locations.** The HTML generated for the `text_as_html` metadata for HTML tables contained `<br>` elements invalid locations like between `<table>` and `<tr>`. Change the HTML generator such that these do not appear.
* **Fix HTML table cells enclosed in `<thead>` and `<tfoot>` elements are dropped.** HTML table cells nested in a `<thead>` or `<tfoot>` element were not detected and the text in those cells was omitted from the table element text and `.text_as_html`. Detect table rows regardless of the semantic tag they may be nested in.
* **Remove whitespace padding from `.text_as_html`.** `tabulate` inserts padding spaces to achieve visual alignment of columns in HTML tables it generates. Add our own HTML generator to do this simple job and omit that padding as well as newlines ("\n") used for human readability.
* **Fix local connector with absolute input path** When passed an absolute filepath for the input document path, the local connector incorrectly writes the output file to the input file directory. This fixes such that the output in this case is written to `output-dir/input-filename.json`

## 0.10.30

### Enhancements

* **Support nested DOCX tables.** In DOCX, like HTML, a table cell can itself contain a table. In this case, create nested HTML tables to reflect that structure and create a plain-text table with captures all the text in nested tables, formatting it as a reasonable facsimile of a table.
* **Add connection check to ingest connectors** Each source and destination connector now support a `check_connection()` method which makes sure a valid connection can be established with the source/destination given any authentication credentials in a lightweight request.

### Features

* **Add functionality to do a second OCR on cropped table images.** Changes to the values for scaling ENVs affect entire page OCR output(OCR regression) so we now do a second OCR for tables.
* **Adds ability to pass timeout for a request when partitioning via a `url`.** `partition` now accepts a new optional parameter `request_timeout` which if set will prevent any `requests.get` from hanging indefinitely and instead will raise a timeout error. This is useful when partitioning a url that may be slow to respond or may not respond at all.

### Fixes

* **Fix logic that determines pdf auto strategy.** Previously, `_determine_pdf_auto_strategy` returned `hi_res` strategy only if `infer_table_structure` was true. It now returns the `hi_res` strategy if either `infer_table_structure` or `extract_images_in_pdf` is true.
* **Fix invalid coordinates when parsing tesseract ocr data.** Previously, when parsing tesseract ocr data, the ocr data had invalid bboxes if zoom was set to `0`. A logical check is now added to avoid such error.
* **Fix ingest partition parameters not being passed to the api.** When using the --partition-by-api flag via unstructured-ingest, none of the partition arguments are forwarded, meaning that these options are disregarded. With this change, we now pass through all of the relevant partition arguments to the api. This allows a user to specify all of the same partition arguments they would locally and have them respected when specifying --partition-by-api.
* **Support tables in section-less DOCX.** Generalize solution for MS Chat Transcripts exported as DOCX by including tables in the partitioned output when present.
* **Support tables that contain only numbers when partitioning via `ocr_only`** Tables that contain only numbers are returned as floats in a pandas.DataFrame when the image is converted from `.image_to_data()`. An AttributeError was raised downstream when trying to `.strip()` the floats.
* **Improve DOCX page-break detection.** DOCX page breaks are reliably indicated by `w:lastRenderedPageBreak` elements present in the document XML. Page breaks are NOT reliably indicated by "hard" page-breaks inserted by the author and when present are redundant to a `w:lastRenderedPageBreak` element so cause over-counting if used. Use rendered page-breaks only.

## 0.10.29

### Enhancements

* **Adds include_header argument for partition_csv and partition_tsv** Now supports retaining header rows in CSV and TSV documents element partitioning.
* **Add retry logic for all source connectors** All http calls being made by the ingest source connectors have been isolated and wrapped by the `SourceConnectionNetworkError` custom error, which triggers the retry logic, if enabled, in the ingest pipeline.
* **Google Drive source connector supports credentials from memory** Originally, the connector expected a filepath to pull the credentials from when creating the client. This was expanded to support passing that information from memory as a dict if access to the file system might not be available.
* **Add support for generic partition configs in ingest cli** Along with the explicit partition options supported by the cli, an `additional_partition_args` arg was added to allow users to pass in any other arguments that should be added when calling partition(). This helps keep any changes to the input parameters of the partition() exposed in the CLI.
* **Map full output schema for table-based destination connectors** A full schema was introduced to map the type of all output content from the json partition output and mapped to a flattened table structure to leverage table-based destination connectors. The delta table destination connector was updated at the moment to take advantage of this.
* **Incorporate multiple embedding model options into ingest, add diff test embeddings** Problem: Ingest pipeline already supported embedding functionality, however users might want to use different types of embedding providers. Enhancement: Extend ingest pipeline so that users can specify and embed via a particular embedding provider from a range of options. Also adds a diff test to compare output from an embedding module with the expected output

### Features

* **Allow setting table crop parameter** In certain circumstances, adjusting the table crop padding may improve table.

### Fixes

* **Fixes `partition_text` to prevent empty elements** Adds a check to filter out empty bullets.
* **Handle empty string for `ocr_languages` with values for `languages`** Some API users ran into an issue with sending `languages` params because the API defaulted to also using an empty string for `ocr_languages`. This update handles situations where `languages` is defined and `ocr_languages` is an empty string.
* **Fix PDF tried to loop through None** Previously the PDF annotation extraction tried to loop through `annots` that resolved out as None. A logical check added to avoid such error.
* **Ingest session handler not being shared correctly** All ingest docs that leverage the session handler should only need to set it once per process. It was recreating it each time because the right values weren't being set nor available given how dataclasses work in python.
* **Ingest download-only fix.** Previously the download only flag was being checked after the doc factory pipeline step, which occurs before the files are actually downloaded by the source node. This check was moved after the source node to allow for the files to be downloaded first before exiting the pipeline.
* **Fix flaky chunk-metadata.** Prior implementation was sensitive to element order in the section resulting in metadata values sometimes being dropped. Also, not all metadata items can be consolidated across multiple elements (e.g. coordinates) and so are now dropped from consolidated metadata.
* **Fix tesseract error `Estimating resolution as X`** leaded by invalid language parameters input. Proceed with defalut language `eng` when `lang.py` fails to find valid language code for tesseract, so that we don't pass an empty string to tesseract CLI and raise an exception in downstream.

## 0.10.28

### Enhancements

* **Add table structure evaluation helpers** Adds functions to evaluate the similarity between predicted table structure and actual table structure.
* **Use `yolox` by default for table extraction when partitioning pdf/image** `yolox` model provides higher recall of the table regions than the quantized version and it is now the default element detection model when `infer_table_structure=True` for partitioning pdf/image files
* **Remove pdfminer elements from inside tables** Previously, when using `hi_res` some elements where extracted using pdfminer too, so we removed pdfminer from the tables pipeline to avoid duplicated elements.
* **Fsspec downstream connectors** New destination connector added to ingest CLI, users may now use `unstructured-ingest` to write to any of the following:
  * Azure
  * Box
  * Dropbox
  * Google Cloud Service

### Features

* **Update `ocr_only` strategy in `partition_pdf()`** Adds the functionality to get accurate coordinate data when partitioning PDFs and Images with the `ocr_only` strategy.

### Fixes

* **Fixed SharePoint permissions for the fetching to be opt-in** Problem: Sharepoint permissions were trying to be fetched even when no reletad cli params were provided, and this gave an error due to values for those keys not existing. Fix: Updated getting keys to be with .get() method and changed the "skip-check" to check individual cli params rather than checking the existance of a config object.
* **Fixes issue where tables from markdown documents were being treated as text** Problem: Tables from markdown documents were being treated as text, and not being extracted as tables. Solution: Enable the `tables` extension when instantiating the `python-markdown` object. Importance: This will allow users to extract structured data from tables in markdown documents.
* **Fix wrong logger for paddle info** Replace the logger from unstructured-inference with the logger from unstructured for paddle_ocr.py module.
* **Fix ingest pipeline to be able to use chunking and embedding together** Problem: When ingest pipeline was using chunking and embedding together, embedding outputs were empty and the outputs of chunking couldn't be re-read into memory and be forwarded to embeddings. Fix: Added CompositeElement type to TYPE_TO_TEXT_ELEMENT_MAP to be able to process CompositeElements with unstructured.staging.base.isd_to_elements
* **Fix unnecessary mid-text chunk-splitting.** The "pre-chunker" did not consider separator blank-line ("\n\n") length when grouping elements for a single chunk. As a result, sections were frequently over-populated producing a over-sized chunk that required mid-text splitting.
* **Fix frequent dissociation of title from chunk.** The sectioning algorithm included the title of the next section with the prior section whenever it would fit, frequently producing association of a section title with the prior section and dissociating it from its actual section. Fix this by performing combination of whole sections only.
* **Fix PDF attempt to get dict value from string.** Fixes a rare edge case that prevented some PDF's from being partitioned. The `get_uris_from_annots` function tried to access the dictionary value of a string instance variable. Assign `None` to the annotation variable if the instance type is not dictionary to avoid the erroneous attempt.

## 0.10.27

### Enhancements

* **Leverage dict to share content across ingest pipeline** To share the ingest doc content across steps in the ingest pipeline, this was updated to use a multiprocessing-safe dictionary so changes get persisted and each step has the option to modify the ingest docs in place.

### Features

### Fixes

* **Removed `ebooklib` as a dependency** `ebooklib` is licensed under AGPL3, which is incompatible with the Apache 2.0 license. Thus it is being removed.
* **Caching fixes in ingest pipeline** Previously, steps like the source node were not leveraging parameters such as `re_download` to dictate if files should be forced to redownload rather than use what might already exist locally.

## 0.10.26

### Enhancements

* **Add text CCT CI evaluation workflow** Adds cct text extraction evaluation metrics to the current ingest workflow to measure the performance of each file extracted as well as aggregated-level performance.

### Features

* **Functionality to catch and classify overlapping/nested elements** Method to identify overlapping-bboxes cases within detected elements in a document. It returns two values: a boolean defining if there are overlapping elements present, and a list reporting them with relevant metadata. The output includes information about the `overlapping_elements`, `overlapping_case`, `overlapping_percentage`, `largest_ngram_percentage`, `overlap_percentage_total`, `max_area`, `min_area`, and `total_area`.
* **Add Local connector source metadata** python's os module used to pull stats from local file when processing via the local connector and populates fields such as last modified time, created time.

### Fixes

* **Fixes elements partitioned from an image file missing certain metadata** Metadata for image files, like file type, was being handled differently from other file types. This caused a bug where other metadata, like the file name, was being missed. This change brought metadata handling for image files to be more in line with the handling for other file types so that file name and other metadata fields are being captured.
* **Adds `typing-extensions` as an explicit dependency** This package is an implicit dependency, but the module is being imported directly in `unstructured.documents.elements` so the dependency should be explicit in case changes in other dependencies lead to `typing-extensions` being dropped as a dependency.
* **Stop passing `extract_tables` to `unstructured-inference` since it is now supported in `unstructured` instead** Table extraction previously occurred in `unstructured-inference`, but that logic, except for the table model itself, is now a part of the `unstructured` library. Thus the parameter triggering table extraction is no longer passed to the `unstructured-inference` package. Also noted the table output regression for PDF files.
* **Fix a bug in Table partitioning** Previously the `skip_infer_table_types` variable used in `partition` was not being passed down to specific file partitioners. Now you can utilize the `skip_infer_table_types` list variable when calling `partition` to specify the filetypes for which you want to skip table extraction, or the `infer_table_structure` boolean variable on the file specific partitioning function.
* **Fix partition docx without sections** Some docx files, like those from teams output, do not contain sections and it would produce no results because the code assumes all components are in sections. Now if no sections is detected from a document we iterate through the paragraphs and return contents found in the paragraphs.
* **Fix out-of-order sequencing of split chunks.** Fixes behavior where "split" chunks were inserted at the beginning of the chunk sequence. This would produce a chunk sequence like [5a, 5b, 3a, 3b, 1, 2, 4] when sections 3 and 5 exceeded `max_characters`.
* **Deserialization of ingest docs fixed** When ingest docs are being deserialized as part of the ingest pipeline process (cli), there were certain fields that weren't getting persisted (metadata and date processed). The from_dict method was updated to take these into account and a unit test added to check.
* **Map source cli command configs when destination set** Due to how the source connector is dynamically called when the destination connector is set via the CLI, the configs were being set incorrectoy, causing the source connector to break. The configs were fixed and updated to take into account Fsspec-specific connectors.

## 0.10.25

### Enhancements

* **Duplicate CLI param check** Given that many of the options associated with the `Click` based cli ingest commands are added dynamically from a number of configs, a check was incorporated to make sure there were no duplicate entries to prevent new configs from overwriting already added options.
* **Ingest CLI refactor for better code reuse** Much of the ingest cli code can be templated and was a copy-paste across files, adding potential risk. Code was refactored to use a base class which had much of the shared code templated.

### Features

* **Table OCR refactor** support Table OCR with pre-computed OCR data to ensure we only do one OCR for entrie document. User can specify
  ocr agent tesseract/paddle in environment variable `OCR_AGENT` for OCRing the entire document.
* **Adds accuracy function** The accuracy scoring was originally an option under `calculate_edit_distance`. For easy function call, it is now a wrapper around the original function that calls edit_distance and return as "score".
* **Adds HuggingFaceEmbeddingEncoder** The HuggingFace Embedding Encoder uses a local embedding model as opposed to using an API.
* **Add AWS bedrock embedding connector** `unstructured.embed.bedrock` now provides a connector to use AWS bedrock's `titan-embed-text` model to generate embeddings for elements. This features requires valid AWS bedrock setup and an internet connectionto run.

### Fixes

* **Import PDFResourceManager more directly** We were importing `PDFResourceManager` from `pdfminer.converter` which was causing an error for some users. We changed to import from the actual location of `PDFResourceManager`, which is `pdfminer.pdfinterp`.
* **Fix language detection of elements with empty strings** This resolves a warning message that was raised by `langdetect` if the language was attempted to be detected on an empty string. Language detection is now skipped for empty strings.
* **Fix chunks breaking on regex-metadata matches.** Fixes "over-chunking" when `regex_metadata` was used, where every element that contained a regex-match would start a new chunk.
* **Fix regex-metadata match offsets not adjusted within chunk.** Fixes incorrect regex-metadata match start/stop offset in chunks where multiple elements are combined.
* **Map source cli command configs when destination set** Due to how the source connector is dynamically called when the destination connector is set via the CLI, the configs were being set incorrectoy, causing the source connector to break. The configs were fixed and updated to take into account Fsspec-specific connectors.
* **Fix metrics folder not discoverable** Fixes issue where unstructured/metrics folder is not discoverable on PyPI by adding an `__init__.py` file under the folder.
* **Fix a bug when `parition_pdf` get `model_name=None`** In API usage the `model_name` value is `None` and the `cast` function in `partition_pdf` would return `None` and lead to attribution error. Now we use `str` function to explicit convert the content to string so it is garanteed to have `starts_with` and other string functions as attributes
* **Fix html partition fail on tables without `tbody` tag** HTML tables may sometimes just contain headers without body (`tbody` tag)

## 0.10.24

### Enhancements

* **Improve natural reading order** Some `OCR` elements with only spaces in the text have full-page width in the bounding box, which causes the `xycut` sorting to not work as expected. Now the logic to parse OCR results removes any elements with only spaces (more than one space).
* **Ingest compression utilities and fsspec connector support** Generic utility code added to handle files that get pulled from a source connector that are either tar or zip compressed and uncompress them locally. This is then processed using a local source connector. Currently this functionality has been incorporated into the fsspec connector and all those inheriting from it (currently: Azure Blob Storage, Google Cloud Storage, S3, Box, and Dropbox).
* **Ingest destination connectors support for writing raw list of elements** Along with the default write method used in the ingest pipeline to write the json content associated with the ingest docs, each destination connector can now also write a raw list of elements to the desired downstream location without having an ingest doc associated with it.

### Features

* **Adds element type percent match function** In order to evaluate the element type extracted, we add a function that calculates the matched percentage between two frequency dictionary.

### Fixes

* **Fix paddle model file not discoverable** Fixes issue where ocr_models/paddle_ocr.py file is not discoverable on PyPI by adding
  an `__init__.py` file under the folder.
* **Chipper v2 Fixes** Includes fix for a memory leak and rare last-element bbox fix. (unstructured-inference==0.7.7)
* **Fix image resizing issue** Includes fix related to resizing images in the tables pipeline. (unstructured-inference==0.7.6)

## 0.10.23

### Enhancements

* **Add functionality to limit precision when serializing to json** Precision for `points` is limited to 1 decimal point if coordinates["system"] == "PixelSpace" (otherwise 2 decimal points?). Precision for `detection_class_prob` is limited to 5 decimal points.
* **Fix csv file detection logic when mime-type is text/plain** Previously the logic to detect csv file type was considering only first row's comma count comparing with the header_row comma count and both the rows being same line the result was always true, Now the logic is changed to consider the comma's count for all the lines except first line and compare with header_row comma count.
* **Improved inference speed for Chipper V2** API requests with 'hi_res_model_name=chipper' now have ~2-3x faster responses.

### Features

### Fixes

* **Cleans up temporary files after conversion** Previously a file conversion utility was leaving temporary files behind on the filesystem without removing them when no longer needed. This fix helps prevent an accumulation of temporary files taking up excessive disk space.
* **Fixes `under_non_alpha_ratio` dividing by zero** Although this function guarded against a specific cause of division by zero, there were edge cases slipping through like strings with only whitespace. This update more generally prevents the function from performing a division by zero.
* **Fix languages default** Previously the default language was being set to English when elements didn't have text or if langdetect could not detect the language. It now defaults to None so there is not misleading information about the language detected.
* **Fixes recursion limit error that was being raised when partitioning Excel documents of a certain size** Previously we used a recursive method to find subtables within an excel sheet. However this would run afoul of Python's recursion depth limit when there was a contiguous block of more than 1000 cells within a sheet. This function has been updated to use the NetworkX library which avoids Python recursion issues.

## 0.10.22

### Enhancements

* **bump `unstructured-inference` to `0.7.3`** The updated version of `unstructured-inference` supports a new version of the Chipper model, as well as a cleaner schema for its output classes. Support is included for new inference features such as hierarchy and ordering.
* **Expose skip_infer_table_types in ingest CLI.** For each connector a new `--skip-infer-table-types` parameter was added to map to the `skip_infer_table_types` partition argument. This gives more granular control to unstructured-ingest users, allowing them to specify the file types for which we should attempt table extraction.
* **Add flag to ingest CLI to raise error if any single doc fails in pipeline** Currently if a single doc fails in the pipeline, the whole thing halts due to the error. This flag defaults to log an error but continue with the docs it can.
* **Emit hyperlink metadata for DOCX file-type.** DOCX partitioner now adds `metadata.links`, `metadata.link_texts` and `metadata.link_urls` for elements that contain a hyperlink that points to an external resource. So-called "jump" links pointing to document internal locations (such as those found in a table-of-contents "jumping" to a chapter or section) are excluded.

### Features

* **Add `elements_to_text` as a staging helper function** In order to get a single clean text output from unstructured for metric calculations, automate the process of extracting text from elements using this function.
* **Adds permissions(RBAC) data ingestion functionality for the Sharepoint connector.** Problem: Role based access control is an important component in many data storage systems. Users may need to pass permissions (RBAC) data to downstream systems when ingesting data. Feature: Added permissions data ingestion functionality to the Sharepoint connector.

### Fixes

* **Fixes PDF list parsing creating duplicate list items** Previously a bug in PDF list item parsing caused removal of other elements and duplication of the list item
* **Fixes duplicated elements** Fixes issue where elements are duplicated when embeddings are generated. This will allow users to generate embeddings for their list of Elements without duplicating/breaking the orginal content.
* **Fixes failure when flagging for embeddings through unstructured-ingest** Currently adding the embedding parameter to any connector results in a failure on the copy stage. This is resolves the issue by adding the IngestDoc to the context map in the embedding node's `run` method. This allows users to specify that connectors fetch embeddings without failure.
* **Fix ingest pipeline reformat nodes not discoverable** Fixes issue where  reformat nodes raise ModuleNotFoundError on import. This was due to the directory was missing `__init__.py` in order to make it discoverable.
* **Fix default language in ingest CLI** Previously the default was being set to english which injected potentially incorrect information to downstream language detection libraries. By setting the default to None allows those libraries to better detect what language the text is in the doc being processed.

## 0.10.21

* **Adds Scarf analytics**.

## 0.10.20

### Enhancements

* **Add document level language detection functionality.** Adds the "auto" default for the languages param to all partitioners. The primary language present in the document is detected using the `langdetect` package. Additional param `detect_language_per_element` is also added for partitioners that return multiple elements. Defaults to `False`.
* **Refactor OCR code** The OCR code for entire page is moved from unstructured-inference to unstructured. On top of continuing support for OCR language parameter, we also support two OCR processing modes, "entire_page" or "individual_blocks".
* **Align to top left when shrinking bounding boxes for `xy-cut` sorting:** Update `shrink_bbox()` to keep top left rather than center.
* **Add visualization script to annotate elements** This script is often used to analyze/visualize elements with coordinates (e.g. partition_pdf()).
* **Adds data source properties to the Jira, Github and Gitlab connectors** These properties (date_created, date_modified, version, source_url, record_locator) are written to element metadata during ingest, mapping elements to information about the document source from which they derive. This functionality enables downstream applications to reveal source document applications, e.g. a link to a GDrive doc, Salesforce record, etc.
* **Improve title detection in pptx documents** The default title textboxes on a pptx slide are now categorized as titles.
* **Improve hierarchy detection in pptx documents** List items, and other slide text are properly nested under the slide title. This will enable better chunking of pptx documents.
* **Refactor of the ingest cli workflow** The refactored approach uses a dynamically set pipeline with a snapshot along each step to save progress and accommodate continuation from a snapshot if an error occurs. This also allows the pipeline to dynamically assign any number of steps to modify the partitioned content before it gets written to a destination.
* **Applies `max_characters=<n>` argument to all element types in `add_chunking_strategy` decorator** Previously this argument was only utilized in chunking Table elements and now applies to all partitioned elements if `add_chunking_strategy` decorator is utilized, further preparing the elements for downstream processing.
* **Add common retry strategy utilities for unstructured-ingest** Dynamic retry strategy with exponential backoff added to Notion source connector.
*

### Features

* **Adds `bag_of_words` and `percent_missing_text` functions** In order to count the word frequencies in two input texts and calculate the percentage of text missing relative to the source document.
* **Adds `edit_distance` calculation metrics** In order to benchmark the cleaned, extracted text with unstructured, `edit_distance` (`Levenshtein distance`) is included.
* **Adds detection_origin field to metadata** Problem: Currently isn't an easy way to find out how an element was created. With this change that information is added. Importance: With this information the developers and users are now able to know how an element was created to make decisions on how to use it. In order tu use this feature
  setting UNSTRUCTURED_INCLUDE_DEBUG_METADATA=true is needed.
* **Adds a function that calculates frequency of the element type and its depth** To capture the accuracy of element type extraction, this function counts the occurrences of each unique element type with its depth for use in element metrics.

### Fixes

* **Fix zero division error in annotation bbox size** This fixes the bug where we find annotation bboxes realted to an element that need to divide the intersection size between annotation bbox and element bbox by the size of the annotation bbox
* **Fix prevent metadata module from importing dependencies from unnecessary modules** Problem: The `metadata` module had several top level imports that were only used in and applicable to code related to specific document types, while there were many general-purpose functions. As a result, general-purpose functions couldn't be used without unnecessary dependencies being installed. Fix: moved 3rd party dependency top level imports to inside the functions in which they are used and applied a decorator to check that the dependency is installed and emit a helpful error message if not.
* **Fixes category_depth None value for Title elements** Problem: `Title` elements from `chipper` get `category_depth`= None even when `Headline` and/or `Subheadline` elements are present in the same page. Fix: all `Title` elements with `category_depth` = None should be set to have a depth of 0 instead iff there are `Headline` and/or `Subheadline` element-types present. Importance: `Title` elements should be equivalent html `H1` when nested headings are present; otherwise, `category_depth` metadata can result ambiguous within elements in a page.
* **Tweak `xy-cut` ordering output to be more column friendly** This results in the order of elements more closely reflecting natural reading order which benefits downstream applications. While element ordering from `xy-cut` is usually mostly correct when ordering multi-column documents, sometimes elements from a RHS column will appear before elements in a LHS column. Fix: add swapped `xy-cut` ordering by sorting by X coordinate first and then Y coordinate.
* **Fixes badly initialized Formula** Problem: YoloX contain new types of elements, when loading a document that contain formulas a new element of that class
  should be generated, however the Formula class inherits from Element instead of Text. After this change the element is correctly created with the correct class
  allowing the document to be loaded. Fix: Change parent class for Formula to Text. Importance: Crucial to be able to load documents that contain formulas.
* **Fixes pdf uri error** An error was encountered when URI type of `GoToR` which refers to pdf resources outside of its own was detected since no condition catches such case. The code is fixing the issue by initialize URI before any condition check.

## 0.10.19

### Enhancements

* **Adds XLSX document level language detection** Enhancing on top of language detection functionality in previous release, we now support language detection within `.xlsx` file type at Element level.
* **bump `unstructured-inference` to `0.6.6`** The updated version of `unstructured-inference` makes table extraction in `hi_res` mode configurable to fine tune table extraction performance; it also improves element detection by adding a deduplication post processing step in the `hi_res` partitioning of pdfs and images.
* **Detect text in HTML Heading Tags as Titles** This will increase the accuracy of hierarchies in HTML documents and provide more accurate element categorization. If text is in an HTML heading tag and is not a list item, address, or narrative text, categorize it as a title.
* **Update python-based docs** Refactor docs to use the actual unstructured code rather than using the subprocess library to run the cli command itself.
* **Adds Table support for the `add_chunking_strategy` decorator to partition functions.** In addition to combining elements under Title elements, user's can now specify the `max_characters=<n>` argument to chunk Table elements into TableChunk elements with `text` and `text_as_html` of length `<n>` characters. This means partitioned Table results are ready for use in downstream applications without any post processing.
* **Expose endpoint url for s3 connectors** By allowing for the endpoint url to be explicitly overwritten, this allows for any non-AWS data providers supporting the s3 protocol to be supported (i.e. minio).

### Features

* **change default `hi_res` model for pdf/image partition to `yolox`** Now partitioning pdf/image using `hi_res` strategy utilizes `yolox_quantized` model isntead of `detectron2_onnx` model. This new default model has better recall for tables and produces more detailed categories for elements.
* **XLSX can now reads subtables within one sheet** Problem: Many .xlsx files are not created to be read as one full table per sheet. There are subtables, text and header along with more informations to extract from each sheet. Feature: This `partition_xlsx` now can reads subtable(s) within one .xlsx sheet, along with extracting other title and narrative texts. Importance: This enhance the power of .xlsx reading to not only one table per sheet, allowing user to capture more data tables from the file, if exists.
* **Update Documentation on Element Types and Metadata**: We have updated the documentation according to the latest element types and metadata. It includes the common and additional metadata provided by the Partitions and Connectors.

### Fixes

* **Fixes partition_pdf is_alnum reference bug** Problem: The `partition_pdf` when attempt to get bounding box from element experienced a reference before assignment error when the first object is not text extractable.  Fix: Switched to a flag when the condition is met. Importance: Crucial to be able to partition with pdf.
* **Fix various cases of HTML text missing after partition**
  Problem: Under certain circumstances, text immediately after some HTML tags will be misssing from partition result.
  Fix: Updated code to deal with these cases.
  Importance: This will ensure the correctness when partitioning HTML and Markdown documents.
* **Fixes chunking when `detection_class_prob` appears in Element metadata** Problem: when `detection_class_prob` appears in Element metadata, Elements will only be combined by chunk_by_title if they have the same `detection_class_prob` value (which is rare). This is unlikely a case we ever need to support and most often results in no chunking. Fix: `detection_class_prob` is included in the chunking list of metadata keys excluded for similarity comparison. Importance: This change allows `chunk_by_title` to operate as intended for documents which include `detection_class_prob` metadata in their Elements.

## 0.10.18

### Enhancements

* **Better detection of natural reading order in images and PDF's** The elements returned by partition better reflect natural reading order in some cases, particularly in complicated multi-column layouts, leading to better chunking and retrieval for downstream applications. Achieved by improving the `xy-cut` sorting to preprocess bboxes, shrinking all bounding boxes by 90% along x and y axes (still centered around the same center point), which allows projection lines to be drawn where not possible before if layout bboxes overlapped.
* **Improves `partition_xml` to be faster and more memory efficient when partitioning large XML files** The new behavior is to partition iteratively to prevent loading the entire XML tree into memory at once in most use cases.
* **Adds data source properties to SharePoint, Outlook, Onedrive, Reddit, Slack, DeltaTable connectors** These properties (date_created, date_modified, version, source_url, record_locator) are written to element metadata during ingest, mapping elements to information about the document source from which they derive. This functionality enables downstream applications to reveal source document applications, e.g. a link to a GDrive doc, Salesforce record, etc.
* **Add functionality to save embedded images in PDF's separately as images** This allows users to save embedded images in PDF's separately as images, given some directory path. The saved image path is written to the metadata for the Image element. Downstream applications may benefit by providing users with image links from relevant "hits."
* **Azure Cognite Search destination connector** New Azure Cognitive Search destination connector added to ingest CLI.  Users may now use `unstructured-ingest` to write partitioned data from over 20 data sources (so far) to an Azure Cognitive Search index.
* **Improves salesforce partitioning** Partitions Salesforce data as xlm instead of text for improved detail and flexibility. Partitions htmlbody instead of textbody for Salesforce emails. Importance: Allows all Salesforce fields to be ingested and gives Salesforce emails more detailed partitioning.
* **Add document level language detection functionality.** Introduces the "auto" default for the languages param, which then detects the languages present in the document using the `langdetect` package. Adds the document languages as ISO 639-3 codes to the element metadata. Implemented only for the partition_text function to start.
* **PPTX partitioner refactored in preparation for enhancement.** Behavior should be unchanged except that shapes enclosed in a group-shape are now included, as many levels deep as required (a group-shape can itself contain a group-shape).
* **Embeddings support for the SharePoint SourceConnector via unstructured-ingest CLI** The SharePoint connector can now optionally create embeddings from the elements it pulls out during partition and upload those embeddings to Azure Cognitive Search index.
* **Improves hierarchy from docx files by leveraging natural hierarchies built into docx documents**  Hierarchy can now be detected from an indentation level for list bullets/numbers and by style name (e.g. Heading 1, List Bullet 2, List Number).
* **Chunking support for the SharePoint SourceConnector via unstructured-ingest CLI** The SharePoint connector can now optionally chunk the elements pulled out during partition via the chunking unstructured brick. This can be used as a stage before creating embeddings.

### Features

* **Adds `links` metadata in `partition_pdf` for `fast` strategy.** Problem: PDF files contain rich information and hyperlink that Unstructured did not captured earlier. Feature: `partition_pdf` now can capture embedded links within the file along with its associated text and page number. Importance: Providing depth in extracted elements give user a better understanding and richer context of documents. This also enables user to map to other elements within the document if the hyperlink is refered internally.
* **Adds the embedding module to be able to embed Elements** Problem: Many NLP applications require the ability to represent parts of documents in a semantic way. Until now, Unstructured did not have text embedding ability within the core library. Feature: This embedding module is able to track embeddings related data with a class, embed a list of elements, and return an updated list of Elements with the *embeddings* property. The module is also able to embed query strings. Importance: Ability to embed documents or parts of documents will enable users to make use of these semantic representations in different NLP applications, such as search, retrieval, and retrieval augmented generation.

### Fixes

* **Fixes a metadata source serialization bug** Problem: In unstructured elements, when loading an elements json file from the disk, the data_source attribute is assumed to be an instance of DataSourceMetadata and the code acts based on that. However the loader did not satisfy the assumption, and loaded it as a dict instead, causing an error. Fix: Added necessary code block to initialize a DataSourceMetadata object, also refactored DataSourceMetadata.from_dict() method to remove redundant code. Importance: Crucial to be able to load elements (which have data_source fields) from json files.
* **Fixes issue where unstructured-inference was not getting updated** Problem: unstructured-inference was not getting upgraded to the version to match unstructured release when doing a pip install.  Solution: using `pip install unstructured[all-docs]` it will now upgrade both unstructured and unstructured-inference. Importance: This will ensure that the inference library is always in sync with the unstructured library, otherwise users will be using outdated libraries which will likely lead to unintended behavior.
* **Fixes SharePoint connector failures if any document has an unsupported filetype** Problem: Currently the entire connector ingest run fails if a single IngestDoc has an unsupported filetype. This is because a ValueError is raised in the IngestDoc's `__post_init__`. Fix: Adds a try/catch when the IngestConnector runs get_ingest_docs such that the error is logged but all processable documents->IngestDocs are still instantiated and returned. Importance: Allows users to ingest SharePoint content even when some files with unsupported filetypes exist there.
* **Fixes Sharepoint connector server_path issue** Problem: Server path for the Sharepoint Ingest Doc was incorrectly formatted, causing issues while fetching pages from the remote source. Fix: changes formatting of remote file path before instantiating SharepointIngestDocs and appends a '/' while fetching pages from the remote source. Importance: Allows users to fetch pages from Sharepoint Sites.
* **Fixes Sphinx errors.** Fixes errors when running Sphinx `make html` and installs library to suppress warnings.
* **Fixes a metadata backwards compatibility error** Problem: When calling `partition_via_api`, the hosted api may return an element schema that's newer than the current `unstructured`. In this case, metadata fields were added which did not exist in the local `ElementMetadata` dataclass, and `__init__()` threw an error. Fix: remove nonexistent fields before instantiating in `ElementMetadata.from_json()`. Importance: Crucial to avoid breaking changes when adding fields.
* **Fixes issue with Discord connector when a channel returns `None`** Problem: Getting the `jump_url` from a nonexistent Discord `channel` fails. Fix: property `jump_url` is now retrieved within the same context as the messages from the channel. Importance: Avoids cascading issues when the connector fails to fetch information about a Discord channel.
* **Fixes occasionally SIGABTR when writing table with `deltalake` on Linux** Problem: occasionally on Linux ingest can throw a `SIGABTR` when writing `deltalake` table even though the table was written correctly. Fix: put the writing function into a `Process` to ensure its execution to the fullest extent before returning to the main process. Importance: Improves stability of connectors using `deltalake`
* **Fixes badly initialized Formula** Problem: YoloX contain new types of elements, when loading a document that contain formulas a new element of that class should be generated, however the Formula class inherits from Element instead of Text. After this change the element is correctly created with the correct class allowing the document to be loaded. Fix: Change parent class for Formula to Text. Importance: Crucial to be able to load documents that contain formulas.

## 0.10.16

### Enhancements

* **Adds data source properties to Airtable, Confluence, Discord, Elasticsearch, Google Drive, and Wikipedia connectors** These properties (date_created, date_modified, version, source_url, record_locator) are written to element metadata during ingest, mapping elements to information about the document source from which they derive. This functionality enables downstream applications to reveal source document applications, e.g. a link to a GDrive doc, Salesforce record, etc.
* **DOCX partitioner refactored in preparation for enhancement.** Behavior should be unchanged except in multi-section documents containing different headers/footers for different sections. These will now emit all distinct headers and footers encountered instead of just those for the last section.
* **Add a function to map between Tesseract and standard language codes.** This allows users to input language information to the `languages` param in any Tesseract-supported langcode or any ISO 639 standard language code.
* **Add document level language detection functionality.** Introduces the "auto" default for the languages param, which then detects the languages present in the document using the `langdetect` package. Implemented only for the partition_text function to start.

### Features

### Fixes

* ***Fixes an issue that caused a partition error for some PDF's.** Fixes GH Issue 1460 by bypassing a coordinate check if an element has invalid coordinates.

## 0.10.15

### Enhancements

* **Support for better element categories from the next-generation image-to-text model ("chipper").** Previously, not all of the classifications from Chipper were being mapped to proper `unstructured` element categories so the consumer of the library would see many `UncategorizedText` elements. This fixes the issue, improving the granularity of the element categories outputs for better downstream processing and chunking. The mapping update is:
  * "Threading": `NarrativeText`
  * "Form": `NarrativeText`
  * "Field-Name": `Title`
  * "Value": `NarrativeText`
  * "Link": `NarrativeText`
  * "Headline": `Title` (with `category_depth=1`)
  * "Subheadline": `Title` (with `category_depth=2`)
  * "Abstract": `NarrativeText`
* **Better ListItem grouping for PDF's (fast strategy).** The `partition_pdf` with `fast` strategy previously broke down some numbered list item lines as separate elements. This enhancement leverages the x,y coordinates and bbox sizes to help decide whether the following chunk of text is a continuation of the immediate previous detected ListItem element or not, and not detect it as its own non-ListItem element.
* **Fall back to text-based classification for uncategorized Layout elements for Images and PDF's**. Improves element classification by running existing text-based rules on previously `UncategorizedText` elements.
* **Adds table partitioning for Partitioning for many doc types including: .html, .epub., .md, .rst, .odt, and .msg.** At the core of this change is the .html partition functionality, which is leveraged by the other effected doc types. This impacts many scenarios where `Table` Elements are now propery extracted.
* **Create and add `add_chunking_strategy` decorator to partition functions.** Previously, users were responsible for their own chunking after partitioning elements, often required for downstream applications. Now, individual elements may be combined into right-sized chunks where min and max character size may be specified if `chunking_strategy=by_title`. Relevant elements are grouped together for better downstream results. This enables users immediately use partitioned results effectively in downstream applications (e.g. RAG architecture apps) without any additional post-processing.
* **Adds `languages` as an input parameter and marks `ocr_languages` kwarg for deprecation in pdf, image, and auto partitioning functions.** Previously, language information was only being used for Tesseract OCR for image-based documents and was in a Tesseract specific string format, but by refactoring into a list of standard language codes independent of Tesseract, the `unstructured` library will better support `languages` for other non-image pipelines and/or support for other OCR engines.
* **Removes `UNSTRUCTURED_LANGUAGE` env var usage and replaces `language` with `languages` as an input parameter to unstructured-partition-text_type functions.** The previous parameter/input setup was not user-friendly or scalable to the variety of elements being processed. By refactoring the inputted language information into a list of standard language codes, we can support future applications of the element language such as detection, metadata, and multi-language elements. Now, to skip English specific checks, set the `languages` parameter to any non-English language(s).
* **Adds `xlsx` and `xls` filetype extensions to the `skip_infer_table_types` default list in `partition`.** By adding these file types to the input parameter these files should not go through table extraction. Users can still specify if they would like to extract tables from these filetypes, but will have to set the `skip_infer_table_types` to exclude the desired filetype extension. This avoids mis-representing complex spreadsheets where there may be multiple sub-tables and other content.
* **Better debug output related to sentence counting internals**. Clarify message when sentence is not counted toward sentence count because there aren't enough words, relevant for developers focused on `unstructured`s NLP internals.
* **Faster ocr_only speed for partitioning PDF and images.** Use `unstructured_pytesseract.run_and_get_multiple_output` function to reduce the number of calls to `tesseract` by half when partitioning pdf or image with `tesseract`
* **Adds data source properties to fsspec connectors** These properties (date_created, date_modified, version, source_url, record_locator) are written to element metadata during ingest, mapping elements to information about the document source from which they derive. This functionality enables downstream applications to reveal source document applications, e.g. a link to a GDrive doc, Salesforce record, etc.
* **Add delta table destination connector** New delta table destination connector added to ingest CLI.  Users may now use `unstructured-ingest` to write partitioned data from over 20 data sources (so far) to a Delta Table.
* **Rename to Source and Destination Connectors in the Documentation.** Maintain naming consistency between Connectors codebase and documentation with the first addition to a destination connector.
* **Non-HTML text files now return unstructured-elements as opposed to HTML-elements.** Previously the text based files that went through `partition_html` would return HTML-elements but now we preserve the format from the input using `source_format` argument in the partition call.
* **Adds `PaddleOCR` as an optional alternative to `Tesseract`** for OCR in processing of PDF or Image files, it is installable via the `makefile` command `install-paddleocr`. For experimental purposes only.
* **Bump unstructured-inference** to 0.5.28. This version bump markedly improves the output of table data, rendered as `metadata.text_as_html` in an element. These changes include:
  * add env variable `ENTIRE_PAGE_OCR` to specify using paddle or tesseract on entire page OCR
  * table structure detection now pads the input image by 25 pixels in all 4 directions to improve its recall (0.5.27)
  * support paddle with both cpu and gpu and assume it is pre-installed (0.5.26)
  * fix a bug where `cells_to_html` doesn't handle cells spanning multiple rows properly (0.5.25)
  * remove `cv2` preprocessing step before OCR step in table transformer (0.5.24)

### Features

* **Adds element metadata via `category_depth` with default value None**.
  * This additional metadata is useful for vectordb/LLM, chunking strategies, and retrieval applications.
* **Adds a naive hierarchy for elements via a `parent_id` on the element's metadata**
  * Users will now have more metadata for implementing vectordb/LLM chunking strategies. For example, text elements could be queried by their preceding title element.
  * Title elements created from HTML headings will properly nest

### Fixes

* **`add_pytesseract_bboxes_to_elements` no longer returns `nan` values**. The function logic is now broken into new methods
  `_get_element_box` and `convert_multiple_coordinates_to_new_system`
* **Selecting a different model wasn't being respected when calling `partition_image`.** Problem: `partition_pdf` allows for passing a `model_name` parameter. Given the similarity between the image and PDF pipelines, the expected behavior is that `partition_image` should support the same parameter, but `partition_image` was unintentionally not passing along its `kwargs`. This was corrected by adding the kwargs to the downstream call.
* **Fixes a chunking issue via dropping the field "coordinates".** Problem: chunk_by_title function was chunking each element to its own individual chunk while it needed to group elements into a fewer number of chunks. We've discovered that this happens due to a metadata matching logic in chunk_by_title function, and discovered that elements with different metadata can't be put into the same chunk. At the same time, any element with "coordinates" essentially had different metadata than other elements, due each element locating in different places and having different coordinates. Fix: That is why we have included the key "coordinates" inside a list of excluded metadata keys, while doing this "metadata_matches" comparision. Importance: This change is crucial to be able to chunk by title for documents which include "coordinates" metadata in their elements.

## 0.10.14

### Enhancements

* Update all connectors to use new downstream architecture
  * New click type added to parse comma-delimited string inputs
  * Some CLI options renamed

### Features

### Fixes

## 0.10.13

### Enhancements

* Updated documentation: Added back support doc types for partitioning, more Python codes in the API page,  RAG definition, and use case.
* Updated Hi-Res Metadata: PDFs and Images using Hi-Res strategy now have layout model class probabilities added ot metadata.
* Updated the `_detect_filetype_from_octet_stream()` function to use libmagic to infer the content type of file when it is not a zip file.
* Tesseract minor version bump to 5.3.2

### Features

* Add Jira Connector to be able to pull issues from a Jira organization
* Add `clean_ligatures` function to expand ligatures in text

### Fixes

* `partition_html` breaks on `<br>` elements.
* Ingest error handling to properly raise errors when wrapped
* GH issue 1361: fixes a sortig error that prevented some PDF's from being parsed
* Bump unstructured-inference
  * Brings back embedded images in PDF's (0.5.23)

## 0.10.12

### Enhancements

* Removed PIL pin as issue has been resolved upstream
* Bump unstructured-inference
  * Support for yolox_quantized layout detection model (0.5.20)
* YoloX element types added

### Features

* Add Salesforce Connector to be able to pull Account, Case, Campaign, EmailMessage, Lead

### Fixes

* Bump unstructured-inference
  * Avoid divide-by-zero errors swith `safe_division` (0.5.21)

## 0.10.11

### Enhancements

* Bump unstructured-inference
  * Combine entire-page OCR output with layout-detected elements, to ensure full coverage of the page (0.5.19)

### Features

* Add in ingest cli s3 writer

### Fixes

* Fix a bug where `xy-cut` sorting attemps to sort elements without valid coordinates; now xy cut sorting only works when **all** elements have valid coordinates

## 0.10.10

### Enhancements

* Adds `text` as an input parameter to `partition_xml`.
* `partition_xml` no longer runs through `partition_text`, avoiding incorrect splitting
  on carriage returns in the XML. Since `partition_xml` no longer calls `partition_text`,
  `min_partition` and `max_partition` are no longer supported in `partition_xml`.
* Bump `unstructured-inference==0.5.18`, change non-default detectron2 classification threshold
* Upgrade base image from rockylinux 8 to rockylinux 9
* Serialize IngestDocs to JSON when passing to subprocesses

### Features

### Fixes

- Fix a bug where mismatched `elements` and `bboxes` are passed into `add_pytesseract_bbox_to_elements`

## 0.10.9

### Enhancements

* Fix `test_json` to handle only non-extra dependencies file types (plain-text)

### Features

* Adds `chunk_by_title` to break a document into sections based on the presence of `Title`
  elements.
* add new extraction function `extract_image_urls_from_html` to extract all img related URL from html text.

### Fixes

* Make cv2 dependency optional
* Edit `add_pytesseract_bbox_to_elements`'s (`ocr_only` strategy) `metadata.coordinates.points` return type to `Tuple` for consistency.
* Re-enable test-ingest-confluence-diff for ingest tests
* Fix syntax for ingest test check number of files
* Fix csv and tsv partitioners loosing the first line of the files when creating elements

## 0.10.8

### Enhancements

* Release docker image that installs Python 3.10 rather than 3.8

### Features

### Fixes

## 0.10.7

### Enhancements

### Features

### Fixes

* Remove overly aggressive ListItem chunking for images and PDF's which typically resulted in inchorent elements.

## 0.10.6

### Enhancements

* Enable `partition_email` and `partition_msg` to detect if an email is PGP encryped. If
  and email is PGP encryped, the functions will return an empy list of elements and
  emit a warning about the encrypted content.
* Add threaded Slack conversations into Slack connector output
* Add functionality to sort elements using `xy-cut` sorting approach in `partition_pdf` for `hi_res` and `fast` strategies
* Bump unstructured-inference
  * Set OMP_THREAD_LIMIT to 1 if not set for better tesseract perf (0.5.17)

### Features

* Extract coordinates from PDFs and images when using OCR only strategy and add to metadata

### Fixes

* Update `partition_html` to respect the order of `<pre>` tags.
* Fix bug in `partition_pdf_or_image` where two partitions were called if `strategy == "ocr_only"`.
* Bump unstructured-inference
  * Fix issue where temporary files were being left behind (0.5.16)
* Adds deprecation warning for the `file_filename` kwarg to `partition`, `partition_via_api`,
  and `partition_multiple_via_api`.
* Fix documentation build workflow by pinning dependencies

## 0.10.5

### Enhancements

* Create new CI Pipelines
  - Checking text, xml, email, and html doc tests against the library installed without extras
  - Checking each library extra against their respective tests
* `partition` raises an error and tells the user to install the appropriate extra if a filetype
  is detected that is missing dependencies.
* Add custom errors to ingest
* Bump `unstructured-ingest==0.5.15`
  - Handle an uncaught TesseractError (0.5.15)
  - Add TIFF test file and TIFF filetype to `test_from_image_file` in `test_layout` (0.5.14)
* Use `entire_page` ocr mode for pdfs and images
* Add notes on extra installs to docs
* Adds ability to reuse connections per process in unstructured-ingest

### Features

* Add delta table connector

### Fixes

## 0.10.4

* Pass ocr_mode in partition_pdf and set the default back to individual pages for now
* Add diagrams and descriptions for ingest design in the ingest README

### Features

* Supports multipage TIFF image partitioning

### Fixes

## 0.10.2

### Enhancements

* Bump unstructured-inference==0.5.13:
  - Fix extracted image elements being included in layout merge, addresses the issue
    where an entire-page image in a PDF was not passed to the layout model when using hi_res.

### Features

### Fixes

## 0.10.1

### Enhancements

* Bump unstructured-inference==0.5.12:
  - fix to avoid trace for certain PDF's (0.5.12)
  - better defaults for DPI for hi_res and  Chipper (0.5.11)
  - implement full-page OCR (0.5.10)

### Features

### Fixes

* Fix dead links in repository README (Quick Start > Install for local development, and Learn more > Batch Processing)
* Update document dependencies to include tesseract-lang for additional language support (required for tests to pass)

## 0.10.0

### Enhancements

* Add `include_header` kwarg to `partition_xlsx` and change default behavior to `True`
* Update the `links` and `emphasized_texts` metadata fields

### Features

### Fixes

## 0.9.3

### Enhancements

* Pinned dependency cleanup.
* Update `partition_csv` to always use `soupparser_fromstring` to parse `html text`
* Update `partition_tsv` to always use `soupparser_fromstring` to parse `html text`
* Add `metadata.section` to capture epub table of contents data
* Add `unique_element_ids` kwarg to partition functions. If `True`, will use a UUID
  for element IDs instead of a SHA-256 hash.
* Update `partition_xlsx` to always use `soupparser_fromstring` to parse `html text`
* Add functionality to switch `html` text parser based on whether the `html` text contains emoji
* Add functionality to check if a string contains any emoji characters
* Add CI tests around Notion

### Features

* Add Airtable Connector to be able to pull views/tables/bases from an Airtable organization

### Fixes

* fix pdf partition of list items being detected as titles in OCR only mode
* make notion module discoverable
* fix emails with `Content-Distribution: inline` and `Content-Distribution: attachment` with no filename
* Fix email attachment filenames which had `=` in the filename itself

## 0.9.2

### Enhancements

* Update table extraction section in API documentation to sync with change in Prod API
* Update Notion connector to extract to html
* Added UUID option for `element_id`
* Bump unstructured-inference==0.5.9:
  - better caching of models
  - another version of detectron2 available, though the default layout model is unchanged
* Added UUID option for element_id
* Added UUID option for element_id
* CI improvements to run ingest tests in parallel

### Features

* Adds Sharepoint connector.

### Fixes

* Bump unstructured-inference==0.5.9:
  - ignores Tesseract errors where no text is extracted for tiles that indeed, have no text

## 0.9.1

### Enhancements

* Adds --partition-pdf-infer-table-structure to unstructured-ingest.
* Enable `partition_html` to skip headers and footers with the `skip_headers_and_footers` flag.
* Update `partition_doc` and `partition_docx` to track emphasized texts in the output
* Adds post processing function `filter_element_types`
* Set the default strategy for partitioning images to `hi_res`
* Add page break parameter section in API documentation to sync with change in Prod API
* Update `partition_html` to track emphasized texts in the output
* Update `XMLDocument._read_xml` to create `<p>` tag element for the text enclosed in the `<pre>` tag
* Add parameter `include_tail_text` to `_construct_text` to enable (skip) tail text inclusion
* Add Notion connector

### Features

### Fixes

* Remove unused `_partition_via_api` function
* Fixed emoji bug in `partition_xlsx`.
* Pass `file_filename` metadata when partitioning file object
* Skip ingest test on missing Slack token
* Add Dropbox variables to CI environments
* Remove default encoding for ingest
* Adds new element type `EmailAddress` for recognising email address in the  text
* Simplifies `min_partition` logic; makes partitions falling below the `min_partition`
  less likely.
* Fix bug where ingest test check for number of files fails in smoke test
* Fix unstructured-ingest entrypoint failure

## 0.9.0

### Enhancements

* Dependencies are now split by document type, creating a slimmer base installation.

## 0.8.8

### Enhancements

### Features

### Fixes

* Rename "date" field to "last_modified"
* Adds Box connector

### Fixes

## 0.8.7

### Enhancements

* Put back useful function `split_by_paragraph`

### Features

### Fixes

* Fix argument order in NLTK download step

## 0.8.6

### Enhancements

### Features

### Fixes

* Remove debug print lines and non-functional code

## 0.8.5

### Enhancements

* Add parameter `skip_infer_table_types` to enable (skip) table extraction for other doc types
* Adds optional Unstructured API unit tests in CI
* Tracks last modified date for all document types.
* Add auto_paragraph_grouper to detect new-line and blank-line new paragraph for .txt files.
* refactor the ingest cli to better support expanding supported connectors

## 0.8.3

### Enhancements

### Features

### Fixes

* NLTK now only gets downloaded if necessary.
* Handling for empty tables in Word Documents and PowerPoints.

## 0.8.4

### Enhancements

* Additional tests and refactor of JSON detection.
* Update functionality to retrieve image metadata from a page for `document_to_element_list`
* Links are now tracked in `partition_html` output.
* Set the file's current position to the beginning after reading the file in `convert_to_bytes`
* Add `min_partition` kwarg to that combines elements below a specified threshold and modifies splitting of strings longer than max partition so words are not split.
* set the file's current position to the beginning after reading the file in `convert_to_bytes`
* Add slide notes to pptx
* Add `--encoding` directive to ingest
* Improve json detection by `detect_filetype`

### Features

* Adds Outlook connector
* Add support for dpi parameter in inference library
* Adds Onedrive connector.
* Add Confluence connector for ingest cli to pull the body text from all documents from all spaces in a confluence domain.

### Fixes

* Fixes issue with email partitioning where From field was being assigned the To field value.
* Use the `image_metadata` property of the `PageLayout` instance to get the page image info in the `document_to_element_list`
* Add functionality to write images to computer storage temporarily instead of keeping them in memory for `ocr_only` strategy
* Add functionality to convert a PDF in small chunks of pages at a time for `ocr_only` strategy
* Adds `.txt`, `.text`, and `.tab` to list of extensions to check if file
  has a `text/plain` MIME type.
* Enables filters to be passed to `partition_doc` so it doesn't error with LibreOffice7.
* Removed old error message that's superseded by `requires_dependencies`.
* Removes using `hi_res` as the default strategy value for `partition_via_api` and `partition_multiple_via_api`

## 0.8.1

### Enhancements

* Add support for Python 3.11

### Features

### Fixes

* Fixed `auto` strategy detected scanned document as having extractable text and using `fast` strategy, resulting in no output.
* Fix list detection in MS Word documents.
* Don't instantiate an element with a coordinate system when there isn't a way to get its location data.

## 0.8.0

### Enhancements

* Allow model used for hi res pdf partition strategy to be chosen when called.
* Updated inference package

### Features

* Add `metadata_filename` parameter across all partition functions

### Fixes

* Update to ensure `convert_to_datafame` grabs all of the metadata fields.
* Adjust encoding recognition threshold value in `detect_file_encoding`
* Fix KeyError when `isd_to_elements` doesn't find a type
* Fix `_output_filename` for local connector, allowing single files to be written correctly to the disk
* Fix for cases where an invalid encoding is extracted from an email header.

### BREAKING CHANGES

* Information about an element's location is no longer returned as top-level attributes of an element. Instead, it is returned in the `coordinates` attribute of the element's metadata.

## 0.7.12

### Enhancements

* Adds `include_metadata` kwarg to `partition_doc`, `partition_docx`, `partition_email`, `partition_epub`, `partition_json`, `partition_msg`, `partition_odt`, `partition_org`, `partition_pdf`, `partition_ppt`, `partition_pptx`, `partition_rst`, and `partition_rtf`

### Features

* Add Elasticsearch connector for ingest cli to pull specific fields from all documents in an index.
* Adds Dropbox connector

### Fixes

* Fix tests that call unstructured-api by passing through an api-key
* Fixed page breaks being given (incorrect) page numbers
* Fix skipping download on ingest when a source document exists locally

## 0.7.11

### Enhancements

* More deterministic element ordering when using `hi_res` PDF parsing strategy (from unstructured-inference bump to 0.5.4)
* Make large model available (from unstructured-inference bump to 0.5.3)
* Combine inferred elements with extracted elements (from unstructured-inference bump to 0.5.2)
* `partition_email` and `partition_msg` will now process attachments if `process_attachments=True`
  and a attachment partitioning functions is passed through with `attachment_partitioner=partition`.

### Features

### Fixes

* Fix tests that call unstructured-api by passing through an api-key
* Fixed page breaks being given (incorrect) page numbers
* Fix skipping download on ingest when a source document exists locally

## 0.7.10

### Enhancements

* Adds a `max_partition` parameter to `partition_text`, `partition_pdf`, `partition_email`,
  `partition_msg` and `partition_xml` that sets a limit for the size of an individual
  document elements. Defaults to `1500` for everything except `partition_xml`, which has
  a default value of `None`.
* DRY connector refactor

### Features

* `hi_res` model for pdfs and images is selectable via environment variable.

### Fixes

* CSV check now ignores escaped commas.
* Fix for filetype exploration util when file content does not have a comma.
* Adds negative lookahead to bullet pattern to avoid detecting plain text line
  breaks like `-------` as list items.
* Fix pre tag parsing for `partition_html`
* Fix lookup error for annotated Arabic and Hebrew encodings

## 0.7.9

### Enhancements

* Improvements to string check for leafs in `partition_xml`.
* Adds --partition-ocr-languages to unstructured-ingest.

### Features

* Adds `partition_org` for processed Org Mode documents.

### Fixes

## 0.7.8

### Enhancements

### Features

* Adds Google Cloud Service connector

### Fixes

* Updates the `parse_email` for `partition_eml` so that `unstructured-api` passes the smoke tests
* `partition_email` now works if there is no message content
* Updates the `"fast"` strategy for `partition_pdf` so that it's able to recursively
* Adds recursive functionality to all fsspec connectors
* Adds generic --recursive ingest flag

## 0.7.7

### Enhancements

* Adds functionality to replace the `MIME` encodings for `eml` files with one of the common encodings if a `unicode` error occurs
* Adds missed file-like object handling in `detect_file_encoding`
* Adds functionality to extract charset info from `eml` files

### Features

* Added coordinate system class to track coordinate types and convert to different coordinate

### Fixes

* Adds an `html_assemble_articles` kwarg to `partition_html` to enable users to capture
  control whether content outside of `<article>` tags is captured when
  `<article>` tags are present.
* Check for the `xml` attribute on `element` before looking for pagebreaks in `partition_docx`.

## 0.7.6

### Enhancements

* Convert fast startegy to ocr_only for images
* Adds support for page numbers in `.docx` and `.doc` when user or renderer
  created page breaks are present.
* Adds retry logic for the unstructured-ingest Biomed connector

### Features

* Provides users with the ability to extract additional metadata via regex.
* Updates `partition_docx` to include headers and footers in the output.
* Create `partition_tsv` and associated tests. Make additional changes to `detect_filetype`.

### Fixes

* Remove fake api key in test `partition_via_api` since we now require valid/empty api keys
* Page number defaults to `None` instead of `1` when page number is not present in the metadata.
  A page number of `None` indicates that page numbers are not being tracked for the document
  or that page numbers do not apply to the element in question..
* Fixes an issue with some pptx files. Assume pptx shapes are found in top left position of slide
  in case the shape.top and shape.left attributes are `None`.

## 0.7.5

### Enhancements

* Adds functionality to sort elements in `partition_pdf` for `fast` strategy
* Adds ingest tests with `--fast` strategy on PDF documents
* Adds --api-key to unstructured-ingest

### Features

* Adds `partition_rst` for processed ReStructured Text documents.

### Fixes

* Adds handling for emails that do not have a datetime to extract.
* Adds pdf2image package as core requirement of unstructured (with no extras)

## 0.7.4

### Enhancements

* Allows passing kwargs to request data field for `partition_via_api` and `partition_multiple_via_api`
* Enable MIME type detection if libmagic is not available
* Adds handling for empty files in `detect_filetype` and `partition`.

### Features

### Fixes

* Reslove `grpcio` import issue on `weaviate.schema.validate_schema` for python 3.9 and 3.10
* Remove building `detectron2` from source in Dockerfile

## 0.7.3

### Enhancements

* Update IngestDoc abstractions and add data source metadata in ElementMetadata

### Features

### Fixes

* Pass `strategy` parameter down from `partition` for `partition_image`
* Filetype detection if a CSV has a `text/plain` MIME type
* `convert_office_doc` no longers prints file conversion info messages to stdout.
* `partition_via_api` reflects the actual filetype for the file processed in the API.

## 0.7.2

### Enhancements

* Adds an optional encoding kwarg to `elements_to_json` and `elements_from_json`
* Bump version of base image to use new stable version of tesseract

### Features

### Fixes

* Update the `read_txt_file` utility function to keep using `spooled_to_bytes_io_if_needed` for xml
* Add functionality to the `read_txt_file` utility function to handle file-like object from URL
* Remove the unused parameter `encoding` from `partition_pdf`
* Change auto.py to have a `None` default for encoding
* Add functionality to try other common encodings for html and xml files if an error related to the encoding is raised and the user has not specified an encoding.
* Adds benchmark test with test docs in example-docs
* Re-enable test_upload_label_studio_data_with_sdk
* File detection now detects code files as plain text
* Adds `tabulate` explicitly to dependencies
* Fixes an issue in `metadata.page_number` of pptx files
* Adds showing help if no parameters passed

## 0.7.1

### Enhancements

### Features

* Add `stage_for_weaviate` to stage `unstructured` outputs for upload to Weaviate, along with
  a helper function for defining a class to use in Weaviate schemas.
* Builds from Unstructured base image, built off of Rocky Linux 8.7, this resolves almost all CVE's in the image.

### Fixes

## 0.7.0

### Enhancements

* Installing `detectron2` from source is no longer required when using the `local-inference` extra.
* Updates `.pptx` parsing to include text in tables.

### Features

### Fixes

* Fixes an issue in `_add_element_metadata` that caused all elements to have `page_number=1`
  in the element metadata.
* Adds `.log` as a file extension for TXT files.
* Adds functionality to try other common encodings for email (`.eml`) files if an error related to the encoding is raised and the user has not specified an encoding.
* Allow passed encoding to be used in the `replace_mime_encodings`
* Fixes page metadata for `partition_html` when `include_metadata=False`
* A `ValueError` now raises if `file_filename` is not specified when you use `partition_via_api`
  with a file-like object.

## 0.6.11

### Enhancements

* Supports epub tests since pandoc is updated in base image

### Features

### Fixes

## 0.6.10

### Enhancements

* XLS support from auto partition

### Features

### Fixes

## 0.6.9

### Enhancements

* fast strategy for pdf now keeps element bounding box data
* setup.py refactor

### Features

### Fixes

* Adds functionality to try other common encodings if an error related to the encoding is raised and the user has not specified an encoding.
* Adds additional MIME types for CSV

## 0.6.8

### Enhancements

### Features

* Add `partition_csv` for CSV files.

### Fixes

## 0.6.7

### Enhancements

* Deprecate `--s3-url` in favor of `--remote-url` in CLI
* Refactor out non-connector-specific config variables
* Add `file_directory` to metadata
* Add `page_name` to metadata. Currently used for the sheet name in XLSX documents.
* Added a `--partition-strategy` parameter to unstructured-ingest so that users can specify
  partition strategy in CLI. For example, `--partition-strategy fast`.
* Added metadata for filetype.
* Add Discord connector to pull messages from a list of channels
* Refactor `unstructured/file-utils/filetype.py` to better utilise hashmap to return mime type.
* Add local declaration of DOCX_MIME_TYPES and XLSX_MIME_TYPES for `test_filetype.py`.

### Features

* Add `partition_xml` for XML files.
* Add `partition_xlsx` for Microsoft Excel documents.

### Fixes

* Supports `hml` filetype for partition as a variation of html filetype.
* Makes `pytesseract` a function level import in `partition_pdf` so you can use the `"fast"`
  or `"hi_res"` strategies if `pytesseract` is not installed. Also adds the
  `required_dependencies` decorator for the `"hi_res"` and `"ocr_only"` strategies.
* Fix to ensure `filename` is tracked in metadata for `docx` tables.

## 0.6.6

### Enhancements

* Adds an `"auto"` strategy that chooses the partitioning strategy based on document
  characteristics and function kwargs. This is the new default strategy for `partition_pdf`
  and `partition_image`. Users can maintain existing behavior by explicitly setting
  `strategy="hi_res"`.
* Added an additional trace logger for NLP debugging.
* Add `get_date` method to `ElementMetadata` for converting the datestring to a `datetime` object.
* Cleanup the `filename` attribute on `ElementMetadata` to remove the full filepath.

### Features

* Added table reading as html with URL parsing to `partition_docx` in docx
* Added metadata field for text_as_html for docx files

### Fixes

* `fileutils/file_type` check json and eml decode ignore error
* `partition_email` was updated to more flexibly handle deviations from the RFC-2822 standard.
  The time in the metadata returns `None` if the time does not match RFC-2822 at all.
* Include all metadata fields when converting to dataframe or CSV

## 0.6.5

### Enhancements

* Added support for SpooledTemporaryFile file argument.

### Features

### Fixes

## 0.6.4

### Enhancements

* Added an "ocr_only" strategy for `partition_pdf`. Refactored the strategy decision
  logic into its own module.

### Features

### Fixes

## 0.6.3

### Enhancements

* Add an "ocr_only" strategy for `partition_image`.

### Features

* Added `partition_multiple_via_api` for partitioning multiple documents in a single REST
  API call.
* Added `stage_for_baseplate` function to prepare outputs for ingestion into Baseplate.
* Added `partition_odt` for processing Open Office documents.

### Fixes

* Updates the grouping logic in the `partition_pdf` fast strategy to group together text
  in the same bounding box.

## 0.6.2

### Enhancements

* Added logic to `partition_pdf` for detecting copy protected PDFs and falling back
  to the hi res strategy when necessary.

### Features

* Add `partition_via_api` for partitioning documents through the hosted API.

### Fixes

* Fix how `exceeds_cap_ratio` handles empty (returns `True` instead of `False`)
* Updates `detect_filetype` to properly detect JSONs when the MIME type is `text/plain`.

## 0.6.1

### Enhancements

* Updated the table extraction parameter name to be more descriptive

### Features

### Fixes

## 0.6.0

### Enhancements

* Adds an `ssl_verify` kwarg to `partition` and `partition_html` to enable turning off
  SSL verification for HTTP requests. SSL verification is on by default.
* Allows users to pass in ocr language to `partition_pdf` and `partition_image` through
  the `ocr_language` kwarg. `ocr_language` corresponds to the code for the language pack
  in Tesseract. You will need to install the relevant Tesseract language pack to use a
  given language.

### Features

* Table extraction is now possible for pdfs from `partition` and `partition_pdf`.
* Adds support for extracting attachments from `.msg` files

### Fixes

* Adds an `ssl_verify` kwarg to `partition` and `partition_html` to enable turning off
  SSL verification for HTTP requests. SSL verification is on by default.

## 0.5.13

### Enhancements

* Allow headers to be passed into `partition` when `url` is used.

### Features

* `bytes_string_to_string` cleaning brick for bytes string output.

### Fixes

* Fixed typo in call to `exactly_one` in `partition_json`
* unstructured-documents encode xml string if document_tree is `None` in `_read_xml`.
* Update to `_read_xml` so that Markdown files with embedded HTML process correctly.
* Fallback to "fast" strategy only emits a warning if the user specifies the "hi_res" strategy.
* unstructured-partition-text_type exceeds_cap_ratio fix returns and how capitalization ratios are calculated
* `partition_pdf` and `partition_text` group broken paragraphs to avoid fragmented `NarrativeText` elements.
* .json files resolved as "application/json" on centos7 (or other installs with older libmagic libs)

## 0.5.12

### Enhancements

* Add OS mimetypes DB to docker image, mainly for unstructured-api compat.
* Use the image registry as a cache when building Docker images.
* Adds the ability for `partition_text` to group together broken paragraphs.
* Added method to utils to allow date time format validation

### Features

* Add Slack connector to pull messages for a specific channel
* Add --partition-by-api parameter to unstructured-ingest
* Added `partition_rtf` for processing rich text files.
* `partition` now accepts a `url` kwarg in addition to `file` and `filename`.

### Fixes

* Allow encoding to be passed into `replace_mime_encodings`.
* unstructured-ingest connector-specific dependencies are imported on demand.
* unstructured-ingest --flatten-metadata supported for local connector.
* unstructured-ingest fix runtime error when using --metadata-include.

## 0.5.11

### Enhancements

### Features

### Fixes

* Guard against null style attribute in docx document elements
* Update HTML encoding to better support foreign language characters

## 0.5.10

### Enhancements

* Updated inference package
* Add sender, recipient, date, and subject to element metadata for emails

### Features

* Added `--download-only` parameter to `unstructured-ingest`

### Fixes

* FileNotFound error when filename is provided but file is not on disk

## 0.5.9

### Enhancements

### Features

### Fixes

* Convert file to str in helper `split_by_paragraph` for `partition_text`

## 0.5.8

### Enhancements

* Update `elements_to_json` to return string when filename is not specified
* `elements_from_json` may take a string instead of a filename with the `text` kwarg
* `detect_filetype` now does a final fallback to file extension.
* Empty tags are now skipped during the depth check for HTML processing.

### Features

* Add local file system to `unstructured-ingest`
* Add `--max-docs` parameter to `unstructured-ingest`
* Added `partition_msg` for processing MSFT Outlook .msg files.

### Fixes

* `convert_file_to_text` now passes through the `source_format` and `target_format` kwargs.
  Previously they were hard coded.
* Partitioning functions that accept a `text` kwarg no longer raise an error if an empty
  string is passed (and empty list of elements is returned instead).
* `partition_json` no longer fails if the input is an empty list.
* Fixed bug in `chunk_by_attention_window` that caused the last word in segments to be cut-off
  in some cases.

### BREAKING CHANGES

* `stage_for_transformers` now returns a list of elements, making it consistent with other
  staging bricks

## 0.5.7

### Enhancements

* Refactored codebase using `exactly_one`
* Adds ability to pass headers when passing a url in partition_html()
* Added optional `content_type` and `file_filename` parameters to `partition()` to bypass file detection

### Features

* Add `--flatten-metadata` parameter to `unstructured-ingest`
* Add `--fields-include` parameter to `unstructured-ingest`

### Fixes

## 0.5.6

### Enhancements

* `contains_english_word()`, used heavily in text processing, is 10x faster.

### Features

* Add `--metadata-include` and `--metadata-exclude` parameters to `unstructured-ingest`
* Add `clean_non_ascii_chars` to remove non-ascii characters from unicode string

### Fixes

* Fix problem with PDF partition (duplicated test)

## 0.5.4

### Enhancements

* Added Biomedical literature connector for ingest cli.
* Add `FsspecConnector` to easily integrate any existing `fsspec` filesystem as a connector.
* Rename `s3_connector.py` to `s3.py` for readability and consistency with the
  rest of the connectors.
* Now `S3Connector` relies on `s3fs` instead of on `boto3`, and it inherits
  from `FsspecConnector`.
* Adds an `UNSTRUCTURED_LANGUAGE_CHECKS` environment variable to control whether or not language
  specific checks like vocabulary and POS tagging are applied. Set to `"true"` for higher
  resolution partitioning and `"false"` for faster processing.
* Improves `detect_filetype` warning to include filename when provided.
* Adds a "fast" strategy for partitioning PDFs with PDFMiner. Also falls back to the "fast"
  strategy if detectron2 is not available.
* Start deprecation life cycle for `unstructured-ingest --s3-url` option, to be deprecated in
  favor of `--remote-url`.

### Features

* Add `AzureBlobStorageConnector` based on its `fsspec` implementation inheriting
  from `FsspecConnector`
* Add `partition_epub` for partitioning e-books in EPUB3 format.

### Fixes

* Fixes processing for text files with `message/rfc822` MIME type.
* Open xml files in read-only mode when reading contents to construct an XMLDocument.

## 0.5.3

### Enhancements

* `auto.partition()` can now load Unstructured ISD json documents.
* Simplify partitioning functions.
* Improve logging for ingest CLI.

### Features

* Add `--wikipedia-auto-suggest` argument to the ingest CLI to disable automatic redirection
  to pages with similar names.
* Add setup script for Amazon Linux 2
* Add optional `encoding` argument to the `partition_(text/email/html)` functions.
* Added Google Drive connector for ingest cli.
* Added Gitlab connector for ingest cli.

### Fixes

## 0.5.2

### Enhancements

* Fully move from printing to logging.
* `unstructured-ingest` now uses a default `--download_dir` of `$HOME/.cache/unstructured/ingest`
  rather than a "tmp-ingest-" dir in the working directory.

### Features

### Fixes

* `setup_ubuntu.sh` no longer fails in some contexts by interpreting
  `DEBIAN_FRONTEND=noninteractive` as a command
* `unstructured-ingest` no longer re-downloads files when --preserve-downloads
  is used without --download-dir.
* Fixed an issue that was causing text to be skipped in some HTML documents.

## 0.5.1

### Enhancements

### Features

### Fixes

* Fixes an error causing JavaScript to appear in the output of `partition_html` sometimes.
* Fix several issues with the `requires_dependencies` decorator, including the error message
  and how it was used, which had caused an error for `unstructured-ingest --github-url ...`.

## 0.5.0

### Enhancements

* Add `requires_dependencies` Python decorator to check dependencies are installed before
  instantiating a class or running a function

### Features

* Added Wikipedia connector for ingest cli.

### Fixes

* Fix `process_document` file cleaning on failure
* Fixes an error introduced in the metadata tracking commit that caused `NarrativeText`
  and `FigureCaption` elements to be represented as `Text` in HTML documents.

## 0.4.16

### Enhancements

* Fallback to using file extensions for filetype detection if `libmagic` is not present

### Features

* Added setup script for Ubuntu
* Added GitHub connector for ingest cli.
* Added `partition_md` partitioner.
* Added Reddit connector for ingest cli.

### Fixes

* Initializes connector properly in ingest.main::MainProcess
* Restricts version of unstructured-inference to avoid multithreading issue

## 0.4.15

### Enhancements

* Added `elements_to_json` and `elements_from_json` for easier serialization/deserialization
* `convert_to_dict`, `dict_to_elements` and `convert_to_csv` are now aliases for functions
  that use the ISD terminology.

### Fixes

* Update to ensure all elements are preserved during serialization/deserialization

## 0.4.14

* Automatically install `nltk` models in the `tokenize` module.

## 0.4.13

* Fixes unstructured-ingest cli.

## 0.4.12

* Adds console_entrypoint for unstructured-ingest, other structure/doc updates related to ingest.
* Add `parser` parameter to `partition_html`.

## 0.4.11

* Adds `partition_doc` for partitioning Word documents in `.doc` format. Requires `libreoffice`.
* Adds `partition_ppt` for partitioning PowerPoint documents in `.ppt` format. Requires `libreoffice`.

## 0.4.10

* Fixes `ElementMetadata` so that it's JSON serializable when the filename is a `Path` object.

## 0.4.9

* Added ingest modules and s3 connector, sample ingest script
* Default to `url=None` for `partition_pdf` and `partition_image`
* Add ability to skip English specific check by setting the `UNSTRUCTURED_LANGUAGE` env var to `""`.
* Document `Element` objects now track metadata

## 0.4.8

* Modified XML and HTML parsers not to load comments.

## 0.4.7

* Added the ability to pull an HTML document from a url in `partition_html`.
* Added the the ability to get file summary info from lists of filenames and lists
  of file contents.
* Added optional page break to `partition` for `.pptx`, `.pdf`, images, and `.html` files.
* Added `to_dict` method to document elements.
* Include more unicode quotes in `replace_unicode_quotes`.

## 0.4.6

* Loosen the default cap threshold to `0.5`.
* Add a `UNSTRUCTURED_NARRATIVE_TEXT_CAP_THRESHOLD` environment variable for controlling
  the cap ratio threshold.
* Unknown text elements are identified as `Text` for HTML and plain text documents.
* `Body Text` styles no longer default to `NarrativeText` for Word documents. The style information
  is insufficient to determine that the text is narrative.
* Upper cased text is lower cased before checking for verbs. This helps avoid some missed verbs.
* Adds an `Address` element for capturing elements that only contain an address.
* Suppress the `UserWarning` when detectron is called.
* Checks that titles and narrative test have at least one English word.
* Checks that titles and narrative text are at least 50% alpha characters.
* Restricts titles to a maximum word length. Adds a `UNSTRUCTURED_TITLE_MAX_WORD_LENGTH`
  environment variable for controlling the max number of words in a title.
* Updated `partition_pptx` to order the elements on the page

## 0.4.4

* Updated `partition_pdf` and `partition_image` to return `unstructured` `Element` objects
* Fixed the healthcheck url path when partitioning images and PDFs via API
* Adds an optional `coordinates` attribute to document objects
* Adds `FigureCaption` and `CheckBox` document elements
* Added ability to split lists detected in `LayoutElement` objects
* Adds `partition_pptx` for partitioning PowerPoint documents
* LayoutParser models now download from HugginfaceHub instead of DropBox
* Fixed file type detection for XML and HTML files on Amazone Linux

## 0.4.3

* Adds `requests` as a base dependency
* Fix in `exceeds_cap_ratio` so the function doesn't break with empty text
* Fix bug in `_parse_received_data`.
* Update `detect_filetype` to properly handle `.doc`, `.xls`, and `.ppt`.

## 0.4.2

* Added `partition_image` to process documents in an image format.
* Fixed utf-8 encoding error in `partition_email` with attachments for `text/html`

## 0.4.1

* Added support for text files in the `partition` function
* Pinned `opencv-python` for easier installation on Linux

## 0.4.0

* Added generic `partition` brick that detects the file type and routes a file to the appropriate
  partitioning brick.
* Added a file type detection module.
* Updated `partition_html` and `partition_eml` to support file-like objects in 'rb' mode.
* Cleaning brick for removing ordered bullets `clean_ordered_bullets`.
* Extract brick method for ordered bullets `extract_ordered_bullets`.
* Test for `clean_ordered_bullets`.
* Test for `extract_ordered_bullets`.
* Added `partition_docx` for pre-processing Word Documents.
* Added new REGEX patterns to extract email header information
* Added new functions to extract header information `parse_received_data` and `partition_header`
* Added new function to parse plain text files `partition_text`
* Added new cleaners functions `extract_ip_address`, `extract_ip_address_name`, `extract_mapi_id`, `extract_datetimetz`
* Add new `Image` element and function to find embedded images `find_embedded_images`
* Added `get_directory_file_info` for summarizing information about source documents

## 0.3.5

* Add support for local inference
* Add new pattern to recognize plain text dash bullets
* Add test for bullet patterns
* Fix for `partition_html` that allows for processing `div` tags that have both text and child
  elements
* Add ability to extract document metadata from `.docx`, `.xlsx`, and `.jpg` files.
* Helper functions for identifying and extracting phone numbers
* Add new function `extract_attachment_info` that extracts and decodes the attachment
  of an email.
* Staging brick to convert a list of `Element`s to a `pandas` dataframe.
* Add plain text functionality to `partition_email`

## 0.3.4

* Python-3.7 compat

## 0.3.3

* Removes BasicConfig from logger configuration
* Adds the `partition_email` partitioning brick
* Adds the `replace_mime_encodings` cleaning bricks
* Small fix to HTML parsing related to processing list items with sub-tags
* Add `EmailElement` data structure to store email documents

## 0.3.2

* Added `translate_text` brick for translating text between languages
* Add an `apply` method to make it easier to apply cleaners to elements

## 0.3.1

* Added \_\_init.py\_\_ to `partition`

## 0.3.0

* Implement staging brick for Argilla. Converts lists of `Text` elements to `argilla` dataset classes.
* Removing the local PDF parsing code and any dependencies and tests.
* Reorganizes the staging bricks in the unstructured.partition module
* Allow entities to be passed into the Datasaur staging brick
* Added HTML escapes to the `replace_unicode_quotes` brick
* Fix bad responses in partition_pdf to raise ValueError
* Adds `partition_html` for partitioning HTML documents.

## 0.2.6

* Small change to how \_read is placed within the inheritance structure since it doesn't really apply to pdf
* Add partitioning brick for calling the document image analysis API

## 0.2.5

* Update python requirement to >=3.7

## 0.2.4

* Add alternative way of importing `Final` to support google colab

## 0.2.3

* Add cleaning bricks for removing prefixes and postfixes
* Add cleaning bricks for extracting text before and after a pattern

## 0.2.2

* Add staging brick for Datasaur

## 0.2.1

* Added brick to convert an ISD dictionary to a list of elements
* Update `PDFDocument` to use the `from_file` method
* Added staging brick for CSV format for ISD (Initial Structured Data) format.
* Added staging brick for separating text into attention window size chunks for `transformers`.
* Added staging brick for LabelBox.
* Added ability to upload LabelStudio predictions
* Added utility function for JSONL reading and writing
* Added staging brick for CSV format for Prodigy
* Added staging brick for Prodigy
* Added ability to upload LabelStudio annotations
* Added text_field and id_field to stage_for_label_studio signature

## 0.2.0

* Initial release of unstructured<|MERGE_RESOLUTION|>--- conflicted
+++ resolved
@@ -1,11 +1,8 @@
 ## 0.18.15-dev1
 
 ### Enhancements
-- Optimized the runtime of `ElementHtml._get_children_html`
-<<<<<<< HEAD
-=======
+- Speed up function ElementHtml._get_children_html by 234% (codeflash)
 - Speed up function group_broken_paragraphs by 30% (codeflash)
->>>>>>> 6aee1311
 
 ### Features
 
