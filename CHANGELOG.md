--- conflicted
+++ resolved
@@ -1,8 +1,4 @@
-<<<<<<< HEAD
-## 0.15.1-dev3
-=======
-## 0.15.1-dev4
->>>>>>> 432d209c
+## 0.15.1-dev5
 
 ### Enhancements
 
