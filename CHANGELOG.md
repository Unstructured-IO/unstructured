<<<<<<< HEAD
## 0.10.28-dev2
=======
## 0.10.28-dev3
>>>>>>> ff752e88

### Enhancements

* **Add element type CI evaluation workflow** Adds element type frequency evaluation metrics to the current ingest workflow to measure the performance of each file extracted as well as aggregated-level performance.
<<<<<<< HEAD
* **Use `yolox` by default for table extraction when partitioning pdf/image** `yolox` model provides higher recall of the table regions than the quantized version and it is now the default element detection model when `infer_table_structure=True` for partitioning pdf/image files
=======
* **Add table structure evaluation helpers** Adds functions to evaluate the similarity between predicted table structure and actual table structure.
>>>>>>> ff752e88

### Features

### Fixes

* **Fix wrong logger for paddle info** Replace the logger from unstructured-inference with the logger from unstructured for paddle_ocr.py module.
* **Fix ingest pipeline to be able to use chunking and embedding together** Problem: When ingest pipeline was using chunking and embedding together, embedding outputs were empty and the outputs of chunking couldn't be re-read into memory and be forwarded to embeddings. Fix: Added CompositeElement type to TYPE_TO_TEXT_ELEMENT_MAP to be able to process CompositeElements with unstructured.staging.base.isd_to_elements
* **Fix unnecessary mid-text chunk-splitting.** The "pre-chunker" did not consider separator blank-line ("\n\n") length when grouping elements for a single chunk. As a result, sections were frequently over-populated producing a over-sized chunk that required mid-text splitting.

## 0.10.27

### Enhancements

* **Leverage dict to share content across ingest pipeline** To share the ingest doc content across steps in the ingest pipeline, this was updated to use a multiprocessing-safe dictionary so changes get persisted and each step has the option to modify the ingest docs in place.

### Features

### Fixes

* **Removed `ebooklib` as a dependency** `ebooklib` is licensed under AGPL3, which is incompatible with the Apache 2.0 license. Thus it is being removed.
* **Caching fixes in ingest pipeline** Previously, steps like the source node were not leveraging parameters such as `re_download` to dictate if files should be forced to redownload rather than use what might already exist locally.

## 0.10.26

### Enhancements

* **Add CI evaluation workflow** Adds evaluation metrics to the current ingest workflow to measure the performance of each file extracted as well as aggregated-level performance.

### Features

* **Functionality to catch and classify overlapping/nested elements** Method to identify overlapping-bboxes cases within detected elements in a document. It returns two values: a boolean defining if there are overlapping elements present, and a list reporting them with relevant metadata. The output includes information about the `overlapping_elements`, `overlapping_case`, `overlapping_percentage`, `largest_ngram_percentage`, `overlap_percentage_total`, `max_area`, `min_area`, and `total_area`.
* **Add Local connector source metadata** python's os module used to pull stats from local file when processing via the local connector and populates fields such as last modified time, created time.
* **Add Local connector source metadata.** python's os module used to pull stats from local file when processing via the local connector and populates fields such as last modified time, created time.

### Fixes

* **Fixes elements partitioned from an image file missing certain metadata** Metadata for image files, like file type, was being handled differently from other file types. This caused a bug where other metadata, like the file name, was being missed. This change brought metadata handling for image files to be more in line with the handling for other file types so that file name and other metadata fields are being captured.
* **Adds `typing-extensions` as an explicit dependency** This package is an implicit dependency, but the module is being imported directly in `unstructured.documents.elements` so the dependency should be explicit in case changes in other dependencies lead to `typing-extensions` being dropped as a dependency.
* **Stop passing `extract_tables` to `unstructured-inference` since it is now supported in `unstructured` instead** Table extraction previously occurred in `unstructured-inference`, but that logic, except for the table model itself, is now a part of the `unstructured` library. Thus the parameter triggering table extraction is no longer passed to the `unstructured-inference` package. Also noted the table output regression for PDF files.
* **Fix a bug in Table partitioning** Previously the `skip_infer_table_types` variable used in `partition` was not being passed down to specific file partitioners. Now you can utilize the `skip_infer_table_types` list variable when calling `partition` to specify the filetypes for which you want to skip table extraction, or the `infer_table_structure` boolean variable on the file specific partitioning function.
* **Fix partition docx without sections** Some docx files, like those from teams output, do not contain sections and it would produce no results because the code assumes all components are in sections. Now if no sections is detected from a document we iterate through the paragraphs and return contents found in the paragraphs.

## 0.10.25

### Enhancements

* **Duplicate CLI param check** Given that many of the options associated with the `Click` based cli ingest commands are added dynamically from a number of configs, a check was incorporated to make sure there were no duplicate entries to prevent new configs from overwriting already added options.
* **Ingest CLI refactor for better code reuse** Much of the ingest cli code can be templated and was a copy-paste across files, adding potential risk. Code was refactored to use a base class which had much of the shared code templated.

### Features

* **Table OCR refactor** support Table OCR with pre-computed OCR data to ensure we only do one OCR for entrie document. User can specify
ocr agent tesseract/paddle in environment variable `OCR_AGENT` for OCRing the entire document.
* **Adds accuracy function** The accuracy scoring was originally an option under `calculate_edit_distance`. For easy function call, it is now a wrapper around the original function that calls edit_distance and return as "score".
* **Adds HuggingFaceEmbeddingEncoder** The HuggingFace Embedding Encoder uses a local embedding model as opposed to using an API.
* **Add AWS bedrock embedding connector** `unstructured.embed.bedrock` now provides a connector to use AWS bedrock's `titan-embed-text` model to generate embeddings for elements. This features requires valid AWS bedrock setup and an internet connectionto run.

### Fixes

* **Import PDFResourceManager more directly** We were importing `PDFResourceManager` from `pdfminer.converter` which was causing an error for some users. We changed to import from the actual location of `PDFResourceManager`, which is `pdfminer.pdfinterp`.
* **Fix language detection of elements with empty strings** This resolves a warning message that was raised by `langdetect` if the language was attempted to be detected on an empty string. Language detection is now skipped for empty strings.
* **Fix chunks breaking on regex-metadata matches.** Fixes "over-chunking" when `regex_metadata` was used, where every element that contained a regex-match would start a new chunk.
* **Fix regex-metadata match offsets not adjusted within chunk.** Fixes incorrect regex-metadata match start/stop offset in chunks where multiple elements are combined.
* **Map source cli command configs when destination set** Due to how the source connector is dynamically called when the destination connector is set via the CLI, the configs were being set incorrectoy, causing the source connector to break. The configs were fixed and updated to take into account Fsspec-specific connectors.
* **Fix metrics folder not discoverable** Fixes issue where unstructured/metrics folder is not discoverable on PyPI by adding an `__init__.py` file under the folder.
* **Fix a bug when `parition_pdf` get `model_name=None`** In API usage the `model_name` value is `None` and the `cast` function in `partition_pdf` would return `None` and lead to attribution error. Now we use `str` function to explicit convert the content to string so it is garanteed to have `starts_with` and other string functions as attributes
* **Fix html partition fail on tables without `tbody` tag** HTML tables may sometimes just contain headers without body (`tbody` tag)
* **Fix out-of-order sequencing of split chunks.** Fixes behavior where "split" chunks were inserted at the beginning of the chunk sequence. This would produce a chunk sequence like [5a, 5b, 3a, 3b, 1, 2, 4] when sections 3 and 5 exceeded `max_characters`.
* **Deserialization of ingest docs fixed** When ingest docs are being deserialized as part of the ingest pipeline process (cli), there were certain fields that weren't getting persisted (metadata and date processed). The from_dict method was updated to take these into account and a unit test added to check.
* **Map source cli command configs when destination set** Due to how the source connector is dynamically called when the destination connector is set via the CLI, the configs were being set incorrectoy, causing the source connector to break. The configs were fixed and updated to take into account Fsspec-specific connectors.
* **Deserialization of ingest docs fixed** When ingest docs are being deserialized as part of the ingest pipeline process (cli), there were certain fields that weren't getting persisted (metadata and date processed). The from_dict method was updated to take these into account and a unit test added to check.

## 0.10.24

### Enhancements

* **Improve natural reading order** Some `OCR` elements with only spaces in the text have full-page width in the bounding box, which causes the `xycut` sorting to not work as expected. Now the logic to parse OCR results removes any elements with only spaces (more than one space).
* **Ingest compression utilities and fsspec connector support** Generic utility code added to handle files that get pulled from a source connector that are either tar or zip compressed and uncompress them locally. This is then processed using a local source connector. Currently this functionality has been incorporated into the fsspec connector and all those inheriting from it (currently: Azure Blob Storage, Google Cloud Storage, S3, Box, and Dropbox).
* **Ingest destination connectors support for writing raw list of elements** Along with the default write method used in the ingest pipeline to write the json content associated with the ingest docs, each destination connector can now also write a raw list of elements to the desired downstream location without having an ingest doc associated with it.

### Features

* **Adds element type percent match function** In order to evaluate the element type extracted, we add a function that calculates the matched percentage between two frequency dictionary.

### Fixes

* **Fix paddle model file not discoverable** Fixes issue where ocr_models/paddle_ocr.py file is not discoverable on PyPI by adding
an `__init__.py` file under the folder.
* **Chipper v2 Fixes** Includes fix for a memory leak and rare last-element bbox fix. (unstructured-inference==0.7.7)
* **Fix image resizing issue** Includes fix related to resizing images in the tables pipeline. (unstructured-inference==0.7.6)

## 0.10.23

### Enhancements

* **Add functionality to limit precision when serializing to json** Precision for `points` is limited to 1 decimal point if coordinates["system"] == "PixelSpace" (otherwise 2 decimal points?). Precision for `detection_class_prob` is limited to 5 decimal points.
* **Fix csv file detection logic when mime-type is text/plain** Previously the logic to detect csv file type was considering only first row's comma count comparing with the header_row comma count and both the rows being same line the result was always true, Now the logic is changed to consider the comma's count for all the lines except first line and compare with header_row comma count.
* **Improved inference speed for Chipper V2** API requests with 'hi_res_model_name=chipper' now have ~2-3x faster responses.

### Features

### Fixes

* **Cleans up temporary files after conversion** Previously a file conversion utility was leaving temporary files behind on the filesystem without removing them when no longer needed. This fix helps prevent an accumulation of temporary files taking up excessive disk space.
* **Fixes `under_non_alpha_ratio` dividing by zero** Although this function guarded against a specific cause of division by zero, there were edge cases slipping through like strings with only whitespace. This update more generally prevents the function from performing a division by zero.
* **Fix languages default** Previously the default language was being set to English when elements didn't have text or if langdetect could not detect the language. It now defaults to None so there is not misleading information about the language detected.
* **Fixes recursion limit error that was being raised when partitioning Excel documents of a certain size** Previously we used a recursive method to find subtables within an excel sheet. However this would run afoul of Python's recursion depth limit when there was a contiguous block of more than 1000 cells within a sheet. This function has been updated to use the NetworkX library which avoids Python recursion issues.

## 0.10.22

### Enhancements

* **bump `unstructured-inference` to `0.7.3`** The updated version of `unstructured-inference` supports a new version of the Chipper model, as well as a cleaner schema for its output classes. Support is included for new inference features such as hierarchy and ordering.
* **Expose skip_infer_table_types in ingest CLI.** For each connector a new `--skip-infer-table-types` parameter was added to map to the `skip_infer_table_types` partition argument. This gives more granular control to unstructured-ingest users, allowing them to specify the file types for which we should attempt table extraction.
* **Add flag to ingest CLI to raise error if any single doc fails in pipeline** Currently if a single doc fails in the pipeline, the whole thing halts due to the error. This flag defaults to log an error but continue with the docs it can.
* **Emit hyperlink metadata for DOCX file-type.** DOCX partitioner now adds `metadata.links`, `metadata.link_texts` and `metadata.link_urls` for elements that contain a hyperlink that points to an external resource. So-called "jump" links pointing to document internal locations (such as those found in a table-of-contents "jumping" to a chapter or section) are excluded.

### Features

* **Add `elements_to_text` as a staging helper function** In order to get a single clean text output from unstructured for metric calculations, automate the process of extracting text from elements using this function.
* **Adds permissions(RBAC) data ingestion functionality for the Sharepoint connector.** Problem: Role based access control is an important component in many data storage systems. Users may need to pass permissions (RBAC) data to downstream systems when ingesting data. Feature: Added permissions data ingestion functionality to the Sharepoint connector.

### Fixes

* **Fixes PDF list parsing creating duplicate list items** Previously a bug in PDF list item parsing caused removal of other elements and duplication of the list item
* **Fixes duplicated elements** Fixes issue where elements are duplicated when embeddings are generated. This will allow users to generate embeddings for their list of Elements without duplicating/breaking the orginal content.
* **Fixes failure when flagging for embeddings through unstructured-ingest** Currently adding the embedding parameter to any connector results in a failure on the copy stage. This is resolves the issue by adding the IngestDoc to the context map in the embedding node's `run` method. This allows users to specify that connectors fetch embeddings without failure.
* **Fix ingest pipeline reformat nodes not discoverable** Fixes issue where  reformat nodes raise ModuleNotFoundError on import. This was due to the directory was missing `__init__.py` in order to make it discoverable.
* **Fix default language in ingest CLI** Previously the default was being set to english which injected potentially incorrect information to downstream language detection libraries. By setting the default to None allows those libraries to better detect what language the text is in the doc being processed.

## 0.10.21

* **Adds Scarf analytics**.

## 0.10.20

### Enhancements

* **Add document level language detection functionality.** Adds the "auto" default for the languages param to all partitioners. The primary language present in the document is detected using the `langdetect` package. Additional param `detect_language_per_element` is also added for partitioners that return multiple elements. Defaults to `False`.
* **Refactor OCR code** The OCR code for entire page is moved from unstructured-inference to unstructured. On top of continuing support for OCR language parameter, we also support two OCR processing modes, "entire_page" or "individual_blocks".
* **Align to top left when shrinking bounding boxes for `xy-cut` sorting:** Update `shrink_bbox()` to keep top left rather than center.
* **Add visualization script to annotate elements** This script is often used to analyze/visualize elements with coordinates (e.g. partition_pdf()).
* **Adds data source properties to the Jira, Github and Gitlab connectors** These properties (date_created, date_modified, version, source_url, record_locator) are written to element metadata during ingest, mapping elements to information about the document source from which they derive. This functionality enables downstream applications to reveal source document applications, e.g. a link to a GDrive doc, Salesforce record, etc.
* **Improve title detection in pptx documents** The default title textboxes on a pptx slide are now categorized as titles.
* **Improve hierarchy detection in pptx documents** List items, and other slide text are properly nested under the slide title. This will enable better chunking of pptx documents.
* **Refactor of the ingest cli workflow** The refactored approach uses a dynamically set pipeline with a snapshot along each step to save progress and accommodate continuation from a snapshot if an error occurs. This also allows the pipeline to dynamically assign any number of steps to modify the partitioned content before it gets written to a destination.
* **Applies `max_characters=<n>` argument to all element types in `add_chunking_strategy` decorator** Previously this argument was only utilized in chunking Table elements and now applies to all partitioned elements if `add_chunking_strategy` decorator is utilized, further preparing the elements for downstream processing.
* **Add common retry strategy utilities for unstructured-ingest** Dynamic retry strategy with exponential backoff added to Notion source connector.
*
### Features

* **Adds `bag_of_words` and `percent_missing_text` functions** In order to count the word frequencies in two input texts and calculate the percentage of text missing relative to the source document.
* **Adds `edit_distance` calculation metrics** In order to benchmark the cleaned, extracted text with unstructured, `edit_distance` (`Levenshtein distance`) is included.
* **Adds detection_origin field to metadata** Problem: Currently isn't an easy way to find out how an element was created. With this change that information is added. Importance: With this information the developers and users are now able to know how an element was created to make decisions on how to use it. In order tu use this feature
setting UNSTRUCTURED_INCLUDE_DEBUG_METADATA=true is needed.
* **Adds a function that calculates frequency of the element type and its depth** To capture the accuracy of element type extraction, this function counts the occurrences of each unique element type with its depth for use in element metrics.

### Fixes

* **Fix zero division error in annotation bbox size** This fixes the bug where we find annotation bboxes realted to an element that need to divide the intersection size between annotation bbox and element bbox by the size of the annotation bbox
* **Fix prevent metadata module from importing dependencies from unnecessary modules** Problem: The `metadata` module had several top level imports that were only used in and applicable to code related to specific document types, while there were many general-purpose functions. As a result, general-purpose functions couldn't be used without unnecessary dependencies being installed. Fix: moved 3rd party dependency top level imports to inside the functions in which they are used and applied a decorator to check that the dependency is installed and emit a helpful error message if not.
* **Fixes category_depth None value for Title elements** Problem: `Title` elements from `chipper` get `category_depth`= None even when `Headline` and/or `Subheadline` elements are present in the same page. Fix: all `Title` elements with `category_depth` = None should be set to have a depth of 0 instead iff there are `Headline` and/or `Subheadline` element-types present. Importance: `Title` elements should be equivalent html `H1` when nested headings are present; otherwise, `category_depth` metadata can result ambiguous within elements in a page.
* **Tweak `xy-cut` ordering output to be more column friendly** This results in the order of elements more closely reflecting natural reading order which benefits downstream applications. While element ordering from `xy-cut` is usually mostly correct when ordering multi-column documents, sometimes elements from a RHS column will appear before elements in a LHS column. Fix: add swapped `xy-cut` ordering by sorting by X coordinate first and then Y coordinate.
* **Fixes badly initialized Formula** Problem: YoloX contain new types of elements, when loading a document that contain formulas a new element of that class
should be generated, however the Formula class inherits from Element instead of Text. After this change the element is correctly created with the correct class
allowing the document to be loaded. Fix: Change parent class for Formula to Text. Importance: Crucial to be able to load documents that contain formulas.
* **Fixes pdf uri error** An error was encountered when URI type of `GoToR` which refers to pdf resources outside of its own was detected since no condition catches such case. The code is fixing the issue by initialize URI before any condition check.


## 0.10.19

### Enhancements

* **Adds XLSX document level language detection** Enhancing on top of language detection functionality in previous release, we now support language detection within `.xlsx` file type at Element level.
* **bump `unstructured-inference` to `0.6.6`** The updated version of `unstructured-inference` makes table extraction in `hi_res` mode configurable to fine tune table extraction performance; it also improves element detection by adding a deduplication post processing step in the `hi_res` partitioning of pdfs and images.
* **Detect text in HTML Heading Tags as Titles** This will increase the accuracy of hierarchies in HTML documents and provide more accurate element categorization. If text is in an HTML heading tag and is not a list item, address, or narrative text, categorize it as a title.
* **Update python-based docs** Refactor docs to use the actual unstructured code rather than using the subprocess library to run the cli command itself.
* **Adds Table support for the `add_chunking_strategy` decorator to partition functions.** In addition to combining elements under Title elements, user's can now specify the `max_characters=<n>` argument to chunk Table elements into TableChunk elements with `text` and `text_as_html` of length <n> characters. This means partitioned Table results are ready for use in downstream applications without any post processing.
* **Expose endpoint url for s3 connectors** By allowing for the endpoint url to be explicitly overwritten, this allows for any non-AWS data providers supporting the s3 protocol to be supported (i.e. minio).

### Features

* **change default `hi_res` model for pdf/image partition to `yolox`** Now partitioning pdf/image using `hi_res` strategy utilizes `yolox_quantized` model isntead of `detectron2_onnx` model. This new default model has better recall for tables and produces more detailed categories for elements.
* **XLSX can now reads subtables within one sheet** Problem: Many .xlsx files are not created to be read as one full table per sheet. There are subtables, text and header along with more informations to extract from each sheet. Feature: This `partition_xlsx` now can reads subtable(s) within one .xlsx sheet, along with extracting other title and narrative texts. Importance: This enhance the power of .xlsx reading to not only one table per sheet, allowing user to capture more data tables from the file, if exists.
* **Update Documentation on Element Types and Metadata**: We have updated the documentation according to the latest element types and metadata. It includes the common and additional metadata provided by the Partitions and Connectors.

### Fixes

* **Fixes partition_pdf is_alnum reference bug** Problem: The `partition_pdf` when attempt to get bounding box from element experienced a reference before assignment error when the first object is not text extractable.  Fix: Switched to a flag when the condition is met. Importance: Crucial to be able to partition with pdf.
* **Fix various cases of HTML text missing after partition**
  Problem: Under certain circumstances, text immediately after some HTML tags will be misssing from partition result.
  Fix: Updated code to deal with these cases.
  Importance: This will ensure the correctness when partitioning HTML and Markdown documents.
* **Fixes chunking when `detection_class_prob` appears in Element metadata** Problem: when `detection_class_prob` appears in Element metadata, Elements will only be combined by chunk_by_title if they have the same `detection_class_prob` value (which is rare). This is unlikely a case we ever need to support and most often results in no chunking. Fix: `detection_class_prob` is included in the chunking list of metadata keys excluded for similarity comparison. Importance: This change allows `chunk_by_title` to operate as intended for documents which include `detection_class_prob` metadata in their Elements.

## 0.10.18

### Enhancements

* **Better detection of natural reading order in images and PDF's** The elements returned by partition better reflect natural reading order in some cases, particularly in complicated multi-column layouts, leading to better chunking and retrieval for downstream applications. Achieved by improving the `xy-cut` sorting to preprocess bboxes, shrinking all bounding boxes by 90% along x and y axes (still centered around the same center point), which allows projection lines to be drawn where not possible before if layout bboxes overlapped.
* **Improves `partition_xml` to be faster and more memory efficient when partitioning large XML files** The new behavior is to partition iteratively to prevent loading the entire XML tree into memory at once in most use cases.
* **Adds data source properties to SharePoint, Outlook, Onedrive, Reddit, Slack, DeltaTable connectors** These properties (date_created, date_modified, version, source_url, record_locator) are written to element metadata during ingest, mapping elements to information about the document source from which they derive. This functionality enables downstream applications to reveal source document applications, e.g. a link to a GDrive doc, Salesforce record, etc.
* **Add functionality to save embedded images in PDF's separately as images** This allows users to save embedded images in PDF's separately as images, given some directory path. The saved image path is written to the metadata for the Image element. Downstream applications may benefit by providing users with image links from relevant "hits."
* **Azure Cognite Search destination connector** New Azure Cognitive Search destination connector added to ingest CLI.  Users may now use `unstructured-ingest` to write partitioned data from over 20 data sources (so far) to an Azure Cognitive Search index.
* **Improves salesforce partitioning** Partitions Salesforce data as xlm instead of text for improved detail and flexibility. Partitions htmlbody instead of textbody for Salesforce emails. Importance: Allows all Salesforce fields to be ingested and gives Salesforce emails more detailed partitioning.
* **Add document level language detection functionality.** Introduces the "auto" default for the languages param, which then detects the languages present in the document using the `langdetect` package. Adds the document languages as ISO 639-3 codes to the element metadata. Implemented only for the partition_text function to start.
* **PPTX partitioner refactored in preparation for enhancement.** Behavior should be unchanged except that shapes enclosed in a group-shape are now included, as many levels deep as required (a group-shape can itself contain a group-shape).
* **Embeddings support for the SharePoint SourceConnector via unstructured-ingest CLI** The SharePoint connector can now optionally create embeddings from the elements it pulls out during partition and upload those embeddings to Azure Cognitive Search index.
* **Improves hierarchy from docx files by leveraging natural hierarchies built into docx documents**  Hierarchy can now be detected from an indentation level for list bullets/numbers and by style name (e.g. Heading 1, List Bullet 2, List Number).
* **Chunking support for the SharePoint SourceConnector via unstructured-ingest CLI** The SharePoint connector can now optionally chunk the elements pulled out during partition via the chunking unstructured brick. This can be used as a stage before creating embeddings.

### Features

* **Adds `links` metadata in `partition_pdf` for `fast` strategy.** Problem: PDF files contain rich information and hyperlink that Unstructured did not captured earlier. Feature: `partition_pdf` now can capture embedded links within the file along with its associated text and page number. Importance: Providing depth in extracted elements give user a better understanding and richer context of documents. This also enables user to map to other elements within the document if the hyperlink is refered internally.
* **Adds the embedding module to be able to embed Elements** Problem: Many NLP applications require the ability to represent parts of documents in a semantic way. Until now, Unstructured did not have text embedding ability within the core library. Feature: This embedding module is able to track embeddings related data with a class, embed a list of elements, and return an updated list of Elements with the *embeddings* property. The module is also able to embed query strings. Importance: Ability to embed documents or parts of documents will enable users to make use of these semantic representations in different NLP applications, such as search, retrieval, and retrieval augmented generation.

### Fixes

* **Fixes a metadata source serialization bug** Problem: In unstructured elements, when loading an elements json file from the disk, the data_source attribute is assumed to be an instance of DataSourceMetadata and the code acts based on that. However the loader did not satisfy the assumption, and loaded it as a dict instead, causing an error. Fix: Added necessary code block to initialize a DataSourceMetadata object, also refactored DataSourceMetadata.from_dict() method to remove redundant code. Importance: Crucial to be able to load elements (which have data_source fields) from json files.
* **Fixes issue where unstructured-inference was not getting updated** Problem: unstructured-inference was not getting upgraded to the version to match unstructured release when doing a pip install.  Solution: using `pip install unstructured[all-docs]` it will now upgrade both unstructured and unstructured-inference. Importance: This will ensure that the inference library is always in sync with the unstructured library, otherwise users will be using outdated libraries which will likely lead to unintended behavior.
* **Fixes SharePoint connector failures if any document has an unsupported filetype** Problem: Currently the entire connector ingest run fails if a single IngestDoc has an unsupported filetype. This is because a ValueError is raised in the IngestDoc's `__post_init__`. Fix: Adds a try/catch when the IngestConnector runs get_ingest_docs such that the error is logged but all processable documents->IngestDocs are still instantiated and returned. Importance: Allows users to ingest SharePoint content even when some files with unsupported filetypes exist there.
* **Fixes Sharepoint connector server_path issue** Problem: Server path for the Sharepoint Ingest Doc was incorrectly formatted, causing issues while fetching pages from the remote source. Fix: changes formatting of remote file path before instantiating SharepointIngestDocs and appends a '/' while fetching pages from the remote source. Importance: Allows users to fetch pages from Sharepoint Sites.
* **Fixes Sphinx errors.** Fixes errors when running Sphinx `make html` and installs library to suppress warnings.
* **Fixes a metadata backwards compatibility error** Problem: When calling `partition_via_api`, the hosted api may return an element schema that's newer than the current `unstructured`. In this case, metadata fields were added which did not exist in the local `ElementMetadata` dataclass, and `__init__()` threw an error. Fix: remove nonexistent fields before instantiating in `ElementMetadata.from_json()`. Importance: Crucial to avoid breaking changes when adding fields.
* **Fixes issue with Discord connector when a channel returns `None`** Problem: Getting the `jump_url` from a nonexistent Discord `channel` fails. Fix: property `jump_url` is now retrieved within the same context as the messages from the channel. Importance: Avoids cascading issues when the connector fails to fetch information about a Discord channel.
* **Fixes occasionally SIGABTR when writing table with `deltalake` on Linux** Problem: occasionally on Linux ingest can throw a `SIGABTR` when writing `deltalake` table even though the table was written correctly. Fix: put the writing function into a `Process` to ensure its execution to the fullest extent before returning to the main process. Importance: Improves stability of connectors using `deltalake`


* **Fix badly initialized Formula** Problem: YoloX contain new types of elements, when loading a document that contain formulas a new element of that class
should be generated, however the Formula class inherits from Element instead of Text. After this change the element is correctly created with the correct class
allowing the document to be loaded. Fix: Change parent class for Formula to Text. Importance: Crucial to be able to load documents that contain formulas.

## 0.10.16

### Enhancements

* **Adds data source properties to Airtable, Confluence, Discord, Elasticsearch, Google Drive, and Wikipedia connectors** These properties (date_created, date_modified, version, source_url, record_locator) are written to element metadata during ingest, mapping elements to information about the document source from which they derive. This functionality enables downstream applications to reveal source document applications, e.g. a link to a GDrive doc, Salesforce record, etc.
* **DOCX partitioner refactored in preparation for enhancement.** Behavior should be unchanged except in multi-section documents containing different headers/footers for different sections. These will now emit all distinct headers and footers encountered instead of just those for the last section.
* **Add a function to map between Tesseract and standard language codes.** This allows users to input language information to the `languages` param in any Tesseract-supported langcode or any ISO 639 standard language code.
* **Add document level language detection functionality.** Introduces the "auto" default for the languages param, which then detects the languages present in the document using the `langdetect` package. Implemented only for the partition_text function to start.

### Features

### Fixes

* ***Fixes an issue that caused a partition error for some PDF's.** Fixes GH Issue 1460 by bypassing a coordinate check if an element has invalid coordinates.

## 0.10.15


### Enhancements

* **Support for better element categories from the next-generation image-to-text model ("chipper").** Previously, not all of the classifications from Chipper were being mapped to proper `unstructured` element categories so the consumer of the library would see many `UncategorizedText` elements. This fixes the issue, improving the granularity of the element categories outputs for better downstream processing and chunking. The mapping update is:
  * "Threading": `NarrativeText`
  * "Form": `NarrativeText`
  * "Field-Name": `Title`
  * "Value": `NarrativeText`
  * "Link": `NarrativeText`
  * "Headline": `Title` (with `category_depth=1`)
  * "Subheadline": `Title` (with `category_depth=2`)
  * "Abstract": `NarrativeText`
* **Better ListItem grouping for PDF's (fast strategy).** The `partition_pdf` with `fast` strategy previously broke down some numbered list item lines as separate elements. This enhancement leverages the x,y coordinates and bbox sizes to help decide whether the following chunk of text is a continuation of the immediate previous detected ListItem element or not, and not detect it as its own non-ListItem element.
* **Fall back to text-based classification for uncategorized Layout elements for Images and PDF's**. Improves element classification by running existing text-based rules on previously `UncategorizedText` elements.
* **Adds table partitioning for Partitioning for many doc types including: .html, .epub., .md, .rst, .odt, and .msg.** At the core of this change is the .html partition functionality, which is leveraged by the other effected doc types. This impacts many scenarios where `Table` Elements are now propery extracted.
* **Create and add `add_chunking_strategy` decorator to partition functions.** Previously, users were responsible for their own chunking after partitioning elements, often required for downstream applications. Now, individual elements may be combined into right-sized chunks where min and max character size may be specified if `chunking_strategy=by_title`. Relevant elements are grouped together for better downstream results. This enables users immediately use partitioned results effectively in downstream applications (e.g. RAG architecture apps) without any additional post-processing.
* **Adds `languages` as an input parameter and marks `ocr_languages` kwarg for deprecation in pdf, image, and auto partitioning functions.** Previously, language information was only being used for Tesseract OCR for image-based documents and was in a Tesseract specific string format, but by refactoring into a list of standard language codes independent of Tesseract, the `unstructured` library will better support `languages` for other non-image pipelines and/or support for other OCR engines.
* **Removes `UNSTRUCTURED_LANGUAGE` env var usage and replaces `language` with `languages` as an input parameter to unstructured-partition-text_type functions.** The previous parameter/input setup was not user-friendly or scalable to the variety of elements being processed. By refactoring the inputted language information into a list of standard language codes, we can support future applications of the element language such as detection, metadata, and multi-language elements. Now, to skip English specific checks, set the `languages` parameter to any non-English language(s).
* **Adds `xlsx` and `xls` filetype extensions to the `skip_infer_table_types` default list in `partition`.** By adding these file types to the input parameter these files should not go through table extraction. Users can still specify if they would like to extract tables from these filetypes, but will have to set the `skip_infer_table_types` to exclude the desired filetype extension. This avoids mis-representing complex spreadsheets where there may be multiple sub-tables and other content.
* **Better debug output related to sentence counting internals**. Clarify message when sentence is not counted toward sentence count because there aren't enough words, relevant for developers focused on `unstructured`s NLP internals.
* **Faster ocr_only speed for partitioning PDF and images.** Use `unstructured_pytesseract.run_and_get_multiple_output` function to reduce the number of calls to `tesseract` by half when partitioning pdf or image with `tesseract`
* **Adds data source properties to fsspec connectors** These properties (date_created, date_modified, version, source_url, record_locator) are written to element metadata during ingest, mapping elements to information about the document source from which they derive. This functionality enables downstream applications to reveal source document applications, e.g. a link to a GDrive doc, Salesforce record, etc.
* **Add delta table destination connector** New delta table destination connector added to ingest CLI.  Users may now use `unstructured-ingest` to write partitioned data from over 20 data sources (so far) to a Delta Table.
* **Rename to Source and Destination Connectors in the Documentation.** Maintain naming consistency between Connectors codebase and documentation with the first addition to a destination connector.
* **Non-HTML text files now return unstructured-elements as opposed to HTML-elements.** Previously the text based files that went through `partition_html` would return HTML-elements but now we preserve the format from the input using `source_format` argument in the partition call.
* **Adds `PaddleOCR` as an optional alternative to `Tesseract`** for OCR in processing of PDF or Image files, it is installable via the `makefile` command `install-paddleocr`. For experimental purposes only.
* **Bump unstructured-inference** to 0.5.28. This version bump markedly improves the output of table data, rendered as `metadata.text_as_html` in an element. These changes include:
  * add env variable `ENTIRE_PAGE_OCR` to specify using paddle or tesseract on entire page OCR
  * table structure detection now pads the input image by 25 pixels in all 4 directions to improve its recall (0.5.27)
  * support paddle with both cpu and gpu and assume it is pre-installed (0.5.26)
  * fix a bug where `cells_to_html` doesn't handle cells spanning multiple rows properly (0.5.25)
  * remove `cv2` preprocessing step before OCR step in table transformer (0.5.24)

### Features

* **Adds element metadata via `category_depth` with default value None**.
  * This additional metadata is useful for vectordb/LLM, chunking strategies, and retrieval applications.
* **Adds a naive hierarchy for elements via a `parent_id` on the element's metadata**
  * Users will now have more metadata for implementing vectordb/LLM chunking strategies. For example, text elements could be queried by their preceding title element.
  * Title elements created from HTML headings will properly nest

### Fixes

* **`add_pytesseract_bboxes_to_elements` no longer returns `nan` values**. The function logic is now broken into new methods
  `_get_element_box` and `convert_multiple_coordinates_to_new_system`
* **Selecting a different model wasn't being respected when calling `partition_image`.** Problem: `partition_pdf` allows for passing a `model_name` parameter. Given the similarity between the image and PDF pipelines, the expected behavior is that `partition_image` should support the same parameter, but `partition_image` was unintentionally not passing along its `kwargs`. This was corrected by adding the kwargs to the downstream call.
* **Fixes a chunking issue via dropping the field "coordinates".** Problem: chunk_by_title function was chunking each element to its own individual chunk while it needed to group elements into a fewer number of chunks. We've discovered that this happens due to a metadata matching logic in chunk_by_title function, and discovered that elements with different metadata can't be put into the same chunk. At the same time, any element with "coordinates" essentially had different metadata than other elements, due each element locating in different places and having different coordinates. Fix: That is why we have included the key "coordinates" inside a list of excluded metadata keys, while doing this "metadata_matches" comparision. Importance: This change is crucial to be able to chunk by title for documents which include "coordinates" metadata in their elements.

## 0.10.14

### Enhancements

* Update all connectors to use new downstream architecture
  * New click type added to parse comma-delimited string inputs
  * Some CLI options renamed

### Features

### Fixes

## 0.10.13

### Enhancements

* Updated documentation: Added back support doc types for partitioning, more Python codes in the API page,  RAG definition, and use case.
* Updated Hi-Res Metadata: PDFs and Images using Hi-Res strategy now have layout model class probabilities added ot metadata.
* Updated the `_detect_filetype_from_octet_stream()` function to use libmagic to infer the content type of file when it is not a zip file.
* Tesseract minor version bump to 5.3.2

### Features

* Add Jira Connector to be able to pull issues from a Jira organization
* Add `clean_ligatures` function to expand ligatures in text


### Fixes

* `partition_html` breaks on `<br>` elements.
* Ingest error handling to properly raise errors when wrapped
* GH issue 1361: fixes a sortig error that prevented some PDF's from being parsed
* Bump unstructured-inference
  * Brings back embedded images in PDF's (0.5.23)

## 0.10.12

### Enhancements

* Removed PIL pin as issue has been resolved upstream
* Bump unstructured-inference
  * Support for yolox_quantized layout detection model (0.5.20)
* YoloX element types added


### Features

* Add Salesforce Connector to be able to pull Account, Case, Campaign, EmailMessage, Lead

### Fixes


* Bump unstructured-inference
  * Avoid divide-by-zero errors swith `safe_division` (0.5.21)

## 0.10.11

### Enhancements

* Bump unstructured-inference
  * Combine entire-page OCR output with layout-detected elements, to ensure full coverage of the page (0.5.19)

### Features

* Add in ingest cli s3 writer

### Fixes

* Fix a bug where `xy-cut` sorting attemps to sort elements without valid coordinates; now xy cut sorting only works when **all** elements have valid coordinates

## 0.10.10

### Enhancements

* Adds `text` as an input parameter to `partition_xml`.
* `partition_xml` no longer runs through `partition_text`, avoiding incorrect splitting
  on carriage returns in the XML. Since `partition_xml` no longer calls `partition_text`,
  `min_partition` and `max_partition` are no longer supported in `partition_xml`.
* Bump `unstructured-inference==0.5.18`, change non-default detectron2 classification threshold
* Upgrade base image from rockylinux 8 to rockylinux 9
* Serialize IngestDocs to JSON when passing to subprocesses

### Features

### Fixes

- Fix a bug where mismatched `elements` and `bboxes` are passed into `add_pytesseract_bbox_to_elements`

## 0.10.9

### Enhancements

* Fix `test_json` to handle only non-extra dependencies file types (plain-text)

### Features

* Adds `chunk_by_title` to break a document into sections based on the presence of `Title`
  elements.
* add new extraction function `extract_image_urls_from_html` to extract all img related URL from html text.

### Fixes

* Make cv2 dependency optional
* Edit `add_pytesseract_bbox_to_elements`'s (`ocr_only` strategy) `metadata.coordinates.points` return type to `Tuple` for consistency.
* Re-enable test-ingest-confluence-diff for ingest tests
* Fix syntax for ingest test check number of files
* Fix csv and tsv partitioners loosing the first line of the files when creating elements

## 0.10.8

### Enhancements

* Release docker image that installs Python 3.10 rather than 3.8

### Features

### Fixes

## 0.10.7

### Enhancements

### Features

### Fixes

* Remove overly aggressive ListItem chunking for images and PDF's which typically resulted in inchorent elements.

## 0.10.6

### Enhancements

* Enable `partition_email` and `partition_msg` to detect if an email is PGP encryped. If
  and email is PGP encryped, the functions will return an empy list of elements and
  emit a warning about the encrypted content.
* Add threaded Slack conversations into Slack connector output
* Add functionality to sort elements using `xy-cut` sorting approach in `partition_pdf` for `hi_res` and `fast` strategies
* Bump unstructured-inference
  * Set OMP_THREAD_LIMIT to 1 if not set for better tesseract perf (0.5.17)

### Features

* Extract coordinates from PDFs and images when using OCR only strategy and add to metadata

### Fixes

* Update `partition_html` to respect the order of `<pre>` tags.
* Fix bug in `partition_pdf_or_image` where two partitions were called if `strategy == "ocr_only"`.
* Bump unstructured-inference
  * Fix issue where temporary files were being left behind (0.5.16)
* Adds deprecation warning for the `file_filename` kwarg to `partition`, `partition_via_api`,
  and `partition_multiple_via_api`.
* Fix documentation build workflow by pinning dependencies

## 0.10.5

### Enhancements

* Create new CI Pipelines
  - Checking text, xml, email, and html doc tests against the library installed without extras
  - Checking each library extra against their respective tests
* `partition` raises an error and tells the user to install the appropriate extra if a filetype
  is detected that is missing dependencies.
* Add custom errors to ingest
* Bump `unstructured-ingest==0.5.15`
  - Handle an uncaught TesseractError (0.5.15)
  - Add TIFF test file and TIFF filetype to `test_from_image_file` in `test_layout` (0.5.14)
* Use `entire_page` ocr mode for pdfs and images
* Add notes on extra installs to docs
* Adds ability to reuse connections per process in unstructured-ingest

### Features
* Add delta table connector

### Fixes

## 0.10.4
* Pass ocr_mode in partition_pdf and set the default back to individual pages for now
* Add diagrams and descriptions for ingest design in the ingest README

### Features
* Supports multipage TIFF image partitioning

### Fixes

## 0.10.2

### Enhancements
* Bump unstructured-inference==0.5.13:
  - Fix extracted image elements being included in layout merge, addresses the issue
    where an entire-page image in a PDF was not passed to the layout model when using hi_res.

### Features

### Fixes

## 0.10.1

### Enhancements
* Bump unstructured-inference==0.5.12:
  - fix to avoid trace for certain PDF's (0.5.12)
  - better defaults for DPI for hi_res and  Chipper (0.5.11)
  - implement full-page OCR (0.5.10)

### Features

### Fixes

* Fix dead links in repository README (Quick Start > Install for local development, and Learn more > Batch Processing)
* Update document dependencies to include tesseract-lang for additional language support (required for tests to pass)

## 0.10.0

### Enhancements

* Add `include_header` kwarg to `partition_xlsx` and change default behavior to `True`
* Update the `links` and `emphasized_texts` metadata fields

### Features

### Fixes

## 0.9.3

### Enhancements

* Pinned dependency cleanup.
* Update `partition_csv` to always use `soupparser_fromstring` to parse `html text`
* Update `partition_tsv` to always use `soupparser_fromstring` to parse `html text`
* Add `metadata.section` to capture epub table of contents data
* Add `unique_element_ids` kwarg to partition functions. If `True`, will use a UUID
  for element IDs instead of a SHA-256 hash.
* Update `partition_xlsx` to always use `soupparser_fromstring` to parse `html text`
* Add functionality to switch `html` text parser based on whether the `html` text contains emoji
* Add functionality to check if a string contains any emoji characters
* Add CI tests around Notion

### Features

* Add Airtable Connector to be able to pull views/tables/bases from an Airtable organization

### Fixes

* fix pdf partition of list items being detected as titles in OCR only mode
* make notion module discoverable
* fix emails with `Content-Distribution: inline` and `Content-Distribution: attachment` with no filename
* Fix email attachment filenames which had `=` in the filename itself

## 0.9.2


### Enhancements

* Update table extraction section in API documentation to sync with change in Prod API
* Update Notion connector to extract to html
* Added UUID option for `element_id`
* Bump unstructured-inference==0.5.9:
  - better caching of models
  - another version of detectron2 available, though the default layout model is unchanged
* Added UUID option for element_id
* Added UUID option for element_id
* CI improvements to run ingest tests in parallel

### Features

* Adds Sharepoint connector.

### Fixes

* Bump unstructured-inference==0.5.9:
  - ignores Tesseract errors where no text is extracted for tiles that indeed, have no text

## 0.9.1

### Enhancements

* Adds --partition-pdf-infer-table-structure to unstructured-ingest.
* Enable `partition_html` to skip headers and footers with the `skip_headers_and_footers` flag.
* Update `partition_doc` and `partition_docx` to track emphasized texts in the output
* Adds post processing function `filter_element_types`
* Set the default strategy for partitioning images to `hi_res`
* Add page break parameter section in API documentation to sync with change in Prod API
* Update `partition_html` to track emphasized texts in the output
* Update `XMLDocument._read_xml` to create `<p>` tag element for the text enclosed in the `<pre>` tag
* Add parameter `include_tail_text` to `_construct_text` to enable (skip) tail text inclusion
* Add Notion connector

### Features

### Fixes

* Remove unused `_partition_via_api` function
* Fixed emoji bug in `partition_xlsx`.
* Pass `file_filename` metadata when partitioning file object
* Skip ingest test on missing Slack token
* Add Dropbox variables to CI environments
* Remove default encoding for ingest
* Adds new element type `EmailAddress` for recognising email address in the  text
* Simplifies `min_partition` logic; makes partitions falling below the `min_partition`
  less likely.
* Fix bug where ingest test check for number of files fails in smoke test
* Fix unstructured-ingest entrypoint failure

## 0.9.0

### Enhancements

* Dependencies are now split by document type, creating a slimmer base installation.

## 0.8.8

### Enhancements

### Features

### Fixes

* Rename "date" field to "last_modified"
* Adds Box connector

### Fixes

## 0.8.7

### Enhancements

* Put back useful function `split_by_paragraph`

### Features

### Fixes

* Fix argument order in NLTK download step

## 0.8.6

### Enhancements

### Features

### Fixes

* Remove debug print lines and non-functional code

## 0.8.5

### Enhancements

* Add parameter `skip_infer_table_types` to enable (skip) table extraction for other doc types
* Adds optional Unstructured API unit tests in CI
* Tracks last modified date for all document types.
* Add auto_paragraph_grouper to detect new-line and blank-line new paragraph for .txt files.
* refactor the ingest cli to better support expanding supported connectors

## 0.8.3

### Enhancements

### Features

### Fixes

* NLTK now only gets downloaded if necessary.
* Handling for empty tables in Word Documents and PowerPoints.

## 0.8.4

### Enhancements

* Additional tests and refactor of JSON detection.
* Update functionality to retrieve image metadata from a page for `document_to_element_list`
* Links are now tracked in `partition_html` output.
* Set the file's current position to the beginning after reading the file in `convert_to_bytes`
* Add `min_partition` kwarg to that combines elements below a specified threshold and modifies splitting of strings longer than max partition so words are not split.
* set the file's current position to the beginning after reading the file in `convert_to_bytes`
* Add slide notes to pptx
* Add `--encoding` directive to ingest
* Improve json detection by `detect_filetype`

### Features

* Adds Outlook connector
* Add support for dpi parameter in inference library
* Adds Onedrive connector.
* Add Confluence connector for ingest cli to pull the body text from all documents from all spaces in a confluence domain.

### Fixes

* Fixes issue with email partitioning where From field was being assigned the To field value.
* Use the `image_metadata` property of the `PageLayout` instance to get the page image info in the `document_to_element_list`
* Add functionality to write images to computer storage temporarily instead of keeping them in memory for `ocr_only` strategy
* Add functionality to convert a PDF in small chunks of pages at a time for `ocr_only` strategy
* Adds `.txt`, `.text`, and `.tab` to list of extensions to check if file
  has a `text/plain` MIME type.
* Enables filters to be passed to `partition_doc` so it doesn't error with LibreOffice7.
* Removed old error message that's superseded by `requires_dependencies`.
* Removes using `hi_res` as the default strategy value for `partition_via_api` and `partition_multiple_via_api`

## 0.8.1

### Enhancements

* Add support for Python 3.11

### Features

### Fixes

* Fixed `auto` strategy detected scanned document as having extractable text and using `fast` strategy, resulting in no output.
* Fix list detection in MS Word documents.
* Don't instantiate an element with a coordinate system when there isn't a way to get its location data.

## 0.8.0

### Enhancements

* Allow model used for hi res pdf partition strategy to be chosen when called.
* Updated inference package

### Features

* Add `metadata_filename` parameter across all partition functions

### Fixes

* Update to ensure `convert_to_datafame` grabs all of the metadata fields.
* Adjust encoding recognition threshold value in `detect_file_encoding`
* Fix KeyError when `isd_to_elements` doesn't find a type
* Fix `_output_filename` for local connector, allowing single files to be written correctly to the disk

* Fix for cases where an invalid encoding is extracted from an email header.

### BREAKING CHANGES

* Information about an element's location is no longer returned as top-level attributes of an element. Instead, it is returned in the `coordinates` attribute of the element's metadata.

## 0.7.12

### Enhancements

* Adds `include_metadata` kwarg to `partition_doc`, `partition_docx`, `partition_email`, `partition_epub`, `partition_json`, `partition_msg`, `partition_odt`, `partition_org`, `partition_pdf`, `partition_ppt`, `partition_pptx`, `partition_rst`, and `partition_rtf`
### Features

* Add Elasticsearch connector for ingest cli to pull specific fields from all documents in an index.
* Adds Dropbox connector

### Fixes

* Fix tests that call unstructured-api by passing through an api-key
* Fixed page breaks being given (incorrect) page numbers
* Fix skipping download on ingest when a source document exists locally

## 0.7.11

### Enhancements

* More deterministic element ordering when using `hi_res` PDF parsing strategy (from unstructured-inference bump to 0.5.4)
* Make large model available (from unstructured-inference bump to 0.5.3)
* Combine inferred elements with extracted elements (from unstructured-inference bump to 0.5.2)
* `partition_email` and `partition_msg` will now process attachments if `process_attachments=True`
  and a attachment partitioning functions is passed through with `attachment_partitioner=partition`.

### Features

### Fixes

* Fix tests that call unstructured-api by passing through an api-key
* Fixed page breaks being given (incorrect) page numbers
* Fix skipping download on ingest when a source document exists locally

## 0.7.10

### Enhancements

* Adds a `max_partition` parameter to `partition_text`, `partition_pdf`, `partition_email`,
  `partition_msg` and `partition_xml` that sets a limit for the size of an individual
  document elements. Defaults to `1500` for everything except `partition_xml`, which has
  a default value of `None`.
* DRY connector refactor

### Features

* `hi_res` model for pdfs and images is selectable via environment variable.

### Fixes

* CSV check now ignores escaped commas.
* Fix for filetype exploration util when file content does not have a comma.
* Adds negative lookahead to bullet pattern to avoid detecting plain text line
  breaks like `-------` as list items.
* Fix pre tag parsing for `partition_html`
* Fix lookup error for annotated Arabic and Hebrew encodings

## 0.7.9

### Enhancements

* Improvements to string check for leafs in `partition_xml`.
* Adds --partition-ocr-languages to unstructured-ingest.

### Features

* Adds `partition_org` for processed Org Mode documents.

### Fixes

## 0.7.8

### Enhancements

### Features

* Adds Google Cloud Service connector

### Fixes

* Updates the `parse_email` for `partition_eml` so that `unstructured-api` passes the smoke tests
* `partition_email` now works if there is no message content
* Updates the `"fast"` strategy for `partition_pdf` so that it's able to recursively
* Adds recursive functionality to all fsspec connectors
* Adds generic --recursive ingest flag

## 0.7.7

### Enhancements

* Adds functionality to replace the `MIME` encodings for `eml` files with one of the common encodings if a `unicode` error occurs
* Adds missed file-like object handling in `detect_file_encoding`
* Adds functionality to extract charset info from `eml` files

### Features

* Added coordinate system class to track coordinate types and convert to different coordinate

### Fixes

* Adds an `html_assemble_articles` kwarg to `partition_html` to enable users to capture
  control whether content outside of `<article>` tags is captured when
  `<article>` tags are present.
* Check for the `xml` attribute on `element` before looking for pagebreaks in `partition_docx`.

## 0.7.6

### Enhancements

* Convert fast startegy to ocr_only for images
* Adds support for page numbers in `.docx` and `.doc` when user or renderer
  created page breaks are present.
* Adds retry logic for the unstructured-ingest Biomed connector

### Features

* Provides users with the ability to extract additional metadata via regex.
* Updates `partition_docx` to include headers and footers in the output.
* Create `partition_tsv` and associated tests. Make additional changes to `detect_filetype`.

### Fixes

* Remove fake api key in test `partition_via_api` since we now require valid/empty api keys
* Page number defaults to `None` instead of `1` when page number is not present in the metadata.
  A page number of `None` indicates that page numbers are not being tracked for the document
  or that page numbers do not apply to the element in question..
* Fixes an issue with some pptx files. Assume pptx shapes are found in top left position of slide
  in case the shape.top and shape.left attributes are `None`.

## 0.7.5

### Enhancements

* Adds functionality to sort elements in `partition_pdf` for `fast` strategy
* Adds ingest tests with `--fast` strategy on PDF documents
* Adds --api-key to unstructured-ingest

### Features

* Adds `partition_rst` for processed ReStructured Text documents.

### Fixes

* Adds handling for emails that do not have a datetime to extract.
* Adds pdf2image package as core requirement of unstructured (with no extras)

## 0.7.4

### Enhancements

* Allows passing kwargs to request data field for `partition_via_api` and `partition_multiple_via_api`
* Enable MIME type detection if libmagic is not available
* Adds handling for empty files in `detect_filetype` and `partition`.

### Features

### Fixes

* Reslove `grpcio` import issue on `weaviate.schema.validate_schema` for python 3.9 and 3.10
* Remove building `detectron2` from source in Dockerfile

## 0.7.3

### Enhancements

* Update IngestDoc abstractions and add data source metadata in ElementMetadata

### Features

### Fixes

* Pass `strategy` parameter down from `partition` for `partition_image`
* Filetype detection if a CSV has a `text/plain` MIME type
* `convert_office_doc` no longers prints file conversion info messages to stdout.
* `partition_via_api` reflects the actual filetype for the file processed in the API.

## 0.7.2

### Enhancements

* Adds an optional encoding kwarg to `elements_to_json` and `elements_from_json`
* Bump version of base image to use new stable version of tesseract

### Features

### Fixes

* Update the `read_txt_file` utility function to keep using `spooled_to_bytes_io_if_needed` for xml
* Add functionality to the `read_txt_file` utility function to handle file-like object from URL
* Remove the unused parameter `encoding` from `partition_pdf`
* Change auto.py to have a `None` default for encoding
* Add functionality to try other common encodings for html and xml files if an error related to the encoding is raised and the user has not specified an encoding.
* Adds benchmark test with test docs in example-docs
* Re-enable test_upload_label_studio_data_with_sdk
* File detection now detects code files as plain text
* Adds `tabulate` explicitly to dependencies
* Fixes an issue in `metadata.page_number` of pptx files
* Adds showing help if no parameters passed

## 0.7.1

### Enhancements

### Features

* Add `stage_for_weaviate` to stage `unstructured` outputs for upload to Weaviate, along with
  a helper function for defining a class to use in Weaviate schemas.
* Builds from Unstructured base image, built off of Rocky Linux 8.7, this resolves almost all CVE's in the image.

### Fixes

## 0.7.0

### Enhancements

* Installing `detectron2` from source is no longer required when using the `local-inference` extra.
* Updates `.pptx` parsing to include text in tables.

### Features

### Fixes

* Fixes an issue in `_add_element_metadata` that caused all elements to have `page_number=1`
  in the element metadata.
* Adds `.log` as a file extension for TXT files.
* Adds functionality to try other common encodings for email (`.eml`) files if an error related to the encoding is raised and the user has not specified an encoding.
* Allow passed encoding to be used in the `replace_mime_encodings`
* Fixes page metadata for `partition_html` when `include_metadata=False`
* A `ValueError` now raises if `file_filename` is not specified when you use `partition_via_api`
  with a file-like object.

## 0.6.11

### Enhancements

* Supports epub tests since pandoc is updated in base image

### Features


### Fixes


## 0.6.10

### Enhancements

* XLS support from auto partition

### Features

### Fixes

## 0.6.9

### Enhancements

* fast strategy for pdf now keeps element bounding box data
* setup.py refactor

### Features

### Fixes

* Adds functionality to try other common encodings if an error related to the encoding is raised and the user has not specified an encoding.
* Adds additional MIME types for CSV

## 0.6.8

### Enhancements

### Features

* Add `partition_csv` for CSV files.

### Fixes

## 0.6.7

### Enhancements

* Deprecate `--s3-url` in favor of `--remote-url` in CLI
* Refactor out non-connector-specific config variables
* Add `file_directory` to metadata
* Add `page_name` to metadata. Currently used for the sheet name in XLSX documents.
* Added a `--partition-strategy` parameter to unstructured-ingest so that users can specify
  partition strategy in CLI. For example, `--partition-strategy fast`.
* Added metadata for filetype.
* Add Discord connector to pull messages from a list of channels
* Refactor `unstructured/file-utils/filetype.py` to better utilise hashmap to return mime type.
* Add local declaration of DOCX_MIME_TYPES and XLSX_MIME_TYPES for `test_filetype.py`.

### Features

* Add `partition_xml` for XML files.
* Add `partition_xlsx` for Microsoft Excel documents.

### Fixes

* Supports `hml` filetype for partition as a variation of html filetype.
* Makes `pytesseract` a function level import in `partition_pdf` so you can use the `"fast"`
  or `"hi_res"` strategies if `pytesseract` is not installed. Also adds the
  `required_dependencies` decorator for the `"hi_res"` and `"ocr_only"` strategies.
* Fix to ensure `filename` is tracked in metadata for `docx` tables.

## 0.6.6

### Enhancements

* Adds an `"auto"` strategy that chooses the partitioning strategy based on document
  characteristics and function kwargs. This is the new default strategy for `partition_pdf`
  and `partition_image`. Users can maintain existing behavior by explicitly setting
  `strategy="hi_res"`.
* Added an additional trace logger for NLP debugging.
* Add `get_date` method to `ElementMetadata` for converting the datestring to a `datetime` object.
* Cleanup the `filename` attribute on `ElementMetadata` to remove the full filepath.

### Features

* Added table reading as html with URL parsing to `partition_docx` in docx
* Added metadata field for text_as_html for docx files

### Fixes

* `fileutils/file_type` check json and eml decode ignore error
* `partition_email` was updated to more flexibly handle deviations from the RFC-2822 standard.
  The time in the metadata returns `None` if the time does not match RFC-2822 at all.
* Include all metadata fields when converting to dataframe or CSV

## 0.6.5

### Enhancements

* Added support for SpooledTemporaryFile file argument.

### Features

### Fixes


## 0.6.4

### Enhancements

* Added an "ocr_only" strategy for `partition_pdf`. Refactored the strategy decision
  logic into its own module.

### Features

### Fixes

## 0.6.3

### Enhancements

* Add an "ocr_only" strategy for `partition_image`.

### Features

* Added `partition_multiple_via_api` for partitioning multiple documents in a single REST
  API call.
* Added `stage_for_baseplate` function to prepare outputs for ingestion into Baseplate.
* Added `partition_odt` for processing Open Office documents.

### Fixes

* Updates the grouping logic in the `partition_pdf` fast strategy to group together text
  in the same bounding box.

## 0.6.2

### Enhancements

* Added logic to `partition_pdf` for detecting copy protected PDFs and falling back
  to the hi res strategy when necessary.


### Features

* Add `partition_via_api` for partitioning documents through the hosted API.

### Fixes

* Fix how `exceeds_cap_ratio` handles empty (returns `True` instead of `False`)
* Updates `detect_filetype` to properly detect JSONs when the MIME type is `text/plain`.

## 0.6.1

### Enhancements

* Updated the table extraction parameter name to be more descriptive

### Features

### Fixes

## 0.6.0

### Enhancements

* Adds an `ssl_verify` kwarg to `partition` and `partition_html` to enable turning off
  SSL verification for HTTP requests. SSL verification is on by default.
* Allows users to pass in ocr language to `partition_pdf` and `partition_image` through
  the `ocr_language` kwarg. `ocr_language` corresponds to the code for the language pack
  in Tesseract. You will need to install the relevant Tesseract language pack to use a
  given language.

### Features

* Table extraction is now possible for pdfs from `partition` and `partition_pdf`.
* Adds support for extracting attachments from `.msg` files

### Fixes

* Adds an `ssl_verify` kwarg to `partition` and `partition_html` to enable turning off
  SSL verification for HTTP requests. SSL verification is on by default.

## 0.5.13

### Enhancements

* Allow headers to be passed into `partition` when `url` is used.

### Features

* `bytes_string_to_string` cleaning brick for bytes string output.

### Fixes

* Fixed typo in call to `exactly_one` in `partition_json`
* unstructured-documents encode xml string if document_tree is `None` in `_read_xml`.
* Update to `_read_xml` so that Markdown files with embedded HTML process correctly.
* Fallback to "fast" strategy only emits a warning if the user specifies the "hi_res" strategy.
* unstructured-partition-text_type exceeds_cap_ratio fix returns and how capitalization ratios are calculated
* `partition_pdf` and `partition_text` group broken paragraphs to avoid fragmented `NarrativeText` elements.
* .json files resolved as "application/json" on centos7 (or other installs with older libmagic libs)

## 0.5.12

### Enhancements

* Add OS mimetypes DB to docker image, mainly for unstructured-api compat.
* Use the image registry as a cache when building Docker images.
* Adds the ability for `partition_text` to group together broken paragraphs.
* Added method to utils to allow date time format validation

### Features
* Add Slack connector to pull messages for a specific channel

* Add --partition-by-api parameter to unstructured-ingest
* Added `partition_rtf` for processing rich text files.
* `partition` now accepts a `url` kwarg in addition to `file` and `filename`.

### Fixes

* Allow encoding to be passed into `replace_mime_encodings`.
* unstructured-ingest connector-specific dependencies are imported on demand.
* unstructured-ingest --flatten-metadata supported for local connector.
* unstructured-ingest fix runtime error when using --metadata-include.

## 0.5.11

### Enhancements

### Features

### Fixes

* Guard against null style attribute in docx document elements
* Update HTML encoding to better support foreign language characters

## 0.5.10

### Enhancements

* Updated inference package
* Add sender, recipient, date, and subject to element metadata for emails

### Features

* Added `--download-only` parameter to `unstructured-ingest`

### Fixes

* FileNotFound error when filename is provided but file is not on disk

## 0.5.9

### Enhancements

### Features

### Fixes

* Convert file to str in helper `split_by_paragraph` for `partition_text`

## 0.5.8

### Enhancements

* Update `elements_to_json` to return string when filename is not specified
* `elements_from_json` may take a string instead of a filename with the `text` kwarg
* `detect_filetype` now does a final fallback to file extension.
* Empty tags are now skipped during the depth check for HTML processing.

### Features

* Add local file system to `unstructured-ingest`
* Add `--max-docs` parameter to `unstructured-ingest`
* Added `partition_msg` for processing MSFT Outlook .msg files.

### Fixes

* `convert_file_to_text` now passes through the `source_format` and `target_format` kwargs.
  Previously they were hard coded.
* Partitioning functions that accept a `text` kwarg no longer raise an error if an empty
  string is passed (and empty list of elements is returned instead).
* `partition_json` no longer fails if the input is an empty list.
* Fixed bug in `chunk_by_attention_window` that caused the last word in segments to be cut-off
  in some cases.

### BREAKING CHANGES

* `stage_for_transformers` now returns a list of elements, making it consistent with other
  staging bricks

## 0.5.7

### Enhancements

* Refactored codebase using `exactly_one`
* Adds ability to pass headers when passing a url in partition_html()
* Added optional `content_type` and `file_filename` parameters to `partition()` to bypass file detection

### Features

* Add `--flatten-metadata` parameter to `unstructured-ingest`
* Add `--fields-include` parameter to `unstructured-ingest`

### Fixes

## 0.5.6

### Enhancements

* `contains_english_word()`, used heavily in text processing, is 10x faster.

### Features

* Add `--metadata-include` and `--metadata-exclude` parameters to `unstructured-ingest`
* Add `clean_non_ascii_chars` to remove non-ascii characters from unicode string

### Fixes

* Fix problem with PDF partition (duplicated test)

## 0.5.4

### Enhancements

* Added Biomedical literature connector for ingest cli.
* Add `FsspecConnector` to easily integrate any existing `fsspec` filesystem as a connector.
* Rename `s3_connector.py` to `s3.py` for readability and consistency with the
  rest of the connectors.
* Now `S3Connector` relies on `s3fs` instead of on `boto3`, and it inherits
  from `FsspecConnector`.
* Adds an `UNSTRUCTURED_LANGUAGE_CHECKS` environment variable to control whether or not language
  specific checks like vocabulary and POS tagging are applied. Set to `"true"` for higher
  resolution partitioning and `"false"` for faster processing.
* Improves `detect_filetype` warning to include filename when provided.
* Adds a "fast" strategy for partitioning PDFs with PDFMiner. Also falls back to the "fast"
  strategy if detectron2 is not available.
* Start deprecation life cycle for `unstructured-ingest --s3-url` option, to be deprecated in
  favor of `--remote-url`.

### Features

* Add `AzureBlobStorageConnector` based on its `fsspec` implementation inheriting
from `FsspecConnector`
* Add `partition_epub` for partitioning e-books in EPUB3 format.

### Fixes

* Fixes processing for text files with `message/rfc822` MIME type.
* Open xml files in read-only mode when reading contents to construct an XMLDocument.

## 0.5.3

### Enhancements

* `auto.partition()` can now load Unstructured ISD json documents.
* Simplify partitioning functions.
* Improve logging for ingest CLI.

### Features

* Add `--wikipedia-auto-suggest` argument to the ingest CLI to disable automatic redirection
  to pages with similar names.
* Add setup script for Amazon Linux 2
* Add optional `encoding` argument to the `partition_(text/email/html)` functions.
* Added Google Drive connector for ingest cli.
* Added Gitlab connector for ingest cli.

### Fixes

## 0.5.2

### Enhancements

* Fully move from printing to logging.
* `unstructured-ingest` now uses a default `--download_dir` of `$HOME/.cache/unstructured/ingest`
rather than a "tmp-ingest-" dir in the working directory.

### Features

### Fixes

* `setup_ubuntu.sh` no longer fails in some contexts by interpreting
`DEBIAN_FRONTEND=noninteractive` as a command
* `unstructured-ingest` no longer re-downloads files when --preserve-downloads
is used without --download-dir.
* Fixed an issue that was causing text to be skipped in some HTML documents.

## 0.5.1

### Enhancements

### Features

### Fixes

* Fixes an error causing JavaScript to appear in the output of `partition_html` sometimes.
* Fix several issues with the `requires_dependencies` decorator, including the error message
  and how it was used, which had caused an error for `unstructured-ingest --github-url ...`.

## 0.5.0

### Enhancements

* Add `requires_dependencies` Python decorator to check dependencies are installed before
  instantiating a class or running a function

### Features

* Added Wikipedia connector for ingest cli.

### Fixes

* Fix `process_document` file cleaning on failure
* Fixes an error introduced in the metadata tracking commit that caused `NarrativeText`
  and `FigureCaption` elements to be represented as `Text` in HTML documents.

## 0.4.16

### Enhancements

* Fallback to using file extensions for filetype detection if `libmagic` is not present

### Features

* Added setup script for Ubuntu
* Added GitHub connector for ingest cli.
* Added `partition_md` partitioner.
* Added Reddit connector for ingest cli.

### Fixes

* Initializes connector properly in ingest.main::MainProcess
* Restricts version of unstructured-inference to avoid multithreading issue

## 0.4.15

### Enhancements

* Added `elements_to_json` and `elements_from_json` for easier serialization/deserialization
* `convert_to_dict`, `dict_to_elements` and `convert_to_csv` are now aliases for functions
  that use the ISD terminology.

### Fixes

* Update to ensure all elements are preserved during serialization/deserialization

## 0.4.14

* Automatically install `nltk` models in the `tokenize` module.

## 0.4.13

* Fixes unstructured-ingest cli.

## 0.4.12

* Adds console_entrypoint for unstructured-ingest, other structure/doc updates related to ingest.
* Add `parser` parameter to `partition_html`.

## 0.4.11

* Adds `partition_doc` for partitioning Word documents in `.doc` format. Requires `libreoffice`.
* Adds `partition_ppt` for partitioning PowerPoint documents in `.ppt` format. Requires `libreoffice`.

## 0.4.10

* Fixes `ElementMetadata` so that it's JSON serializable when the filename is a `Path` object.

## 0.4.9

* Added ingest modules and s3 connector, sample ingest script
* Default to `url=None` for `partition_pdf` and `partition_image`
* Add ability to skip English specific check by setting the `UNSTRUCTURED_LANGUAGE` env var to `""`.
* Document `Element` objects now track metadata

## 0.4.8

* Modified XML and HTML parsers not to load comments.

## 0.4.7

* Added the ability to pull an HTML document from a url in `partition_html`.
* Added the the ability to get file summary info from lists of filenames and lists
  of file contents.
* Added optional page break to `partition` for `.pptx`, `.pdf`, images, and `.html` files.
* Added `to_dict` method to document elements.
* Include more unicode quotes in `replace_unicode_quotes`.

## 0.4.6

* Loosen the default cap threshold to `0.5`.
* Add a `UNSTRUCTURED_NARRATIVE_TEXT_CAP_THRESHOLD` environment variable for controlling
  the cap ratio threshold.
* Unknown text elements are identified as `Text` for HTML and plain text documents.
* `Body Text` styles no longer default to `NarrativeText` for Word documents. The style information
  is insufficient to determine that the text is narrative.
* Upper cased text is lower cased before checking for verbs. This helps avoid some missed verbs.
* Adds an `Address` element for capturing elements that only contain an address.
* Suppress the `UserWarning` when detectron is called.
* Checks that titles and narrative test have at least one English word.
* Checks that titles and narrative text are at least 50% alpha characters.
* Restricts titles to a maximum word length. Adds a `UNSTRUCTURED_TITLE_MAX_WORD_LENGTH`
  environment variable for controlling the max number of words in a title.
* Updated `partition_pptx` to order the elements on the page

## 0.4.4

* Updated `partition_pdf` and `partition_image` to return `unstructured` `Element` objects
* Fixed the healthcheck url path when partitioning images and PDFs via API
* Adds an optional `coordinates` attribute to document objects
* Adds `FigureCaption` and `CheckBox` document elements
* Added ability to split lists detected in `LayoutElement` objects
* Adds `partition_pptx` for partitioning PowerPoint documents
* LayoutParser models now download from HugginfaceHub instead of DropBox
* Fixed file type detection for XML and HTML files on Amazone Linux

## 0.4.3

* Adds `requests` as a base dependency
* Fix in `exceeds_cap_ratio` so the function doesn't break with empty text
* Fix bug in `_parse_received_data`.
* Update `detect_filetype` to properly handle `.doc`, `.xls`, and `.ppt`.

## 0.4.2

* Added `partition_image` to process documents in an image format.
* Fixed utf-8 encoding error in `partition_email` with attachments for `text/html`

## 0.4.1

* Added support for text files in the `partition` function
* Pinned `opencv-python` for easier installation on Linux

## 0.4.0

* Added generic `partition` brick that detects the file type and routes a file to the appropriate
  partitioning brick.
* Added a file type detection module.
* Updated `partition_html` and `partition_eml` to support file-like objects in 'rb' mode.
* Cleaning brick for removing ordered bullets `clean_ordered_bullets`.
* Extract brick method for ordered bullets `extract_ordered_bullets`.
* Test for `clean_ordered_bullets`.
* Test for `extract_ordered_bullets`.
* Added `partition_docx` for pre-processing Word Documents.
* Added new REGEX patterns to extract email header information
* Added new functions to extract header information `parse_received_data` and `partition_header`
* Added new function to parse plain text files `partition_text`
* Added new cleaners functions `extract_ip_address`, `extract_ip_address_name`, `extract_mapi_id`, `extract_datetimetz`
* Add new `Image` element and function to find embedded images `find_embedded_images`
* Added `get_directory_file_info` for summarizing information about source documents

## 0.3.5

* Add support for local inference
* Add new pattern to recognize plain text dash bullets
* Add test for bullet patterns
* Fix for `partition_html` that allows for processing `div` tags that have both text and child
  elements
* Add ability to extract document metadata from `.docx`, `.xlsx`, and `.jpg` files.
* Helper functions for identifying and extracting phone numbers
* Add new function `extract_attachment_info` that extracts and decodes the attachment
of an email.
* Staging brick to convert a list of `Element`s to a `pandas` dataframe.
* Add plain text functionality to `partition_email`

## 0.3.4

* Python-3.7 compat

## 0.3.3

* Removes BasicConfig from logger configuration
* Adds the `partition_email` partitioning brick
* Adds the `replace_mime_encodings` cleaning bricks
* Small fix to HTML parsing related to processing list items with sub-tags
* Add `EmailElement` data structure to store email documents

## 0.3.2

* Added `translate_text` brick for translating text between languages
* Add an `apply` method to make it easier to apply cleaners to elements

## 0.3.1

* Added \_\_init.py\_\_ to `partition`

## 0.3.0

* Implement staging brick for Argilla. Converts lists of `Text` elements to `argilla` dataset classes.
* Removing the local PDF parsing code and any dependencies and tests.
* Reorganizes the staging bricks in the unstructured.partition module
* Allow entities to be passed into the Datasaur staging brick
* Added HTML escapes to the `replace_unicode_quotes` brick
* Fix bad responses in partition_pdf to raise ValueError
* Adds `partition_html` for partitioning HTML documents.

## 0.2.6

* Small change to how \_read is placed within the inheritance structure since it doesn't really apply to pdf
* Add partitioning brick for calling the document image analysis API

## 0.2.5

* Update python requirement to >=3.7

## 0.2.4

* Add alternative way of importing `Final` to support google colab

## 0.2.3

* Add cleaning bricks for removing prefixes and postfixes
* Add cleaning bricks for extracting text before and after a pattern

## 0.2.2

* Add staging brick for Datasaur

## 0.2.1

* Added brick to convert an ISD dictionary to a list of elements
* Update `PDFDocument` to use the `from_file` method
* Added staging brick for CSV format for ISD (Initial Structured Data) format.
* Added staging brick for separating text into attention window size chunks for `transformers`.
* Added staging brick for LabelBox.
* Added ability to upload LabelStudio predictions
* Added utility function for JSONL reading and writing
* Added staging brick for CSV format for Prodigy
* Added staging brick for Prodigy
* Added ability to upload LabelStudio annotations
* Added text_field and id_field to stage_for_label_studio signature

## 0.2.0

* Initial release of unstructured<|MERGE_RESOLUTION|>--- conflicted
+++ resolved
@@ -1,17 +1,10 @@
-<<<<<<< HEAD
-## 0.10.28-dev2
-=======
-## 0.10.28-dev3
->>>>>>> ff752e88
+## 0.10.28-dev4
 
 ### Enhancements
 
 * **Add element type CI evaluation workflow** Adds element type frequency evaluation metrics to the current ingest workflow to measure the performance of each file extracted as well as aggregated-level performance.
-<<<<<<< HEAD
+* **Add table structure evaluation helpers** Adds functions to evaluate the similarity between predicted table structure and actual table structure.
 * **Use `yolox` by default for table extraction when partitioning pdf/image** `yolox` model provides higher recall of the table regions than the quantized version and it is now the default element detection model when `infer_table_structure=True` for partitioning pdf/image files
-=======
-* **Add table structure evaluation helpers** Adds functions to evaluate the similarity between predicted table structure and actual table structure.
->>>>>>> ff752e88
 
 ### Features
 
