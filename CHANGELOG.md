--- conflicted
+++ resolved
@@ -1,22 +1,10 @@
 ## 0.10.13-dev4
-<<<<<<< HEAD
-
-### Enhancements
-
-* Adds data source properties (date_created, date_modified, version, exists, source_url, record_locator) to Sharepoint and Outlook connectors.
-
-### Features
-
-### Fixes
-
-## 0.10.13-dev3
-=======
->>>>>>> 8641fe39
 
 ### Enhancements
 
 * Updated documentation: Added back support doc types for partitioning, more Python codes in the API page,  RAG definition, and use case.
 * Updated Hi-Res Metadata: PDFs and Images using Hi-Res strategy now have layout model class probabilities added ot metadata.
+* Adds data source properties (date_created, date_modified, version, exists, source_url, record_locator) to Sharepoint and Outlook connectors.
 
 ### Features
 
