<<<<<<< HEAD
## 0.13.8-dev3
=======
## 0.13.8-dev8
>>>>>>> 12b30d28

### Enhancements

* **Faster evaluation** Support for concurrent processing of documents during evaluation

### Features

### Fixes

* **Add missing starting_page_num param to partition_image**
* **Make the filename and file params for partition_image and partition_pdf match the other partitioners**
* **Fix include_slide_notes and include_page_breaks params in partition_ppt**
* **Re-apply: skip accuracy calculation feature** Overwritten by mistake
<<<<<<< HEAD
* **AstraDB: opton to prevent indexing metadata**
=======
* **Fix type hint for paragraph_grouper param** `paragraph_grouper` can be set to `False`, but the type hint did not not reflect this previously.
* **Remove links param from partition_pdf** `links` is extracted during partitioning and is not needed as a paramter in partition_pdf.
* **Improve CSV delimeter detection.** `partition_csv()` would raise on CSV files with very long lines.
>>>>>>> 12b30d28

## 0.13.7

### Enhancements

* **Remove `page_number` metadata fields** for HTML partition until we have a better strategy to decide page counting.
* **Extract OCRAgent.get_agent().** Generalize access to the configured OCRAgent instance beyond its use for PDFs.
* **Add calculation of table related metrics which take into account colspans and rowspans**
* **Evaluation: skip accuracy calculation** for files for which output and ground truth sizes differ greatly

### Features

* **add ability to get ratio of `cid` characters in embedded text extracted by `pdfminer`**.

### Fixes

* **`partition_docx()` handles short table rows.** The DOCX format allows a table row to start late and/or end early, meaning cells at the beginning or end of a row can be omitted. While there are legitimate uses for this capability, using it in practice is relatively rare. However, it can happen unintentionally when adjusting cell borders with the mouse. Accommodate this case and generate accurate `.text` and `.metadata.text_as_html` for these tables.
* **Remedy macOS test failure not triggered by CI.** Generalize temp-file detection beyond hard-coded Linux-specific prefix.
* **Remove unnecessary warning log for using default layout model.**
* **Add chunking to partition_tsv** Even though partition_tsv() produces a single Table element, chunking is made available because the Table element is often larger than the desired chunk size and must be divided into smaller chunks.

## 0.13.6

### Enhancements

### Features

### Fixes

- **ValueError: Invalid file (FileType.UNK) when parsing Content-Type header with charset directive** URL response Content-Type headers are now parsed according to RFC 9110.

## 0.13.5

### Enhancements

### Features

### Fixes

* **KeyError raised when updating parent_id** In the past, combining `ListItem` elements could result in reusing the same memory location which then led to unexpected side effects when updating element IDs.
* **Bump unstructured-inference==0.7.29**: table transformer predictions are now removed if confidence is below threshold

## 0.13.4

### Enhancements

* **Unique and deterministic hash IDs for elements** Element IDs produced by any partitioning
  function are now deterministic and unique at the document level by default. Before, hashes were
  based only on text; however, they now also take into account the element's sequence number on a
  page, the page's number in the document, and the document's file name.
* **Enable remote chunking via unstructured-ingest** Chunking using unstructured-ingest was
  previously limited to local chunking using the strategies `basic` and `by_title`. Remote chunking
  options via the API are now accessible.
* **Save table in cells format**. `UnstructuredTableTransformerModel` is able to return predicted table in cells format

### Features

* **Add a `PDF_ANNOTATION_THRESHOLD` environment variable to control the capture of embedded links in `partition_pdf()` for `fast` strategy**.
* **Add integration with the Google Cloud Vision API**. Adds a third OCR provider, alongside Tesseract and Paddle: the Google Cloud Vision API.

### Fixes

* **Remove ElementMetadata.section field.**. This field was unused, not populated by any partitioners.

## 0.13.3

### Enhancements

* **Remove duplicate image elements**. Remove image elements identified by PDFMiner that have similar bounding boxes and the same text.
* **Add support for `start_index` in `html` links extraction**
* **Add `strategy` arg value to `_PptxPartitionerOptions`.** This makes this paritioning option available for sub-partitioners to come that may optionally use inference or other expensive operations to improve the partitioning.
* **Support pluggable sub-partitioner for PPTX Picture shapes.** Use a distinct sub-partitioner for partitioning PPTX Picture (image) shapes and allow the default picture sub-partitioner to be replaced at run-time by one of the user's choosing.
* **Introduce `starting_page_number` parameter to partitioning functions** It applies to those partitioners which support `page_number` in element's metadata: PDF, TIFF, XLSX, DOC, DOCX, PPT, PPTX.
* **Redesign the internal mechanism of assigning element IDs** This allows for further enhancements related to element IDs such as deterministic and document-unique hashes. The way partitioning functions operate hasn't changed, which means `unique_element_ids` continues to be `False` by default, utilizing text hashes.

### Features

### Fixes

* **Add support for extracting text from tag tails in HTML**. This fix adds ability to generate separate elements using tag tails.
* **Add support for extracting text from `<b>` tags in HTML** Now `partition_html()` can extract text from `<b>` tags inside container tags (like `<div>`, `<pre>`).
* **Fix pip-compile make target** Missing base.in dependency missing from requirments make file added

## 0.13.2

### Enhancements

### Features

### Fixes

* **Brings back missing word list files** that caused `partition` failures in 0.13.1.

## 0.13.1

### Enhancements

* **Drop constraint on pydantic, supporting later versions** All dependencies has pydantic pinned at an old version. This explicit pin was removed, allowing the latest version to be pulled in when requirements are compiled.

### Features

* **Add a set of new `ElementType`s to extend future element types**

### Fixes

* **Fix `partition_html()` swallowing some paragraphs**. The `partition_html()` only considers elements with limited depth to avoid becoming the text representation of a giant div. This fix increases the limit value.
* **Fix SFTP** Adds flag options to SFTP connector on whether to use ssh keys / agent, with flag values defaulting to False. This is to prevent looking for ssh files when using username and password. Currently, username and password are required, making that always the case.

## 0.13.0

### Enhancements

* **Add `.metadata.is_continuation` to text-split chunks.** `.metadata.is_continuation=True` is added to second-and-later chunks formed by text-splitting an oversized `Table` element but not to their counterpart `Text` element splits. Add this indicator for `CompositeElement` to allow text-split continuation chunks to be identified for downstream processes that may wish to skip intentionally redundant metadata values in continuation chunks.
* **Add `compound_structure_acc` metric to table eval.** Add a new property to `unstructured.metrics.table_eval.TableEvaluation`: `composite_structure_acc`, which is computed from the element level row and column index and content accuracy scores
* **Add `.metadata.orig_elements` to chunks.** `.metadata.orig_elements: list[Element]` is added to chunks during the chunking process (when requested) to allow access to information from the elements each chunk was formed from. This is useful for example to recover metadata fields that cannot be consolidated to a single value for a chunk, like `page_number`, `coordinates`, and `image_base64`.
* **Add `--include_orig_elements` option to Ingest CLI.** By default, when chunking, the original elements used to form each chunk are added to `chunk.metadata.orig_elements` for each chunk. * The `include_orig_elements` parameter allows the user to turn off this behavior to produce a smaller payload when they don't need this metadata.
* **Add Google VertexAI embedder** Adds VertexAI embeddings to support embedding via Google Vertex AI.

### Features

* **Chunking populates `.metadata.orig_elements` for each chunk.** This behavior allows the text and metadata of the elements combined to make each chunk to be accessed. This can be important for example to recover metadata such as `.coordinates` that cannot be consolidated across elements and so is dropped from chunks. This option is controlled by the `include_orig_elements` parameter to `partition_*()` or to the chunking functions. This option defaults to `True` so original-elements are preserved by default. This behavior is not yet supported via the REST APIs or SDKs but will be in a closely subsequent PR to other `unstructured` repositories. The original elements will also not serialize or deserialize yet; this will also be added in a closely subsequent PR.
* **Add Clarifai destination connector** Adds support for writing partitioned and chunked documents into Clarifai.

### Fixes

* **Fix `clean_pdfminer_inner_elements()` to remove only pdfminer (embedded) elements merged with inferred elements**. Previously, some embedded elements were removed even if they were not merged with inferred elements. Now, only embedded elements that are already merged with inferred elements are removed.
* **Clarify IAM Role Requirement for GCS Platform Connectors**. The GCS Source Connector requires Storage Object Viewer and GCS Destination Connector requires Storage Object Creator IAM roles.
* **Change table extraction defaults** Change table extraction defaults in favor of using `skip_infer_table_types` parameter and reflect these changes in documentation.
* **Fix OneDrive dates with inconsistent formatting** Adds logic to conditionally support dates returned by office365 that may vary in date formatting or may be a datetime rather than a string. See previous fix for SharePoint
* **Adds tracking for AstraDB** Adds tracking info so AstraDB can see what source called their api.
* **Support AWS Bedrock Embeddings in ingest CLI** The configs required to instantiate the bedrock embedding class are now exposed in the api and the version of boto being used meets the minimum requirement to introduce the bedrock runtime required to hit the service.
* **Change MongoDB redacting** Original redact secrets solution is causing issues in platform. This fix uses our standard logging redact solution.

## 0.12.6

### Enhancements

* **Improve ability to capture embedded links in `partition_pdf()` for `fast` strategy** Previously, a threshold value that affects the capture of embedded links was set to a fixed value by default. This allows users to specify the threshold value for better capturing.
* **Refactor `add_chunking_strategy` decorator to dispatch by name.** Add `chunk()` function to be used by the `add_chunking_strategy` decorator to dispatch chunking call based on a chunking-strategy name (that can be dynamic at runtime). This decouples chunking dispatch from only those chunkers known at "compile" time and enables runtime registration of custom chunkers.
* **Redefine `table_level_acc` metric for table evaluation.** `table_level_acc` now is an average of individual predicted table's accuracy. A predicted table's accuracy is defined as the sequence matching ratio between itself and its corresponding ground truth table.

### Features

* **Added Unstructured Platform Documentation** The Unstructured Platform is currently in beta. The documentation provides how-to guides for setting up workflow automation, job scheduling, and configuring source and destination connectors.

### Fixes

* **Partitioning raises on file-like object with `.name` not a local file path.** When partitioning a file using the `file=` argument, and `file` is a file-like object (e.g. io.BytesIO) having a `.name` attribute, and the value of `file.name` is not a valid path to a file present on the local filesystem, `FileNotFoundError` is raised. This prevents use of the `file.name` attribute for downstream purposes to, for example, describe the source of a document retrieved from a network location via HTTP.
* **Fix SharePoint dates with inconsistent formatting** Adds logic to conditionally support dates returned by office365 that may vary in date formatting or may be a datetime rather than a string.
* **Include warnings** about the potential risk of installing a version of `pandoc` which does not support RTF files + instructions that will help resolve that issue.
* **Incorporate the `install-pandoc` Makefile recipe** into relevant stages of CI workflow, ensuring it is a version that supports RTF input files.
* **Fix Google Drive source key** Allow passing string for source connector key.
* **Fix table structure evaluations calculations** Replaced special value `-1.0` with `np.nan` and corrected rows filtering of files metrics basing on that.
* **Fix Sharepoint-with-permissions test** Ignore permissions metadata, update test.
* **Fix table structure evaluations for edge case** Fixes the issue when the prediction does not contain any table - no longer errors in such case.

## 0.12.5

### Enhancements

### Features
* Add `date_from_file_object` parameter to partition. If True and if file is provided via `file` parameter it will cause partition to infer last modified date from `file`'s content. If False, last modified metadata will be `None`.

* **Header and footer detection for fast strategy** `partition_pdf` with `fast` strategy now
  detects elements that are in the top or bottom 5 percent of the page as headers and footers.
* **Add parent_element to overlapping case output** Adds parent_element to the output for `identify_overlapping_or_nesting_case` and `catch_overlapping_and_nested_bboxes` functions.
* **Add table structure evaluation** Adds a new function to evaluate the structure of a table and return a metric that represents the quality of the table structure. This function is used to evaluate the quality of the table structure and the table contents.
* **Add AstraDB destination connector** Adds support for writing embedded documents into an AstraDB vector database.
* **Add OctoAI embedder** Adds support for embeddings via OctoAI.

### Fixes

* **Fix passing list type parameters when calling unstructured API via `partition_via_api()`** Update `partition_via_api()` to convert all list type parameters to JSON formatted strings before calling the unstructured client SDK. This will support image block extraction via `partition_via_api()`.
* **Fix `check_connection` in opensearch, databricks, postgres, azure connectors**
* **Fix don't treat plain text files with double quotes as JSON** If a file can be deserialized as JSON but it deserializes as a string, treat it as plain text even though it's valid JSON.
* **Fix `check_connection` in opensearch, databricks, postgres, azure connectors**
* **Fix cluster of bugs in `partition_xlsx()` that dropped content.** Algorithm for detecting "subtables" within a worksheet dropped table elements for certain patterns of populated cells such as when a trailing single-cell row appeared in a contiguous block of populated cells.
* **Improved documentation**. Fixed broken links and improved readability on `Key Concepts` page.
* **Rename `OpenAiEmbeddingConfig` to `OpenAIEmbeddingConfig`.**
* **Fix partition_json() doesn't chunk.** The `@add_chunking_strategy` decorator was missing from `partition_json()` such that pre-partitioned documents serialized to JSON did not chunk when a chunking-strategy was specified.


## 0.12.4

### Enhancements

* **Apply New Version of `black` formatting** The `black` library recently introduced a new major version that introduces new formatting conventions. This change brings code in the `unstructured` repo into compliance with the new conventions.
* **Move ingest imports to local scopes** Moved ingest dependencies into local scopes to be able to import ingest connector classes without the need of installing imported external dependencies. This allows lightweight use of the classes (not the instances. to use the instances as intended you'll still need the dependencies).
* **Add support for `.p7s` files** `partition_email` can now process `.p7s` files. The signature for the signed message is extracted and added to metadata.
* **Fallback to valid content types for emails** If the user selected content type does not exist on the email message, `partition_email` now falls back to anoter valid content type if it's available.

### Features

* **Add .heic file partitioning** .heic image files were previously unsupported and are now supported though partition_image()
* **Add the ability to specify an alternate OCR** implementation by implementing an `OCRAgent` interface and specify it using `OCR_AGENT` environment variable.
* **Add Vectara destination connector** Adds support for writing partitioned documents into a Vectara index.
* **Add ability to detect text in .docx inline shapes** extensions of docx partition, extracts text from inline shapes and includes them in paragraph's text

### Fixes

* **Fix `partition_pdf()` not working when using chipper model with `file`**
* **Handle common incorrect arguments for `languages` and `ocr_languages`** Users are regularly receiving errors on the API because they are defining `ocr_languages` or `languages` with additional quotationmarks, brackets, and similar mistakes. This update handles common incorrect arguments and raises an appropriate warning.
* **Default `hi_res_model_name` now relies on `unstructured-inference`** When no explicit `hi_res_model_name` is passed into `partition` or `partition_pdf_or_image` the default model is picked by `unstructured-inference`'s settings or os env variable `UNSTRUCTURED_HI_RES_MODEL_NAME`; it now returns the same model name regardless of `infer_table_structure`'s value; this function will be deprecated in the future and the default model name will simply rely on `unstructured-inference` and will not consider os env in a future release.
* **Fix remove Vectara requirements from setup.py - there are no dependencies**
* **Add missing dependency files to package manifest**. Updates the file path for the ingest
  dependencies and adds missing extra dependencies.
* **Fix remove Vectara requirements from setup.py - there are no dependencies **
* **Add title to Vectara upload - was not separated out from initial connector **
* **Fix change OpenSearch port to fix potential conflict with Elasticsearch in ingest test **


## 0.12.3

### Enhancements

* **Driver for MongoDB connector.** Adds a driver with `unstructured` version information to the
  MongoDB connector.

### Features

* **Add Databricks Volumes destination connector** Databricks Volumes connector added to ingest CLI.  Users may now use `unstructured-ingest` to write partitioned data to a Databricks Volumes storage service.

### Fixes

* **Fix support for different Chipper versions and prevent running PDFMiner with Chipper**
* **Treat YAML files as text.** Adds YAML MIME types to the file detection code and treats those
  files as text.
* **Fix FSSpec destination connectors check_connection.** FSSpec destination connectors did not use `check_connection`. There was an error when trying to `ls` destination directory - it may not exist at the moment of connector creation. Now `check_connection` calls `ls` on bucket root and this method is called on `initialize` of destination connector.
* **Fix databricks-volumes extra location.** `setup.py` is currently pointing to the wrong location for the databricks-volumes extra requirements. This results in errors when trying to build the wheel for unstructured. This change updates to point to the correct path.
* **Fix uploading None values to Chroma and Pinecone.** Removes keys with None values with Pinecone and Chroma destinations. Pins Pinecone dependency
* **Update documentation.** (i) best practice for table extration by using 'skip_infer_table_types' param, instead of 'pdf_infer_table_structure', and (ii) fixed CSS, RST issues and typo in the documentation.
* **Fix postgres storage of link_texts.** Formatting of link_texts was breaking metadata storage.

## 0.12.2

### Enhancements

### Features

### Fixes

* **Fix index error in table processing.** Bumps the `unstructured-inference` version to address and
  index error that occurs on some tables in the table transformer object.

## 0.12.1

### Enhancements

* **Allow setting image block crop padding parameter** In certain circumstances, adjusting the image block crop padding can improve image block extraction by preventing extracted image blocks from being clipped.
* **Add suport for bitmap images in `partition_image`** Adds support for `.bmp` files in
  `partition`, `partition_image`, and `detect_filetype`.
* **Keep all image elements when using "hi_res" strategy** Previously, `Image` elements with small chunks of text were ignored unless the image block extraction parameters (`extract_images_in_pdf` or `extract_image_block_types`) were specified. Now, all image elements are kept regardless of whether the image block extraction parameters are specified.
* **Add filetype detection for `.wav` files.** Add filetpye detection for `.wav` files.
* **Add "basic" chunking strategy.** Add baseline chunking strategy that includes all shared chunking behaviors without breaking chunks on section or page boundaries.
* **Add overlap option for chunking.** Add option to overlap chunks. Intra-chunk and inter-chunk overlap are requested separately. Intra-chunk overlap is applied only to the second and later chunks formed by text-splitting an oversized chunk. Inter-chunk overlap may also be specified; this applies overlap between "normal" (not-oversized) chunks.
* **Salesforce connector accepts private key path or value.** Salesforce parameter `private-key-file` has been renamed to `private-key`. Private key can be provided as path to file or file contents.
* **Update documentation**: (i) added verbiage about the free API cap limit, (ii) added deprecation warning on ``Staging`` bricks in favor of ``Destination Connectors``, (iii) added warning and code examples to use the SaaS API Endpoints using CLI-vs-SDKs, (iv) fixed example pages formatting, (v) added deprecation on ``model_name`` in favor of ``hi_res_model_name``, (vi) added ``extract_images_in_pdf`` usage in ``partition_pdf`` section, (vii) reorganize and improve the documentation introduction section, and (viii) added PDF table extraction best practices.
* **Add "basic" chunking to ingest CLI.** Add options to ingest CLI allowing access to the new "basic" chunking strategy and overlap options.
* **Make Elasticsearch Destination connector arguments optional.** Elasticsearch Destination connector write settings are made optional and will rely on default values when not specified.
* **Normalize Salesforce artifact names.** Introduced file naming pattern present in other connectors to Salesforce connector.
* **Install Kapa AI chatbot.** Added Kapa.ai website widget on the documentation.

### Features
* **MongoDB Source Connector.** New source connector added to all CLI ingest commands to support downloading/partitioning files from MongoDB.
* **Add OpenSearch source and destination connectors.** OpenSearch, a fork of Elasticsearch, is a popular storage solution for various functionality such as search, or providing intermediary caches within data pipelines. Feature: Added OpenSearch source connector to support downloading/partitioning files. Added OpenSearch destination connector to be able to ingest documents from any supported source, embed them and write the embeddings / documents into OpenSearch.

### Fixes

* **Fix GCS connector converting JSON to string with single quotes.** FSSpec serialization caused conversion of JSON token to string with single quotes. GCS requires token in form of dict so this format is now assured.
* **Pin version of unstructured-client** Set minimum version of unstructured-client to avoid raising a TypeError when passing `api_key_auth` to `UnstructuredClient`
* **Fix the serialization of the Pinecone destination connector.** Presence of the PineconeIndex object breaks serialization due to TypeError: cannot pickle '_thread.lock' object. This removes that object before serialization.
* **Fix the serialization of the Elasticsearch destination connector.** Presence of the _client object breaks serialization due to TypeError: cannot pickle '_thread.lock' object. This removes that object before serialization.
* **Fix the serialization of the Postgres destination connector.** Presence of the _client object breaks serialization due to TypeError: cannot pickle '_thread.lock' object. This removes that object before serialization.
* **Fix documentation and sample code for Chroma.** Was pointing to wrong examples..
* **Fix flatten_dict to be able to flatten tuples inside dicts** Update flatten_dict function to support flattening tuples inside dicts. This is necessary for objects like Coordinates, when the object is not written to the disk, therefore not being converted to a list before getting flattened (still being a tuple).
* **Fix the serialization of the Chroma destination connector.** Presence of the ChromaCollection object breaks serialization due to TypeError: cannot pickle 'module' object. This removes that object before serialization.
* **Fix fsspec connectors returning version as integer.** Connector data source versions should always be string values, however we were using the integer checksum value for the version for fsspec connectors. This casts that value to a string.

## 0.12.0

### Enhancements

* **Drop support for python3.8** All dependencies are now built off of the minimum version of python being `3.10`

## 0.11.9

### Enhancements

* **Rename kwargs related to extracting image blocks** Rename the kwargs related to extracting image blocks for consistency and API usage.

### Features

* **Add PostgreSQL/SQLite destination connector** PostgreSQL and SQLite connector added to ingest CLI.  Users may now use `unstructured-ingest` to write partitioned data to a PostgreSQL or SQLite database. And write embeddings to PostgreSQL pgvector database.

### Fixes

* **Handle users providing fully spelled out languages** Occasionally some users are defining the `languages` param as a fully spelled out language instead of a language code. This adds a dictionary for common languages so those small mistakes are caught and silently fixed.
* **Fix unequal row-length in HTMLTable.text_as_html.** Fixes to other aspects of partition_html() in v0.11 allowed unequal cell-counts in table rows. Make the cells in each row correspond 1:1 with cells in the original table row. This fix also removes "noise" cells resulting from HTML-formatting whitespace and eliminates the "column-shifting" of cells that previously resulted from noise-cells.
* **Fix MongoDB connector URI password redaction.** MongoDB documentation states that characters `$ : / ? # [ ] @` must be percent encoded. URIs with password containing such special character were not redacted.

## 0.11.8

### Enhancements

* **Add SaaS API User Guide.** This documentation serves as a guide for Unstructured SaaS API users to register, receive an API key and URL, and manage your account and billing information.
* **Add inter-chunk overlap capability.** Implement overlap between chunks. This applies to all chunks prior to any text-splitting of oversized chunks so is a distinct behavior; overlap at text-splits of oversized chunks is independent of inter-chunk overlap (distinct chunk boundaries) and can be requested separately. Note this capability is not yet available from the API but will shortly be made accessible using a new `overlap_all` kwarg on partition functions.

### Features

### Fixes

## 0.11.7

### Enhancements

* **Add intra-chunk overlap capability.** Implement overlap for split-chunks where text-splitting is used to divide an oversized chunk into two or more chunks that fit in the chunking window. Note this capability is not yet available from the API but will shortly be made accessible using a new `overlap` kwarg on partition functions.
* **Update encoders to leverage dataclasses** All encoders now follow a class approach which get annotated with the dataclass decorator. Similar to the connectors, it uses a nested dataclass for the configs required to configure a client as well as a field/property approach to cache the client. This makes sure any variable associated with the class exists as a dataclass field.

### Features

* **Add Qdrant destination connector.** Adds support for writing documents and embeddings into a Qdrant collection.
* **Store base64 encoded image data in metadata fields.** Rather than saving to file, stores base64 encoded data of the image bytes and the mimetype for the image in metadata fields: `image_base64` and `image_mime_type` (if that is what the user specifies by some other param like `pdf_extract_to_payload`). This would allow the API to have parity with the library.

### Fixes

* **Fix table structure metric script** Update the call to table agent to now provide OCR tokens as required
* **Fix element extraction not working when using "auto" strategy for pdf and image** If element extraction is specified, the "auto" strategy falls back to the "hi_res" strategy.
* **Fix a bug passing a custom url to `partition_via_api`** Users that self host the api were not able to pass their custom url to `partition_via_api`.

## 0.11.6

### Enhancements

* **Update the layout analysis script.** The previous script only supported annotating `final` elements. The updated script also supports annotating `inferred` and `extracted` elements.
* **AWS Marketplace API documentation**: Added the user guide, including setting up VPC and CloudFormation, to deploy Unstructured API on AWS platform.
* **Azure Marketplace API documentation**: Improved the user guide to deploy Azure Marketplace API by adding references to Azure documentation.
* **Integration documentation**: Updated URLs for the `staging_for` bricks

### Features

* **Partition emails with base64-encoded text.** Automatically handles and decodes base64 encoded text in emails with content type `text/plain` and `text/html`.
* **Add Chroma destination connector** Chroma database connector added to ingest CLI.  Users may now use `unstructured-ingest` to write partitioned/embedded data to a Chroma vector database.
* **Add Elasticsearch destination connector.** Problem: After ingesting data from a source, users might want to move their data into a destination. Elasticsearch is a popular storage solution for various functionality such as search, or providing intermediary caches within data pipelines. Feature: Added Elasticsearch destination connector to be able to ingest documents from any supported source, embed them and write the embeddings / documents into Elasticsearch.

### Fixes

* **Enable --fields argument omission for elasticsearch connector** Solves two bugs where removing the optional parameter --fields broke the connector due to an integer processing error and using an elasticsearch config for a destination connector resulted in a serialization issue when optional parameter --fields was not provided.
* **Add hi_res_model_name** Adds kwarg to relevant functions and add comments that model_name is to be deprecated.

## 0.11.5

### Enhancements

### Features

### Fixes

* **Fix `partition_pdf()` and `partition_image()` importation issue.** Reorganize `pdf.py` and `image.py` modules to be consistent with other types of document import code.

## 0.11.4

### Enhancements

* **Refactor image extraction code.** The image extraction code is moved from `unstructured-inference` to `unstructured`.
* **Refactor pdfminer code.** The pdfminer code is moved from `unstructured-inference` to `unstructured`.
* **Improve handling of auth data for fsspec connectors.** Leverage an extension of the dataclass paradigm to support a `sensitive` annotation for fields related to auth (i.e. passwords, tokens). Refactor all fsspec connectors to use explicit access configs rather than a generic dictionary.
* **Add glob support for fsspec connectors** Similar to the glob support in the ingest local source connector, similar filters are now enabled on all fsspec based source connectors to limit files being partitioned.
* Define a constant for the splitter "+" used in tesseract ocr languages.

### Features

* **Save tables in PDF's separately as images.** The "table" elements are saved as `table-<pageN>-<tableN>.jpg`. This filename is presented in the `image_path` metadata field for the Table element. The default would be to not do this.
* **Add Weaviate destination connector** Weaviate connector added to ingest CLI.  Users may now use `unstructured-ingest` to write partitioned data from over 20 data sources (so far) to a Weaviate object collection.
* **Sftp Source Connector.** New source connector added to support downloading/partitioning files from Sftp.

### Fixes

* **Fix pdf `hi_res` partitioning failure when pdfminer fails.** Implemented logic to fall back to the "inferred_layout + OCR" if pdfminer fails in the `hi_res` strategy.
* **Fix a bug where image can be scaled too large for tesseract** Adds a limit to prevent auto-scaling an image beyond the maximum size `tesseract` can handle for ocr layout detection
* **Update partition_csv to handle different delimiters** CSV files containing both non-comma delimiters and commas in the data were throwing an error in Pandas. `partition_csv` now identifies the correct delimiter before the file is processed.
* **partition returning cid code in `hi_res`** occasionally pdfminer can fail to decode the text in an pdf file and return cid code as text. Now when this happens the text from OCR is used.

## 0.11.2

### Enhancements

* **Updated Documentation**: (i) Added examples, and (ii) API Documentation, including Usage, SDKs, Azure Marketplace, and parameters and validation errors.

### Features

* * **Add Pinecone destination connector.** Problem: After ingesting data from a source, users might want to produce embeddings for their data and write these into a vector DB. Pinecone is an option among these vector databases. Feature: Added Pinecone destination connector to be able to ingest documents from any supported source, embed them and write the embeddings / documents into Pinecone.

### Fixes

* **Process chunking parameter names in ingest correctly** Solves a bug where chunking parameters weren't being processed and used by ingest cli by renaming faulty parameter names and prepends; adds relevant parameters to ingest pinecone test to verify that the parameters are functional.

## 0.11.1

### Enhancements

* **Use `pikepdf` to repair invalid PDF structure** for PDFminer when we see error `PSSyntaxError` when PDFminer opens the document and creates the PDFminer pages object or processes a single PDF page.
* **Batch Source Connector support** For instances where it is more optimal to read content from a source connector in batches, a new batch ingest doc is added which created multiple ingest docs after reading them in in batches per process.

### Features

* **Staging Brick for Coco Format** Staging brick which converts a list of Elements into Coco Format.
* **Adds HubSpot connector** Adds connector to retrieve call, communications, emails, notes, products and tickets from HubSpot

### Fixes

* **Do not extract text of `<style>` tags in HTML.** `<style>` tags containing CSS in invalid positions previously contributed to element text. Do not consider text node of a `<style>` element as textual content.
* **Fix DOCX merged table cell repeats cell text.** Only include text for a merged cell, not for each underlying cell spanned by the merge.
* **Fix tables not extracted from DOCX header/footers.** Headers and footers in DOCX documents skip tables defined in the header and commonly used for layout/alignment purposes. Extract text from tables as a string and include in the `Header` and `Footer` document elements.
* **Fix output filepath for fsspec-based source connectors.** Previously the base directory was being included in the output filepath unnecessarily.

## 0.11.0

### Enhancements

* **Add a class for the strategy constants.** Add a class `PartitionStrategy` for the strategy constants and use the constants to replace strategy strings.
* **Temporary Support for paddle language parameter.** User can specify default langage code for paddle with ENV `DEFAULT_PADDLE_LANG` before we have the language mapping for paddle.
* **Improve DOCX page-break fidelity.** Improve page-break fidelity such that a paragraph containing a page-break is split into two elements, one containing the text before the page-break and the other the text after. Emit the PageBreak element between these two and assign the correct page-number (n and n+1 respectively) to the two textual elements.

### Features

* **Add ad-hoc fields to `ElementMetadata` instance.** End-users can now add their own metadata fields simply by assigning to an element-metadata attribute-name of their choice, like `element.metadata.coefficient = 0.58`. These fields will round-trip through JSON and can be accessed with dotted notation.
* **MongoDB Destination Connector.** New destination connector added to all CLI ingest commands to support writing partitioned json output to mongodb.

### Fixes

* **Fix `TYPE_TO_TEXT_ELEMENT_MAP`.** Updated `Figure` mapping from `FigureCaption` to `Image`.
* **Handle errors when extracting PDF text** Certain pdfs throw unexpected errors when being opened by `pdfminer`, causing `partition_pdf()` to fail. We expect to be able to partition smoothly using an alternative strategy if text extraction doesn't work.  Added exception handling to handle unexpected errors when extracting pdf text and to help determine pdf strategy.
* **Fix `fast` strategy fall back to `ocr_only`** The `fast` strategy should not fall back to a more expensive strategy.
* **Remove default user ./ssh folder** The default notebook user during image build would create the known_hosts file with incorrect ownership, this is legacy and no longer needed so it was removed.
* **Include `languages` in metadata when partitioning `strategy=hi_res` or `fast`** User defined `languages` was previously used for text detection, but not included in the resulting element metadata for some strategies. `languages` will now be included in the metadata regardless of partition strategy for pdfs and images.
* **Handle a case where Paddle returns a list item in ocr_data as None** In partition, while parsing PaddleOCR data, it was assumed that PaddleOCR does not return None for any list item in ocr_data. Removed the assumption by skipping the text region whenever this happens.
* **Fix some pdfs returning `KeyError: 'N'`** Certain pdfs were throwing this error when being opened by pdfminer. Added a wrapper function for pdfminer that allows these documents to be partitioned.
* **Fix mis-splits on `Table` chunks.** Remedies repeated appearance of full `.text_as_html` on metadata of each `TableChunk` split from a `Table` element too large to fit in the chunking window.
* **Import tables_agent from inference** so that we don't have to initialize a global table agent in unstructured OCR again
* **Fix empty table is identified as bulleted-table.** A table with no text content was mistakenly identified as a bulleted-table and processed by the wrong branch of the initial HTML partitioner.
* **Fix partition_html() emits empty (no text) tables.** A table with cells nested below a `<thead>` or `<tfoot>` element was emitted as a table element having no text and unparseable HTML in `element.metadata.text_as_html`. Do not emit empty tables to the element stream.
* **Fix HTML `element.metadata.text_as_html` contains spurious <br> elements in invalid locations.** The HTML generated for the `text_as_html` metadata for HTML tables contained `<br>` elements invalid locations like between `<table>` and `<tr>`. Change the HTML generator such that these do not appear.
* **Fix HTML table cells enclosed in <thead> and <tfoot> elements are dropped.** HTML table cells nested in a `<thead>` or `<tfoot>` element were not detected and the text in those cells was omitted from the table element text and `.text_as_html`. Detect table rows regardless of the semantic tag they may be nested in.
* **Remove whitespace padding from `.text_as_html`.** `tabulate` inserts padding spaces to achieve visual alignment of columns in HTML tables it generates. Add our own HTML generator to do this simple job and omit that padding as well as newlines ("\n") used for human readability.
* **Fix local connector with absolute input path** When passed an absolute filepath for the input document path, the local connector incorrectly writes the output file to the input file directory. This fixes such that the output in this case is written to `output-dir/input-filename.json`

## 0.10.30

### Enhancements

* **Support nested DOCX tables.** In DOCX, like HTML, a table cell can itself contain a table. In this case, create nested HTML tables to reflect that structure and create a plain-text table with captures all the text in nested tables, formatting it as a reasonable facsimile of a table.
* **Add connection check to ingest connectors** Each source and destination connector now support a `check_connection()` method which makes sure a valid connection can be established with the source/destination given any authentication credentials in a lightweight request.

### Features

* **Add functionality to do a second OCR on cropped table images.** Changes to the values for scaling ENVs affect entire page OCR output(OCR regression) so we now do a second OCR for tables.
* **Adds ability to pass timeout for a request when partitioning via a `url`.** `partition` now accepts a new optional parameter `request_timeout` which if set will prevent any `requests.get` from hanging indefinitely and instead will raise a timeout error. This is useful when partitioning a url that may be slow to respond or may not respond at all.

### Fixes

* **Fix logic that determines pdf auto strategy.** Previously, `_determine_pdf_auto_strategy` returned `hi_res` strategy only if `infer_table_structure` was true. It now returns the `hi_res` strategy if either `infer_table_structure` or `extract_images_in_pdf` is true.
* **Fix invalid coordinates when parsing tesseract ocr data.** Previously, when parsing tesseract ocr data, the ocr data had invalid bboxes if zoom was set to `0`. A logical check is now added to avoid such error.
* **Fix ingest partition parameters not being passed to the api.** When using the --partition-by-api flag via unstructured-ingest, none of the partition arguments are forwarded, meaning that these options are disregarded. With this change, we now pass through all of the relevant partition arguments to the api. This allows a user to specify all of the same partition arguments they would locally and have them respected when specifying --partition-by-api.
* **Support tables in section-less DOCX.** Generalize solution for MS Chat Transcripts exported as DOCX by including tables in the partitioned output when present.
* **Support tables that contain only numbers when partitioning via `ocr_only`** Tables that contain only numbers are returned as floats in a pandas.DataFrame when the image is converted from `.image_to_data()`. An AttributeError was raised downstream when trying to `.strip()` the floats.
* **Improve DOCX page-break detection.** DOCX page breaks are reliably indicated by `w:lastRenderedPageBreak` elements present in the document XML. Page breaks are NOT reliably indicated by "hard" page-breaks inserted by the author and when present are redundant to a `w:lastRenderedPageBreak` element so cause over-counting if used. Use rendered page-breaks only.

## 0.10.29

### Enhancements

* **Adds include_header argument for partition_csv and partition_tsv** Now supports retaining header rows in CSV and TSV documents element partitioning.
* **Add retry logic for all source connectors** All http calls being made by the ingest source connectors have been isolated and wrapped by the `SourceConnectionNetworkError` custom error, which triggers the retry logic, if enabled, in the ingest pipeline.
* **Google Drive source connector supports credentials from memory** Originally, the connector expected a filepath to pull the credentials from when creating the client. This was expanded to support passing that information from memory as a dict if access to the file system might not be available.
* **Add support for generic partition configs in ingest cli** Along with the explicit partition options supported by the cli, an `additional_partition_args` arg was added to allow users to pass in any other arguments that should be added when calling partition(). This helps keep any changes to the input parameters of the partition() exposed in the CLI.
* **Map full output schema for table-based destination connectors** A full schema was introduced to map the type of all output content from the json partition output and mapped to a flattened table structure to leverage table-based destination connectors. The delta table destination connector was updated at the moment to take advantage of this.
* **Incorporate multiple embedding model options into ingest, add diff test embeddings** Problem: Ingest pipeline already supported embedding functionality, however users might want to use different types of embedding providers. Enhancement: Extend ingest pipeline so that users can specify and embed via a particular embedding provider from a range of options. Also adds a diff test to compare output from an embedding module with the expected output

### Features

* **Allow setting table crop parameter** In certain circumstances, adjusting the table crop padding may improve table.

### Fixes

* **Fixes `partition_text` to prevent empty elements** Adds a check to filter out empty bullets.
* **Handle empty string for `ocr_languages` with values for `languages`** Some API users ran into an issue with sending `languages` params because the API defaulted to also using an empty string for `ocr_languages`. This update handles situations where `languages` is defined and `ocr_languages` is an empty string.
* **Fix PDF tried to loop through None** Previously the PDF annotation extraction tried to loop through `annots` that resolved out as None. A logical check added to avoid such error.
* **Ingest session handler not being shared correctly** All ingest docs that leverage the session handler should only need to set it once per process. It was recreating it each time because the right values weren't being set nor available given how dataclasses work in python.
* **Ingest download-only fix.** Previously the download only flag was being checked after the doc factory pipeline step, which occurs before the files are actually downloaded by the source node. This check was moved after the source node to allow for the files to be downloaded first before exiting the pipeline.
* **Fix flaky chunk-metadata.** Prior implementation was sensitive to element order in the section resulting in metadata values sometimes being dropped. Also, not all metadata items can be consolidated across multiple elements (e.g. coordinates) and so are now dropped from consolidated metadata.
* **Fix tesseract error `Estimating resolution as X`** leaded by invalid language parameters input. Proceed with defalut language `eng` when `lang.py` fails to find valid language code for tesseract, so that we don't pass an empty string to tesseract CLI and raise an exception in downstream.

## 0.10.28

### Enhancements

* **Add table structure evaluation helpers** Adds functions to evaluate the similarity between predicted table structure and actual table structure.
* **Use `yolox` by default for table extraction when partitioning pdf/image** `yolox` model provides higher recall of the table regions than the quantized version and it is now the default element detection model when `infer_table_structure=True` for partitioning pdf/image files
* **Remove pdfminer elements from inside tables** Previously, when using `hi_res` some elements where extracted using pdfminer too, so we removed pdfminer from the tables pipeline to avoid duplicated elements.
* **Fsspec downstream connectors** New destination connector added to ingest CLI, users may now use `unstructured-ingest` to write to any of the following:
  * Azure
  * Box
  * Dropbox
  * Google Cloud Service

### Features

* **Update `ocr_only` strategy in `partition_pdf()`** Adds the functionality to get accurate coordinate data when partitioning PDFs and Images with the `ocr_only` strategy.

### Fixes
* **Fixed SharePoint permissions for the fetching to be opt-in** Problem: Sharepoint permissions were trying to be fetched even when no reletad cli params were provided, and this gave an error due to values for those keys not existing. Fix: Updated getting keys to be with .get() method and changed the "skip-check" to check individual cli params rather than checking the existance of a config object.

* **Fixes issue where tables from markdown documents were being treated as text** Problem: Tables from markdown documents were being treated as text, and not being extracted as tables. Solution: Enable the `tables` extension when instantiating the `python-markdown` object. Importance: This will allow users to extract structured data from tables in markdown documents.
* **Fix wrong logger for paddle info** Replace the logger from unstructured-inference with the logger from unstructured for paddle_ocr.py module.
* **Fix ingest pipeline to be able to use chunking and embedding together** Problem: When ingest pipeline was using chunking and embedding together, embedding outputs were empty and the outputs of chunking couldn't be re-read into memory and be forwarded to embeddings. Fix: Added CompositeElement type to TYPE_TO_TEXT_ELEMENT_MAP to be able to process CompositeElements with unstructured.staging.base.isd_to_elements
* **Fix unnecessary mid-text chunk-splitting.** The "pre-chunker" did not consider separator blank-line ("\n\n") length when grouping elements for a single chunk. As a result, sections were frequently over-populated producing a over-sized chunk that required mid-text splitting.
* **Fix frequent dissociation of title from chunk.** The sectioning algorithm included the title of the next section with the prior section whenever it would fit, frequently producing association of a section title with the prior section and dissociating it from its actual section. Fix this by performing combination of whole sections only.
* **Fix PDF attempt to get dict value from string.** Fixes a rare edge case that prevented some PDF's from being partitioned. The `get_uris_from_annots` function tried to access the dictionary value of a string instance variable. Assign `None` to the annotation variable if the instance type is not dictionary to avoid the erroneous attempt.

## 0.10.27

### Enhancements

* **Leverage dict to share content across ingest pipeline** To share the ingest doc content across steps in the ingest pipeline, this was updated to use a multiprocessing-safe dictionary so changes get persisted and each step has the option to modify the ingest docs in place.

### Features

### Fixes

* **Removed `ebooklib` as a dependency** `ebooklib` is licensed under AGPL3, which is incompatible with the Apache 2.0 license. Thus it is being removed.
* **Caching fixes in ingest pipeline** Previously, steps like the source node were not leveraging parameters such as `re_download` to dictate if files should be forced to redownload rather than use what might already exist locally.

## 0.10.26

### Enhancements

* **Add text CCT CI evaluation workflow** Adds cct text extraction evaluation metrics to the current ingest workflow to measure the performance of each file extracted as well as aggregated-level performance.

### Features

* **Functionality to catch and classify overlapping/nested elements** Method to identify overlapping-bboxes cases within detected elements in a document. It returns two values: a boolean defining if there are overlapping elements present, and a list reporting them with relevant metadata. The output includes information about the `overlapping_elements`, `overlapping_case`, `overlapping_percentage`, `largest_ngram_percentage`, `overlap_percentage_total`, `max_area`, `min_area`, and `total_area`.
* **Add Local connector source metadata** python's os module used to pull stats from local file when processing via the local connector and populates fields such as last modified time, created time.

### Fixes

* **Fixes elements partitioned from an image file missing certain metadata** Metadata for image files, like file type, was being handled differently from other file types. This caused a bug where other metadata, like the file name, was being missed. This change brought metadata handling for image files to be more in line with the handling for other file types so that file name and other metadata fields are being captured.
* **Adds `typing-extensions` as an explicit dependency** This package is an implicit dependency, but the module is being imported directly in `unstructured.documents.elements` so the dependency should be explicit in case changes in other dependencies lead to `typing-extensions` being dropped as a dependency.
* **Stop passing `extract_tables` to `unstructured-inference` since it is now supported in `unstructured` instead** Table extraction previously occurred in `unstructured-inference`, but that logic, except for the table model itself, is now a part of the `unstructured` library. Thus the parameter triggering table extraction is no longer passed to the `unstructured-inference` package. Also noted the table output regression for PDF files.
* **Fix a bug in Table partitioning** Previously the `skip_infer_table_types` variable used in `partition` was not being passed down to specific file partitioners. Now you can utilize the `skip_infer_table_types` list variable when calling `partition` to specify the filetypes for which you want to skip table extraction, or the `infer_table_structure` boolean variable on the file specific partitioning function.
* **Fix partition docx without sections** Some docx files, like those from teams output, do not contain sections and it would produce no results because the code assumes all components are in sections. Now if no sections is detected from a document we iterate through the paragraphs and return contents found in the paragraphs.
* **Fix out-of-order sequencing of split chunks.** Fixes behavior where "split" chunks were inserted at the beginning of the chunk sequence. This would produce a chunk sequence like [5a, 5b, 3a, 3b, 1, 2, 4] when sections 3 and 5 exceeded `max_characters`.
* **Deserialization of ingest docs fixed** When ingest docs are being deserialized as part of the ingest pipeline process (cli), there were certain fields that weren't getting persisted (metadata and date processed). The from_dict method was updated to take these into account and a unit test added to check.
* **Map source cli command configs when destination set** Due to how the source connector is dynamically called when the destination connector is set via the CLI, the configs were being set incorrectoy, causing the source connector to break. The configs were fixed and updated to take into account Fsspec-specific connectors.

## 0.10.25

### Enhancements

* **Duplicate CLI param check** Given that many of the options associated with the `Click` based cli ingest commands are added dynamically from a number of configs, a check was incorporated to make sure there were no duplicate entries to prevent new configs from overwriting already added options.
* **Ingest CLI refactor for better code reuse** Much of the ingest cli code can be templated and was a copy-paste across files, adding potential risk. Code was refactored to use a base class which had much of the shared code templated.

### Features

* **Table OCR refactor** support Table OCR with pre-computed OCR data to ensure we only do one OCR for entrie document. User can specify
ocr agent tesseract/paddle in environment variable `OCR_AGENT` for OCRing the entire document.
* **Adds accuracy function** The accuracy scoring was originally an option under `calculate_edit_distance`. For easy function call, it is now a wrapper around the original function that calls edit_distance and return as "score".
* **Adds HuggingFaceEmbeddingEncoder** The HuggingFace Embedding Encoder uses a local embedding model as opposed to using an API.
* **Add AWS bedrock embedding connector** `unstructured.embed.bedrock` now provides a connector to use AWS bedrock's `titan-embed-text` model to generate embeddings for elements. This features requires valid AWS bedrock setup and an internet connectionto run.

### Fixes

* **Import PDFResourceManager more directly** We were importing `PDFResourceManager` from `pdfminer.converter` which was causing an error for some users. We changed to import from the actual location of `PDFResourceManager`, which is `pdfminer.pdfinterp`.
* **Fix language detection of elements with empty strings** This resolves a warning message that was raised by `langdetect` if the language was attempted to be detected on an empty string. Language detection is now skipped for empty strings.
* **Fix chunks breaking on regex-metadata matches.** Fixes "over-chunking" when `regex_metadata` was used, where every element that contained a regex-match would start a new chunk.
* **Fix regex-metadata match offsets not adjusted within chunk.** Fixes incorrect regex-metadata match start/stop offset in chunks where multiple elements are combined.
* **Map source cli command configs when destination set** Due to how the source connector is dynamically called when the destination connector is set via the CLI, the configs were being set incorrectoy, causing the source connector to break. The configs were fixed and updated to take into account Fsspec-specific connectors.
* **Fix metrics folder not discoverable** Fixes issue where unstructured/metrics folder is not discoverable on PyPI by adding an `__init__.py` file under the folder.
* **Fix a bug when `parition_pdf` get `model_name=None`** In API usage the `model_name` value is `None` and the `cast` function in `partition_pdf` would return `None` and lead to attribution error. Now we use `str` function to explicit convert the content to string so it is garanteed to have `starts_with` and other string functions as attributes
* **Fix html partition fail on tables without `tbody` tag** HTML tables may sometimes just contain headers without body (`tbody` tag)

## 0.10.24

### Enhancements

* **Improve natural reading order** Some `OCR` elements with only spaces in the text have full-page width in the bounding box, which causes the `xycut` sorting to not work as expected. Now the logic to parse OCR results removes any elements with only spaces (more than one space).
* **Ingest compression utilities and fsspec connector support** Generic utility code added to handle files that get pulled from a source connector that are either tar or zip compressed and uncompress them locally. This is then processed using a local source connector. Currently this functionality has been incorporated into the fsspec connector and all those inheriting from it (currently: Azure Blob Storage, Google Cloud Storage, S3, Box, and Dropbox).
* **Ingest destination connectors support for writing raw list of elements** Along with the default write method used in the ingest pipeline to write the json content associated with the ingest docs, each destination connector can now also write a raw list of elements to the desired downstream location without having an ingest doc associated with it.

### Features

* **Adds element type percent match function** In order to evaluate the element type extracted, we add a function that calculates the matched percentage between two frequency dictionary.

### Fixes

* **Fix paddle model file not discoverable** Fixes issue where ocr_models/paddle_ocr.py file is not discoverable on PyPI by adding
an `__init__.py` file under the folder.
* **Chipper v2 Fixes** Includes fix for a memory leak and rare last-element bbox fix. (unstructured-inference==0.7.7)
* **Fix image resizing issue** Includes fix related to resizing images in the tables pipeline. (unstructured-inference==0.7.6)

## 0.10.23

### Enhancements

* **Add functionality to limit precision when serializing to json** Precision for `points` is limited to 1 decimal point if coordinates["system"] == "PixelSpace" (otherwise 2 decimal points?). Precision for `detection_class_prob` is limited to 5 decimal points.
* **Fix csv file detection logic when mime-type is text/plain** Previously the logic to detect csv file type was considering only first row's comma count comparing with the header_row comma count and both the rows being same line the result was always true, Now the logic is changed to consider the comma's count for all the lines except first line and compare with header_row comma count.
* **Improved inference speed for Chipper V2** API requests with 'hi_res_model_name=chipper' now have ~2-3x faster responses.

### Features

### Fixes

* **Cleans up temporary files after conversion** Previously a file conversion utility was leaving temporary files behind on the filesystem without removing them when no longer needed. This fix helps prevent an accumulation of temporary files taking up excessive disk space.
* **Fixes `under_non_alpha_ratio` dividing by zero** Although this function guarded against a specific cause of division by zero, there were edge cases slipping through like strings with only whitespace. This update more generally prevents the function from performing a division by zero.
* **Fix languages default** Previously the default language was being set to English when elements didn't have text or if langdetect could not detect the language. It now defaults to None so there is not misleading information about the language detected.
* **Fixes recursion limit error that was being raised when partitioning Excel documents of a certain size** Previously we used a recursive method to find subtables within an excel sheet. However this would run afoul of Python's recursion depth limit when there was a contiguous block of more than 1000 cells within a sheet. This function has been updated to use the NetworkX library which avoids Python recursion issues.

## 0.10.22

### Enhancements

* **bump `unstructured-inference` to `0.7.3`** The updated version of `unstructured-inference` supports a new version of the Chipper model, as well as a cleaner schema for its output classes. Support is included for new inference features such as hierarchy and ordering.
* **Expose skip_infer_table_types in ingest CLI.** For each connector a new `--skip-infer-table-types` parameter was added to map to the `skip_infer_table_types` partition argument. This gives more granular control to unstructured-ingest users, allowing them to specify the file types for which we should attempt table extraction.
* **Add flag to ingest CLI to raise error if any single doc fails in pipeline** Currently if a single doc fails in the pipeline, the whole thing halts due to the error. This flag defaults to log an error but continue with the docs it can.
* **Emit hyperlink metadata for DOCX file-type.** DOCX partitioner now adds `metadata.links`, `metadata.link_texts` and `metadata.link_urls` for elements that contain a hyperlink that points to an external resource. So-called "jump" links pointing to document internal locations (such as those found in a table-of-contents "jumping" to a chapter or section) are excluded.

### Features

* **Add `elements_to_text` as a staging helper function** In order to get a single clean text output from unstructured for metric calculations, automate the process of extracting text from elements using this function.
* **Adds permissions(RBAC) data ingestion functionality for the Sharepoint connector.** Problem: Role based access control is an important component in many data storage systems. Users may need to pass permissions (RBAC) data to downstream systems when ingesting data. Feature: Added permissions data ingestion functionality to the Sharepoint connector.

### Fixes

* **Fixes PDF list parsing creating duplicate list items** Previously a bug in PDF list item parsing caused removal of other elements and duplication of the list item
* **Fixes duplicated elements** Fixes issue where elements are duplicated when embeddings are generated. This will allow users to generate embeddings for their list of Elements without duplicating/breaking the orginal content.
* **Fixes failure when flagging for embeddings through unstructured-ingest** Currently adding the embedding parameter to any connector results in a failure on the copy stage. This is resolves the issue by adding the IngestDoc to the context map in the embedding node's `run` method. This allows users to specify that connectors fetch embeddings without failure.
* **Fix ingest pipeline reformat nodes not discoverable** Fixes issue where  reformat nodes raise ModuleNotFoundError on import. This was due to the directory was missing `__init__.py` in order to make it discoverable.
* **Fix default language in ingest CLI** Previously the default was being set to english which injected potentially incorrect information to downstream language detection libraries. By setting the default to None allows those libraries to better detect what language the text is in the doc being processed.

## 0.10.21

* **Adds Scarf analytics**.

## 0.10.20

### Enhancements

* **Add document level language detection functionality.** Adds the "auto" default for the languages param to all partitioners. The primary language present in the document is detected using the `langdetect` package. Additional param `detect_language_per_element` is also added for partitioners that return multiple elements. Defaults to `False`.
* **Refactor OCR code** The OCR code for entire page is moved from unstructured-inference to unstructured. On top of continuing support for OCR language parameter, we also support two OCR processing modes, "entire_page" or "individual_blocks".
* **Align to top left when shrinking bounding boxes for `xy-cut` sorting:** Update `shrink_bbox()` to keep top left rather than center.
* **Add visualization script to annotate elements** This script is often used to analyze/visualize elements with coordinates (e.g. partition_pdf()).
* **Adds data source properties to the Jira, Github and Gitlab connectors** These properties (date_created, date_modified, version, source_url, record_locator) are written to element metadata during ingest, mapping elements to information about the document source from which they derive. This functionality enables downstream applications to reveal source document applications, e.g. a link to a GDrive doc, Salesforce record, etc.
* **Improve title detection in pptx documents** The default title textboxes on a pptx slide are now categorized as titles.
* **Improve hierarchy detection in pptx documents** List items, and other slide text are properly nested under the slide title. This will enable better chunking of pptx documents.
* **Refactor of the ingest cli workflow** The refactored approach uses a dynamically set pipeline with a snapshot along each step to save progress and accommodate continuation from a snapshot if an error occurs. This also allows the pipeline to dynamically assign any number of steps to modify the partitioned content before it gets written to a destination.
* **Applies `max_characters=<n>` argument to all element types in `add_chunking_strategy` decorator** Previously this argument was only utilized in chunking Table elements and now applies to all partitioned elements if `add_chunking_strategy` decorator is utilized, further preparing the elements for downstream processing.
* **Add common retry strategy utilities for unstructured-ingest** Dynamic retry strategy with exponential backoff added to Notion source connector.
*
### Features

* **Adds `bag_of_words` and `percent_missing_text` functions** In order to count the word frequencies in two input texts and calculate the percentage of text missing relative to the source document.
* **Adds `edit_distance` calculation metrics** In order to benchmark the cleaned, extracted text with unstructured, `edit_distance` (`Levenshtein distance`) is included.
* **Adds detection_origin field to metadata** Problem: Currently isn't an easy way to find out how an element was created. With this change that information is added. Importance: With this information the developers and users are now able to know how an element was created to make decisions on how to use it. In order tu use this feature
setting UNSTRUCTURED_INCLUDE_DEBUG_METADATA=true is needed.
* **Adds a function that calculates frequency of the element type and its depth** To capture the accuracy of element type extraction, this function counts the occurrences of each unique element type with its depth for use in element metrics.

### Fixes

* **Fix zero division error in annotation bbox size** This fixes the bug where we find annotation bboxes realted to an element that need to divide the intersection size between annotation bbox and element bbox by the size of the annotation bbox
* **Fix prevent metadata module from importing dependencies from unnecessary modules** Problem: The `metadata` module had several top level imports that were only used in and applicable to code related to specific document types, while there were many general-purpose functions. As a result, general-purpose functions couldn't be used without unnecessary dependencies being installed. Fix: moved 3rd party dependency top level imports to inside the functions in which they are used and applied a decorator to check that the dependency is installed and emit a helpful error message if not.
* **Fixes category_depth None value for Title elements** Problem: `Title` elements from `chipper` get `category_depth`= None even when `Headline` and/or `Subheadline` elements are present in the same page. Fix: all `Title` elements with `category_depth` = None should be set to have a depth of 0 instead iff there are `Headline` and/or `Subheadline` element-types present. Importance: `Title` elements should be equivalent html `H1` when nested headings are present; otherwise, `category_depth` metadata can result ambiguous within elements in a page.
* **Tweak `xy-cut` ordering output to be more column friendly** This results in the order of elements more closely reflecting natural reading order which benefits downstream applications. While element ordering from `xy-cut` is usually mostly correct when ordering multi-column documents, sometimes elements from a RHS column will appear before elements in a LHS column. Fix: add swapped `xy-cut` ordering by sorting by X coordinate first and then Y coordinate.
* **Fixes badly initialized Formula** Problem: YoloX contain new types of elements, when loading a document that contain formulas a new element of that class
should be generated, however the Formula class inherits from Element instead of Text. After this change the element is correctly created with the correct class
allowing the document to be loaded. Fix: Change parent class for Formula to Text. Importance: Crucial to be able to load documents that contain formulas.
* **Fixes pdf uri error** An error was encountered when URI type of `GoToR` which refers to pdf resources outside of its own was detected since no condition catches such case. The code is fixing the issue by initialize URI before any condition check.


## 0.10.19

### Enhancements

* **Adds XLSX document level language detection** Enhancing on top of language detection functionality in previous release, we now support language detection within `.xlsx` file type at Element level.
* **bump `unstructured-inference` to `0.6.6`** The updated version of `unstructured-inference` makes table extraction in `hi_res` mode configurable to fine tune table extraction performance; it also improves element detection by adding a deduplication post processing step in the `hi_res` partitioning of pdfs and images.
* **Detect text in HTML Heading Tags as Titles** This will increase the accuracy of hierarchies in HTML documents and provide more accurate element categorization. If text is in an HTML heading tag and is not a list item, address, or narrative text, categorize it as a title.
* **Update python-based docs** Refactor docs to use the actual unstructured code rather than using the subprocess library to run the cli command itself.
* **Adds Table support for the `add_chunking_strategy` decorator to partition functions.** In addition to combining elements under Title elements, user's can now specify the `max_characters=<n>` argument to chunk Table elements into TableChunk elements with `text` and `text_as_html` of length <n> characters. This means partitioned Table results are ready for use in downstream applications without any post processing.
* **Expose endpoint url for s3 connectors** By allowing for the endpoint url to be explicitly overwritten, this allows for any non-AWS data providers supporting the s3 protocol to be supported (i.e. minio).

### Features

* **change default `hi_res` model for pdf/image partition to `yolox`** Now partitioning pdf/image using `hi_res` strategy utilizes `yolox_quantized` model isntead of `detectron2_onnx` model. This new default model has better recall for tables and produces more detailed categories for elements.
* **XLSX can now reads subtables within one sheet** Problem: Many .xlsx files are not created to be read as one full table per sheet. There are subtables, text and header along with more informations to extract from each sheet. Feature: This `partition_xlsx` now can reads subtable(s) within one .xlsx sheet, along with extracting other title and narrative texts. Importance: This enhance the power of .xlsx reading to not only one table per sheet, allowing user to capture more data tables from the file, if exists.
* **Update Documentation on Element Types and Metadata**: We have updated the documentation according to the latest element types and metadata. It includes the common and additional metadata provided by the Partitions and Connectors.

### Fixes

* **Fixes partition_pdf is_alnum reference bug** Problem: The `partition_pdf` when attempt to get bounding box from element experienced a reference before assignment error when the first object is not text extractable.  Fix: Switched to a flag when the condition is met. Importance: Crucial to be able to partition with pdf.
* **Fix various cases of HTML text missing after partition**
  Problem: Under certain circumstances, text immediately after some HTML tags will be misssing from partition result.
  Fix: Updated code to deal with these cases.
  Importance: This will ensure the correctness when partitioning HTML and Markdown documents.
* **Fixes chunking when `detection_class_prob` appears in Element metadata** Problem: when `detection_class_prob` appears in Element metadata, Elements will only be combined by chunk_by_title if they have the same `detection_class_prob` value (which is rare). This is unlikely a case we ever need to support and most often results in no chunking. Fix: `detection_class_prob` is included in the chunking list of metadata keys excluded for similarity comparison. Importance: This change allows `chunk_by_title` to operate as intended for documents which include `detection_class_prob` metadata in their Elements.

## 0.10.18

### Enhancements

* **Better detection of natural reading order in images and PDF's** The elements returned by partition better reflect natural reading order in some cases, particularly in complicated multi-column layouts, leading to better chunking and retrieval for downstream applications. Achieved by improving the `xy-cut` sorting to preprocess bboxes, shrinking all bounding boxes by 90% along x and y axes (still centered around the same center point), which allows projection lines to be drawn where not possible before if layout bboxes overlapped.
* **Improves `partition_xml` to be faster and more memory efficient when partitioning large XML files** The new behavior is to partition iteratively to prevent loading the entire XML tree into memory at once in most use cases.
* **Adds data source properties to SharePoint, Outlook, Onedrive, Reddit, Slack, DeltaTable connectors** These properties (date_created, date_modified, version, source_url, record_locator) are written to element metadata during ingest, mapping elements to information about the document source from which they derive. This functionality enables downstream applications to reveal source document applications, e.g. a link to a GDrive doc, Salesforce record, etc.
* **Add functionality to save embedded images in PDF's separately as images** This allows users to save embedded images in PDF's separately as images, given some directory path. The saved image path is written to the metadata for the Image element. Downstream applications may benefit by providing users with image links from relevant "hits."
* **Azure Cognite Search destination connector** New Azure Cognitive Search destination connector added to ingest CLI.  Users may now use `unstructured-ingest` to write partitioned data from over 20 data sources (so far) to an Azure Cognitive Search index.
* **Improves salesforce partitioning** Partitions Salesforce data as xlm instead of text for improved detail and flexibility. Partitions htmlbody instead of textbody for Salesforce emails. Importance: Allows all Salesforce fields to be ingested and gives Salesforce emails more detailed partitioning.
* **Add document level language detection functionality.** Introduces the "auto" default for the languages param, which then detects the languages present in the document using the `langdetect` package. Adds the document languages as ISO 639-3 codes to the element metadata. Implemented only for the partition_text function to start.
* **PPTX partitioner refactored in preparation for enhancement.** Behavior should be unchanged except that shapes enclosed in a group-shape are now included, as many levels deep as required (a group-shape can itself contain a group-shape).
* **Embeddings support for the SharePoint SourceConnector via unstructured-ingest CLI** The SharePoint connector can now optionally create embeddings from the elements it pulls out during partition and upload those embeddings to Azure Cognitive Search index.
* **Improves hierarchy from docx files by leveraging natural hierarchies built into docx documents**  Hierarchy can now be detected from an indentation level for list bullets/numbers and by style name (e.g. Heading 1, List Bullet 2, List Number).
* **Chunking support for the SharePoint SourceConnector via unstructured-ingest CLI** The SharePoint connector can now optionally chunk the elements pulled out during partition via the chunking unstructured brick. This can be used as a stage before creating embeddings.

### Features

* **Adds `links` metadata in `partition_pdf` for `fast` strategy.** Problem: PDF files contain rich information and hyperlink that Unstructured did not captured earlier. Feature: `partition_pdf` now can capture embedded links within the file along with its associated text and page number. Importance: Providing depth in extracted elements give user a better understanding and richer context of documents. This also enables user to map to other elements within the document if the hyperlink is refered internally.
* **Adds the embedding module to be able to embed Elements** Problem: Many NLP applications require the ability to represent parts of documents in a semantic way. Until now, Unstructured did not have text embedding ability within the core library. Feature: This embedding module is able to track embeddings related data with a class, embed a list of elements, and return an updated list of Elements with the *embeddings* property. The module is also able to embed query strings. Importance: Ability to embed documents or parts of documents will enable users to make use of these semantic representations in different NLP applications, such as search, retrieval, and retrieval augmented generation.

### Fixes

* **Fixes a metadata source serialization bug** Problem: In unstructured elements, when loading an elements json file from the disk, the data_source attribute is assumed to be an instance of DataSourceMetadata and the code acts based on that. However the loader did not satisfy the assumption, and loaded it as a dict instead, causing an error. Fix: Added necessary code block to initialize a DataSourceMetadata object, also refactored DataSourceMetadata.from_dict() method to remove redundant code. Importance: Crucial to be able to load elements (which have data_source fields) from json files.
* **Fixes issue where unstructured-inference was not getting updated** Problem: unstructured-inference was not getting upgraded to the version to match unstructured release when doing a pip install.  Solution: using `pip install unstructured[all-docs]` it will now upgrade both unstructured and unstructured-inference. Importance: This will ensure that the inference library is always in sync with the unstructured library, otherwise users will be using outdated libraries which will likely lead to unintended behavior.
* **Fixes SharePoint connector failures if any document has an unsupported filetype** Problem: Currently the entire connector ingest run fails if a single IngestDoc has an unsupported filetype. This is because a ValueError is raised in the IngestDoc's `__post_init__`. Fix: Adds a try/catch when the IngestConnector runs get_ingest_docs such that the error is logged but all processable documents->IngestDocs are still instantiated and returned. Importance: Allows users to ingest SharePoint content even when some files with unsupported filetypes exist there.
* **Fixes Sharepoint connector server_path issue** Problem: Server path for the Sharepoint Ingest Doc was incorrectly formatted, causing issues while fetching pages from the remote source. Fix: changes formatting of remote file path before instantiating SharepointIngestDocs and appends a '/' while fetching pages from the remote source. Importance: Allows users to fetch pages from Sharepoint Sites.
* **Fixes Sphinx errors.** Fixes errors when running Sphinx `make html` and installs library to suppress warnings.
* **Fixes a metadata backwards compatibility error** Problem: When calling `partition_via_api`, the hosted api may return an element schema that's newer than the current `unstructured`. In this case, metadata fields were added which did not exist in the local `ElementMetadata` dataclass, and `__init__()` threw an error. Fix: remove nonexistent fields before instantiating in `ElementMetadata.from_json()`. Importance: Crucial to avoid breaking changes when adding fields.
* **Fixes issue with Discord connector when a channel returns `None`** Problem: Getting the `jump_url` from a nonexistent Discord `channel` fails. Fix: property `jump_url` is now retrieved within the same context as the messages from the channel. Importance: Avoids cascading issues when the connector fails to fetch information about a Discord channel.
* **Fixes occasionally SIGABTR when writing table with `deltalake` on Linux** Problem: occasionally on Linux ingest can throw a `SIGABTR` when writing `deltalake` table even though the table was written correctly. Fix: put the writing function into a `Process` to ensure its execution to the fullest extent before returning to the main process. Importance: Improves stability of connectors using `deltalake`
* **Fixes badly initialized Formula** Problem: YoloX contain new types of elements, when loading a document that contain formulas a new element of that class should be generated, however the Formula class inherits from Element instead of Text. After this change the element is correctly created with the correct class allowing the document to be loaded. Fix: Change parent class for Formula to Text. Importance: Crucial to be able to load documents that contain formulas.

## 0.10.16

### Enhancements

* **Adds data source properties to Airtable, Confluence, Discord, Elasticsearch, Google Drive, and Wikipedia connectors** These properties (date_created, date_modified, version, source_url, record_locator) are written to element metadata during ingest, mapping elements to information about the document source from which they derive. This functionality enables downstream applications to reveal source document applications, e.g. a link to a GDrive doc, Salesforce record, etc.
* **DOCX partitioner refactored in preparation for enhancement.** Behavior should be unchanged except in multi-section documents containing different headers/footers for different sections. These will now emit all distinct headers and footers encountered instead of just those for the last section.
* **Add a function to map between Tesseract and standard language codes.** This allows users to input language information to the `languages` param in any Tesseract-supported langcode or any ISO 639 standard language code.
* **Add document level language detection functionality.** Introduces the "auto" default for the languages param, which then detects the languages present in the document using the `langdetect` package. Implemented only for the partition_text function to start.

### Features

### Fixes

* ***Fixes an issue that caused a partition error for some PDF's.** Fixes GH Issue 1460 by bypassing a coordinate check if an element has invalid coordinates.

## 0.10.15


### Enhancements

* **Support for better element categories from the next-generation image-to-text model ("chipper").** Previously, not all of the classifications from Chipper were being mapped to proper `unstructured` element categories so the consumer of the library would see many `UncategorizedText` elements. This fixes the issue, improving the granularity of the element categories outputs for better downstream processing and chunking. The mapping update is:
  * "Threading": `NarrativeText`
  * "Form": `NarrativeText`
  * "Field-Name": `Title`
  * "Value": `NarrativeText`
  * "Link": `NarrativeText`
  * "Headline": `Title` (with `category_depth=1`)
  * "Subheadline": `Title` (with `category_depth=2`)
  * "Abstract": `NarrativeText`
* **Better ListItem grouping for PDF's (fast strategy).** The `partition_pdf` with `fast` strategy previously broke down some numbered list item lines as separate elements. This enhancement leverages the x,y coordinates and bbox sizes to help decide whether the following chunk of text is a continuation of the immediate previous detected ListItem element or not, and not detect it as its own non-ListItem element.
* **Fall back to text-based classification for uncategorized Layout elements for Images and PDF's**. Improves element classification by running existing text-based rules on previously `UncategorizedText` elements.
* **Adds table partitioning for Partitioning for many doc types including: .html, .epub., .md, .rst, .odt, and .msg.** At the core of this change is the .html partition functionality, which is leveraged by the other effected doc types. This impacts many scenarios where `Table` Elements are now propery extracted.
* **Create and add `add_chunking_strategy` decorator to partition functions.** Previously, users were responsible for their own chunking after partitioning elements, often required for downstream applications. Now, individual elements may be combined into right-sized chunks where min and max character size may be specified if `chunking_strategy=by_title`. Relevant elements are grouped together for better downstream results. This enables users immediately use partitioned results effectively in downstream applications (e.g. RAG architecture apps) without any additional post-processing.
* **Adds `languages` as an input parameter and marks `ocr_languages` kwarg for deprecation in pdf, image, and auto partitioning functions.** Previously, language information was only being used for Tesseract OCR for image-based documents and was in a Tesseract specific string format, but by refactoring into a list of standard language codes independent of Tesseract, the `unstructured` library will better support `languages` for other non-image pipelines and/or support for other OCR engines.
* **Removes `UNSTRUCTURED_LANGUAGE` env var usage and replaces `language` with `languages` as an input parameter to unstructured-partition-text_type functions.** The previous parameter/input setup was not user-friendly or scalable to the variety of elements being processed. By refactoring the inputted language information into a list of standard language codes, we can support future applications of the element language such as detection, metadata, and multi-language elements. Now, to skip English specific checks, set the `languages` parameter to any non-English language(s).
* **Adds `xlsx` and `xls` filetype extensions to the `skip_infer_table_types` default list in `partition`.** By adding these file types to the input parameter these files should not go through table extraction. Users can still specify if they would like to extract tables from these filetypes, but will have to set the `skip_infer_table_types` to exclude the desired filetype extension. This avoids mis-representing complex spreadsheets where there may be multiple sub-tables and other content.
* **Better debug output related to sentence counting internals**. Clarify message when sentence is not counted toward sentence count because there aren't enough words, relevant for developers focused on `unstructured`s NLP internals.
* **Faster ocr_only speed for partitioning PDF and images.** Use `unstructured_pytesseract.run_and_get_multiple_output` function to reduce the number of calls to `tesseract` by half when partitioning pdf or image with `tesseract`
* **Adds data source properties to fsspec connectors** These properties (date_created, date_modified, version, source_url, record_locator) are written to element metadata during ingest, mapping elements to information about the document source from which they derive. This functionality enables downstream applications to reveal source document applications, e.g. a link to a GDrive doc, Salesforce record, etc.
* **Add delta table destination connector** New delta table destination connector added to ingest CLI.  Users may now use `unstructured-ingest` to write partitioned data from over 20 data sources (so far) to a Delta Table.
* **Rename to Source and Destination Connectors in the Documentation.** Maintain naming consistency between Connectors codebase and documentation with the first addition to a destination connector.
* **Non-HTML text files now return unstructured-elements as opposed to HTML-elements.** Previously the text based files that went through `partition_html` would return HTML-elements but now we preserve the format from the input using `source_format` argument in the partition call.
* **Adds `PaddleOCR` as an optional alternative to `Tesseract`** for OCR in processing of PDF or Image files, it is installable via the `makefile` command `install-paddleocr`. For experimental purposes only.
* **Bump unstructured-inference** to 0.5.28. This version bump markedly improves the output of table data, rendered as `metadata.text_as_html` in an element. These changes include:
  * add env variable `ENTIRE_PAGE_OCR` to specify using paddle or tesseract on entire page OCR
  * table structure detection now pads the input image by 25 pixels in all 4 directions to improve its recall (0.5.27)
  * support paddle with both cpu and gpu and assume it is pre-installed (0.5.26)
  * fix a bug where `cells_to_html` doesn't handle cells spanning multiple rows properly (0.5.25)
  * remove `cv2` preprocessing step before OCR step in table transformer (0.5.24)

### Features

* **Adds element metadata via `category_depth` with default value None**.
  * This additional metadata is useful for vectordb/LLM, chunking strategies, and retrieval applications.
* **Adds a naive hierarchy for elements via a `parent_id` on the element's metadata**
  * Users will now have more metadata for implementing vectordb/LLM chunking strategies. For example, text elements could be queried by their preceding title element.
  * Title elements created from HTML headings will properly nest

### Fixes

* **`add_pytesseract_bboxes_to_elements` no longer returns `nan` values**. The function logic is now broken into new methods
  `_get_element_box` and `convert_multiple_coordinates_to_new_system`
* **Selecting a different model wasn't being respected when calling `partition_image`.** Problem: `partition_pdf` allows for passing a `model_name` parameter. Given the similarity between the image and PDF pipelines, the expected behavior is that `partition_image` should support the same parameter, but `partition_image` was unintentionally not passing along its `kwargs`. This was corrected by adding the kwargs to the downstream call.
* **Fixes a chunking issue via dropping the field "coordinates".** Problem: chunk_by_title function was chunking each element to its own individual chunk while it needed to group elements into a fewer number of chunks. We've discovered that this happens due to a metadata matching logic in chunk_by_title function, and discovered that elements with different metadata can't be put into the same chunk. At the same time, any element with "coordinates" essentially had different metadata than other elements, due each element locating in different places and having different coordinates. Fix: That is why we have included the key "coordinates" inside a list of excluded metadata keys, while doing this "metadata_matches" comparision. Importance: This change is crucial to be able to chunk by title for documents which include "coordinates" metadata in their elements.

## 0.10.14

### Enhancements

* Update all connectors to use new downstream architecture
  * New click type added to parse comma-delimited string inputs
  * Some CLI options renamed

### Features

### Fixes

## 0.10.13

### Enhancements

* Updated documentation: Added back support doc types for partitioning, more Python codes in the API page,  RAG definition, and use case.
* Updated Hi-Res Metadata: PDFs and Images using Hi-Res strategy now have layout model class probabilities added ot metadata.
* Updated the `_detect_filetype_from_octet_stream()` function to use libmagic to infer the content type of file when it is not a zip file.
* Tesseract minor version bump to 5.3.2

### Features

* Add Jira Connector to be able to pull issues from a Jira organization
* Add `clean_ligatures` function to expand ligatures in text


### Fixes

* `partition_html` breaks on `<br>` elements.
* Ingest error handling to properly raise errors when wrapped
* GH issue 1361: fixes a sortig error that prevented some PDF's from being parsed
* Bump unstructured-inference
  * Brings back embedded images in PDF's (0.5.23)

## 0.10.12

### Enhancements

* Removed PIL pin as issue has been resolved upstream
* Bump unstructured-inference
  * Support for yolox_quantized layout detection model (0.5.20)
* YoloX element types added


### Features

* Add Salesforce Connector to be able to pull Account, Case, Campaign, EmailMessage, Lead

### Fixes


* Bump unstructured-inference
  * Avoid divide-by-zero errors swith `safe_division` (0.5.21)

## 0.10.11

### Enhancements

* Bump unstructured-inference
  * Combine entire-page OCR output with layout-detected elements, to ensure full coverage of the page (0.5.19)

### Features

* Add in ingest cli s3 writer

### Fixes

* Fix a bug where `xy-cut` sorting attemps to sort elements without valid coordinates; now xy cut sorting only works when **all** elements have valid coordinates

## 0.10.10

### Enhancements

* Adds `text` as an input parameter to `partition_xml`.
* `partition_xml` no longer runs through `partition_text`, avoiding incorrect splitting
  on carriage returns in the XML. Since `partition_xml` no longer calls `partition_text`,
  `min_partition` and `max_partition` are no longer supported in `partition_xml`.
* Bump `unstructured-inference==0.5.18`, change non-default detectron2 classification threshold
* Upgrade base image from rockylinux 8 to rockylinux 9
* Serialize IngestDocs to JSON when passing to subprocesses

### Features

### Fixes

- Fix a bug where mismatched `elements` and `bboxes` are passed into `add_pytesseract_bbox_to_elements`

## 0.10.9

### Enhancements

* Fix `test_json` to handle only non-extra dependencies file types (plain-text)

### Features

* Adds `chunk_by_title` to break a document into sections based on the presence of `Title`
  elements.
* add new extraction function `extract_image_urls_from_html` to extract all img related URL from html text.

### Fixes

* Make cv2 dependency optional
* Edit `add_pytesseract_bbox_to_elements`'s (`ocr_only` strategy) `metadata.coordinates.points` return type to `Tuple` for consistency.
* Re-enable test-ingest-confluence-diff for ingest tests
* Fix syntax for ingest test check number of files
* Fix csv and tsv partitioners loosing the first line of the files when creating elements

## 0.10.8

### Enhancements

* Release docker image that installs Python 3.10 rather than 3.8

### Features

### Fixes

## 0.10.7

### Enhancements

### Features

### Fixes

* Remove overly aggressive ListItem chunking for images and PDF's which typically resulted in inchorent elements.

## 0.10.6

### Enhancements

* Enable `partition_email` and `partition_msg` to detect if an email is PGP encryped. If
  and email is PGP encryped, the functions will return an empy list of elements and
  emit a warning about the encrypted content.
* Add threaded Slack conversations into Slack connector output
* Add functionality to sort elements using `xy-cut` sorting approach in `partition_pdf` for `hi_res` and `fast` strategies
* Bump unstructured-inference
  * Set OMP_THREAD_LIMIT to 1 if not set for better tesseract perf (0.5.17)

### Features

* Extract coordinates from PDFs and images when using OCR only strategy and add to metadata

### Fixes

* Update `partition_html` to respect the order of `<pre>` tags.
* Fix bug in `partition_pdf_or_image` where two partitions were called if `strategy == "ocr_only"`.
* Bump unstructured-inference
  * Fix issue where temporary files were being left behind (0.5.16)
* Adds deprecation warning for the `file_filename` kwarg to `partition`, `partition_via_api`,
  and `partition_multiple_via_api`.
* Fix documentation build workflow by pinning dependencies

## 0.10.5

### Enhancements

* Create new CI Pipelines
  - Checking text, xml, email, and html doc tests against the library installed without extras
  - Checking each library extra against their respective tests
* `partition` raises an error and tells the user to install the appropriate extra if a filetype
  is detected that is missing dependencies.
* Add custom errors to ingest
* Bump `unstructured-ingest==0.5.15`
  - Handle an uncaught TesseractError (0.5.15)
  - Add TIFF test file and TIFF filetype to `test_from_image_file` in `test_layout` (0.5.14)
* Use `entire_page` ocr mode for pdfs and images
* Add notes on extra installs to docs
* Adds ability to reuse connections per process in unstructured-ingest

### Features
* Add delta table connector

### Fixes

## 0.10.4
* Pass ocr_mode in partition_pdf and set the default back to individual pages for now
* Add diagrams and descriptions for ingest design in the ingest README

### Features
* Supports multipage TIFF image partitioning

### Fixes

## 0.10.2

### Enhancements
* Bump unstructured-inference==0.5.13:
  - Fix extracted image elements being included in layout merge, addresses the issue
    where an entire-page image in a PDF was not passed to the layout model when using hi_res.

### Features

### Fixes

## 0.10.1

### Enhancements
* Bump unstructured-inference==0.5.12:
  - fix to avoid trace for certain PDF's (0.5.12)
  - better defaults for DPI for hi_res and  Chipper (0.5.11)
  - implement full-page OCR (0.5.10)

### Features

### Fixes

* Fix dead links in repository README (Quick Start > Install for local development, and Learn more > Batch Processing)
* Update document dependencies to include tesseract-lang for additional language support (required for tests to pass)

## 0.10.0

### Enhancements

* Add `include_header` kwarg to `partition_xlsx` and change default behavior to `True`
* Update the `links` and `emphasized_texts` metadata fields

### Features

### Fixes

## 0.9.3

### Enhancements

* Pinned dependency cleanup.
* Update `partition_csv` to always use `soupparser_fromstring` to parse `html text`
* Update `partition_tsv` to always use `soupparser_fromstring` to parse `html text`
* Add `metadata.section` to capture epub table of contents data
* Add `unique_element_ids` kwarg to partition functions. If `True`, will use a UUID
  for element IDs instead of a SHA-256 hash.
* Update `partition_xlsx` to always use `soupparser_fromstring` to parse `html text`
* Add functionality to switch `html` text parser based on whether the `html` text contains emoji
* Add functionality to check if a string contains any emoji characters
* Add CI tests around Notion

### Features

* Add Airtable Connector to be able to pull views/tables/bases from an Airtable organization

### Fixes

* fix pdf partition of list items being detected as titles in OCR only mode
* make notion module discoverable
* fix emails with `Content-Distribution: inline` and `Content-Distribution: attachment` with no filename
* Fix email attachment filenames which had `=` in the filename itself

## 0.9.2


### Enhancements

* Update table extraction section in API documentation to sync with change in Prod API
* Update Notion connector to extract to html
* Added UUID option for `element_id`
* Bump unstructured-inference==0.5.9:
  - better caching of models
  - another version of detectron2 available, though the default layout model is unchanged
* Added UUID option for element_id
* Added UUID option for element_id
* CI improvements to run ingest tests in parallel

### Features

* Adds Sharepoint connector.

### Fixes

* Bump unstructured-inference==0.5.9:
  - ignores Tesseract errors where no text is extracted for tiles that indeed, have no text

## 0.9.1

### Enhancements

* Adds --partition-pdf-infer-table-structure to unstructured-ingest.
* Enable `partition_html` to skip headers and footers with the `skip_headers_and_footers` flag.
* Update `partition_doc` and `partition_docx` to track emphasized texts in the output
* Adds post processing function `filter_element_types`
* Set the default strategy for partitioning images to `hi_res`
* Add page break parameter section in API documentation to sync with change in Prod API
* Update `partition_html` to track emphasized texts in the output
* Update `XMLDocument._read_xml` to create `<p>` tag element for the text enclosed in the `<pre>` tag
* Add parameter `include_tail_text` to `_construct_text` to enable (skip) tail text inclusion
* Add Notion connector

### Features

### Fixes

* Remove unused `_partition_via_api` function
* Fixed emoji bug in `partition_xlsx`.
* Pass `file_filename` metadata when partitioning file object
* Skip ingest test on missing Slack token
* Add Dropbox variables to CI environments
* Remove default encoding for ingest
* Adds new element type `EmailAddress` for recognising email address in the  text
* Simplifies `min_partition` logic; makes partitions falling below the `min_partition`
  less likely.
* Fix bug where ingest test check for number of files fails in smoke test
* Fix unstructured-ingest entrypoint failure

## 0.9.0

### Enhancements

* Dependencies are now split by document type, creating a slimmer base installation.

## 0.8.8

### Enhancements

### Features

### Fixes

* Rename "date" field to "last_modified"
* Adds Box connector

### Fixes

## 0.8.7

### Enhancements

* Put back useful function `split_by_paragraph`

### Features

### Fixes

* Fix argument order in NLTK download step

## 0.8.6

### Enhancements

### Features

### Fixes

* Remove debug print lines and non-functional code

## 0.8.5

### Enhancements

* Add parameter `skip_infer_table_types` to enable (skip) table extraction for other doc types
* Adds optional Unstructured API unit tests in CI
* Tracks last modified date for all document types.
* Add auto_paragraph_grouper to detect new-line and blank-line new paragraph for .txt files.
* refactor the ingest cli to better support expanding supported connectors

## 0.8.3

### Enhancements

### Features

### Fixes

* NLTK now only gets downloaded if necessary.
* Handling for empty tables in Word Documents and PowerPoints.

## 0.8.4

### Enhancements

* Additional tests and refactor of JSON detection.
* Update functionality to retrieve image metadata from a page for `document_to_element_list`
* Links are now tracked in `partition_html` output.
* Set the file's current position to the beginning after reading the file in `convert_to_bytes`
* Add `min_partition` kwarg to that combines elements below a specified threshold and modifies splitting of strings longer than max partition so words are not split.
* set the file's current position to the beginning after reading the file in `convert_to_bytes`
* Add slide notes to pptx
* Add `--encoding` directive to ingest
* Improve json detection by `detect_filetype`

### Features

* Adds Outlook connector
* Add support for dpi parameter in inference library
* Adds Onedrive connector.
* Add Confluence connector for ingest cli to pull the body text from all documents from all spaces in a confluence domain.

### Fixes

* Fixes issue with email partitioning where From field was being assigned the To field value.
* Use the `image_metadata` property of the `PageLayout` instance to get the page image info in the `document_to_element_list`
* Add functionality to write images to computer storage temporarily instead of keeping them in memory for `ocr_only` strategy
* Add functionality to convert a PDF in small chunks of pages at a time for `ocr_only` strategy
* Adds `.txt`, `.text`, and `.tab` to list of extensions to check if file
  has a `text/plain` MIME type.
* Enables filters to be passed to `partition_doc` so it doesn't error with LibreOffice7.
* Removed old error message that's superseded by `requires_dependencies`.
* Removes using `hi_res` as the default strategy value for `partition_via_api` and `partition_multiple_via_api`

## 0.8.1

### Enhancements

* Add support for Python 3.11

### Features

### Fixes

* Fixed `auto` strategy detected scanned document as having extractable text and using `fast` strategy, resulting in no output.
* Fix list detection in MS Word documents.
* Don't instantiate an element with a coordinate system when there isn't a way to get its location data.

## 0.8.0

### Enhancements

* Allow model used for hi res pdf partition strategy to be chosen when called.
* Updated inference package

### Features

* Add `metadata_filename` parameter across all partition functions

### Fixes

* Update to ensure `convert_to_datafame` grabs all of the metadata fields.
* Adjust encoding recognition threshold value in `detect_file_encoding`
* Fix KeyError when `isd_to_elements` doesn't find a type
* Fix `_output_filename` for local connector, allowing single files to be written correctly to the disk

* Fix for cases where an invalid encoding is extracted from an email header.

### BREAKING CHANGES

* Information about an element's location is no longer returned as top-level attributes of an element. Instead, it is returned in the `coordinates` attribute of the element's metadata.

## 0.7.12

### Enhancements

* Adds `include_metadata` kwarg to `partition_doc`, `partition_docx`, `partition_email`, `partition_epub`, `partition_json`, `partition_msg`, `partition_odt`, `partition_org`, `partition_pdf`, `partition_ppt`, `partition_pptx`, `partition_rst`, and `partition_rtf`
### Features

* Add Elasticsearch connector for ingest cli to pull specific fields from all documents in an index.
* Adds Dropbox connector

### Fixes

* Fix tests that call unstructured-api by passing through an api-key
* Fixed page breaks being given (incorrect) page numbers
* Fix skipping download on ingest when a source document exists locally

## 0.7.11

### Enhancements

* More deterministic element ordering when using `hi_res` PDF parsing strategy (from unstructured-inference bump to 0.5.4)
* Make large model available (from unstructured-inference bump to 0.5.3)
* Combine inferred elements with extracted elements (from unstructured-inference bump to 0.5.2)
* `partition_email` and `partition_msg` will now process attachments if `process_attachments=True`
  and a attachment partitioning functions is passed through with `attachment_partitioner=partition`.

### Features

### Fixes

* Fix tests that call unstructured-api by passing through an api-key
* Fixed page breaks being given (incorrect) page numbers
* Fix skipping download on ingest when a source document exists locally

## 0.7.10

### Enhancements

* Adds a `max_partition` parameter to `partition_text`, `partition_pdf`, `partition_email`,
  `partition_msg` and `partition_xml` that sets a limit for the size of an individual
  document elements. Defaults to `1500` for everything except `partition_xml`, which has
  a default value of `None`.
* DRY connector refactor

### Features

* `hi_res` model for pdfs and images is selectable via environment variable.

### Fixes

* CSV check now ignores escaped commas.
* Fix for filetype exploration util when file content does not have a comma.
* Adds negative lookahead to bullet pattern to avoid detecting plain text line
  breaks like `-------` as list items.
* Fix pre tag parsing for `partition_html`
* Fix lookup error for annotated Arabic and Hebrew encodings

## 0.7.9

### Enhancements

* Improvements to string check for leafs in `partition_xml`.
* Adds --partition-ocr-languages to unstructured-ingest.

### Features

* Adds `partition_org` for processed Org Mode documents.

### Fixes

## 0.7.8

### Enhancements

### Features

* Adds Google Cloud Service connector

### Fixes

* Updates the `parse_email` for `partition_eml` so that `unstructured-api` passes the smoke tests
* `partition_email` now works if there is no message content
* Updates the `"fast"` strategy for `partition_pdf` so that it's able to recursively
* Adds recursive functionality to all fsspec connectors
* Adds generic --recursive ingest flag

## 0.7.7

### Enhancements

* Adds functionality to replace the `MIME` encodings for `eml` files with one of the common encodings if a `unicode` error occurs
* Adds missed file-like object handling in `detect_file_encoding`
* Adds functionality to extract charset info from `eml` files

### Features

* Added coordinate system class to track coordinate types and convert to different coordinate

### Fixes

* Adds an `html_assemble_articles` kwarg to `partition_html` to enable users to capture
  control whether content outside of `<article>` tags is captured when
  `<article>` tags are present.
* Check for the `xml` attribute on `element` before looking for pagebreaks in `partition_docx`.

## 0.7.6

### Enhancements

* Convert fast startegy to ocr_only for images
* Adds support for page numbers in `.docx` and `.doc` when user or renderer
  created page breaks are present.
* Adds retry logic for the unstructured-ingest Biomed connector

### Features

* Provides users with the ability to extract additional metadata via regex.
* Updates `partition_docx` to include headers and footers in the output.
* Create `partition_tsv` and associated tests. Make additional changes to `detect_filetype`.

### Fixes

* Remove fake api key in test `partition_via_api` since we now require valid/empty api keys
* Page number defaults to `None` instead of `1` when page number is not present in the metadata.
  A page number of `None` indicates that page numbers are not being tracked for the document
  or that page numbers do not apply to the element in question..
* Fixes an issue with some pptx files. Assume pptx shapes are found in top left position of slide
  in case the shape.top and shape.left attributes are `None`.

## 0.7.5

### Enhancements

* Adds functionality to sort elements in `partition_pdf` for `fast` strategy
* Adds ingest tests with `--fast` strategy on PDF documents
* Adds --api-key to unstructured-ingest

### Features

* Adds `partition_rst` for processed ReStructured Text documents.

### Fixes

* Adds handling for emails that do not have a datetime to extract.
* Adds pdf2image package as core requirement of unstructured (with no extras)

## 0.7.4

### Enhancements

* Allows passing kwargs to request data field for `partition_via_api` and `partition_multiple_via_api`
* Enable MIME type detection if libmagic is not available
* Adds handling for empty files in `detect_filetype` and `partition`.

### Features

### Fixes

* Reslove `grpcio` import issue on `weaviate.schema.validate_schema` for python 3.9 and 3.10
* Remove building `detectron2` from source in Dockerfile

## 0.7.3

### Enhancements

* Update IngestDoc abstractions and add data source metadata in ElementMetadata

### Features

### Fixes

* Pass `strategy` parameter down from `partition` for `partition_image`
* Filetype detection if a CSV has a `text/plain` MIME type
* `convert_office_doc` no longers prints file conversion info messages to stdout.
* `partition_via_api` reflects the actual filetype for the file processed in the API.

## 0.7.2

### Enhancements

* Adds an optional encoding kwarg to `elements_to_json` and `elements_from_json`
* Bump version of base image to use new stable version of tesseract

### Features

### Fixes

* Update the `read_txt_file` utility function to keep using `spooled_to_bytes_io_if_needed` for xml
* Add functionality to the `read_txt_file` utility function to handle file-like object from URL
* Remove the unused parameter `encoding` from `partition_pdf`
* Change auto.py to have a `None` default for encoding
* Add functionality to try other common encodings for html and xml files if an error related to the encoding is raised and the user has not specified an encoding.
* Adds benchmark test with test docs in example-docs
* Re-enable test_upload_label_studio_data_with_sdk
* File detection now detects code files as plain text
* Adds `tabulate` explicitly to dependencies
* Fixes an issue in `metadata.page_number` of pptx files
* Adds showing help if no parameters passed

## 0.7.1

### Enhancements

### Features

* Add `stage_for_weaviate` to stage `unstructured` outputs for upload to Weaviate, along with
  a helper function for defining a class to use in Weaviate schemas.
* Builds from Unstructured base image, built off of Rocky Linux 8.7, this resolves almost all CVE's in the image.

### Fixes

## 0.7.0

### Enhancements

* Installing `detectron2` from source is no longer required when using the `local-inference` extra.
* Updates `.pptx` parsing to include text in tables.

### Features

### Fixes

* Fixes an issue in `_add_element_metadata` that caused all elements to have `page_number=1`
  in the element metadata.
* Adds `.log` as a file extension for TXT files.
* Adds functionality to try other common encodings for email (`.eml`) files if an error related to the encoding is raised and the user has not specified an encoding.
* Allow passed encoding to be used in the `replace_mime_encodings`
* Fixes page metadata for `partition_html` when `include_metadata=False`
* A `ValueError` now raises if `file_filename` is not specified when you use `partition_via_api`
  with a file-like object.

## 0.6.11

### Enhancements

* Supports epub tests since pandoc is updated in base image

### Features


### Fixes


## 0.6.10

### Enhancements

* XLS support from auto partition

### Features

### Fixes

## 0.6.9

### Enhancements

* fast strategy for pdf now keeps element bounding box data
* setup.py refactor

### Features

### Fixes

* Adds functionality to try other common encodings if an error related to the encoding is raised and the user has not specified an encoding.
* Adds additional MIME types for CSV

## 0.6.8

### Enhancements

### Features

* Add `partition_csv` for CSV files.

### Fixes

## 0.6.7

### Enhancements

* Deprecate `--s3-url` in favor of `--remote-url` in CLI
* Refactor out non-connector-specific config variables
* Add `file_directory` to metadata
* Add `page_name` to metadata. Currently used for the sheet name in XLSX documents.
* Added a `--partition-strategy` parameter to unstructured-ingest so that users can specify
  partition strategy in CLI. For example, `--partition-strategy fast`.
* Added metadata for filetype.
* Add Discord connector to pull messages from a list of channels
* Refactor `unstructured/file-utils/filetype.py` to better utilise hashmap to return mime type.
* Add local declaration of DOCX_MIME_TYPES and XLSX_MIME_TYPES for `test_filetype.py`.

### Features

* Add `partition_xml` for XML files.
* Add `partition_xlsx` for Microsoft Excel documents.

### Fixes

* Supports `hml` filetype for partition as a variation of html filetype.
* Makes `pytesseract` a function level import in `partition_pdf` so you can use the `"fast"`
  or `"hi_res"` strategies if `pytesseract` is not installed. Also adds the
  `required_dependencies` decorator for the `"hi_res"` and `"ocr_only"` strategies.
* Fix to ensure `filename` is tracked in metadata for `docx` tables.

## 0.6.6

### Enhancements

* Adds an `"auto"` strategy that chooses the partitioning strategy based on document
  characteristics and function kwargs. This is the new default strategy for `partition_pdf`
  and `partition_image`. Users can maintain existing behavior by explicitly setting
  `strategy="hi_res"`.
* Added an additional trace logger for NLP debugging.
* Add `get_date` method to `ElementMetadata` for converting the datestring to a `datetime` object.
* Cleanup the `filename` attribute on `ElementMetadata` to remove the full filepath.

### Features

* Added table reading as html with URL parsing to `partition_docx` in docx
* Added metadata field for text_as_html for docx files

### Fixes

* `fileutils/file_type` check json and eml decode ignore error
* `partition_email` was updated to more flexibly handle deviations from the RFC-2822 standard.
  The time in the metadata returns `None` if the time does not match RFC-2822 at all.
* Include all metadata fields when converting to dataframe or CSV

## 0.6.5

### Enhancements

* Added support for SpooledTemporaryFile file argument.

### Features

### Fixes


## 0.6.4

### Enhancements

* Added an "ocr_only" strategy for `partition_pdf`. Refactored the strategy decision
  logic into its own module.

### Features

### Fixes

## 0.6.3

### Enhancements

* Add an "ocr_only" strategy for `partition_image`.

### Features

* Added `partition_multiple_via_api` for partitioning multiple documents in a single REST
  API call.
* Added `stage_for_baseplate` function to prepare outputs for ingestion into Baseplate.
* Added `partition_odt` for processing Open Office documents.

### Fixes

* Updates the grouping logic in the `partition_pdf` fast strategy to group together text
  in the same bounding box.

## 0.6.2

### Enhancements

* Added logic to `partition_pdf` for detecting copy protected PDFs and falling back
  to the hi res strategy when necessary.


### Features

* Add `partition_via_api` for partitioning documents through the hosted API.

### Fixes

* Fix how `exceeds_cap_ratio` handles empty (returns `True` instead of `False`)
* Updates `detect_filetype` to properly detect JSONs when the MIME type is `text/plain`.

## 0.6.1

### Enhancements

* Updated the table extraction parameter name to be more descriptive

### Features

### Fixes

## 0.6.0

### Enhancements

* Adds an `ssl_verify` kwarg to `partition` and `partition_html` to enable turning off
  SSL verification for HTTP requests. SSL verification is on by default.
* Allows users to pass in ocr language to `partition_pdf` and `partition_image` through
  the `ocr_language` kwarg. `ocr_language` corresponds to the code for the language pack
  in Tesseract. You will need to install the relevant Tesseract language pack to use a
  given language.

### Features

* Table extraction is now possible for pdfs from `partition` and `partition_pdf`.
* Adds support for extracting attachments from `.msg` files

### Fixes

* Adds an `ssl_verify` kwarg to `partition` and `partition_html` to enable turning off
  SSL verification for HTTP requests. SSL verification is on by default.

## 0.5.13

### Enhancements

* Allow headers to be passed into `partition` when `url` is used.

### Features

* `bytes_string_to_string` cleaning brick for bytes string output.

### Fixes

* Fixed typo in call to `exactly_one` in `partition_json`
* unstructured-documents encode xml string if document_tree is `None` in `_read_xml`.
* Update to `_read_xml` so that Markdown files with embedded HTML process correctly.
* Fallback to "fast" strategy only emits a warning if the user specifies the "hi_res" strategy.
* unstructured-partition-text_type exceeds_cap_ratio fix returns and how capitalization ratios are calculated
* `partition_pdf` and `partition_text` group broken paragraphs to avoid fragmented `NarrativeText` elements.
* .json files resolved as "application/json" on centos7 (or other installs with older libmagic libs)

## 0.5.12

### Enhancements

* Add OS mimetypes DB to docker image, mainly for unstructured-api compat.
* Use the image registry as a cache when building Docker images.
* Adds the ability for `partition_text` to group together broken paragraphs.
* Added method to utils to allow date time format validation

### Features
* Add Slack connector to pull messages for a specific channel

* Add --partition-by-api parameter to unstructured-ingest
* Added `partition_rtf` for processing rich text files.
* `partition` now accepts a `url` kwarg in addition to `file` and `filename`.

### Fixes

* Allow encoding to be passed into `replace_mime_encodings`.
* unstructured-ingest connector-specific dependencies are imported on demand.
* unstructured-ingest --flatten-metadata supported for local connector.
* unstructured-ingest fix runtime error when using --metadata-include.

## 0.5.11

### Enhancements

### Features

### Fixes

* Guard against null style attribute in docx document elements
* Update HTML encoding to better support foreign language characters

## 0.5.10

### Enhancements

* Updated inference package
* Add sender, recipient, date, and subject to element metadata for emails

### Features

* Added `--download-only` parameter to `unstructured-ingest`

### Fixes

* FileNotFound error when filename is provided but file is not on disk

## 0.5.9

### Enhancements

### Features

### Fixes

* Convert file to str in helper `split_by_paragraph` for `partition_text`

## 0.5.8

### Enhancements

* Update `elements_to_json` to return string when filename is not specified
* `elements_from_json` may take a string instead of a filename with the `text` kwarg
* `detect_filetype` now does a final fallback to file extension.
* Empty tags are now skipped during the depth check for HTML processing.

### Features

* Add local file system to `unstructured-ingest`
* Add `--max-docs` parameter to `unstructured-ingest`
* Added `partition_msg` for processing MSFT Outlook .msg files.

### Fixes

* `convert_file_to_text` now passes through the `source_format` and `target_format` kwargs.
  Previously they were hard coded.
* Partitioning functions that accept a `text` kwarg no longer raise an error if an empty
  string is passed (and empty list of elements is returned instead).
* `partition_json` no longer fails if the input is an empty list.
* Fixed bug in `chunk_by_attention_window` that caused the last word in segments to be cut-off
  in some cases.

### BREAKING CHANGES

* `stage_for_transformers` now returns a list of elements, making it consistent with other
  staging bricks

## 0.5.7

### Enhancements

* Refactored codebase using `exactly_one`
* Adds ability to pass headers when passing a url in partition_html()
* Added optional `content_type` and `file_filename` parameters to `partition()` to bypass file detection

### Features

* Add `--flatten-metadata` parameter to `unstructured-ingest`
* Add `--fields-include` parameter to `unstructured-ingest`

### Fixes

## 0.5.6

### Enhancements

* `contains_english_word()`, used heavily in text processing, is 10x faster.

### Features

* Add `--metadata-include` and `--metadata-exclude` parameters to `unstructured-ingest`
* Add `clean_non_ascii_chars` to remove non-ascii characters from unicode string

### Fixes

* Fix problem with PDF partition (duplicated test)

## 0.5.4

### Enhancements

* Added Biomedical literature connector for ingest cli.
* Add `FsspecConnector` to easily integrate any existing `fsspec` filesystem as a connector.
* Rename `s3_connector.py` to `s3.py` for readability and consistency with the
  rest of the connectors.
* Now `S3Connector` relies on `s3fs` instead of on `boto3`, and it inherits
  from `FsspecConnector`.
* Adds an `UNSTRUCTURED_LANGUAGE_CHECKS` environment variable to control whether or not language
  specific checks like vocabulary and POS tagging are applied. Set to `"true"` for higher
  resolution partitioning and `"false"` for faster processing.
* Improves `detect_filetype` warning to include filename when provided.
* Adds a "fast" strategy for partitioning PDFs with PDFMiner. Also falls back to the "fast"
  strategy if detectron2 is not available.
* Start deprecation life cycle for `unstructured-ingest --s3-url` option, to be deprecated in
  favor of `--remote-url`.

### Features

* Add `AzureBlobStorageConnector` based on its `fsspec` implementation inheriting
from `FsspecConnector`
* Add `partition_epub` for partitioning e-books in EPUB3 format.

### Fixes

* Fixes processing for text files with `message/rfc822` MIME type.
* Open xml files in read-only mode when reading contents to construct an XMLDocument.

## 0.5.3

### Enhancements

* `auto.partition()` can now load Unstructured ISD json documents.
* Simplify partitioning functions.
* Improve logging for ingest CLI.

### Features

* Add `--wikipedia-auto-suggest` argument to the ingest CLI to disable automatic redirection
  to pages with similar names.
* Add setup script for Amazon Linux 2
* Add optional `encoding` argument to the `partition_(text/email/html)` functions.
* Added Google Drive connector for ingest cli.
* Added Gitlab connector for ingest cli.

### Fixes

## 0.5.2

### Enhancements

* Fully move from printing to logging.
* `unstructured-ingest` now uses a default `--download_dir` of `$HOME/.cache/unstructured/ingest`
rather than a "tmp-ingest-" dir in the working directory.

### Features

### Fixes

* `setup_ubuntu.sh` no longer fails in some contexts by interpreting
`DEBIAN_FRONTEND=noninteractive` as a command
* `unstructured-ingest` no longer re-downloads files when --preserve-downloads
is used without --download-dir.
* Fixed an issue that was causing text to be skipped in some HTML documents.

## 0.5.1

### Enhancements

### Features

### Fixes

* Fixes an error causing JavaScript to appear in the output of `partition_html` sometimes.
* Fix several issues with the `requires_dependencies` decorator, including the error message
  and how it was used, which had caused an error for `unstructured-ingest --github-url ...`.

## 0.5.0

### Enhancements

* Add `requires_dependencies` Python decorator to check dependencies are installed before
  instantiating a class or running a function

### Features

* Added Wikipedia connector for ingest cli.

### Fixes

* Fix `process_document` file cleaning on failure
* Fixes an error introduced in the metadata tracking commit that caused `NarrativeText`
  and `FigureCaption` elements to be represented as `Text` in HTML documents.

## 0.4.16

### Enhancements

* Fallback to using file extensions for filetype detection if `libmagic` is not present

### Features

* Added setup script for Ubuntu
* Added GitHub connector for ingest cli.
* Added `partition_md` partitioner.
* Added Reddit connector for ingest cli.

### Fixes

* Initializes connector properly in ingest.main::MainProcess
* Restricts version of unstructured-inference to avoid multithreading issue

## 0.4.15

### Enhancements

* Added `elements_to_json` and `elements_from_json` for easier serialization/deserialization
* `convert_to_dict`, `dict_to_elements` and `convert_to_csv` are now aliases for functions
  that use the ISD terminology.

### Fixes

* Update to ensure all elements are preserved during serialization/deserialization

## 0.4.14

* Automatically install `nltk` models in the `tokenize` module.

## 0.4.13

* Fixes unstructured-ingest cli.

## 0.4.12

* Adds console_entrypoint for unstructured-ingest, other structure/doc updates related to ingest.
* Add `parser` parameter to `partition_html`.

## 0.4.11

* Adds `partition_doc` for partitioning Word documents in `.doc` format. Requires `libreoffice`.
* Adds `partition_ppt` for partitioning PowerPoint documents in `.ppt` format. Requires `libreoffice`.

## 0.4.10

* Fixes `ElementMetadata` so that it's JSON serializable when the filename is a `Path` object.

## 0.4.9

* Added ingest modules and s3 connector, sample ingest script
* Default to `url=None` for `partition_pdf` and `partition_image`
* Add ability to skip English specific check by setting the `UNSTRUCTURED_LANGUAGE` env var to `""`.
* Document `Element` objects now track metadata

## 0.4.8

* Modified XML and HTML parsers not to load comments.

## 0.4.7

* Added the ability to pull an HTML document from a url in `partition_html`.
* Added the the ability to get file summary info from lists of filenames and lists
  of file contents.
* Added optional page break to `partition` for `.pptx`, `.pdf`, images, and `.html` files.
* Added `to_dict` method to document elements.
* Include more unicode quotes in `replace_unicode_quotes`.

## 0.4.6

* Loosen the default cap threshold to `0.5`.
* Add a `UNSTRUCTURED_NARRATIVE_TEXT_CAP_THRESHOLD` environment variable for controlling
  the cap ratio threshold.
* Unknown text elements are identified as `Text` for HTML and plain text documents.
* `Body Text` styles no longer default to `NarrativeText` for Word documents. The style information
  is insufficient to determine that the text is narrative.
* Upper cased text is lower cased before checking for verbs. This helps avoid some missed verbs.
* Adds an `Address` element for capturing elements that only contain an address.
* Suppress the `UserWarning` when detectron is called.
* Checks that titles and narrative test have at least one English word.
* Checks that titles and narrative text are at least 50% alpha characters.
* Restricts titles to a maximum word length. Adds a `UNSTRUCTURED_TITLE_MAX_WORD_LENGTH`
  environment variable for controlling the max number of words in a title.
* Updated `partition_pptx` to order the elements on the page

## 0.4.4

* Updated `partition_pdf` and `partition_image` to return `unstructured` `Element` objects
* Fixed the healthcheck url path when partitioning images and PDFs via API
* Adds an optional `coordinates` attribute to document objects
* Adds `FigureCaption` and `CheckBox` document elements
* Added ability to split lists detected in `LayoutElement` objects
* Adds `partition_pptx` for partitioning PowerPoint documents
* LayoutParser models now download from HugginfaceHub instead of DropBox
* Fixed file type detection for XML and HTML files on Amazone Linux

## 0.4.3

* Adds `requests` as a base dependency
* Fix in `exceeds_cap_ratio` so the function doesn't break with empty text
* Fix bug in `_parse_received_data`.
* Update `detect_filetype` to properly handle `.doc`, `.xls`, and `.ppt`.

## 0.4.2

* Added `partition_image` to process documents in an image format.
* Fixed utf-8 encoding error in `partition_email` with attachments for `text/html`

## 0.4.1

* Added support for text files in the `partition` function
* Pinned `opencv-python` for easier installation on Linux

## 0.4.0

* Added generic `partition` brick that detects the file type and routes a file to the appropriate
  partitioning brick.
* Added a file type detection module.
* Updated `partition_html` and `partition_eml` to support file-like objects in 'rb' mode.
* Cleaning brick for removing ordered bullets `clean_ordered_bullets`.
* Extract brick method for ordered bullets `extract_ordered_bullets`.
* Test for `clean_ordered_bullets`.
* Test for `extract_ordered_bullets`.
* Added `partition_docx` for pre-processing Word Documents.
* Added new REGEX patterns to extract email header information
* Added new functions to extract header information `parse_received_data` and `partition_header`
* Added new function to parse plain text files `partition_text`
* Added new cleaners functions `extract_ip_address`, `extract_ip_address_name`, `extract_mapi_id`, `extract_datetimetz`
* Add new `Image` element and function to find embedded images `find_embedded_images`
* Added `get_directory_file_info` for summarizing information about source documents

## 0.3.5

* Add support for local inference
* Add new pattern to recognize plain text dash bullets
* Add test for bullet patterns
* Fix for `partition_html` that allows for processing `div` tags that have both text and child
  elements
* Add ability to extract document metadata from `.docx`, `.xlsx`, and `.jpg` files.
* Helper functions for identifying and extracting phone numbers
* Add new function `extract_attachment_info` that extracts and decodes the attachment
of an email.
* Staging brick to convert a list of `Element`s to a `pandas` dataframe.
* Add plain text functionality to `partition_email`

## 0.3.4

* Python-3.7 compat

## 0.3.3

* Removes BasicConfig from logger configuration
* Adds the `partition_email` partitioning brick
* Adds the `replace_mime_encodings` cleaning bricks
* Small fix to HTML parsing related to processing list items with sub-tags
* Add `EmailElement` data structure to store email documents

## 0.3.2

* Added `translate_text` brick for translating text between languages
* Add an `apply` method to make it easier to apply cleaners to elements

## 0.3.1

* Added \_\_init.py\_\_ to `partition`

## 0.3.0

* Implement staging brick for Argilla. Converts lists of `Text` elements to `argilla` dataset classes.
* Removing the local PDF parsing code and any dependencies and tests.
* Reorganizes the staging bricks in the unstructured.partition module
* Allow entities to be passed into the Datasaur staging brick
* Added HTML escapes to the `replace_unicode_quotes` brick
* Fix bad responses in partition_pdf to raise ValueError
* Adds `partition_html` for partitioning HTML documents.

## 0.2.6

* Small change to how \_read is placed within the inheritance structure since it doesn't really apply to pdf
* Add partitioning brick for calling the document image analysis API

## 0.2.5

* Update python requirement to >=3.7

## 0.2.4

* Add alternative way of importing `Final` to support google colab

## 0.2.3

* Add cleaning bricks for removing prefixes and postfixes
* Add cleaning bricks for extracting text before and after a pattern

## 0.2.2

* Add staging brick for Datasaur

## 0.2.1

* Added brick to convert an ISD dictionary to a list of elements
* Update `PDFDocument` to use the `from_file` method
* Added staging brick for CSV format for ISD (Initial Structured Data) format.
* Added staging brick for separating text into attention window size chunks for `transformers`.
* Added staging brick for LabelBox.
* Added ability to upload LabelStudio predictions
* Added utility function for JSONL reading and writing
* Added staging brick for CSV format for Prodigy
* Added staging brick for Prodigy
* Added ability to upload LabelStudio annotations
* Added text_field and id_field to stage_for_label_studio signature

## 0.2.0

* Initial release of unstructured<|MERGE_RESOLUTION|>--- conflicted
+++ resolved
@@ -1,8 +1,4 @@
-<<<<<<< HEAD
-## 0.13.8-dev3
-=======
-## 0.13.8-dev8
->>>>>>> 12b30d28
+## 0.13.8-dev9
 
 ### Enhancements
 
@@ -16,13 +12,10 @@
 * **Make the filename and file params for partition_image and partition_pdf match the other partitioners**
 * **Fix include_slide_notes and include_page_breaks params in partition_ppt**
 * **Re-apply: skip accuracy calculation feature** Overwritten by mistake
-<<<<<<< HEAD
-* **AstraDB: opton to prevent indexing metadata**
-=======
 * **Fix type hint for paragraph_grouper param** `paragraph_grouper` can be set to `False`, but the type hint did not not reflect this previously.
 * **Remove links param from partition_pdf** `links` is extracted during partitioning and is not needed as a paramter in partition_pdf.
 * **Improve CSV delimeter detection.** `partition_csv()` would raise on CSV files with very long lines.
->>>>>>> 12b30d28
+* **AstraDB: option to prevent indexing metadata**
 
 ## 0.13.7
 
