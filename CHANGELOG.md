--- conflicted
+++ resolved
@@ -1,12 +1,8 @@
-<<<<<<< HEAD
-## 0.13.8
-=======
-## 0.14.0-dev14
+## 0.14.0
 
 ### BREAKING CHANGES
 
 * **Turn table extraction for PDFs and images off by default**. Reverting the default behavior for table extraction to "off" for PDFs and images. A number of users didn't realize we made the change and were impacted by slower processing times due to the extra model call for table extraction.
->>>>>>> ec987dcb
 
 ### Enhancements
 
