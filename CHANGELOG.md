--- conflicted
+++ resolved
@@ -2,12 +2,8 @@
 
 ### Enhancements
 
-<<<<<<< HEAD
 * **Add document level language detection functionality.** Adds the "auto" default for the languages param to all partitioners. The primary language present in the document is detected using the `langdetect` package. Additional param `detect_language_per_element` is also added for partitioners that return multiple elements. Defaults to `False`.
-* **Align to top left when shrinking bounding boxes for `xy-curt` sorting:** Update `shrink_bbox()` to keep top left rather than center
-=======
 * **Refactor OCR code** The OCR code for entire page is moved from unstructured-inference to unstructured. On top of continuing support for OCR language parameter, we also support two OCR processing modes, "entire_page" or "individual_blocks".
->>>>>>> dcd6d0ff
 * **Align to top left when shrinking bounding boxes for `xy-cut` sorting:** Update `shrink_bbox()` to keep top left rather than center.
 * **Add visualization script to annotate elements** This script is often used to analyze/visualize elements with coordinates (e.g. partition_pdf()).
 * **Adds data source properties to the Jira connector** These properties (date_created, date_modified, version, source_url, record_locator) are written to element metadata during ingest, mapping elements to information about the document source from which they derive. This functionality enables downstream applications to reveal source document applications, e.g. a link to a GDrive doc, Salesforce record, etc.
