--- conflicted
+++ resolved
@@ -1,16 +1,4 @@
-<<<<<<< HEAD
-## 0.10.30-dev0
-
-### Enhancements
-
-### Features
-
-* **Weaviate destination connector** Weaviate connector added to ingest CLI.  Users may now use `unstructured-ingest` to write partitioned data from over 20 data sources (so far) to a Weaviate object collection.
-
-### Fixes
-
-=======
-## 0.10.30-dev3
+## 0.10.30-dev4
 
 ### Enhancements
 
@@ -20,12 +8,12 @@
 ### Features
 
 * **Adds ability to pass timeout for a request when partitioning via a `url`.** `partition` now accepts a new optional parameter `request_timeout` which if set will prevent any `requests.get` from hanging indefinitely and instead will raise a timeout error. This is useful when partitioning a url that may be slow to respond or may not respond at all.
+* **Weaviate destination connector** Weaviate connector added to ingest CLI.  Users may now use `unstructured-ingest` to write partitioned data from over 20 data sources (so far) to a Weaviate object collection.
 
 ### Fixes
 
 * **Fix ingest partition parameters not being passed to the api.** When using the --partition-by-api flag via unstructured-ingest, none of the partition arguments are forwarded, meaning that these options are disregarded. With this change, we now pass through all of the relevant partition arguments to the api. This allows a user to specify all of the same partition arguments they would locally and have them respected when specifying --partition-by-api.
 
->>>>>>> d5fd21f0
 ## 0.10.29
 
 ### Enhancements
