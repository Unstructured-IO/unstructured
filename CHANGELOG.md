<<<<<<< HEAD
## 0.11.6-dev6
=======
## 0.11.6
>>>>>>> 4533bdac

### Enhancements

* **Update the layout analysis script.** The previous script only supported annotating `final` elements. The updated script also supports annotating `inferred` and `extracted` elements.
* **AWS Marketplace API documentation**: Added the user guide, including setting up VPC and CloudFormation, to deploy Unstructured API on AWS platform.
* **Azure Marketplace API documentation**: Improved the user guide to deploy Azure Marketplace API by adding references to Azure documentation.
* **Integration documentation**: Updated URLs for the `staging_for` bricks

### Features

* **Partition emails with base64-encoded text.** Automatically handles and decodes base64 encoded text in emails with content type `text/plain` and `text/html`.
* **Add Chroma destination connector** Chroma database connector added to ingest CLI.  Users may now use `unstructured-ingest` to write partitioned/embedded data to a Chroma vector database.
* **Add Elasticsearch destination connector.** Problem: After ingesting data from a source, users might want to move their data into a destination. Elasticsearch is a popular storage solution for various functionality such as search, or providing intermediary caches within data pipelines. Feature: Added Elasticsearch destination connector to be able to ingest documents from any supported source, embed them and write the embeddings / documents into Elasticsearch.
* **Add PostgreSQL/SQLite destination connector** PostgreSQL and SQLite connector added to ingest CLI.  Users may now use `unstructured-ingest` to write partitioned data to a PostgreSQL or SQLite database. And write embeddings to PostgreSQL pgvector database.

### Fixes
* **Enable --fields argument omission for elasticsearch connector** Solves two bugs where removing the optional parameter --fields broke the connector due to an integer processing error and using an elasticsearch config for a destination connector resulted in a serialization issue when optional parameter --fields was not provided.

## 0.11.5

### Enhancements

### Features

### Fixes

* **Fix `partition_pdf()` and `partition_image()` importation issue.** Reorganize `pdf.py` and `image.py` modules to be consistent with other types of document import code.

## 0.11.4

### Enhancements

* **Refactor image extraction code.** The image extraction code is moved from `unstructured-inference` to `unstructured`.
* **Refactor pdfminer code.** The pdfminer code is moved from `unstructured-inference` to `unstructured`.
* **Improve handling of auth data for fsspec connectors.** Leverage an extension of the dataclass paradigm to support a `sensitive` annotation for fields related to auth (i.e. passwords, tokens). Refactor all fsspec connectors to use explicit access configs rather than a generic dictionary.
* **Add glob support for fsspec connectors** Similar to the glob support in the ingest local source connector, similar filters are now enabled on all fsspec based source connectors to limit files being partitioned.
* Define a constant for the splitter "+" used in tesseract ocr languages.

### Features

* **Save tables in PDF's separately as images.** The "table" elements are saved as `table-<pageN>-<tableN>.jpg`. This filename is presented in the `image_path` metadata field for the Table element. The default would be to not do this.
* **Add Weaviate destination connector** Weaviate connector added to ingest CLI.  Users may now use `unstructured-ingest` to write partitioned data from over 20 data sources (so far) to a Weaviate object collection.
* **Sftp Source Connector.** New source connector added to support downloading/partitioning files from Sftp.

### Fixes

* **Fix pdf `hi_res` partitioning failure when pdfminer fails.** Implemented logic to fall back to the "inferred_layout + OCR" if pdfminer fails in the `hi_res` strategy.
* **Fix a bug where image can be scaled too large for tesseract** Adds a limit to prevent auto-scaling an image beyond the maximum size `tesseract` can handle for ocr layout detection
* **Update partition_csv to handle different delimiters** CSV files containing both non-comma delimiters and commas in the data were throwing an error in Pandas. `partition_csv` now identifies the correct delimiter before the file is processed.
* **partition returning cid code in `hi_res`** occasionally pdfminer can fail to decode the text in an pdf file and return cid code as text. Now when this happens the text from OCR is used.

## 0.11.2

### Enhancements

* **Updated Documentation**: (i) Added examples, and (ii) API Documentation, including Usage, SDKs, Azure Marketplace, and parameters and validation errors.

### Features

* * **Add Pinecone destination connector.** Problem: After ingesting data from a source, users might want to produce embeddings for their data and write these into a vector DB. Pinecone is an option among these vector databases. Feature: Added Pinecone destination connector to be able to ingest documents from any supported source, embed them and write the embeddings / documents into Pinecone.

### Fixes

* **Process chunking parameter names in ingest correctly** Solves a bug where chunking parameters weren't being processed and used by ingest cli by renaming faulty parameter names and prepends; adds relevant parameters to ingest pinecone test to verify that the parameters are functional.

## 0.11.1

### Enhancements

* **Use `pikepdf` to repair invalid PDF structure** for PDFminer when we see error `PSSyntaxError` when PDFminer opens the document and creates the PDFminer pages object or processes a single PDF page.
* **Batch Source Connector support** For instances where it is more optimal to read content from a source connector in batches, a new batch ingest doc is added which created multiple ingest docs after reading them in in batches per process.

### Features

* **Staging Brick for Coco Format** Staging brick which converts a list of Elements into Coco Format.
* **Adds HubSpot connector** Adds connector to retrieve call, communications, emails, notes, products and tickets from HubSpot

### Fixes

* **Do not extract text of `<style>` tags in HTML.** `<style>` tags containing CSS in invalid positions previously contributed to element text. Do not consider text node of a `<style>` element as textual content.
* **Fix DOCX merged table cell repeats cell text.** Only include text for a merged cell, not for each underlying cell spanned by the merge.
* **Fix tables not extracted from DOCX header/footers.** Headers and footers in DOCX documents skip tables defined in the header and commonly used for layout/alignment purposes. Extract text from tables as a string and include in the `Header` and `Footer` document elements.
* **Fix output filepath for fsspec-based source connectors.** Previously the base directory was being included in the output filepath unnecessarily.

## 0.11.0

### Enhancements

* **Add a class for the strategy constants.** Add a class `PartitionStrategy` for the strategy constants and use the constants to replace strategy strings.
* **Temporary Support for paddle language parameter.** User can specify default langage code for paddle with ENV `DEFAULT_PADDLE_LANG` before we have the language mapping for paddle.
* **Improve DOCX page-break fidelity.** Improve page-break fidelity such that a paragraph containing a page-break is split into two elements, one containing the text before the page-break and the other the text after. Emit the PageBreak element between these two and assign the correct page-number (n and n+1 respectively) to the two textual elements.

### Features

* **Add ad-hoc fields to `ElementMetadata` instance.** End-users can now add their own metadata fields simply by assigning to an element-metadata attribute-name of their choice, like `element.metadata.coefficient = 0.58`. These fields will round-trip through JSON and can be accessed with dotted notation.
* **MongoDB Destination Connector.** New destination connector added to all CLI ingest commands to support writing partitioned json output to mongodb.

### Fixes

* **Fix `TYPE_TO_TEXT_ELEMENT_MAP`.** Updated `Figure` mapping from `FigureCaption` to `Image`.
* **Handle errors when extracting PDF text** Certain pdfs throw unexpected errors when being opened by `pdfminer`, causing `partition_pdf()` to fail. We expect to be able to partition smoothly using an alternative strategy if text extraction doesn't work.  Added exception handling to handle unexpected errors when extracting pdf text and to help determine pdf strategy.
* **Fix `fast` strategy fall back to `ocr_only`** The `fast` strategy should not fall back to a more expensive strategy.
* **Remove default user ./ssh folder** The default notebook user during image build would create the known_hosts file with incorrect ownership, this is legacy and no longer needed so it was removed.
* **Include `languages` in metadata when partitioning `strategy=hi_res` or `fast`** User defined `languages` was previously used for text detection, but not included in the resulting element metadata for some strategies. `languages` will now be included in the metadata regardless of partition strategy for pdfs and images.
* **Handle a case where Paddle returns a list item in ocr_data as None** In partition, while parsing PaddleOCR data, it was assumed that PaddleOCR does not return None for any list item in ocr_data. Removed the assumption by skipping the text region whenever this happens.
* **Fix some pdfs returning `KeyError: 'N'`** Certain pdfs were throwing this error when being opened by pdfminer. Added a wrapper function for pdfminer that allows these documents to be partitioned.
* **Fix mis-splits on `Table` chunks.** Remedies repeated appearance of full `.text_as_html` on metadata of each `TableChunk` split from a `Table` element too large to fit in the chunking window.
* **Import tables_agent from inference** so that we don't have to initialize a global table agent in unstructured OCR again
* **Fix empty table is identified as bulleted-table.** A table with no text content was mistakenly identified as a bulleted-table and processed by the wrong branch of the initial HTML partitioner.
* **Fix partition_html() emits empty (no text) tables.** A table with cells nested below a `<thead>` or `<tfoot>` element was emitted as a table element having no text and unparseable HTML in `element.metadata.text_as_html`. Do not emit empty tables to the element stream.
* **Fix HTML `element.metadata.text_as_html` contains spurious <br> elements in invalid locations.** The HTML generated for the `text_as_html` metadata for HTML tables contained `<br>` elements invalid locations like between `<table>` and `<tr>`. Change the HTML generator such that these do not appear.
* **Fix HTML table cells enclosed in <thead> and <tfoot> elements are dropped.** HTML table cells nested in a `<thead>` or `<tfoot>` element were not detected and the text in those cells was omitted from the table element text and `.text_as_html`. Detect table rows regardless of the semantic tag they may be nested in.
* **Remove whitespace padding from `.text_as_html`.** `tabulate` inserts padding spaces to achieve visual alignment of columns in HTML tables it generates. Add our own HTML generator to do this simple job and omit that padding as well as newlines ("\n") used for human readability.
* **Fix local connector with absolute input path** When passed an absolute filepath for the input document path, the local connector incorrectly writes the output file to the input file directory. This fixes such that the output in this case is written to `output-dir/input-filename.json`

## 0.10.30

### Enhancements

* **Support nested DOCX tables.** In DOCX, like HTML, a table cell can itself contain a table. In this case, create nested HTML tables to reflect that structure and create a plain-text table with captures all the text in nested tables, formatting it as a reasonable facsimile of a table.
* **Add connection check to ingest connectors** Each source and destination connector now support a `check_connection()` method which makes sure a valid connection can be established with the source/destination given any authentication credentials in a lightweight request.

### Features

* **Add functionality to do a second OCR on cropped table images.** Changes to the values for scaling ENVs affect entire page OCR output(OCR regression) so we now do a second OCR for tables.
* **Adds ability to pass timeout for a request when partitioning via a `url`.** `partition` now accepts a new optional parameter `request_timeout` which if set will prevent any `requests.get` from hanging indefinitely and instead will raise a timeout error. This is useful when partitioning a url that may be slow to respond or may not respond at all.

### Fixes

* **Fix logic that determines pdf auto strategy.** Previously, `_determine_pdf_auto_strategy` returned `hi_res` strategy only if `infer_table_structure` was true. It now returns the `hi_res` strategy if either `infer_table_structure` or `extract_images_in_pdf` is true.
* **Fix invalid coordinates when parsing tesseract ocr data.** Previously, when parsing tesseract ocr data, the ocr data had invalid bboxes if zoom was set to `0`. A logical check is now added to avoid such error.
* **Fix ingest partition parameters not being passed to the api.** When using the --partition-by-api flag via unstructured-ingest, none of the partition arguments are forwarded, meaning that these options are disregarded. With this change, we now pass through all of the relevant partition arguments to the api. This allows a user to specify all of the same partition arguments they would locally and have them respected when specifying --partition-by-api.
* **Support tables in section-less DOCX.** Generalize solution for MS Chat Transcripts exported as DOCX by including tables in the partitioned output when present.
* **Support tables that contain only numbers when partitioning via `ocr_only`** Tables that contain only numbers are returned as floats in a pandas.DataFrame when the image is converted from `.image_to_data()`. An AttributeError was raised downstream when trying to `.strip()` the floats.
* **Improve DOCX page-break detection.** DOCX page breaks are reliably indicated by `w:lastRenderedPageBreak` elements present in the document XML. Page breaks are NOT reliably indicated by "hard" page-breaks inserted by the author and when present are redundant to a `w:lastRenderedPageBreak` element so cause over-counting if used. Use rendered page-breaks only.

## 0.10.29

### Enhancements

* **Adds include_header argument for partition_csv and partition_tsv** Now supports retaining header rows in CSV and TSV documents element partitioning.
* **Add retry logic for all source connectors** All http calls being made by the ingest source connectors have been isolated and wrapped by the `SourceConnectionNetworkError` custom error, which triggers the retry logic, if enabled, in the ingest pipeline.
* **Google Drive source connector supports credentials from memory** Originally, the connector expected a filepath to pull the credentials from when creating the client. This was expanded to support passing that information from memory as a dict if access to the file system might not be available.
* **Add support for generic partition configs in ingest cli** Along with the explicit partition options supported by the cli, an `additional_partition_args` arg was added to allow users to pass in any other arguments that should be added when calling partition(). This helps keep any changes to the input parameters of the partition() exposed in the CLI.
* **Map full output schema for table-based destination connectors** A full schema was introduced to map the type of all output content from the json partition output and mapped to a flattened table structure to leverage table-based destination connectors. The delta table destination connector was updated at the moment to take advantage of this.
* **Incorporate multiple embedding model options into ingest, add diff test embeddings** Problem: Ingest pipeline already supported embedding functionality, however users might want to use different types of embedding providers. Enhancement: Extend ingest pipeline so that users can specify and embed via a particular embedding provider from a range of options. Also adds a diff test to compare output from an embedding module with the expected output

### Features

* **Allow setting table crop parameter** In certain circumstances, adjusting the table crop padding may improve table.

### Fixes

* **Fixes `partition_text` to prevent empty elements** Adds a check to filter out empty bullets.
* **Handle empty string for `ocr_languages` with values for `languages`** Some API users ran into an issue with sending `languages` params because the API defaulted to also using an empty string for `ocr_languages`. This update handles situations where `languages` is defined and `ocr_languages` is an empty string.
* **Fix PDF tried to loop through None** Previously the PDF annotation extraction tried to loop through `annots` that resolved out as None. A logical check added to avoid such error.
* **Ingest session handler not being shared correctly** All ingest docs that leverage the session handler should only need to set it once per process. It was recreating it each time because the right values weren't being set nor available given how dataclasses work in python.
* **Ingest download-only fix.** Previously the download only flag was being checked after the doc factory pipeline step, which occurs before the files are actually downloaded by the source node. This check was moved after the source node to allow for the files to be downloaded first before exiting the pipeline.
* **Fix flaky chunk-metadata.** Prior implementation was sensitive to element order in the section resulting in metadata values sometimes being dropped. Also, not all metadata items can be consolidated across multiple elements (e.g. coordinates) and so are now dropped from consolidated metadata.
* **Fix tesseract error `Estimating resolution as X`** leaded by invalid language parameters input. Proceed with defalut language `eng` when `lang.py` fails to find valid language code for tesseract, so that we don't pass an empty string to tesseract CLI and raise an exception in downstream.

## 0.10.28

### Enhancements

* **Add table structure evaluation helpers** Adds functions to evaluate the similarity between predicted table structure and actual table structure.
* **Use `yolox` by default for table extraction when partitioning pdf/image** `yolox` model provides higher recall of the table regions than the quantized version and it is now the default element detection model when `infer_table_structure=True` for partitioning pdf/image files
* **Remove pdfminer elements from inside tables** Previously, when using `hi_res` some elements where extracted using pdfminer too, so we removed pdfminer from the tables pipeline to avoid duplicated elements.
* **Fsspec downstream connectors** New destination connector added to ingest CLI, users may now use `unstructured-ingest` to write to any of the following:
  * Azure
  * Box
  * Dropbox
  * Google Cloud Service

### Features

* **Update `ocr_only` strategy in `partition_pdf()`** Adds the functionality to get accurate coordinate data when partitioning PDFs and Images with the `ocr_only` strategy.

### Fixes
* **Fixed SharePoint permissions for the fetching to be opt-in** Problem: Sharepoint permissions were trying to be fetched even when no reletad cli params were provided, and this gave an error due to values for those keys not existing. Fix: Updated getting keys to be with .get() method and changed the "skip-check" to check individual cli params rather than checking the existance of a config object.

* **Fixes issue where tables from markdown documents were being treated as text** Problem: Tables from markdown documents were being treated as text, and not being extracted as tables. Solution: Enable the `tables` extension when instantiating the `python-markdown` object. Importance: This will allow users to extract structured data from tables in markdown documents.
* **Fix wrong logger for paddle info** Replace the logger from unstructured-inference with the logger from unstructured for paddle_ocr.py module.
* **Fix ingest pipeline to be able to use chunking and embedding together** Problem: When ingest pipeline was using chunking and embedding together, embedding outputs were empty and the outputs of chunking couldn't be re-read into memory and be forwarded to embeddings. Fix: Added CompositeElement type to TYPE_TO_TEXT_ELEMENT_MAP to be able to process CompositeElements with unstructured.staging.base.isd_to_elements
* **Fix unnecessary mid-text chunk-splitting.** The "pre-chunker" did not consider separator blank-line ("\n\n") length when grouping elements for a single chunk. As a result, sections were frequently over-populated producing a over-sized chunk that required mid-text splitting.
* **Fix frequent dissociation of title from chunk.** The sectioning algorithm included the title of the next section with the prior section whenever it would fit, frequently producing association of a section title with the prior section and dissociating it from its actual section. Fix this by performing combination of whole sections only.
* **Fix PDF attempt to get dict value from string.** Fixes a rare edge case that prevented some PDF's from being partitioned. The `get_uris_from_annots` function tried to access the dictionary value of a string instance variable. Assign `None` to the annotation variable if the instance type is not dictionary to avoid the erroneous attempt.

## 0.10.27

### Enhancements

* **Leverage dict to share content across ingest pipeline** To share the ingest doc content across steps in the ingest pipeline, this was updated to use a multiprocessing-safe dictionary so changes get persisted and each step has the option to modify the ingest docs in place.

### Features

### Fixes

* **Removed `ebooklib` as a dependency** `ebooklib` is licensed under AGPL3, which is incompatible with the Apache 2.0 license. Thus it is being removed.
* **Caching fixes in ingest pipeline** Previously, steps like the source node were not leveraging parameters such as `re_download` to dictate if files should be forced to redownload rather than use what might already exist locally.

## 0.10.26

### Enhancements

* **Add text CCT CI evaluation workflow** Adds cct text extraction evaluation metrics to the current ingest workflow to measure the performance of each file extracted as well as aggregated-level performance.

### Features

* **Functionality to catch and classify overlapping/nested elements** Method to identify overlapping-bboxes cases within detected elements in a document. It returns two values: a boolean defining if there are overlapping elements present, and a list reporting them with relevant metadata. The output includes information about the `overlapping_elements`, `overlapping_case`, `overlapping_percentage`, `largest_ngram_percentage`, `overlap_percentage_total`, `max_area`, `min_area`, and `total_area`.
* **Add Local connector source metadata** python's os module used to pull stats from local file when processing via the local connector and populates fields such as last modified time, created time.

### Fixes

* **Fixes elements partitioned from an image file missing certain metadata** Metadata for image files, like file type, was being handled differently from other file types. This caused a bug where other metadata, like the file name, was being missed. This change brought metadata handling for image files to be more in line with the handling for other file types so that file name and other metadata fields are being captured.
* **Adds `typing-extensions` as an explicit dependency** This package is an implicit dependency, but the module is being imported directly in `unstructured.documents.elements` so the dependency should be explicit in case changes in other dependencies lead to `typing-extensions` being dropped as a dependency.
* **Stop passing `extract_tables` to `unstructured-inference` since it is now supported in `unstructured` instead** Table extraction previously occurred in `unstructured-inference`, but that logic, except for the table model itself, is now a part of the `unstructured` library. Thus the parameter triggering table extraction is no longer passed to the `unstructured-inference` package. Also noted the table output regression for PDF files.
* **Fix a bug in Table partitioning** Previously the `skip_infer_table_types` variable used in `partition` was not being passed down to specific file partitioners. Now you can utilize the `skip_infer_table_types` list variable when calling `partition` to specify the filetypes for which you want to skip table extraction, or the `infer_table_structure` boolean variable on the file specific partitioning function.
* **Fix partition docx without sections** Some docx files, like those from teams output, do not contain sections and it would produce no results because the code assumes all components are in sections. Now if no sections is detected from a document we iterate through the paragraphs and return contents found in the paragraphs.
* **Fix out-of-order sequencing of split chunks.** Fixes behavior where "split" chunks were inserted at the beginning of the chunk sequence. This would produce a chunk sequence like [5a, 5b, 3a, 3b, 1, 2, 4] when sections 3 and 5 exceeded `max_characters`.
* **Deserialization of ingest docs fixed** When ingest docs are being deserialized as part of the ingest pipeline process (cli), there were certain fields that weren't getting persisted (metadata and date processed). The from_dict method was updated to take these into account and a unit test added to check.
* **Map source cli command configs when destination set** Due to how the source connector is dynamically called when the destination connector is set via the CLI, the configs were being set incorrectoy, causing the source connector to break. The configs were fixed and updated to take into account Fsspec-specific connectors.

## 0.10.25

### Enhancements

* **Duplicate CLI param check** Given that many of the options associated with the `Click` based cli ingest commands are added dynamically from a number of configs, a check was incorporated to make sure there were no duplicate entries to prevent new configs from overwriting already added options.
* **Ingest CLI refactor for better code reuse** Much of the ingest cli code can be templated and was a copy-paste across files, adding potential risk. Code was refactored to use a base class which had much of the shared code templated.

### Features

* **Table OCR refactor** support Table OCR with pre-computed OCR data to ensure we only do one OCR for entrie document. User can specify
ocr agent tesseract/paddle in environment variable `OCR_AGENT` for OCRing the entire document.
* **Adds accuracy function** The accuracy scoring was originally an option under `calculate_edit_distance`. For easy function call, it is now a wrapper around the original function that calls edit_distance and return as "score".
* **Adds HuggingFaceEmbeddingEncoder** The HuggingFace Embedding Encoder uses a local embedding model as opposed to using an API.
* **Add AWS bedrock embedding connector** `unstructured.embed.bedrock` now provides a connector to use AWS bedrock's `titan-embed-text` model to generate embeddings for elements. This features requires valid AWS bedrock setup and an internet connectionto run.

### Fixes

* **Import PDFResourceManager more directly** We were importing `PDFResourceManager` from `pdfminer.converter` which was causing an error for some users. We changed to import from the actual location of `PDFResourceManager`, which is `pdfminer.pdfinterp`.
* **Fix language detection of elements with empty strings** This resolves a warning message that was raised by `langdetect` if the language was attempted to be detected on an empty string. Language detection is now skipped for empty strings.
* **Fix chunks breaking on regex-metadata matches.** Fixes "over-chunking" when `regex_metadata` was used, where every element that contained a regex-match would start a new chunk.
* **Fix regex-metadata match offsets not adjusted within chunk.** Fixes incorrect regex-metadata match start/stop offset in chunks where multiple elements are combined.
* **Map source cli command configs when destination set** Due to how the source connector is dynamically called when the destination connector is set via the CLI, the configs were being set incorrectoy, causing the source connector to break. The configs were fixed and updated to take into account Fsspec-specific connectors.
* **Fix metrics folder not discoverable** Fixes issue where unstructured/metrics folder is not discoverable on PyPI by adding an `__init__.py` file under the folder.
* **Fix a bug when `parition_pdf` get `model_name=None`** In API usage the `model_name` value is `None` and the `cast` function in `partition_pdf` would return `None` and lead to attribution error. Now we use `str` function to explicit convert the content to string so it is garanteed to have `starts_with` and other string functions as attributes
* **Fix html partition fail on tables without `tbody` tag** HTML tables may sometimes just contain headers without body (`tbody` tag)

## 0.10.24

### Enhancements

* **Improve natural reading order** Some `OCR` elements with only spaces in the text have full-page width in the bounding box, which causes the `xycut` sorting to not work as expected. Now the logic to parse OCR results removes any elements with only spaces (more than one space).
* **Ingest compression utilities and fsspec connector support** Generic utility code added to handle files that get pulled from a source connector that are either tar or zip compressed and uncompress them locally. This is then processed using a local source connector. Currently this functionality has been incorporated into the fsspec connector and all those inheriting from it (currently: Azure Blob Storage, Google Cloud Storage, S3, Box, and Dropbox).
* **Ingest destination connectors support for writing raw list of elements** Along with the default write method used in the ingest pipeline to write the json content associated with the ingest docs, each destination connector can now also write a raw list of elements to the desired downstream location without having an ingest doc associated with it.

### Features

* **Adds element type percent match function** In order to evaluate the element type extracted, we add a function that calculates the matched percentage between two frequency dictionary.

### Fixes

* **Fix paddle model file not discoverable** Fixes issue where ocr_models/paddle_ocr.py file is not discoverable on PyPI by adding
an `__init__.py` file under the folder.
* **Chipper v2 Fixes** Includes fix for a memory leak and rare last-element bbox fix. (unstructured-inference==0.7.7)
* **Fix image resizing issue** Includes fix related to resizing images in the tables pipeline. (unstructured-inference==0.7.6)

## 0.10.23

### Enhancements

* **Add functionality to limit precision when serializing to json** Precision for `points` is limited to 1 decimal point if coordinates["system"] == "PixelSpace" (otherwise 2 decimal points?). Precision for `detection_class_prob` is limited to 5 decimal points.
* **Fix csv file detection logic when mime-type is text/plain** Previously the logic to detect csv file type was considering only first row's comma count comparing with the header_row comma count and both the rows being same line the result was always true, Now the logic is changed to consider the comma's count for all the lines except first line and compare with header_row comma count.
* **Improved inference speed for Chipper V2** API requests with 'hi_res_model_name=chipper' now have ~2-3x faster responses.

### Features

### Fixes

* **Cleans up temporary files after conversion** Previously a file conversion utility was leaving temporary files behind on the filesystem without removing them when no longer needed. This fix helps prevent an accumulation of temporary files taking up excessive disk space.
* **Fixes `under_non_alpha_ratio` dividing by zero** Although this function guarded against a specific cause of division by zero, there were edge cases slipping through like strings with only whitespace. This update more generally prevents the function from performing a division by zero.
* **Fix languages default** Previously the default language was being set to English when elements didn't have text or if langdetect could not detect the language. It now defaults to None so there is not misleading information about the language detected.
* **Fixes recursion limit error that was being raised when partitioning Excel documents of a certain size** Previously we used a recursive method to find subtables within an excel sheet. However this would run afoul of Python's recursion depth limit when there was a contiguous block of more than 1000 cells within a sheet. This function has been updated to use the NetworkX library which avoids Python recursion issues.

## 0.10.22

### Enhancements

* **bump `unstructured-inference` to `0.7.3`** The updated version of `unstructured-inference` supports a new version of the Chipper model, as well as a cleaner schema for its output classes. Support is included for new inference features such as hierarchy and ordering.
* **Expose skip_infer_table_types in ingest CLI.** For each connector a new `--skip-infer-table-types` parameter was added to map to the `skip_infer_table_types` partition argument. This gives more granular control to unstructured-ingest users, allowing them to specify the file types for which we should attempt table extraction.
* **Add flag to ingest CLI to raise error if any single doc fails in pipeline** Currently if a single doc fails in the pipeline, the whole thing halts due to the error. This flag defaults to log an error but continue with the docs it can.
* **Emit hyperlink metadata for DOCX file-type.** DOCX partitioner now adds `metadata.links`, `metadata.link_texts` and `metadata.link_urls` for elements that contain a hyperlink that points to an external resource. So-called "jump" links pointing to document internal locations (such as those found in a table-of-contents "jumping" to a chapter or section) are excluded.

### Features

* **Add `elements_to_text` as a staging helper function** In order to get a single clean text output from unstructured for metric calculations, automate the process of extracting text from elements using this function.
* **Adds permissions(RBAC) data ingestion functionality for the Sharepoint connector.** Problem: Role based access control is an important component in many data storage systems. Users may need to pass permissions (RBAC) data to downstream systems when ingesting data. Feature: Added permissions data ingestion functionality to the Sharepoint connector.

### Fixes

* **Fixes PDF list parsing creating duplicate list items** Previously a bug in PDF list item parsing caused removal of other elements and duplication of the list item
* **Fixes duplicated elements** Fixes issue where elements are duplicated when embeddings are generated. This will allow users to generate embeddings for their list of Elements without duplicating/breaking the orginal content.
* **Fixes failure when flagging for embeddings through unstructured-ingest** Currently adding the embedding parameter to any connector results in a failure on the copy stage. This is resolves the issue by adding the IngestDoc to the context map in the embedding node's `run` method. This allows users to specify that connectors fetch embeddings without failure.
* **Fix ingest pipeline reformat nodes not discoverable** Fixes issue where  reformat nodes raise ModuleNotFoundError on import. This was due to the directory was missing `__init__.py` in order to make it discoverable.
* **Fix default language in ingest CLI** Previously the default was being set to english which injected potentially incorrect information to downstream language detection libraries. By setting the default to None allows those libraries to better detect what language the text is in the doc being processed.

## 0.10.21

* **Adds Scarf analytics**.

## 0.10.20

### Enhancements

* **Add document level language detection functionality.** Adds the "auto" default for the languages param to all partitioners. The primary language present in the document is detected using the `langdetect` package. Additional param `detect_language_per_element` is also added for partitioners that return multiple elements. Defaults to `False`.
* **Refactor OCR code** The OCR code for entire page is moved from unstructured-inference to unstructured. On top of continuing support for OCR language parameter, we also support two OCR processing modes, "entire_page" or "individual_blocks".
* **Align to top left when shrinking bounding boxes for `xy-cut` sorting:** Update `shrink_bbox()` to keep top left rather than center.
* **Add visualization script to annotate elements** This script is often used to analyze/visualize elements with coordinates (e.g. partition_pdf()).
* **Adds data source properties to the Jira, Github and Gitlab connectors** These properties (date_created, date_modified, version, source_url, record_locator) are written to element metadata during ingest, mapping elements to information about the document source from which they derive. This functionality enables downstream applications to reveal source document applications, e.g. a link to a GDrive doc, Salesforce record, etc.
* **Improve title detection in pptx documents** The default title textboxes on a pptx slide are now categorized as titles.
* **Improve hierarchy detection in pptx documents** List items, and other slide text are properly nested under the slide title. This will enable better chunking of pptx documents.
* **Refactor of the ingest cli workflow** The refactored approach uses a dynamically set pipeline with a snapshot along each step to save progress and accommodate continuation from a snapshot if an error occurs. This also allows the pipeline to dynamically assign any number of steps to modify the partitioned content before it gets written to a destination.
* **Applies `max_characters=<n>` argument to all element types in `add_chunking_strategy` decorator** Previously this argument was only utilized in chunking Table elements and now applies to all partitioned elements if `add_chunking_strategy` decorator is utilized, further preparing the elements for downstream processing.
* **Add common retry strategy utilities for unstructured-ingest** Dynamic retry strategy with exponential backoff added to Notion source connector.
*
### Features

* **Adds `bag_of_words` and `percent_missing_text` functions** In order to count the word frequencies in two input texts and calculate the percentage of text missing relative to the source document.
* **Adds `edit_distance` calculation metrics** In order to benchmark the cleaned, extracted text with unstructured, `edit_distance` (`Levenshtein distance`) is included.
* **Adds detection_origin field to metadata** Problem: Currently isn't an easy way to find out how an element was created. With this change that information is added. Importance: With this information the developers and users are now able to know how an element was created to make decisions on how to use it. In order tu use this feature
setting UNSTRUCTURED_INCLUDE_DEBUG_METADATA=true is needed.
* **Adds a function that calculates frequency of the element type and its depth** To capture the accuracy of element type extraction, this function counts the occurrences of each unique element type with its depth for use in element metrics.

### Fixes

* **Fix zero division error in annotation bbox size** This fixes the bug where we find annotation bboxes realted to an element that need to divide the intersection size between annotation bbox and element bbox by the size of the annotation bbox
* **Fix prevent metadata module from importing dependencies from unnecessary modules** Problem: The `metadata` module had several top level imports that were only used in and applicable to code related to specific document types, while there were many general-purpose functions. As a result, general-purpose functions couldn't be used without unnecessary dependencies being installed. Fix: moved 3rd party dependency top level imports to inside the functions in which they are used and applied a decorator to check that the dependency is installed and emit a helpful error message if not.
* **Fixes category_depth None value for Title elements** Problem: `Title` elements from `chipper` get `category_depth`= None even when `Headline` and/or `Subheadline` elements are present in the same page. Fix: all `Title` elements with `category_depth` = None should be set to have a depth of 0 instead iff there are `Headline` and/or `Subheadline` element-types present. Importance: `Title` elements should be equivalent html `H1` when nested headings are present; otherwise, `category_depth` metadata can result ambiguous within elements in a page.
* **Tweak `xy-cut` ordering output to be more column friendly** This results in the order of elements more closely reflecting natural reading order which benefits downstream applications. While element ordering from `xy-cut` is usually mostly correct when ordering multi-column documents, sometimes elements from a RHS column will appear before elements in a LHS column. Fix: add swapped `xy-cut` ordering by sorting by X coordinate first and then Y coordinate.
* **Fixes badly initialized Formula** Problem: YoloX contain new types of elements, when loading a document that contain formulas a new element of that class
should be generated, however the Formula class inherits from Element instead of Text. After this change the element is correctly created with the correct class
allowing the document to be loaded. Fix: Change parent class for Formula to Text. Importance: Crucial to be able to load documents that contain formulas.
* **Fixes pdf uri error** An error was encountered when URI type of `GoToR` which refers to pdf resources outside of its own was detected since no condition catches such case. The code is fixing the issue by initialize URI before any condition check.


## 0.10.19

### Enhancements

* **Adds XLSX document level language detection** Enhancing on top of language detection functionality in previous release, we now support language detection within `.xlsx` file type at Element level.
* **bump `unstructured-inference` to `0.6.6`** The updated version of `unstructured-inference` makes table extraction in `hi_res` mode configurable to fine tune table extraction performance; it also improves element detection by adding a deduplication post processing step in the `hi_res` partitioning of pdfs and images.
* **Detect text in HTML Heading Tags as Titles** This will increase the accuracy of hierarchies in HTML documents and provide more accurate element categorization. If text is in an HTML heading tag and is not a list item, address, or narrative text, categorize it as a title.
* **Update python-based docs** Refactor docs to use the actual unstructured code rather than using the subprocess library to run the cli command itself.
* **Adds Table support for the `add_chunking_strategy` decorator to partition functions.** In addition to combining elements under Title elements, user's can now specify the `max_characters=<n>` argument to chunk Table elements into TableChunk elements with `text` and `text_as_html` of length <n> characters. This means partitioned Table results are ready for use in downstream applications without any post processing.
* **Expose endpoint url for s3 connectors** By allowing for the endpoint url to be explicitly overwritten, this allows for any non-AWS data providers supporting the s3 protocol to be supported (i.e. minio).

### Features

* **change default `hi_res` model for pdf/image partition to `yolox`** Now partitioning pdf/image using `hi_res` strategy utilizes `yolox_quantized` model isntead of `detectron2_onnx` model. This new default model has better recall for tables and produces more detailed categories for elements.
* **XLSX can now reads subtables within one sheet** Problem: Many .xlsx files are not created to be read as one full table per sheet. There are subtables, text and header along with more informations to extract from each sheet. Feature: This `partition_xlsx` now can reads subtable(s) within one .xlsx sheet, along with extracting other title and narrative texts. Importance: This enhance the power of .xlsx reading to not only one table per sheet, allowing user to capture more data tables from the file, if exists.
* **Update Documentation on Element Types and Metadata**: We have updated the documentation according to the latest element types and metadata. It includes the common and additional metadata provided by the Partitions and Connectors.

### Fixes

* **Fixes partition_pdf is_alnum reference bug** Problem: The `partition_pdf` when attempt to get bounding box from element experienced a reference before assignment error when the first object is not text extractable.  Fix: Switched to a flag when the condition is met. Importance: Crucial to be able to partition with pdf.
* **Fix various cases of HTML text missing after partition**
  Problem: Under certain circumstances, text immediately after some HTML tags will be misssing from partition result.
  Fix: Updated code to deal with these cases.
  Importance: This will ensure the correctness when partitioning HTML and Markdown documents.
* **Fixes chunking when `detection_class_prob` appears in Element metadata** Problem: when `detection_class_prob` appears in Element metadata, Elements will only be combined by chunk_by_title if they have the same `detection_class_prob` value (which is rare). This is unlikely a case we ever need to support and most often results in no chunking. Fix: `detection_class_prob` is included in the chunking list of metadata keys excluded for similarity comparison. Importance: This change allows `chunk_by_title` to operate as intended for documents which include `detection_class_prob` metadata in their Elements.

## 0.10.18

### Enhancements

* **Better detection of natural reading order in images and PDF's** The elements returned by partition better reflect natural reading order in some cases, particularly in complicated multi-column layouts, leading to better chunking and retrieval for downstream applications. Achieved by improving the `xy-cut` sorting to preprocess bboxes, shrinking all bounding boxes by 90% along x and y axes (still centered around the same center point), which allows projection lines to be drawn where not possible before if layout bboxes overlapped.
* **Improves `partition_xml` to be faster and more memory efficient when partitioning large XML files** The new behavior is to partition iteratively to prevent loading the entire XML tree into memory at once in most use cases.
* **Adds data source properties to SharePoint, Outlook, Onedrive, Reddit, Slack, DeltaTable connectors** These properties (date_created, date_modified, version, source_url, record_locator) are written to element metadata during ingest, mapping elements to information about the document source from which they derive. This functionality enables downstream applications to reveal source document applications, e.g. a link to a GDrive doc, Salesforce record, etc.
* **Add functionality to save embedded images in PDF's separately as images** This allows users to save embedded images in PDF's separately as images, given some directory path. The saved image path is written to the metadata for the Image element. Downstream applications may benefit by providing users with image links from relevant "hits."
* **Azure Cognite Search destination connector** New Azure Cognitive Search destination connector added to ingest CLI.  Users may now use `unstructured-ingest` to write partitioned data from over 20 data sources (so far) to an Azure Cognitive Search index.
* **Improves salesforce partitioning** Partitions Salesforce data as xlm instead of text for improved detail and flexibility. Partitions htmlbody instead of textbody for Salesforce emails. Importance: Allows all Salesforce fields to be ingested and gives Salesforce emails more detailed partitioning.
* **Add document level language detection functionality.** Introduces the "auto" default for the languages param, which then detects the languages present in the document using the `langdetect` package. Adds the document languages as ISO 639-3 codes to the element metadata. Implemented only for the partition_text function to start.
* **PPTX partitioner refactored in preparation for enhancement.** Behavior should be unchanged except that shapes enclosed in a group-shape are now included, as many levels deep as required (a group-shape can itself contain a group-shape).
* **Embeddings support for the SharePoint SourceConnector via unstructured-ingest CLI** The SharePoint connector can now optionally create embeddings from the elements it pulls out during partition and upload those embeddings to Azure Cognitive Search index.
* **Improves hierarchy from docx files by leveraging natural hierarchies built into docx documents**  Hierarchy can now be detected from an indentation level for list bullets/numbers and by style name (e.g. Heading 1, List Bullet 2, List Number).
* **Chunking support for the SharePoint SourceConnector via unstructured-ingest CLI** The SharePoint connector can now optionally chunk the elements pulled out during partition via the chunking unstructured brick. This can be used as a stage before creating embeddings.

### Features

* **Adds `links` metadata in `partition_pdf` for `fast` strategy.** Problem: PDF files contain rich information and hyperlink that Unstructured did not captured earlier. Feature: `partition_pdf` now can capture embedded links within the file along with its associated text and page number. Importance: Providing depth in extracted elements give user a better understanding and richer context of documents. This also enables user to map to other elements within the document if the hyperlink is refered internally.
* **Adds the embedding module to be able to embed Elements** Problem: Many NLP applications require the ability to represent parts of documents in a semantic way. Until now, Unstructured did not have text embedding ability within the core library. Feature: This embedding module is able to track embeddings related data with a class, embed a list of elements, and return an updated list of Elements with the *embeddings* property. The module is also able to embed query strings. Importance: Ability to embed documents or parts of documents will enable users to make use of these semantic representations in different NLP applications, such as search, retrieval, and retrieval augmented generation.

### Fixes

* **Fixes a metadata source serialization bug** Problem: In unstructured elements, when loading an elements json file from the disk, the data_source attribute is assumed to be an instance of DataSourceMetadata and the code acts based on that. However the loader did not satisfy the assumption, and loaded it as a dict instead, causing an error. Fix: Added necessary code block to initialize a DataSourceMetadata object, also refactored DataSourceMetadata.from_dict() method to remove redundant code. Importance: Crucial to be able to load elements (which have data_source fields) from json files.
* **Fixes issue where unstructured-inference was not getting updated** Problem: unstructured-inference was not getting upgraded to the version to match unstructured release when doing a pip install.  Solution: using `pip install unstructured[all-docs]` it will now upgrade both unstructured and unstructured-inference. Importance: This will ensure that the inference library is always in sync with the unstructured library, otherwise users will be using outdated libraries which will likely lead to unintended behavior.
* **Fixes SharePoint connector failures if any document has an unsupported filetype** Problem: Currently the entire connector ingest run fails if a single IngestDoc has an unsupported filetype. This is because a ValueError is raised in the IngestDoc's `__post_init__`. Fix: Adds a try/catch when the IngestConnector runs get_ingest_docs such that the error is logged but all processable documents->IngestDocs are still instantiated and returned. Importance: Allows users to ingest SharePoint content even when some files with unsupported filetypes exist there.
* **Fixes Sharepoint connector server_path issue** Problem: Server path for the Sharepoint Ingest Doc was incorrectly formatted, causing issues while fetching pages from the remote source. Fix: changes formatting of remote file path before instantiating SharepointIngestDocs and appends a '/' while fetching pages from the remote source. Importance: Allows users to fetch pages from Sharepoint Sites.
* **Fixes Sphinx errors.** Fixes errors when running Sphinx `make html` and installs library to suppress warnings.
* **Fixes a metadata backwards compatibility error** Problem: When calling `partition_via_api`, the hosted api may return an element schema that's newer than the current `unstructured`. In this case, metadata fields were added which did not exist in the local `ElementMetadata` dataclass, and `__init__()` threw an error. Fix: remove nonexistent fields before instantiating in `ElementMetadata.from_json()`. Importance: Crucial to avoid breaking changes when adding fields.
* **Fixes issue with Discord connector when a channel returns `None`** Problem: Getting the `jump_url` from a nonexistent Discord `channel` fails. Fix: property `jump_url` is now retrieved within the same context as the messages from the channel. Importance: Avoids cascading issues when the connector fails to fetch information about a Discord channel.
* **Fixes occasionally SIGABTR when writing table with `deltalake` on Linux** Problem: occasionally on Linux ingest can throw a `SIGABTR` when writing `deltalake` table even though the table was written correctly. Fix: put the writing function into a `Process` to ensure its execution to the fullest extent before returning to the main process. Importance: Improves stability of connectors using `deltalake`
* **Fixes badly initialized Formula** Problem: YoloX contain new types of elements, when loading a document that contain formulas a new element of that class should be generated, however the Formula class inherits from Element instead of Text. After this change the element is correctly created with the correct class allowing the document to be loaded. Fix: Change parent class for Formula to Text. Importance: Crucial to be able to load documents that contain formulas.

## 0.10.16

### Enhancements

* **Adds data source properties to Airtable, Confluence, Discord, Elasticsearch, Google Drive, and Wikipedia connectors** These properties (date_created, date_modified, version, source_url, record_locator) are written to element metadata during ingest, mapping elements to information about the document source from which they derive. This functionality enables downstream applications to reveal source document applications, e.g. a link to a GDrive doc, Salesforce record, etc.
* **DOCX partitioner refactored in preparation for enhancement.** Behavior should be unchanged except in multi-section documents containing different headers/footers for different sections. These will now emit all distinct headers and footers encountered instead of just those for the last section.
* **Add a function to map between Tesseract and standard language codes.** This allows users to input language information to the `languages` param in any Tesseract-supported langcode or any ISO 639 standard language code.
* **Add document level language detection functionality.** Introduces the "auto" default for the languages param, which then detects the languages present in the document using the `langdetect` package. Implemented only for the partition_text function to start.

### Features

### Fixes

* ***Fixes an issue that caused a partition error for some PDF's.** Fixes GH Issue 1460 by bypassing a coordinate check if an element has invalid coordinates.

## 0.10.15


### Enhancements

* **Support for better element categories from the next-generation image-to-text model ("chipper").** Previously, not all of the classifications from Chipper were being mapped to proper `unstructured` element categories so the consumer of the library would see many `UncategorizedText` elements. This fixes the issue, improving the granularity of the element categories outputs for better downstream processing and chunking. The mapping update is:
  * "Threading": `NarrativeText`
  * "Form": `NarrativeText`
  * "Field-Name": `Title`
  * "Value": `NarrativeText`
  * "Link": `NarrativeText`
  * "Headline": `Title` (with `category_depth=1`)
  * "Subheadline": `Title` (with `category_depth=2`)
  * "Abstract": `NarrativeText`
* **Better ListItem grouping for PDF's (fast strategy).** The `partition_pdf` with `fast` strategy previously broke down some numbered list item lines as separate elements. This enhancement leverages the x,y coordinates and bbox sizes to help decide whether the following chunk of text is a continuation of the immediate previous detected ListItem element or not, and not detect it as its own non-ListItem element.
* **Fall back to text-based classification for uncategorized Layout elements for Images and PDF's**. Improves element classification by running existing text-based rules on previously `UncategorizedText` elements.
* **Adds table partitioning for Partitioning for many doc types including: .html, .epub., .md, .rst, .odt, and .msg.** At the core of this change is the .html partition functionality, which is leveraged by the other effected doc types. This impacts many scenarios where `Table` Elements are now propery extracted.
* **Create and add `add_chunking_strategy` decorator to partition functions.** Previously, users were responsible for their own chunking after partitioning elements, often required for downstream applications. Now, individual elements may be combined into right-sized chunks where min and max character size may be specified if `chunking_strategy=by_title`. Relevant elements are grouped together for better downstream results. This enables users immediately use partitioned results effectively in downstream applications (e.g. RAG architecture apps) without any additional post-processing.
* **Adds `languages` as an input parameter and marks `ocr_languages` kwarg for deprecation in pdf, image, and auto partitioning functions.** Previously, language information was only being used for Tesseract OCR for image-based documents and was in a Tesseract specific string format, but by refactoring into a list of standard language codes independent of Tesseract, the `unstructured` library will better support `languages` for other non-image pipelines and/or support for other OCR engines.
* **Removes `UNSTRUCTURED_LANGUAGE` env var usage and replaces `language` with `languages` as an input parameter to unstructured-partition-text_type functions.** The previous parameter/input setup was not user-friendly or scalable to the variety of elements being processed. By refactoring the inputted language information into a list of standard language codes, we can support future applications of the element language such as detection, metadata, and multi-language elements. Now, to skip English specific checks, set the `languages` parameter to any non-English language(s).
* **Adds `xlsx` and `xls` filetype extensions to the `skip_infer_table_types` default list in `partition`.** By adding these file types to the input parameter these files should not go through table extraction. Users can still specify if they would like to extract tables from these filetypes, but will have to set the `skip_infer_table_types` to exclude the desired filetype extension. This avoids mis-representing complex spreadsheets where there may be multiple sub-tables and other content.
* **Better debug output related to sentence counting internals**. Clarify message when sentence is not counted toward sentence count because there aren't enough words, relevant for developers focused on `unstructured`s NLP internals.
* **Faster ocr_only speed for partitioning PDF and images.** Use `unstructured_pytesseract.run_and_get_multiple_output` function to reduce the number of calls to `tesseract` by half when partitioning pdf or image with `tesseract`
* **Adds data source properties to fsspec connectors** These properties (date_created, date_modified, version, source_url, record_locator) are written to element metadata during ingest, mapping elements to information about the document source from which they derive. This functionality enables downstream applications to reveal source document applications, e.g. a link to a GDrive doc, Salesforce record, etc.
* **Add delta table destination connector** New delta table destination connector added to ingest CLI.  Users may now use `unstructured-ingest` to write partitioned data from over 20 data sources (so far) to a Delta Table.
* **Rename to Source and Destination Connectors in the Documentation.** Maintain naming consistency between Connectors codebase and documentation with the first addition to a destination connector.
* **Non-HTML text files now return unstructured-elements as opposed to HTML-elements.** Previously the text based files that went through `partition_html` would return HTML-elements but now we preserve the format from the input using `source_format` argument in the partition call.
* **Adds `PaddleOCR` as an optional alternative to `Tesseract`** for OCR in processing of PDF or Image files, it is installable via the `makefile` command `install-paddleocr`. For experimental purposes only.
* **Bump unstructured-inference** to 0.5.28. This version bump markedly improves the output of table data, rendered as `metadata.text_as_html` in an element. These changes include:
  * add env variable `ENTIRE_PAGE_OCR` to specify using paddle or tesseract on entire page OCR
  * table structure detection now pads the input image by 25 pixels in all 4 directions to improve its recall (0.5.27)
  * support paddle with both cpu and gpu and assume it is pre-installed (0.5.26)
  * fix a bug where `cells_to_html` doesn't handle cells spanning multiple rows properly (0.5.25)
  * remove `cv2` preprocessing step before OCR step in table transformer (0.5.24)

### Features

* **Adds element metadata via `category_depth` with default value None**.
  * This additional metadata is useful for vectordb/LLM, chunking strategies, and retrieval applications.
* **Adds a naive hierarchy for elements via a `parent_id` on the element's metadata**
  * Users will now have more metadata for implementing vectordb/LLM chunking strategies. For example, text elements could be queried by their preceding title element.
  * Title elements created from HTML headings will properly nest

### Fixes

* **`add_pytesseract_bboxes_to_elements` no longer returns `nan` values**. The function logic is now broken into new methods
  `_get_element_box` and `convert_multiple_coordinates_to_new_system`
* **Selecting a different model wasn't being respected when calling `partition_image`.** Problem: `partition_pdf` allows for passing a `model_name` parameter. Given the similarity between the image and PDF pipelines, the expected behavior is that `partition_image` should support the same parameter, but `partition_image` was unintentionally not passing along its `kwargs`. This was corrected by adding the kwargs to the downstream call.
* **Fixes a chunking issue via dropping the field "coordinates".** Problem: chunk_by_title function was chunking each element to its own individual chunk while it needed to group elements into a fewer number of chunks. We've discovered that this happens due to a metadata matching logic in chunk_by_title function, and discovered that elements with different metadata can't be put into the same chunk. At the same time, any element with "coordinates" essentially had different metadata than other elements, due each element locating in different places and having different coordinates. Fix: That is why we have included the key "coordinates" inside a list of excluded metadata keys, while doing this "metadata_matches" comparision. Importance: This change is crucial to be able to chunk by title for documents which include "coordinates" metadata in their elements.

## 0.10.14

### Enhancements

* Update all connectors to use new downstream architecture
  * New click type added to parse comma-delimited string inputs
  * Some CLI options renamed

### Features

### Fixes

## 0.10.13

### Enhancements

* Updated documentation: Added back support doc types for partitioning, more Python codes in the API page,  RAG definition, and use case.
* Updated Hi-Res Metadata: PDFs and Images using Hi-Res strategy now have layout model class probabilities added ot metadata.
* Updated the `_detect_filetype_from_octet_stream()` function to use libmagic to infer the content type of file when it is not a zip file.
* Tesseract minor version bump to 5.3.2

### Features

* Add Jira Connector to be able to pull issues from a Jira organization
* Add `clean_ligatures` function to expand ligatures in text


### Fixes

* `partition_html` breaks on `<br>` elements.
* Ingest error handling to properly raise errors when wrapped
* GH issue 1361: fixes a sortig error that prevented some PDF's from being parsed
* Bump unstructured-inference
  * Brings back embedded images in PDF's (0.5.23)

## 0.10.12

### Enhancements

* Removed PIL pin as issue has been resolved upstream
* Bump unstructured-inference
  * Support for yolox_quantized layout detection model (0.5.20)
* YoloX element types added


### Features

* Add Salesforce Connector to be able to pull Account, Case, Campaign, EmailMessage, Lead

### Fixes


* Bump unstructured-inference
  * Avoid divide-by-zero errors swith `safe_division` (0.5.21)

## 0.10.11

### Enhancements

* Bump unstructured-inference
  * Combine entire-page OCR output with layout-detected elements, to ensure full coverage of the page (0.5.19)

### Features

* Add in ingest cli s3 writer

### Fixes

* Fix a bug where `xy-cut` sorting attemps to sort elements without valid coordinates; now xy cut sorting only works when **all** elements have valid coordinates

## 0.10.10

### Enhancements

* Adds `text` as an input parameter to `partition_xml`.
* `partition_xml` no longer runs through `partition_text`, avoiding incorrect splitting
  on carriage returns in the XML. Since `partition_xml` no longer calls `partition_text`,
  `min_partition` and `max_partition` are no longer supported in `partition_xml`.
* Bump `unstructured-inference==0.5.18`, change non-default detectron2 classification threshold
* Upgrade base image from rockylinux 8 to rockylinux 9
* Serialize IngestDocs to JSON when passing to subprocesses

### Features

### Fixes

- Fix a bug where mismatched `elements` and `bboxes` are passed into `add_pytesseract_bbox_to_elements`

## 0.10.9

### Enhancements

* Fix `test_json` to handle only non-extra dependencies file types (plain-text)

### Features

* Adds `chunk_by_title` to break a document into sections based on the presence of `Title`
  elements.
* add new extraction function `extract_image_urls_from_html` to extract all img related URL from html text.

### Fixes

* Make cv2 dependency optional
* Edit `add_pytesseract_bbox_to_elements`'s (`ocr_only` strategy) `metadata.coordinates.points` return type to `Tuple` for consistency.
* Re-enable test-ingest-confluence-diff for ingest tests
* Fix syntax for ingest test check number of files
* Fix csv and tsv partitioners loosing the first line of the files when creating elements

## 0.10.8

### Enhancements

* Release docker image that installs Python 3.10 rather than 3.8

### Features

### Fixes

## 0.10.7

### Enhancements

### Features

### Fixes

* Remove overly aggressive ListItem chunking for images and PDF's which typically resulted in inchorent elements.

## 0.10.6

### Enhancements

* Enable `partition_email` and `partition_msg` to detect if an email is PGP encryped. If
  and email is PGP encryped, the functions will return an empy list of elements and
  emit a warning about the encrypted content.
* Add threaded Slack conversations into Slack connector output
* Add functionality to sort elements using `xy-cut` sorting approach in `partition_pdf` for `hi_res` and `fast` strategies
* Bump unstructured-inference
  * Set OMP_THREAD_LIMIT to 1 if not set for better tesseract perf (0.5.17)

### Features

* Extract coordinates from PDFs and images when using OCR only strategy and add to metadata

### Fixes

* Update `partition_html` to respect the order of `<pre>` tags.
* Fix bug in `partition_pdf_or_image` where two partitions were called if `strategy == "ocr_only"`.
* Bump unstructured-inference
  * Fix issue where temporary files were being left behind (0.5.16)
* Adds deprecation warning for the `file_filename` kwarg to `partition`, `partition_via_api`,
  and `partition_multiple_via_api`.
* Fix documentation build workflow by pinning dependencies

## 0.10.5

### Enhancements

* Create new CI Pipelines
  - Checking text, xml, email, and html doc tests against the library installed without extras
  - Checking each library extra against their respective tests
* `partition` raises an error and tells the user to install the appropriate extra if a filetype
  is detected that is missing dependencies.
* Add custom errors to ingest
* Bump `unstructured-ingest==0.5.15`
  - Handle an uncaught TesseractError (0.5.15)
  - Add TIFF test file and TIFF filetype to `test_from_image_file` in `test_layout` (0.5.14)
* Use `entire_page` ocr mode for pdfs and images
* Add notes on extra installs to docs
* Adds ability to reuse connections per process in unstructured-ingest

### Features
* Add delta table connector

### Fixes

## 0.10.4
* Pass ocr_mode in partition_pdf and set the default back to individual pages for now
* Add diagrams and descriptions for ingest design in the ingest README

### Features
* Supports multipage TIFF image partitioning

### Fixes

## 0.10.2

### Enhancements
* Bump unstructured-inference==0.5.13:
  - Fix extracted image elements being included in layout merge, addresses the issue
    where an entire-page image in a PDF was not passed to the layout model when using hi_res.

### Features

### Fixes

## 0.10.1

### Enhancements
* Bump unstructured-inference==0.5.12:
  - fix to avoid trace for certain PDF's (0.5.12)
  - better defaults for DPI for hi_res and  Chipper (0.5.11)
  - implement full-page OCR (0.5.10)

### Features

### Fixes

* Fix dead links in repository README (Quick Start > Install for local development, and Learn more > Batch Processing)
* Update document dependencies to include tesseract-lang for additional language support (required for tests to pass)

## 0.10.0

### Enhancements

* Add `include_header` kwarg to `partition_xlsx` and change default behavior to `True`
* Update the `links` and `emphasized_texts` metadata fields

### Features

### Fixes

## 0.9.3

### Enhancements

* Pinned dependency cleanup.
* Update `partition_csv` to always use `soupparser_fromstring` to parse `html text`
* Update `partition_tsv` to always use `soupparser_fromstring` to parse `html text`
* Add `metadata.section` to capture epub table of contents data
* Add `unique_element_ids` kwarg to partition functions. If `True`, will use a UUID
  for element IDs instead of a SHA-256 hash.
* Update `partition_xlsx` to always use `soupparser_fromstring` to parse `html text`
* Add functionality to switch `html` text parser based on whether the `html` text contains emoji
* Add functionality to check if a string contains any emoji characters
* Add CI tests around Notion

### Features

* Add Airtable Connector to be able to pull views/tables/bases from an Airtable organization

### Fixes

* fix pdf partition of list items being detected as titles in OCR only mode
* make notion module discoverable
* fix emails with `Content-Distribution: inline` and `Content-Distribution: attachment` with no filename
* Fix email attachment filenames which had `=` in the filename itself

## 0.9.2


### Enhancements

* Update table extraction section in API documentation to sync with change in Prod API
* Update Notion connector to extract to html
* Added UUID option for `element_id`
* Bump unstructured-inference==0.5.9:
  - better caching of models
  - another version of detectron2 available, though the default layout model is unchanged
* Added UUID option for element_id
* Added UUID option for element_id
* CI improvements to run ingest tests in parallel

### Features

* Adds Sharepoint connector.

### Fixes

* Bump unstructured-inference==0.5.9:
  - ignores Tesseract errors where no text is extracted for tiles that indeed, have no text

## 0.9.1

### Enhancements

* Adds --partition-pdf-infer-table-structure to unstructured-ingest.
* Enable `partition_html` to skip headers and footers with the `skip_headers_and_footers` flag.
* Update `partition_doc` and `partition_docx` to track emphasized texts in the output
* Adds post processing function `filter_element_types`
* Set the default strategy for partitioning images to `hi_res`
* Add page break parameter section in API documentation to sync with change in Prod API
* Update `partition_html` to track emphasized texts in the output
* Update `XMLDocument._read_xml` to create `<p>` tag element for the text enclosed in the `<pre>` tag
* Add parameter `include_tail_text` to `_construct_text` to enable (skip) tail text inclusion
* Add Notion connector

### Features

### Fixes

* Remove unused `_partition_via_api` function
* Fixed emoji bug in `partition_xlsx`.
* Pass `file_filename` metadata when partitioning file object
* Skip ingest test on missing Slack token
* Add Dropbox variables to CI environments
* Remove default encoding for ingest
* Adds new element type `EmailAddress` for recognising email address in the  text
* Simplifies `min_partition` logic; makes partitions falling below the `min_partition`
  less likely.
* Fix bug where ingest test check for number of files fails in smoke test
* Fix unstructured-ingest entrypoint failure

## 0.9.0

### Enhancements

* Dependencies are now split by document type, creating a slimmer base installation.

## 0.8.8

### Enhancements

### Features

### Fixes

* Rename "date" field to "last_modified"
* Adds Box connector

### Fixes

## 0.8.7

### Enhancements

* Put back useful function `split_by_paragraph`

### Features

### Fixes

* Fix argument order in NLTK download step

## 0.8.6

### Enhancements

### Features

### Fixes

* Remove debug print lines and non-functional code

## 0.8.5

### Enhancements

* Add parameter `skip_infer_table_types` to enable (skip) table extraction for other doc types
* Adds optional Unstructured API unit tests in CI
* Tracks last modified date for all document types.
* Add auto_paragraph_grouper to detect new-line and blank-line new paragraph for .txt files.
* refactor the ingest cli to better support expanding supported connectors

## 0.8.3

### Enhancements

### Features

### Fixes

* NLTK now only gets downloaded if necessary.
* Handling for empty tables in Word Documents and PowerPoints.

## 0.8.4

### Enhancements

* Additional tests and refactor of JSON detection.
* Update functionality to retrieve image metadata from a page for `document_to_element_list`
* Links are now tracked in `partition_html` output.
* Set the file's current position to the beginning after reading the file in `convert_to_bytes`
* Add `min_partition` kwarg to that combines elements below a specified threshold and modifies splitting of strings longer than max partition so words are not split.
* set the file's current position to the beginning after reading the file in `convert_to_bytes`
* Add slide notes to pptx
* Add `--encoding` directive to ingest
* Improve json detection by `detect_filetype`

### Features

* Adds Outlook connector
* Add support for dpi parameter in inference library
* Adds Onedrive connector.
* Add Confluence connector for ingest cli to pull the body text from all documents from all spaces in a confluence domain.

### Fixes

* Fixes issue with email partitioning where From field was being assigned the To field value.
* Use the `image_metadata` property of the `PageLayout` instance to get the page image info in the `document_to_element_list`
* Add functionality to write images to computer storage temporarily instead of keeping them in memory for `ocr_only` strategy
* Add functionality to convert a PDF in small chunks of pages at a time for `ocr_only` strategy
* Adds `.txt`, `.text`, and `.tab` to list of extensions to check if file
  has a `text/plain` MIME type.
* Enables filters to be passed to `partition_doc` so it doesn't error with LibreOffice7.
* Removed old error message that's superseded by `requires_dependencies`.
* Removes using `hi_res` as the default strategy value for `partition_via_api` and `partition_multiple_via_api`

## 0.8.1

### Enhancements

* Add support for Python 3.11

### Features

### Fixes

* Fixed `auto` strategy detected scanned document as having extractable text and using `fast` strategy, resulting in no output.
* Fix list detection in MS Word documents.
* Don't instantiate an element with a coordinate system when there isn't a way to get its location data.

## 0.8.0

### Enhancements

* Allow model used for hi res pdf partition strategy to be chosen when called.
* Updated inference package

### Features

* Add `metadata_filename` parameter across all partition functions

### Fixes

* Update to ensure `convert_to_datafame` grabs all of the metadata fields.
* Adjust encoding recognition threshold value in `detect_file_encoding`
* Fix KeyError when `isd_to_elements` doesn't find a type
* Fix `_output_filename` for local connector, allowing single files to be written correctly to the disk

* Fix for cases where an invalid encoding is extracted from an email header.

### BREAKING CHANGES

* Information about an element's location is no longer returned as top-level attributes of an element. Instead, it is returned in the `coordinates` attribute of the element's metadata.

## 0.7.12

### Enhancements

* Adds `include_metadata` kwarg to `partition_doc`, `partition_docx`, `partition_email`, `partition_epub`, `partition_json`, `partition_msg`, `partition_odt`, `partition_org`, `partition_pdf`, `partition_ppt`, `partition_pptx`, `partition_rst`, and `partition_rtf`
### Features

* Add Elasticsearch connector for ingest cli to pull specific fields from all documents in an index.
* Adds Dropbox connector

### Fixes

* Fix tests that call unstructured-api by passing through an api-key
* Fixed page breaks being given (incorrect) page numbers
* Fix skipping download on ingest when a source document exists locally

## 0.7.11

### Enhancements

* More deterministic element ordering when using `hi_res` PDF parsing strategy (from unstructured-inference bump to 0.5.4)
* Make large model available (from unstructured-inference bump to 0.5.3)
* Combine inferred elements with extracted elements (from unstructured-inference bump to 0.5.2)
* `partition_email` and `partition_msg` will now process attachments if `process_attachments=True`
  and a attachment partitioning functions is passed through with `attachment_partitioner=partition`.

### Features

### Fixes

* Fix tests that call unstructured-api by passing through an api-key
* Fixed page breaks being given (incorrect) page numbers
* Fix skipping download on ingest when a source document exists locally

## 0.7.10

### Enhancements

* Adds a `max_partition` parameter to `partition_text`, `partition_pdf`, `partition_email`,
  `partition_msg` and `partition_xml` that sets a limit for the size of an individual
  document elements. Defaults to `1500` for everything except `partition_xml`, which has
  a default value of `None`.
* DRY connector refactor

### Features

* `hi_res` model for pdfs and images is selectable via environment variable.

### Fixes

* CSV check now ignores escaped commas.
* Fix for filetype exploration util when file content does not have a comma.
* Adds negative lookahead to bullet pattern to avoid detecting plain text line
  breaks like `-------` as list items.
* Fix pre tag parsing for `partition_html`
* Fix lookup error for annotated Arabic and Hebrew encodings

## 0.7.9

### Enhancements

* Improvements to string check for leafs in `partition_xml`.
* Adds --partition-ocr-languages to unstructured-ingest.

### Features

* Adds `partition_org` for processed Org Mode documents.

### Fixes

## 0.7.8

### Enhancements

### Features

* Adds Google Cloud Service connector

### Fixes

* Updates the `parse_email` for `partition_eml` so that `unstructured-api` passes the smoke tests
* `partition_email` now works if there is no message content
* Updates the `"fast"` strategy for `partition_pdf` so that it's able to recursively
* Adds recursive functionality to all fsspec connectors
* Adds generic --recursive ingest flag

## 0.7.7

### Enhancements

* Adds functionality to replace the `MIME` encodings for `eml` files with one of the common encodings if a `unicode` error occurs
* Adds missed file-like object handling in `detect_file_encoding`
* Adds functionality to extract charset info from `eml` files

### Features

* Added coordinate system class to track coordinate types and convert to different coordinate

### Fixes

* Adds an `html_assemble_articles` kwarg to `partition_html` to enable users to capture
  control whether content outside of `<article>` tags is captured when
  `<article>` tags are present.
* Check for the `xml` attribute on `element` before looking for pagebreaks in `partition_docx`.

## 0.7.6

### Enhancements

* Convert fast startegy to ocr_only for images
* Adds support for page numbers in `.docx` and `.doc` when user or renderer
  created page breaks are present.
* Adds retry logic for the unstructured-ingest Biomed connector

### Features

* Provides users with the ability to extract additional metadata via regex.
* Updates `partition_docx` to include headers and footers in the output.
* Create `partition_tsv` and associated tests. Make additional changes to `detect_filetype`.

### Fixes

* Remove fake api key in test `partition_via_api` since we now require valid/empty api keys
* Page number defaults to `None` instead of `1` when page number is not present in the metadata.
  A page number of `None` indicates that page numbers are not being tracked for the document
  or that page numbers do not apply to the element in question..
* Fixes an issue with some pptx files. Assume pptx shapes are found in top left position of slide
  in case the shape.top and shape.left attributes are `None`.

## 0.7.5

### Enhancements

* Adds functionality to sort elements in `partition_pdf` for `fast` strategy
* Adds ingest tests with `--fast` strategy on PDF documents
* Adds --api-key to unstructured-ingest

### Features

* Adds `partition_rst` for processed ReStructured Text documents.

### Fixes

* Adds handling for emails that do not have a datetime to extract.
* Adds pdf2image package as core requirement of unstructured (with no extras)

## 0.7.4

### Enhancements

* Allows passing kwargs to request data field for `partition_via_api` and `partition_multiple_via_api`
* Enable MIME type detection if libmagic is not available
* Adds handling for empty files in `detect_filetype` and `partition`.

### Features

### Fixes

* Reslove `grpcio` import issue on `weaviate.schema.validate_schema` for python 3.9 and 3.10
* Remove building `detectron2` from source in Dockerfile

## 0.7.3

### Enhancements

* Update IngestDoc abstractions and add data source metadata in ElementMetadata

### Features

### Fixes

* Pass `strategy` parameter down from `partition` for `partition_image`
* Filetype detection if a CSV has a `text/plain` MIME type
* `convert_office_doc` no longers prints file conversion info messages to stdout.
* `partition_via_api` reflects the actual filetype for the file processed in the API.

## 0.7.2

### Enhancements

* Adds an optional encoding kwarg to `elements_to_json` and `elements_from_json`
* Bump version of base image to use new stable version of tesseract

### Features

### Fixes

* Update the `read_txt_file` utility function to keep using `spooled_to_bytes_io_if_needed` for xml
* Add functionality to the `read_txt_file` utility function to handle file-like object from URL
* Remove the unused parameter `encoding` from `partition_pdf`
* Change auto.py to have a `None` default for encoding
* Add functionality to try other common encodings for html and xml files if an error related to the encoding is raised and the user has not specified an encoding.
* Adds benchmark test with test docs in example-docs
* Re-enable test_upload_label_studio_data_with_sdk
* File detection now detects code files as plain text
* Adds `tabulate` explicitly to dependencies
* Fixes an issue in `metadata.page_number` of pptx files
* Adds showing help if no parameters passed

## 0.7.1

### Enhancements

### Features

* Add `stage_for_weaviate` to stage `unstructured` outputs for upload to Weaviate, along with
  a helper function for defining a class to use in Weaviate schemas.
* Builds from Unstructured base image, built off of Rocky Linux 8.7, this resolves almost all CVE's in the image.

### Fixes

## 0.7.0

### Enhancements

* Installing `detectron2` from source is no longer required when using the `local-inference` extra.
* Updates `.pptx` parsing to include text in tables.

### Features

### Fixes

* Fixes an issue in `_add_element_metadata` that caused all elements to have `page_number=1`
  in the element metadata.
* Adds `.log` as a file extension for TXT files.
* Adds functionality to try other common encodings for email (`.eml`) files if an error related to the encoding is raised and the user has not specified an encoding.
* Allow passed encoding to be used in the `replace_mime_encodings`
* Fixes page metadata for `partition_html` when `include_metadata=False`
* A `ValueError` now raises if `file_filename` is not specified when you use `partition_via_api`
  with a file-like object.

## 0.6.11

### Enhancements

* Supports epub tests since pandoc is updated in base image

### Features


### Fixes


## 0.6.10

### Enhancements

* XLS support from auto partition

### Features

### Fixes

## 0.6.9

### Enhancements

* fast strategy for pdf now keeps element bounding box data
* setup.py refactor

### Features

### Fixes

* Adds functionality to try other common encodings if an error related to the encoding is raised and the user has not specified an encoding.
* Adds additional MIME types for CSV

## 0.6.8

### Enhancements

### Features

* Add `partition_csv` for CSV files.

### Fixes

## 0.6.7

### Enhancements

* Deprecate `--s3-url` in favor of `--remote-url` in CLI
* Refactor out non-connector-specific config variables
* Add `file_directory` to metadata
* Add `page_name` to metadata. Currently used for the sheet name in XLSX documents.
* Added a `--partition-strategy` parameter to unstructured-ingest so that users can specify
  partition strategy in CLI. For example, `--partition-strategy fast`.
* Added metadata for filetype.
* Add Discord connector to pull messages from a list of channels
* Refactor `unstructured/file-utils/filetype.py` to better utilise hashmap to return mime type.
* Add local declaration of DOCX_MIME_TYPES and XLSX_MIME_TYPES for `test_filetype.py`.

### Features

* Add `partition_xml` for XML files.
* Add `partition_xlsx` for Microsoft Excel documents.

### Fixes

* Supports `hml` filetype for partition as a variation of html filetype.
* Makes `pytesseract` a function level import in `partition_pdf` so you can use the `"fast"`
  or `"hi_res"` strategies if `pytesseract` is not installed. Also adds the
  `required_dependencies` decorator for the `"hi_res"` and `"ocr_only"` strategies.
* Fix to ensure `filename` is tracked in metadata for `docx` tables.

## 0.6.6

### Enhancements

* Adds an `"auto"` strategy that chooses the partitioning strategy based on document
  characteristics and function kwargs. This is the new default strategy for `partition_pdf`
  and `partition_image`. Users can maintain existing behavior by explicitly setting
  `strategy="hi_res"`.
* Added an additional trace logger for NLP debugging.
* Add `get_date` method to `ElementMetadata` for converting the datestring to a `datetime` object.
* Cleanup the `filename` attribute on `ElementMetadata` to remove the full filepath.

### Features

* Added table reading as html with URL parsing to `partition_docx` in docx
* Added metadata field for text_as_html for docx files

### Fixes

* `fileutils/file_type` check json and eml decode ignore error
* `partition_email` was updated to more flexibly handle deviations from the RFC-2822 standard.
  The time in the metadata returns `None` if the time does not match RFC-2822 at all.
* Include all metadata fields when converting to dataframe or CSV

## 0.6.5

### Enhancements

* Added support for SpooledTemporaryFile file argument.

### Features

### Fixes


## 0.6.4

### Enhancements

* Added an "ocr_only" strategy for `partition_pdf`. Refactored the strategy decision
  logic into its own module.

### Features

### Fixes

## 0.6.3

### Enhancements

* Add an "ocr_only" strategy for `partition_image`.

### Features

* Added `partition_multiple_via_api` for partitioning multiple documents in a single REST
  API call.
* Added `stage_for_baseplate` function to prepare outputs for ingestion into Baseplate.
* Added `partition_odt` for processing Open Office documents.

### Fixes

* Updates the grouping logic in the `partition_pdf` fast strategy to group together text
  in the same bounding box.

## 0.6.2

### Enhancements

* Added logic to `partition_pdf` for detecting copy protected PDFs and falling back
  to the hi res strategy when necessary.


### Features

* Add `partition_via_api` for partitioning documents through the hosted API.

### Fixes

* Fix how `exceeds_cap_ratio` handles empty (returns `True` instead of `False`)
* Updates `detect_filetype` to properly detect JSONs when the MIME type is `text/plain`.

## 0.6.1

### Enhancements

* Updated the table extraction parameter name to be more descriptive

### Features

### Fixes

## 0.6.0

### Enhancements

* Adds an `ssl_verify` kwarg to `partition` and `partition_html` to enable turning off
  SSL verification for HTTP requests. SSL verification is on by default.
* Allows users to pass in ocr language to `partition_pdf` and `partition_image` through
  the `ocr_language` kwarg. `ocr_language` corresponds to the code for the language pack
  in Tesseract. You will need to install the relevant Tesseract language pack to use a
  given language.

### Features

* Table extraction is now possible for pdfs from `partition` and `partition_pdf`.
* Adds support for extracting attachments from `.msg` files

### Fixes

* Adds an `ssl_verify` kwarg to `partition` and `partition_html` to enable turning off
  SSL verification for HTTP requests. SSL verification is on by default.

## 0.5.13

### Enhancements

* Allow headers to be passed into `partition` when `url` is used.

### Features

* `bytes_string_to_string` cleaning brick for bytes string output.

### Fixes

* Fixed typo in call to `exactly_one` in `partition_json`
* unstructured-documents encode xml string if document_tree is `None` in `_read_xml`.
* Update to `_read_xml` so that Markdown files with embedded HTML process correctly.
* Fallback to "fast" strategy only emits a warning if the user specifies the "hi_res" strategy.
* unstructured-partition-text_type exceeds_cap_ratio fix returns and how capitalization ratios are calculated
* `partition_pdf` and `partition_text` group broken paragraphs to avoid fragmented `NarrativeText` elements.
* .json files resolved as "application/json" on centos7 (or other installs with older libmagic libs)

## 0.5.12

### Enhancements

* Add OS mimetypes DB to docker image, mainly for unstructured-api compat.
* Use the image registry as a cache when building Docker images.
* Adds the ability for `partition_text` to group together broken paragraphs.
* Added method to utils to allow date time format validation

### Features
* Add Slack connector to pull messages for a specific channel

* Add --partition-by-api parameter to unstructured-ingest
* Added `partition_rtf` for processing rich text files.
* `partition` now accepts a `url` kwarg in addition to `file` and `filename`.

### Fixes

* Allow encoding to be passed into `replace_mime_encodings`.
* unstructured-ingest connector-specific dependencies are imported on demand.
* unstructured-ingest --flatten-metadata supported for local connector.
* unstructured-ingest fix runtime error when using --metadata-include.

## 0.5.11

### Enhancements

### Features

### Fixes

* Guard against null style attribute in docx document elements
* Update HTML encoding to better support foreign language characters

## 0.5.10

### Enhancements

* Updated inference package
* Add sender, recipient, date, and subject to element metadata for emails

### Features

* Added `--download-only` parameter to `unstructured-ingest`

### Fixes

* FileNotFound error when filename is provided but file is not on disk

## 0.5.9

### Enhancements

### Features

### Fixes

* Convert file to str in helper `split_by_paragraph` for `partition_text`

## 0.5.8

### Enhancements

* Update `elements_to_json` to return string when filename is not specified
* `elements_from_json` may take a string instead of a filename with the `text` kwarg
* `detect_filetype` now does a final fallback to file extension.
* Empty tags are now skipped during the depth check for HTML processing.

### Features

* Add local file system to `unstructured-ingest`
* Add `--max-docs` parameter to `unstructured-ingest`
* Added `partition_msg` for processing MSFT Outlook .msg files.

### Fixes

* `convert_file_to_text` now passes through the `source_format` and `target_format` kwargs.
  Previously they were hard coded.
* Partitioning functions that accept a `text` kwarg no longer raise an error if an empty
  string is passed (and empty list of elements is returned instead).
* `partition_json` no longer fails if the input is an empty list.
* Fixed bug in `chunk_by_attention_window` that caused the last word in segments to be cut-off
  in some cases.

### BREAKING CHANGES

* `stage_for_transformers` now returns a list of elements, making it consistent with other
  staging bricks

## 0.5.7

### Enhancements

* Refactored codebase using `exactly_one`
* Adds ability to pass headers when passing a url in partition_html()
* Added optional `content_type` and `file_filename` parameters to `partition()` to bypass file detection

### Features

* Add `--flatten-metadata` parameter to `unstructured-ingest`
* Add `--fields-include` parameter to `unstructured-ingest`

### Fixes

## 0.5.6

### Enhancements

* `contains_english_word()`, used heavily in text processing, is 10x faster.

### Features

* Add `--metadata-include` and `--metadata-exclude` parameters to `unstructured-ingest`
* Add `clean_non_ascii_chars` to remove non-ascii characters from unicode string

### Fixes

* Fix problem with PDF partition (duplicated test)

## 0.5.4

### Enhancements

* Added Biomedical literature connector for ingest cli.
* Add `FsspecConnector` to easily integrate any existing `fsspec` filesystem as a connector.
* Rename `s3_connector.py` to `s3.py` for readability and consistency with the
  rest of the connectors.
* Now `S3Connector` relies on `s3fs` instead of on `boto3`, and it inherits
  from `FsspecConnector`.
* Adds an `UNSTRUCTURED_LANGUAGE_CHECKS` environment variable to control whether or not language
  specific checks like vocabulary and POS tagging are applied. Set to `"true"` for higher
  resolution partitioning and `"false"` for faster processing.
* Improves `detect_filetype` warning to include filename when provided.
* Adds a "fast" strategy for partitioning PDFs with PDFMiner. Also falls back to the "fast"
  strategy if detectron2 is not available.
* Start deprecation life cycle for `unstructured-ingest --s3-url` option, to be deprecated in
  favor of `--remote-url`.

### Features

* Add `AzureBlobStorageConnector` based on its `fsspec` implementation inheriting
from `FsspecConnector`
* Add `partition_epub` for partitioning e-books in EPUB3 format.

### Fixes

* Fixes processing for text files with `message/rfc822` MIME type.
* Open xml files in read-only mode when reading contents to construct an XMLDocument.

## 0.5.3

### Enhancements

* `auto.partition()` can now load Unstructured ISD json documents.
* Simplify partitioning functions.
* Improve logging for ingest CLI.

### Features

* Add `--wikipedia-auto-suggest` argument to the ingest CLI to disable automatic redirection
  to pages with similar names.
* Add setup script for Amazon Linux 2
* Add optional `encoding` argument to the `partition_(text/email/html)` functions.
* Added Google Drive connector for ingest cli.
* Added Gitlab connector for ingest cli.

### Fixes

## 0.5.2

### Enhancements

* Fully move from printing to logging.
* `unstructured-ingest` now uses a default `--download_dir` of `$HOME/.cache/unstructured/ingest`
rather than a "tmp-ingest-" dir in the working directory.

### Features

### Fixes

* `setup_ubuntu.sh` no longer fails in some contexts by interpreting
`DEBIAN_FRONTEND=noninteractive` as a command
* `unstructured-ingest` no longer re-downloads files when --preserve-downloads
is used without --download-dir.
* Fixed an issue that was causing text to be skipped in some HTML documents.

## 0.5.1

### Enhancements

### Features

### Fixes

* Fixes an error causing JavaScript to appear in the output of `partition_html` sometimes.
* Fix several issues with the `requires_dependencies` decorator, including the error message
  and how it was used, which had caused an error for `unstructured-ingest --github-url ...`.

## 0.5.0

### Enhancements

* Add `requires_dependencies` Python decorator to check dependencies are installed before
  instantiating a class or running a function

### Features

* Added Wikipedia connector for ingest cli.

### Fixes

* Fix `process_document` file cleaning on failure
* Fixes an error introduced in the metadata tracking commit that caused `NarrativeText`
  and `FigureCaption` elements to be represented as `Text` in HTML documents.

## 0.4.16

### Enhancements

* Fallback to using file extensions for filetype detection if `libmagic` is not present

### Features

* Added setup script for Ubuntu
* Added GitHub connector for ingest cli.
* Added `partition_md` partitioner.
* Added Reddit connector for ingest cli.

### Fixes

* Initializes connector properly in ingest.main::MainProcess
* Restricts version of unstructured-inference to avoid multithreading issue

## 0.4.15

### Enhancements

* Added `elements_to_json` and `elements_from_json` for easier serialization/deserialization
* `convert_to_dict`, `dict_to_elements` and `convert_to_csv` are now aliases for functions
  that use the ISD terminology.

### Fixes

* Update to ensure all elements are preserved during serialization/deserialization

## 0.4.14

* Automatically install `nltk` models in the `tokenize` module.

## 0.4.13

* Fixes unstructured-ingest cli.

## 0.4.12

* Adds console_entrypoint for unstructured-ingest, other structure/doc updates related to ingest.
* Add `parser` parameter to `partition_html`.

## 0.4.11

* Adds `partition_doc` for partitioning Word documents in `.doc` format. Requires `libreoffice`.
* Adds `partition_ppt` for partitioning PowerPoint documents in `.ppt` format. Requires `libreoffice`.

## 0.4.10

* Fixes `ElementMetadata` so that it's JSON serializable when the filename is a `Path` object.

## 0.4.9

* Added ingest modules and s3 connector, sample ingest script
* Default to `url=None` for `partition_pdf` and `partition_image`
* Add ability to skip English specific check by setting the `UNSTRUCTURED_LANGUAGE` env var to `""`.
* Document `Element` objects now track metadata

## 0.4.8

* Modified XML and HTML parsers not to load comments.

## 0.4.7

* Added the ability to pull an HTML document from a url in `partition_html`.
* Added the the ability to get file summary info from lists of filenames and lists
  of file contents.
* Added optional page break to `partition` for `.pptx`, `.pdf`, images, and `.html` files.
* Added `to_dict` method to document elements.
* Include more unicode quotes in `replace_unicode_quotes`.

## 0.4.6

* Loosen the default cap threshold to `0.5`.
* Add a `UNSTRUCTURED_NARRATIVE_TEXT_CAP_THRESHOLD` environment variable for controlling
  the cap ratio threshold.
* Unknown text elements are identified as `Text` for HTML and plain text documents.
* `Body Text` styles no longer default to `NarrativeText` for Word documents. The style information
  is insufficient to determine that the text is narrative.
* Upper cased text is lower cased before checking for verbs. This helps avoid some missed verbs.
* Adds an `Address` element for capturing elements that only contain an address.
* Suppress the `UserWarning` when detectron is called.
* Checks that titles and narrative test have at least one English word.
* Checks that titles and narrative text are at least 50% alpha characters.
* Restricts titles to a maximum word length. Adds a `UNSTRUCTURED_TITLE_MAX_WORD_LENGTH`
  environment variable for controlling the max number of words in a title.
* Updated `partition_pptx` to order the elements on the page

## 0.4.4

* Updated `partition_pdf` and `partition_image` to return `unstructured` `Element` objects
* Fixed the healthcheck url path when partitioning images and PDFs via API
* Adds an optional `coordinates` attribute to document objects
* Adds `FigureCaption` and `CheckBox` document elements
* Added ability to split lists detected in `LayoutElement` objects
* Adds `partition_pptx` for partitioning PowerPoint documents
* LayoutParser models now download from HugginfaceHub instead of DropBox
* Fixed file type detection for XML and HTML files on Amazone Linux

## 0.4.3

* Adds `requests` as a base dependency
* Fix in `exceeds_cap_ratio` so the function doesn't break with empty text
* Fix bug in `_parse_received_data`.
* Update `detect_filetype` to properly handle `.doc`, `.xls`, and `.ppt`.

## 0.4.2

* Added `partition_image` to process documents in an image format.
* Fixed utf-8 encoding error in `partition_email` with attachments for `text/html`

## 0.4.1

* Added support for text files in the `partition` function
* Pinned `opencv-python` for easier installation on Linux

## 0.4.0

* Added generic `partition` brick that detects the file type and routes a file to the appropriate
  partitioning brick.
* Added a file type detection module.
* Updated `partition_html` and `partition_eml` to support file-like objects in 'rb' mode.
* Cleaning brick for removing ordered bullets `clean_ordered_bullets`.
* Extract brick method for ordered bullets `extract_ordered_bullets`.
* Test for `clean_ordered_bullets`.
* Test for `extract_ordered_bullets`.
* Added `partition_docx` for pre-processing Word Documents.
* Added new REGEX patterns to extract email header information
* Added new functions to extract header information `parse_received_data` and `partition_header`
* Added new function to parse plain text files `partition_text`
* Added new cleaners functions `extract_ip_address`, `extract_ip_address_name`, `extract_mapi_id`, `extract_datetimetz`
* Add new `Image` element and function to find embedded images `find_embedded_images`
* Added `get_directory_file_info` for summarizing information about source documents

## 0.3.5

* Add support for local inference
* Add new pattern to recognize plain text dash bullets
* Add test for bullet patterns
* Fix for `partition_html` that allows for processing `div` tags that have both text and child
  elements
* Add ability to extract document metadata from `.docx`, `.xlsx`, and `.jpg` files.
* Helper functions for identifying and extracting phone numbers
* Add new function `extract_attachment_info` that extracts and decodes the attachment
of an email.
* Staging brick to convert a list of `Element`s to a `pandas` dataframe.
* Add plain text functionality to `partition_email`

## 0.3.4

* Python-3.7 compat

## 0.3.3

* Removes BasicConfig from logger configuration
* Adds the `partition_email` partitioning brick
* Adds the `replace_mime_encodings` cleaning bricks
* Small fix to HTML parsing related to processing list items with sub-tags
* Add `EmailElement` data structure to store email documents

## 0.3.2

* Added `translate_text` brick for translating text between languages
* Add an `apply` method to make it easier to apply cleaners to elements

## 0.3.1

* Added \_\_init.py\_\_ to `partition`

## 0.3.0

* Implement staging brick for Argilla. Converts lists of `Text` elements to `argilla` dataset classes.
* Removing the local PDF parsing code and any dependencies and tests.
* Reorganizes the staging bricks in the unstructured.partition module
* Allow entities to be passed into the Datasaur staging brick
* Added HTML escapes to the `replace_unicode_quotes` brick
* Fix bad responses in partition_pdf to raise ValueError
* Adds `partition_html` for partitioning HTML documents.

## 0.2.6

* Small change to how \_read is placed within the inheritance structure since it doesn't really apply to pdf
* Add partitioning brick for calling the document image analysis API

## 0.2.5

* Update python requirement to >=3.7

## 0.2.4

* Add alternative way of importing `Final` to support google colab

## 0.2.3

* Add cleaning bricks for removing prefixes and postfixes
* Add cleaning bricks for extracting text before and after a pattern

## 0.2.2

* Add staging brick for Datasaur

## 0.2.1

* Added brick to convert an ISD dictionary to a list of elements
* Update `PDFDocument` to use the `from_file` method
* Added staging brick for CSV format for ISD (Initial Structured Data) format.
* Added staging brick for separating text into attention window size chunks for `transformers`.
* Added staging brick for LabelBox.
* Added ability to upload LabelStudio predictions
* Added utility function for JSONL reading and writing
* Added staging brick for CSV format for Prodigy
* Added staging brick for Prodigy
* Added ability to upload LabelStudio annotations
* Added text_field and id_field to stage_for_label_studio signature

## 0.2.0

* Initial release of unstructured<|MERGE_RESOLUTION|>--- conflicted
+++ resolved
@@ -1,8 +1,15 @@
-<<<<<<< HEAD
-## 0.11.6-dev6
-=======
+## 0.11.7-dev0
+
+### Enhancements
+
+
+### Features
+
+* **Add PostgreSQL/SQLite destination connector** PostgreSQL and SQLite connector added to ingest CLI.  Users may now use `unstructured-ingest` to write partitioned data to a PostgreSQL or SQLite database. And write embeddings to PostgreSQL pgvector database.
+
+### Fixes
+
 ## 0.11.6
->>>>>>> 4533bdac
 
 ### Enhancements
 
