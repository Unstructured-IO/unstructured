--- conflicted
+++ resolved
@@ -1,12 +1,10 @@
-<<<<<<< HEAD
-## 0.16.1-dev1
-=======
-## 0.16.1-dev2
->>>>>>> c85f29e6
+## 0.16.1-dev3
 
 ### Enhancements
 
 * **Request retry parameters in `partition_via_api` function.** Expose retry-mechanism related parameters in the `partition_via_api` function to allow users to configure the retry behavior of the API requests.
+
+### Features
 
 ### Fixes
 
