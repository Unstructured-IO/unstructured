## 0.3.6-dev1

* Cleaning brick for removing ordered bullets `clean_ordered_bullets`.
* Extract brick method for ordered bullets `extract_ordered_bullets`.
* Test for `clean_ordered_bullets`.
* Test for `extract_ordered_bullets`.
<<<<<<< HEAD
* Add new `Image` element and function to find embedded images `find_embedded_images`
=======
* Added `partition_docx` for pre-processing Word Documents.
>>>>>>> fee95b64

## 0.3.5

* Add support for local inference
* Add new pattern to recognize plain text dash bullets
* Add test for bullet patterns
* Fix for `partition_html` that allows for processing `div` tags that have both text and child
  elements
* Add ability to extract document metadata from `.docx`, `.xlsx`, and `.jpg` files.
* Helper functions for identifying and extracting phone numbers
* Add new function `extract_attachment_info` that extracts and decode the attachment
of an email.
* Staging brick to convert a list of `Element`s to a `pandas` dataframe.

## 0.3.4

* Python-3.7 compat

## 0.3.3

* Removes BasicConfig from logger configuration
* Adds the `partition_email` partitioning brick
* Adds the `replace_mime_encodings` cleaning bricks
* Small fix to HTML parsing related to processing list items with sub-tags
* Add `EmailElement` data structure to store email documents

## 0.3.2

* Added `translate_text` brick for translating text between languages
* Add an `apply` method to make it easier to apply cleaners to elements

## 0.3.1

* Added \_\_init.py\_\_ to `partition`

## 0.3.0

* Implement staging brick for Argilla. Converts lists of `Text` elements to `argilla` dataset classes.
* Removing the local PDF parsing code and any dependencies and tests.
* Reorganizes the staging bricks in the unstructured.partition module
* Allow entities to be passed into the Datasaur staging brick
* Added HTML escapes to the `replace_unicode_quotes` brick
* Fix bad responses in partition_pdf to raise ValueError
* Adds `partition_html` for partitioning HTML documents.

## 0.2.6

* Small change to how \_read is placed within the inheritance structure since it doesn't really apply to pdf
* Add partitioning brick for calling the document image analysis API

## 0.2.5

* Update python requirement to >=3.7

## 0.2.4

* Add alternative way of importing `Final` to support google colab

## 0.2.3

* Add cleaning bricks for removing prefixes and postfixes
* Add cleaning bricks for extracting text before and after a pattern

## 0.2.2

* Add staging brick for Datasaur

## 0.2.1

* Added brick to convert an ISD dictionary to a list of elements
* Update `PDFDocument` to use the `from_file` method
* Added staging brick for CSV format for ISD (Initial Structured Data) format.
* Added staging brick for separating text into attention window size chunks for `transformers`.
* Added staging brick for LabelBox.
* Added ability to upload LabelStudio predictions
* Added utility function for JSONL reading and writing
* Added staging brick for CSV format for Prodigy
* Added staging brick for Prodigy
* Added ability to upload LabelStudio annotations
* Added text_field and id_field to stage_for_label_studio signature

## 0.2.0

* Initial release of unstructured<|MERGE_RESOLUTION|>--- conflicted
+++ resolved
@@ -4,11 +4,8 @@
 * Extract brick method for ordered bullets `extract_ordered_bullets`.
 * Test for `clean_ordered_bullets`.
 * Test for `extract_ordered_bullets`.
-<<<<<<< HEAD
+* Added `partition_docx` for pre-processing Word Documents.
 * Add new `Image` element and function to find embedded images `find_embedded_images`
-=======
-* Added `partition_docx` for pre-processing Word Documents.
->>>>>>> fee95b64
 
 ## 0.3.5
 
