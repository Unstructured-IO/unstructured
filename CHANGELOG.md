--- conflicted
+++ resolved
@@ -1,29 +1,15 @@
-## 0.8.2-dev2
-<<<<<<< HEAD
-=======
-
-### Enhancements
-
-### Features
-
+## 0.8.2-dev3
+
+### Enhancements
+
+* set the file's current position to the beginning after reading the file in `convert_to_bytes`
 * Add slide notes to pptx
 
-### Fixes
-
-* Enables filters to be passed to `partition_doc` so it doesn't error with LibreOffice7.
+### Features
+
 * Adds Onedrive connector.
-
-## 0.8.2-dev0
->>>>>>> bf47dc10
-
-### Enhancements
-
-* set the file's current position to the beginning after reading the file in `convert_to_bytes`
-
-### Features
-
 * Add Confluence connector for ingest cli to pull the body text from all documents from all spaces in a confluence domain.
-* Adds Onedrive connector.
+
 
 ### Fixes
 
@@ -31,6 +17,7 @@
 * Add functionality to convert a PDF in small chunks of pages at a time for `ocr_only` strategy
 * Adds `.txt`, `.text`, and `.tab` to list of extensions to check if file
   has a `text/plain` MIME type.
+* Enables filters to be passed to `partition_doc` so it doesn't error with LibreOffice7.
 
 ## 0.8.1
 
