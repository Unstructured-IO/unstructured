--- conflicted
+++ resolved
@@ -10,11 +10,8 @@
 
 * **Add missing starting_page_num param to partition_image**
 * **Make the filename and file params for partition_image and partition_pdf match the other partitioners**
-<<<<<<< HEAD
 * **Fix include_slide_notes and include_page_breaks params in partition_ppt**
-=======
 * **Re-apply: skip accuracy calculation feature** Overwritten by mistake
->>>>>>> f8c119a7
 
 ## 0.13.7
 
