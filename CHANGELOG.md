<<<<<<< HEAD
## 0.11.6-dev0
=======
## 0.11.6-dev1

### Enhancements

### Features

### Fixes

## 0.11.5
>>>>>>> 09f86f28

### Enhancements

### Features

### Fixes

* **Fix `partition_pdf()` and `partition_image()` importation issue.** Reorganize `pdf.py` and `image.py` modules to be consistent with other types of document import code.

## 0.11.4

### Enhancements

* **Refactor image extraction code.** The image extraction code is moved from `unstructured-inference` to `unstructured`.
* **Refactor pdfminer code.** The pdfminer code is moved from `unstructured-inference` to `unstructured`.
* **Improve handling of auth data for fsspec connectors.** Leverage an extension of the dataclass paradigm to support a `sensitive` annotation for fields related to auth (i.e. passwords, tokens). Refactor all fsspec connectors to use explicit access configs rather than a generic dictionary.
* **Add glob support for fsspec connectors** Similar to the glob support in the ingest local source connector, similar filters are now enabled on all fsspec based source connectors to limit files being partitioned.
* Define a constant for the splitter "+" used in tesseract ocr languages.

### Features

* **Save tables in PDF's separately as images.** The "table" elements are saved as `table-<pageN>-<tableN>.jpg`. This filename is presented in the `image_path` metadata field for the Table element. The default would be to not do this.
* **Add Weaviate destination connector** Weaviate connector added to ingest CLI.  Users may now use `unstructured-ingest` to write partitioned data from over 20 data sources (so far) to a Weaviate object collection.
* **Sftp Source Connector.** New source connector added to support downloading/partitioning files from Sftp.

### Fixes

* **Fix pdf `hi_res` partitioning failure when pdfminer fails.** Implemented logic to fall back to the "inferred_layout + OCR" if pdfminer fails in the `hi_res` strategy.
* **Fix a bug where image can be scaled too large for tesseract** Adds a limit to prevent auto-scaling an image beyond the maximum size `tesseract` can handle for ocr layout detection
* **Update partition_csv to handle different delimiters** CSV files containing both non-comma delimiters and commas in the data were throwing an error in Pandas. `partition_csv` now identifies the correct delimiter before the file is processed.
* **partition returning cid code in `hi_res`** occasionally pdfminer can fail to decode the text in an pdf file and return cid code as text. Now when this happens the text from OCR is used.

## 0.11.2

### Enhancements

* **Updated Documentation**: (i) Added examples, and (ii) API Documentation, including Usage, SDKs, Azure Marketplace, and parameters and validation errors.

### Features

* * **Add Pinecone destination connector.** Problem: After ingesting data from a source, users might want to produce embeddings for their data and write these into a vector DB. Pinecone is an option among these vector databases. Feature: Added Pinecone destination connector to be able to ingest documents from any supported source, embed them and write the embeddings / documents into Pinecone.

### Fixes

* **Process chunking parameter names in ingest correctly** Solves a bug where chunking parameters weren't being processed and used by ingest cli by renaming faulty parameter names and prepends; adds relevant parameters to ingest pinecone test to verify that the parameters are functional.

## 0.11.1

### Enhancements

* **Use `pikepdf` to repair invalid PDF structure** for PDFminer when we see error `PSSyntaxError` when PDFminer opens the document and creates the PDFminer pages object or processes a single PDF page.
* **Batch Source Connector support** For instances where it is more optimal to read content from a source connector in batches, a new batch ingest doc is added which created multiple ingest docs after reading them in in batches per process.

### Features

* **Staging Brick for Coco Format** Staging brick which converts a list of Elements into Coco Format.
* **Adds HubSpot connector** Adds connector to retrieve call, communications, emails, notes, products and tickets from HubSpot

### Fixes

* **Do not extract text of `<style>` tags in HTML.** `<style>` tags containing CSS in invalid positions previously contributed to element text. Do not consider text node of a `<style>` element as textual content.
* **Fix DOCX merged table cell repeats cell text.** Only include text for a merged cell, not for each underlying cell spanned by the merge.
* **Fix tables not extracted from DOCX header/footers.** Headers and footers in DOCX documents skip tables defined in the header and commonly used for layout/alignment purposes. Extract text from tables as a string and include in the `Header` and `Footer` document elements.
* **Fix output filepath for fsspec-based source connectors.** Previously the base directory was being included in the output filepath unnecessarily.

## 0.11.0

### Enhancements

* **Add a class for the strategy constants.** Add a class `PartitionStrategy` for the strategy constants and use the constants to replace strategy strings.
* **Temporary Support for paddle language parameter.** User can specify default langage code for paddle with ENV `DEFAULT_PADDLE_LANG` before we have the language mapping for paddle.
* **Improve DOCX page-break fidelity.** Improve page-break fidelity such that a paragraph containing a page-break is split into two elements, one containing the text before the page-break and the other the text after. Emit the PageBreak element between these two and assign the correct page-number (n and n+1 respectively) to the two textual elements.

### Features

* **Add ad-hoc fields to `ElementMetadata` instance.** End-users can now add their own metadata fields simply by assigning to an element-metadata attribute-name of their choice, like `element.metadata.coefficient = 0.58`. These fields will round-trip through JSON and can be accessed with dotted notation.
* **MongoDB Destination Connector.** New destination connector added to all CLI ingest commands to support writing partitioned json output to mongodb.

### Fixes

* **Fix `TYPE_TO_TEXT_ELEMENT_MAP`.** Updated `Figure` mapping from `FigureCaption` to `Image`.
* **Handle errors when extracting PDF text** Certain pdfs throw unexpected errors when being opened by `pdfminer`, causing `partition_pdf()` to fail. We expect to be able to partition smoothly using an alternative strategy if text extraction doesn't work.  Added exception handling to handle unexpected errors when extracting pdf text and to help determine pdf strategy.
* **Fix `fast` strategy fall back to `ocr_only`** The `fast` strategy should not fall back to a more expensive strategy.
* **Remove default user ./ssh folder** The default notebook user during image build would create the known_hosts file with incorrect ownership, this is legacy and no longer needed so it was removed.
* **Include `languages` in metadata when partitioning `strategy=hi_res` or `fast`** User defined `languages` was previously used for text detection, but not included in the resulting element metadata for some strategies. `languages` will now be included in the metadata regardless of partition strategy for pdfs and images.
* **Handle a case where Paddle returns a list item in ocr_data as None** In partition, while parsing PaddleOCR data, it was assumed that PaddleOCR does not return None for any list item in ocr_data. Removed the assumption by skipping the text region whenever this happens.
* **Fix some pdfs returning `KeyError: 'N'`** Certain pdfs were throwing this error when being opened by pdfminer. Added a wrapper function for pdfminer that allows these documents to be partitioned.
* **Fix mis-splits on `Table` chunks.** Remedies repeated appearance of full `.text_as_html` on metadata of each `TableChunk` split from a `Table` element too large to fit in the chunking window.
* **Import tables_agent from inference** so that we don't have to initialize a global table agent in unstructured OCR again
* **Fix empty table is identified as bulleted-table.** A table with no text content was mistakenly identified as a bulleted-table and processed by the wrong branch of the initial HTML partitioner.
* **Fix partition_html() emits empty (no text) tables.** A table with cells nested below a `<thead>` or `<tfoot>` element was emitted as a table element having no text and unparseable HTML in `element.metadata.text_as_html`. Do not emit empty tables to the element stream.
* **Fix HTML `element.metadata.text_as_html` contains spurious <br> elements in invalid locations.** The HTML generated for the `text_as_html` metadata for HTML tables contained `<br>` elements invalid locations like between `<table>` and `<tr>`. Change the HTML generator such that these do not appear.
* **Fix HTML table cells enclosed in <thead> and <tfoot> elements are dropped.** HTML table cells nested in a `<thead>` or `<tfoot>` element were not detected and the text in those cells was omitted from the table element text and `.text_as_html`. Detect table rows regardless of the semantic tag they may be nested in.
* **Remove whitespace padding from `.text_as_html`.** `tabulate` inserts padding spaces to achieve visual alignment of columns in HTML tables it generates. Add our own HTML generator to do this simple job and omit that padding as well as newlines ("\n") used for human readability.
* **Fix local connector with absolute input path** When passed an absolute filepath for the input document path, the local connector incorrectly writes the output file to the input file directory. This fixes such that the output in this case is written to `output-dir/input-filename.json`

## 0.10.30

### Enhancements

* **Support nested DOCX tables.** In DOCX, like HTML, a table cell can itself contain a table. In this case, create nested HTML tables to reflect that structure and create a plain-text table with captures all the text in nested tables, formatting it as a reasonable facsimile of a table.
* **Add connection check to ingest connectors** Each source and destination connector now support a `check_connection()` method which makes sure a valid connection can be established with the source/destination given any authentication credentials in a lightweight request.

### Features

* **Add functionality to do a second OCR on cropped table images.** Changes to the values for scaling ENVs affect entire page OCR output(OCR regression) so we now do a second OCR for tables.
* **Adds ability to pass timeout for a request when partitioning via a `url`.** `partition` now accepts a new optional parameter `request_timeout` which if set will prevent any `requests.get` from hanging indefinitely and instead will raise a timeout error. This is useful when partitioning a url that may be slow to respond or may not respond at all.

### Fixes

* **Fix logic that determines pdf auto strategy.** Previously, `_determine_pdf_auto_strategy` returned `hi_res` strategy only if `infer_table_structure` was true. It now returns the `hi_res` strategy if either `infer_table_structure` or `extract_images_in_pdf` is true.
* **Fix invalid coordinates when parsing tesseract ocr data.** Previously, when parsing tesseract ocr data, the ocr data had invalid bboxes if zoom was set to `0`. A logical check is now added to avoid such error.
* **Fix ingest partition parameters not being passed to the api.** When using the --partition-by-api flag via unstructured-ingest, none of the partition arguments are forwarded, meaning that these options are disregarded. With this change, we now pass through all of the relevant partition arguments to the api. This allows a user to specify all of the same partition arguments they would locally and have them respected when specifying --partition-by-api.
* **Support tables in section-less DOCX.** Generalize solution for MS Chat Transcripts exported as DOCX by including tables in the partitioned output when present.
* **Support tables that contain only numbers when partitioning via `ocr_only`** Tables that contain only numbers are returned as floats in a pandas.DataFrame when the image is converted from `.image_to_data()`. An AttributeError was raised downstream when trying to `.strip()` the floats.
* **Improve DOCX page-break detection.** DOCX page breaks are reliably indicated by `w:lastRenderedPageBreak` elements present in the document XML. Page breaks are NOT reliably indicated by "hard" page-breaks inserted by the author and when present are redundant to a `w:lastRenderedPageBreak` element so cause over-counting if used. Use rendered page-breaks only.

## 0.10.29

### Enhancements

* **Adds include_header argument for partition_csv and partition_tsv** Now supports retaining header rows in CSV and TSV documents element partitioning.
* **Add retry logic for all source connectors** All http calls being made by the ingest source connectors have been isolated and wrapped by the `SourceConnectionNetworkError` custom error, which triggers the retry logic, if enabled, in the ingest pipeline.
* **Google Drive source connector supports credentials from memory** Originally, the connector expected a filepath to pull the credentials from when creating the client. This was expanded to support passing that information from memory as a dict if access to the file system might not be available.
* **Add support for generic partition configs in ingest cli** Along with the explicit partition options supported by the cli, an `additional_partition_args` arg was added to allow users to pass in any other arguments that should be added when calling partition(). This helps keep any changes to the input parameters of the partition() exposed in the CLI.
* **Map full output schema for table-based destination connectors** A full schema was introduced to map the type of all output content from the json partition output and mapped to a flattened table structure to leverage table-based destination connectors. The delta table destination connector was updated at the moment to take advantage of this.
* **Incorporate multiple embedding model options into ingest, add diff test embeddings** Problem: Ingest pipeline already supported embedding functionality, however users might want to use different types of embedding providers. Enhancement: Extend ingest pipeline so that users can specify and embed via a particular embedding provider from a range of options. Also adds a diff test to compare output from an embedding module with the expected output

### Features

* **Allow setting table crop parameter** In certain circumstances, adjusting the table crop padding may improve table.

### Fixes

* **Fixes `partition_text` to prevent empty elements** Adds a check to filter out empty bullets.
* **Handle empty string for `ocr_languages` with values for `languages`** Some API users ran into an issue with sending `languages` params because the API defaulted to also using an empty string for `ocr_languages`. This update handles situations where `languages` is defined and `ocr_languages` is an empty string.
* **Fix PDF tried to loop through None** Previously the PDF annotation extraction tried to loop through `annots` that resolved out as None. A logical check added to avoid such error.
* **Ingest session handler not being shared correctly** All ingest docs that leverage the session handler should only need to set it once per process. It was recreating it each time because the right values weren't being set nor available given how dataclasses work in python.
* **Ingest download-only fix.** Previously the download only flag was being checked after the doc factory pipeline step, which occurs before the files are actually downloaded by the source node. This check was moved after the source node to allow for the files to be downloaded first before exiting the pipeline.
* **Fix flaky chunk-metadata.** Prior implementation was sensitive to element order in the section resulting in metadata values sometimes being dropped. Also, not all metadata items can be consolidated across multiple elements (e.g. coordinates) and so are now dropped from consolidated metadata.
* **Fix tesseract error `Estimating resolution as X`** leaded by invalid language parameters input. Proceed with defalut language `eng` when `lang.py` fails to find valid language code for tesseract, so that we don't pass an empty string to tesseract CLI and raise an exception in downstream.

## 0.10.28

### Enhancements

* **Add table structure evaluation helpers** Adds functions to evaluate the similarity between predicted table structure and actual table structure.
* **Use `yolox` by default for table extraction when partitioning pdf/image** `yolox` model provides higher recall of the table regions than the quantized version and it is now the default element detection model when `infer_table_structure=True` for partitioning pdf/image files
* **Remove pdfminer elements from inside tables** Previously, when using `hi_res` some elements where extracted using pdfminer too, so we removed pdfminer from the tables pipeline to avoid duplicated elements.
* **Fsspec downstream connectors** New destination connector added to ingest CLI, users may now use `unstructured-ingest` to write to any of the following:
  * Azure
  * Box
  * Dropbox
  * Google Cloud Service

### Features

* **Update `ocr_only` strategy in `partition_pdf()`** Adds the functionality to get accurate coordinate data when partitioning PDFs and Images with the `ocr_only` strategy.

### Fixes
* **Fixed SharePoint permissions for the fetching to be opt-in** Problem: Sharepoint permissions were trying to be fetched even when no reletad cli params were provided, and this gave an error due to values for those keys not existing. Fix: Updated getting keys to be with .get() method and changed the "skip-check" to check individual cli params rather than checking the existance of a config object.

* **Fixes issue where tables from markdown documents were being treated as text** Problem: Tables from markdown documents were being treated as text, and not being extracted as tables. Solution: Enable the `tables` extension when instantiating the `python-markdown` object. Importance: This will allow users to extract structured data from tables in markdown documents.
* **Fix wrong logger for paddle info** Replace the logger from unstructured-inference with the logger from unstructured for paddle_ocr.py module.
* **Fix ingest pipeline to be able to use chunking and embedding together** Problem: When ingest pipeline was using chunking and embedding together, embedding outputs were empty and the outputs of chunking couldn't be re-read into memory and be forwarded to embeddings. Fix: Added CompositeElement type to TYPE_TO_TEXT_ELEMENT_MAP to be able to process CompositeElements with unstructured.staging.base.isd_to_elements
* **Fix unnecessary mid-text chunk-splitting.** The "pre-chunker" did not consider separator blank-line ("\n\n") length when grouping elements for a single chunk. As a result, sections were frequently over-populated producing a over-sized chunk that required mid-text splitting.
* **Fix frequent dissociation of title from chunk.** The sectioning algorithm included the title of the next section with the prior section whenever it would fit, frequently producing association of a section title with the prior section and dissociating it from its actual section. Fix this by performing combination of whole sections only.
* **Fix PDF attempt to get dict value from string.** Fixes a rare edge case that prevented some PDF's from being partitioned. The `get_uris_from_annots` function tried to access the dictionary value of a string instance variable. Assign `None` to the annotation variable if the instance type is not dictionary to avoid the erroneous attempt.

## 0.10.27

### Enhancements

* **Leverage dict to share content across ingest pipeline** To share the ingest doc content across steps in the ingest pipeline, this was updated to use a multiprocessing-safe dictionary so changes get persisted and each step has the option to modify the ingest docs in place.

### Features

### Fixes

* **Removed `ebooklib` as a dependency** `ebooklib` is licensed under AGPL3, which is incompatible with the Apache 2.0 license. Thus it is being removed.
* **Caching fixes in ingest pipeline** Previously, steps like the source node were not leveraging parameters such as `re_download` to dictate if files should be forced to redownload rather than use what might already exist locally.

## 0.10.26

### Enhancements

* **Add text CCT CI evaluation workflow** Adds cct text extraction evaluation metrics to the current ingest workflow to measure the performance of each file extracted as well as aggregated-level performance.

### Features

* **Functionality to catch and classify overlapping/nested elements** Method to identify overlapping-bboxes cases within detected elements in a document. It returns two values: a boolean defining if there are overlapping elements present, and a list reporting them with relevant metadata. The output includes information about the `overlapping_elements`, `overlapping_case`, `overlapping_percentage`, `largest_ngram_percentage`, `overlap_percentage_total`, `max_area`, `min_area`, and `total_area`.
* **Add Local connector source metadata** python's os module used to pull stats from local file when processing via the local connector and populates fields such as last modified time, created time.

### Fixes

* **Fixes elements partitioned from an image file missing certain metadata** Metadata for image files, like file type, was being handled differently from other file types. This caused a bug where other metadata, like the file name, was being missed. This change brought metadata handling for image files to be more in line with the handling for other file types so that file name and other metadata fields are being captured.
* **Adds `typing-extensions` as an explicit dependency** This package is an implicit dependency, but the module is being imported directly in `unstructured.documents.elements` so the dependency should be explicit in case changes in other dependencies lead to `typing-extensions` being dropped as a dependency.
* **Stop passing `extract_tables` to `unstructured-inference` since it is now supported in `unstructured` instead** Table extraction previously occurred in `unstructured-inference`, but that logic, except for the table model itself, is now a part of the `unstructured` library. Thus the parameter triggering table extraction is no longer passed to the `unstructured-inference` package. Also noted the table output regression for PDF files.
* **Fix a bug in Table partitioning** Previously the `skip_infer_table_types` variable used in `partition` was not being passed down to specific file partitioners. Now you can utilize the `skip_infer_table_types` list variable when calling `partition` to specify the filetypes for which you want to skip table extraction, or the `infer_table_structure` boolean variable on the file specific partitioning function.
* **Fix partition docx without sections** Some docx files, like those from teams output, do not contain sections and it would produce no results because the code assumes all components are in sections. Now if no sections is detected from a document we iterate through the paragraphs and return contents found in the paragraphs.
* **Fix out-of-order sequencing of split chunks.** Fixes behavior where "split" chunks were inserted at the beginning of the chunk sequence. This would produce a chunk sequence like [5a, 5b, 3a, 3b, 1, 2, 4] when sections 3 and 5 exceeded `max_characters`.
* **Deserialization of ingest docs fixed** When ingest docs are being deserialized as part of the ingest pipeline process (cli), there were certain fields that weren't getting persisted (metadata and date processed). The from_dict method was updated to take these into account and a unit test added to check.
* **Map source cli command configs when destination set** Due to how the source connector is dynamically called when the destination connector is set via the CLI, the configs were being set incorrectoy, causing the source connector to break. The configs were fixed and updated to take into account Fsspec-specific connectors.

## 0.10.25

### Enhancements

* **Duplicate CLI param check** Given that many of the options associated with the `Click` based cli ingest commands are added dynamically from a number of configs, a check was incorporated to make sure there were no duplicate entries to prevent new configs from overwriting already added options.
* **Ingest CLI refactor for better code reuse** Much of the ingest cli code can be templated and was a copy-paste across files, adding potential risk. Code was refactored to use a base class which had much of the shared code templated.

### Features

* **Table OCR refactor** support Table OCR with pre-computed OCR data to ensure we only do one OCR for entrie document. User can specify
ocr agent tesseract/paddle in environment variable `OCR_AGENT` for OCRing the entire document.
* **Adds accuracy function** The accuracy scoring was originally an option under `calculate_edit_distance`. For easy function call, it is now a wrapper around the original function that calls edit_distance and return as "score".
* **Adds HuggingFaceEmbeddingEncoder** The HuggingFace Embedding Encoder uses a local embedding model as opposed to using an API.
* **Add AWS bedrock embedding connector** `unstructured.embed.bedrock` now provides a connector to use AWS bedrock's `titan-embed-text` model to generate embeddings for elements. This features requires valid AWS bedrock setup and an internet connectionto run.

### Fixes

* **Import PDFResourceManager more directly** We were importing `PDFResourceManager` from `pdfminer.converter` which was causing an error for some users. We changed to import from the actual location of `PDFResourceManager`, which is `pdfminer.pdfinterp`.
* **Fix language detection of elements with empty strings** This resolves a warning message that was raised by `langdetect` if the language was attempted to be detected on an empty string. Language detection is now skipped for empty strings.
* **Fix chunks breaking on regex-metadata matches.** Fixes "over-chunking" when `regex_metadata` was used, where every element that contained a regex-match would start a new chunk.
* **Fix regex-metadata match offsets not adjusted within chunk.** Fixes incorrect regex-metadata match start/stop offset in chunks where multiple elements are combined.
* **Map source cli command configs when destination set** Due to how the source connector is dynamically called when the destination connector is set via the CLI, the configs were being set incorrectoy, causing the source connector to break. The configs were fixed and updated to take into account Fsspec-specific connectors.
* **Fix metrics folder not discoverable** Fixes issue where unstructured/metrics folder is not discoverable on PyPI by adding an `__init__.py` file under the folder.
* **Fix a bug when `parition_pdf` get `model_name=None`** In API usage the `model_name` value is `None` and the `cast` function in `partition_pdf` would return `None` and lead to attribution error. Now we use `str` function to explicit convert the content to string so it is garanteed to have `starts_with` and other string functions as attributes
* **Fix html partition fail on tables without `tbody` tag** HTML tables may sometimes just contain headers without body (`tbody` tag)

## 0.10.24

### Enhancements

* **Improve natural reading order** Some `OCR` elements with only spaces in the text have full-page width in the bounding box, which causes the `xycut` sorting to not work as expected. Now the logic to parse OCR results removes any elements with only spaces (more than one space).
* **Ingest compression utilities and fsspec connector support** Generic utility code added to handle files that get pulled from a source connector that are either tar or zip compressed and uncompress them locally. This is then processed using a local source connector. Currently this functionality has been incorporated into the fsspec connector and all those inheriting from it (currently: Azure Blob Storage, Google Cloud Storage, S3, Box, and Dropbox).
* **Ingest destination connectors support for writing raw list of elements** Along with the default write method used in the ingest pipeline to write the json content associated with the ingest docs, each destination connector can now also write a raw list of elements to the desired downstream location without having an ingest doc associated with it.

### Features

* **Adds element type percent match function** In order to evaluate the element type extracted, we add a function that calculates the matched percentage between two frequency dictionary.

### Fixes

* **Fix paddle model file not discoverable** Fixes issue where ocr_models/paddle_ocr.py file is not discoverable on PyPI by adding
an `__init__.py` file under the folder.
* **Chipper v2 Fixes** Includes fix for a memory leak and rare last-element bbox fix. (unstructured-inference==0.7.7)
* **Fix image resizing issue** Includes fix related to resizing images in the tables pipeline. (unstructured-inference==0.7.6)

## 0.10.23

### Enhancements

* **Add functionality to limit precision when serializing to json** Precision for `points` is limited to 1 decimal point if coordinates["system"] == "PixelSpace" (otherwise 2 decimal points?). Precision for `detection_class_prob` is limited to 5 decimal points.
* **Fix csv file detection logic when mime-type is text/plain** Previously the logic to detect csv file type was considering only first row's comma count comparing with the header_row comma count and both the rows being same line the result was always true, Now the logic is changed to consider the comma's count for all the lines except first line and compare with header_row comma count.
* **Improved inference speed for Chipper V2** API requests with 'hi_res_model_name=chipper' now have ~2-3x faster responses.

### Features

### Fixes

* **Cleans up temporary files after conversion** Previously a file conversion utility was leaving temporary files behind on the filesystem without removing them when no longer needed. This fix helps prevent an accumulation of temporary files taking up excessive disk space.
* **Fixes `under_non_alpha_ratio` dividing by zero** Although this function guarded against a specific cause of division by zero, there were edge cases slipping through like strings with only whitespace. This update more generally prevents the function from performing a division by zero.
* **Fix languages default** Previously the default language was being set to English when elements didn't have text or if langdetect could not detect the language. It now defaults to None so there is not misleading information about the language detected.
* **Fixes recursion limit error that was being raised when partitioning Excel documents of a certain size** Previously we used a recursive method to find subtables within an excel sheet. However this would run afoul of Python's recursion depth limit when there was a contiguous block of more than 1000 cells within a sheet. This function has been updated to use the NetworkX library which avoids Python recursion issues.

## 0.10.22

### Enhancements

* **bump `unstructured-inference` to `0.7.3`** The updated version of `unstructured-inference` supports a new version of the Chipper model, as well as a cleaner schema for its output classes. Support is included for new inference features such as hierarchy and ordering.
* **Expose skip_infer_table_types in ingest CLI.** For each connector a new `--skip-infer-table-types` parameter was added to map to the `skip_infer_table_types` partition argument. This gives more granular control to unstructured-ingest users, allowing them to specify the file types for which we should attempt table extraction.
* **Add flag to ingest CLI to raise error if any single doc fails in pipeline** Currently if a single doc fails in the pipeline, the whole thing halts due to the error. This flag defaults to log an error but continue with the docs it can.
* **Emit hyperlink metadata for DOCX file-type.** DOCX partitioner now adds `metadata.links`, `metadata.link_texts` and `metadata.link_urls` for elements that contain a hyperlink that points to an external resource. So-called "jump" links pointing to document internal locations (such as those found in a table-of-contents "jumping" to a chapter or section) are excluded.

### Features

* **Add `elements_to_text` as a staging helper function** In order to get a single clean text output from unstructured for metric calculations, automate the process of extracting text from elements using this function.
* **Adds permissions(RBAC) data ingestion functionality for the Sharepoint connector.** Problem: Role based access control is an important component in many data storage systems. Users may need to pass permissions (RBAC) data to downstream systems when ingesting data. Feature: Added permissions data ingestion functionality to the Sharepoint connector.

### Fixes

* **Fixes PDF list parsing creating duplicate list items** Previously a bug in PDF list item parsing caused removal of other elements and duplication of the list item
* **Fixes duplicated elements** Fixes issue where elements are duplicated when embeddings are generated. This will allow users to generate embeddings for their list of Elements without duplicating/breaking the orginal content.
* **Fixes failure when flagging for embeddings through unstructured-ingest** Currently adding the embedding parameter to any connector results in a failure on the copy stage. This is resolves the issue by adding the IngestDoc to the context map in the embedding node's `run` method. This allows users to specify that connectors fetch embeddings without failure.
* **Fix ingest pipeline reformat nodes not discoverable** Fixes issue where  reformat nodes raise ModuleNotFoundError on import. This was due to the directory was missing `__init__.py` in order to make it discoverable.
* **Fix default language in ingest CLI** Previously the default was being set to english which injected potentially incorrect information to downstream language detection libraries. By setting the default to None allows those libraries to better detect what language the text is in the doc being processed.

## 0.10.21

* **Adds Scarf analytics**.

## 0.10.20

### Enhancements

* **Add document level language detection functionality.** Adds the "auto" default for the languages param to all partitioners. The primary language present in the document is detected using the `langdetect` package. Additional param `detect_language_per_element` is also added for partitioners that return multiple elements. Defaults to `False`.
* **Refactor OCR code** The OCR code for entire page is moved from unstructured-inference to unstructured. On top of continuing support for OCR language parameter, we also support two OCR processing modes, "entire_page" or "individual_blocks".
* **Align to top left when shrinking bounding boxes for `xy-cut` sorting:** Update `shrink_bbox()` to keep top left rather than center.
* **Add visualization script to annotate elements** This script is often used to analyze/visualize elements with coordinates (e.g. partition_pdf()).
* **Adds data source properties to the Jira, Github and Gitlab connectors** These properties (date_created, date_modified, version, source_url, record_locator) are written to element metadata during ingest, mapping elements to information about the document source from which they derive. This functionality enables downstream applications to reveal source document applications, e.g. a link to a GDrive doc, Salesforce record, etc.
* **Improve title detection in pptx documents** The default title textboxes on a pptx slide are now categorized as titles.
* **Improve hierarchy detection in pptx documents** List items, and other slide text are properly nested under the slide title. This will enable better chunking of pptx documents.
* **Refactor of the ingest cli workflow** The refactored approach uses a dynamically set pipeline with a snapshot along each step to save progress and accommodate continuation from a snapshot if an error occurs. This also allows the pipeline to dynamically assign any number of steps to modify the partitioned content before it gets written to a destination.
* **Applies `max_characters=<n>` argument to all element types in `add_chunking_strategy` decorator** Previously this argument was only utilized in chunking Table elements and now applies to all partitioned elements if `add_chunking_strategy` decorator is utilized, further preparing the elements for downstream processing.
* **Add common retry strategy utilities for unstructured-ingest** Dynamic retry strategy with exponential backoff added to Notion source connector.
*
### Features

* **Adds `bag_of_words` and `percent_missing_text` functions** In order to count the word frequencies in two input texts and calculate the percentage of text missing relative to the source document.
* **Adds `edit_distance` calculation metrics** In order to benchmark the cleaned, extracted text with unstructured, `edit_distance` (`Levenshtein distance`) is included.
* **Adds detection_origin field to metadata** Problem: Currently isn't an easy way to find out how an element was created. With this change that information is added. Importance: With this information the developers and users are now able to know how an element was created to make decisions on how to use it. In order tu use this feature
setting UNSTRUCTURED_INCLUDE_DEBUG_METADATA=true is needed.
* **Adds a function that calculates frequency of the element type and its depth** To capture the accuracy of element type extraction, this function counts the occurrences of each unique element type with its depth for use in element metrics.

### Fixes

* **Fix zero division error in annotation bbox size** This fixes the bug where we find annotation bboxes realted to an element that need to divide the intersection size between annotation bbox and element bbox by the size of the annotation bbox
* **Fix prevent metadata module from importing dependencies from unnecessary modules** Problem: The `metadata` module had several top level imports that were only used in and applicable to code related to specific document types, while there were many general-purpose functions. As a result, general-purpose functions couldn't be used without unnecessary dependencies being installed. Fix: moved 3rd party dependency top level imports to inside the functions in which they are used and applied a decorator to check that the dependency is installed and emit a helpful error message if not.
* **Fixes category_depth None value for Title elements** Problem: `Title` elements from `chipper` get `category_depth`= None even when `Headline` and/or `Subheadline` elements are present in the same page. Fix: all `Title` elements with `category_depth` = None should be set to have a depth of 0 instead iff there are `Headline` and/or `Subheadline` element-types present. Importance: `Title` elements should be equivalent html `H1` when nested headings are present; otherwise, `category_depth` metadata can result ambiguous within elements in a page.
* **Tweak `xy-cut` ordering output to be more column friendly** This results in the order of elements more closely reflecting natural reading order which benefits downstream applications. While element ordering from `xy-cut` is usually mostly correct when ordering multi-column documents, sometimes elements from a RHS column will appear before elements in a LHS column. Fix: add swapped `xy-cut` ordering by sorting by X coordinate first and then Y coordinate.
* **Fixes badly initialized Formula** Problem: YoloX contain new types of elements, when loading a document that contain formulas a new element of that class
should be generated, however the Formula class inherits from Element instead of Text. After this change the element is correctly created with the correct class
allowing the document to be loaded. Fix: Change parent class for Formula to Text. Importance: Crucial to be able to load documents that contain formulas.
* **Fixes pdf uri error** An error was encountered when URI type of `GoToR` which refers to pdf resources outside of its own was detected since no condition catches such case. The code is fixing the issue by initialize URI before any condition check.


## 0.10.19

### Enhancements

* **Adds XLSX document level language detection** Enhancing on top of language detection functionality in previous release, we now support language detection within `.xlsx` file type at Element level.
* **bump `unstructured-inference` to `0.6.6`** The updated version of `unstructured-inference` makes table extraction in `hi_res` mode configurable to fine tune table extraction performance; it also improves element detection by adding a deduplication post processing step in the `hi_res` partitioning of pdfs and images.
* **Detect text in HTML Heading Tags as Titles** This will increase the accuracy of hierarchies in HTML documents and provide more accurate element categorization. If text is in an HTML heading tag and is not a list item, address, or narrative text, categorize it as a title.
* **Update python-based docs** Refactor docs to use the actual unstructured code rather than using the subprocess library to run the cli command itself.
* **Adds Table support for the `add_chunking_strategy` decorator to partition functions.** In addition to combining elements under Title elements, user's can now specify the `max_characters=<n>` argument to chunk Table elements into TableChunk elements with `text` and `text_as_html` of length <n> characters. This means partitioned Table results are ready for use in downstream applications without any post processing.
* **Expose endpoint url for s3 connectors** By allowing for the endpoint url to be explicitly overwritten, this allows for any non-AWS data providers supporting the s3 protocol to be supported (i.e. minio).

### Features

* **change default `hi_res` model for pdf/image partition to `yolox`** Now partitioning pdf/image using `hi_res` strategy utilizes `yolox_quantized` model isntead of `detectron2_onnx` model. This new default model has better recall for tables and produces more detailed categories for elements.
* **XLSX can now reads subtables within one sheet** Problem: Many .xlsx files are not created to be read as one full table per sheet. There are subtables, text and header along with more informations to extract from each sheet. Feature: This `partition_xlsx` now can reads subtable(s) within one .xlsx sheet, along with extracting other title and narrative texts. Importance: This enhance the power of .xlsx reading to not only one table per sheet, allowing user to capture more data tables from the file, if exists.
* **Update Documentation on Element Types and Metadata**: We have updated the documentation according to the latest element types and metadata. It includes the common and additional metadata provided by the Partitions and Connectors.

### Fixes

* **Fixes partition_pdf is_alnum reference bug** Problem: The `partition_pdf` when attempt to get bounding box from element experienced a reference before assignment error when the first object is not text extractable.  Fix: Switched to a flag when the condition is met. Importance: Crucial to be able to partition with pdf.
* **Fix various cases of HTML text missing after partition**
  Problem: Under certain circumstances, text immediately after some HTML tags will be misssing from partition result.
  Fix: Updated code to deal with these cases.
  Importance: This will ensure the correctness when partitioning HTML and Markdown documents.
* **Fixes chunking when `detection_class_prob` appears in Element metadata** Problem: when `detection_class_prob` appears in Element metadata, Elements will only be combined by chunk_by_title if they have the same `detection_class_prob` value (which is rare). This is unlikely a case we ever need to support and most often results in no chunking. Fix: `detection_class_prob` is included in the chunking list of metadata keys excluded for similarity comparison. Importance: This change allows `chunk_by_title` to operate as intended for documents which include `detection_class_prob` metadata in their Elements.

## 0.10.18

### Enhancements

* **Better detection of natural reading order in images and PDF's** The elements returned by partition better reflect natural reading order in some cases, particularly in complicated multi-column layouts, leading to better chunking and retrieval for downstream applications. Achieved by improving the `xy-cut` sorting to preprocess bboxes, shrinking all bounding boxes by 90% along x and y axes (still centered around the same center point), which allows projection lines to be drawn where not possible before if layout bboxes overlapped.
* **Improves `partition_xml` to be faster and more memory efficient when partitioning large XML files** The new behavior is to partition iteratively to prevent loading the entire XML tree into memory at once in most use cases.
* **Adds data source properties to SharePoint, Outlook, Onedrive, Reddit, Slack, DeltaTable connectors** These properties (date_created, date_modified, version, source_url, record_locator) are written to element metadata during ingest, mapping elements to information about the document source from which they derive. This functionality enables downstream applications to reveal source document applications, e.g. a link to a GDrive doc, Salesforce record, etc.
* **Add functionality to save embedded images in PDF's separately as images** This allows users to save embedded images in PDF's separately as images, given some directory path. The saved image path is written to the metadata for the Image element. Downstream applications may benefit by providing users with image links from relevant "hits."
* **Azure Cognite Search destination connector** New Azure Cognitive Search destination connector added to ingest CLI.  Users may now use `unstructured-ingest` to write partitioned data from over 20 data sources (so far) to an Azure Cognitive Search index.
* **Improves salesforce partitioning** Partitions Salesforce data as xlm instead of text for improved detail and flexibility. Partitions htmlbody instead of textbody for Salesforce emails. Importance: Allows all Salesforce fields to be ingested and gives Salesforce emails more detailed partitioning.
* **Add document level language detection functionality.** Introduces the "auto" default for the languages param, which then detects the languages present in the document using the `langdetect` package. Adds the document languages as ISO 639-3 codes to the element metadata. Implemented only for the partition_text function to start.
* **PPTX partitioner refactored in preparation for enhancement.** Behavior should be unchanged except that shapes enclosed in a group-shape are now included, as many levels deep as required (a group-shape can itself contain a group-shape).
* **Embeddings support for the SharePoint SourceConnector via unstructured-ingest CLI** The SharePoint connector can now optionally create embeddings from the elements it pulls out during partition and upload those embeddings to Azure Cognitive Search index.
* **Improves hierarchy from docx files by leveraging natural hierarchies built into docx documents**  Hierarchy can now be detected from an indentation level for list bullets/numbers and by style name (e.g. Heading 1, List Bullet 2, List Number).
* **Chunking support for the SharePoint SourceConnector via unstructured-ingest CLI** The SharePoint connector can now optionally chunk the elements pulled out during partition via the chunking unstructured brick. This can be used as a stage before creating embeddings.

### Features

* **Adds `links` metadata in `partition_pdf` for `fast` strategy.** Problem: PDF files contain rich information and hyperlink that Unstructured did not captured earlier. Feature: `partition_pdf` now can capture embedded links within the file along with its associated text and page number. Importance: Providing depth in extracted elements give user a better understanding and richer context of documents. This also enables user to map to other elements within the document if the hyperlink is refered internally.
* **Adds the embedding module to be able to embed Elements** Problem: Many NLP applications require the ability to represent parts of documents in a semantic way. Until now, Unstructured did not have text embedding ability within the core library. Feature: This embedding module is able to track embeddings related data with a class, embed a list of elements, and return an updated list of Elements with the *embeddings* property. The module is also able to embed query strings. Importance: Ability to embed documents or parts of documents will enable users to make use of these semantic representations in different NLP applications, such as search, retrieval, and retrieval augmented generation.

### Fixes

* **Fixes a metadata source serialization bug** Problem: In unstructured elements, when loading an elements json file from the disk, the data_source attribute is assumed to be an instance of DataSourceMetadata and the code acts based on that. However the loader did not satisfy the assumption, and loaded it as a dict instead, causing an error. Fix: Added necessary code block to initialize a DataSourceMetadata object, also refactored DataSourceMetadata.from_dict() method to remove redundant code. Importance: Crucial to be able to load elements (which have data_source fields) from json files.
* **Fixes issue where unstructured-inference was not getting updated** Problem: unstructured-inference was not getting upgraded to the version to match unstructured release when doing a pip install.  Solution: using `pip install unstructured[all-docs]` it will now upgrade both unstructured and unstructured-inference. Importance: This will ensure that the inference library is always in sync with the unstructured library, otherwise users will be using outdated libraries which will likely lead to unintended behavior.
* **Fixes SharePoint connector failures if any document has an unsupported filetype** Problem: Currently the entire connector ingest run fails if a single IngestDoc has an unsupported filetype. This is because a ValueError is raised in the IngestDoc's `__post_init__`. Fix: Adds a try/catch when the IngestConnector runs get_ingest_docs such that the error is logged but all processable documents->IngestDocs are still instantiated and returned. Importance: Allows users to ingest SharePoint content even when some files with unsupported filetypes exist there.
* **Fixes Sharepoint connector server_path issue** Problem: Server path for the Sharepoint Ingest Doc was incorrectly formatted, causing issues while fetching pages from the remote source. Fix: changes formatting of remote file path before instantiating SharepointIngestDocs and appends a '/' while fetching pages from the remote source. Importance: Allows users to fetch pages from Sharepoint Sites.
* **Fixes Sphinx errors.** Fixes errors when running Sphinx `make html` and installs library to suppress warnings.
* **Fixes a metadata backwards compatibility error** Problem: When calling `partition_via_api`, the hosted api may return an element schema that's newer than the current `unstructured`. In this case, metadata fields were added which did not exist in the local `ElementMetadata` dataclass, and `__init__()` threw an error. Fix: remove nonexistent fields before instantiating in `ElementMetadata.from_json()`. Importance: Crucial to avoid breaking changes when adding fields.
* **Fixes issue with Discord connector when a channel returns `None`** Problem: Getting the `jump_url` from a nonexistent Discord `channel` fails. Fix: property `jump_url` is now retrieved within the same context as the messages from the channel. Importance: Avoids cascading issues when the connector fails to fetch information about a Discord channel.
* **Fixes occasionally SIGABTR when writing table with `deltalake` on Linux** Problem: occasionally on Linux ingest can throw a `SIGABTR` when writing `deltalake` table even though the table was written correctly. Fix: put the writing function into a `Process` to ensure its execution to the fullest extent before returning to the main process. Importance: Improves stability of connectors using `deltalake`
* **Fixes badly initialized Formula** Problem: YoloX contain new types of elements, when loading a document that contain formulas a new element of that class should be generated, however the Formula class inherits from Element instead of Text. After this change the element is correctly created with the correct class allowing the document to be loaded. Fix: Change parent class for Formula to Text. Importance: Crucial to be able to load documents that contain formulas.

## 0.10.16

### Enhancements

* **Adds data source properties to Airtable, Confluence, Discord, Elasticsearch, Google Drive, and Wikipedia connectors** These properties (date_created, date_modified, version, source_url, record_locator) are written to element metadata during ingest, mapping elements to information about the document source from which they derive. This functionality enables downstream applications to reveal source document applications, e.g. a link to a GDrive doc, Salesforce record, etc.
* **DOCX partitioner refactored in preparation for enhancement.** Behavior should be unchanged except in multi-section documents containing different headers/footers for different sections. These will now emit all distinct headers and footers encountered instead of just those for the last section.
* **Add a function to map between Tesseract and standard language codes.** This allows users to input language information to the `languages` param in any Tesseract-supported langcode or any ISO 639 standard language code.
* **Add document level language detection functionality.** Introduces the "auto" default for the languages param, which then detects the languages present in the document using the `langdetect` package. Implemented only for the partition_text function to start.

### Features

### Fixes

* ***Fixes an issue that caused a partition error for some PDF's.** Fixes GH Issue 1460 by bypassing a coordinate check if an element has invalid coordinates.

## 0.10.15


### Enhancements

* **Support for better element categories from the next-generation image-to-text model ("chipper").** Previously, not all of the classifications from Chipper were being mapped to proper `unstructured` element categories so the consumer of the library would see many `UncategorizedText` elements. This fixes the issue, improving the granularity of the element categories outputs for better downstream processing and chunking. The mapping update is:
  * "Threading": `NarrativeText`
  * "Form": `NarrativeText`
  * "Field-Name": `Title`
  * "Value": `NarrativeText`
  * "Link": `NarrativeText`
  * "Headline": `Title` (with `category_depth=1`)
  * "Subheadline": `Title` (with `category_depth=2`)
  * "Abstract": `NarrativeText`
* **Better ListItem grouping for PDF's (fast strategy).** The `partition_pdf` with `fast` strategy previously broke down some numbered list item lines as separate elements. This enhancement leverages the x,y coordinates and bbox sizes to help decide whether the following chunk of text is a continuation of the immediate previous detected ListItem element or not, and not detect it as its own non-ListItem element.
* **Fall back to text-based classification for uncategorized Layout elements for Images and PDF's**. Improves element classification by running existing text-based rules on previously `UncategorizedText` elements.
* **Adds table partitioning for Partitioning for many doc types including: .html, .epub., .md, .rst, .odt, and .msg.** At the core of this change is the .html partition functionality, which is leveraged by the other effected doc types. This impacts many scenarios where `Table` Elements are now propery extracted.
* **Create and add `add_chunking_strategy` decorator to partition functions.** Previously, users were responsible for their own chunking after partitioning elements, often required for downstream applications. Now, individual elements may be combined into right-sized chunks where min and max character size may be specified if `chunking_strategy=by_title`. Relevant elements are grouped together for better downstream results. This enables users immediately use partitioned results effectively in downstream applications (e.g. RAG architecture apps) without any additional post-processing.
* **Adds `languages` as an input parameter and marks `ocr_languages` kwarg for deprecation in pdf, image, and auto partitioning functions.** Previously, language information was only being used for Tesseract OCR for image-based documents and was in a Tesseract specific string format, but by refactoring into a list of standard language codes independent of Tesseract, the `unstructured` library will better support `languages` for other non-image pipelines and/or support for other OCR engines.
* **Removes `UNSTRUCTURED_LANGUAGE` env var usage and replaces `language` with `languages` as an input parameter to unstructured-partition-text_type functions.** The previous parameter/input setup was not user-friendly or scalable to the variety of elements being processed. By refactoring the inputted language information into a list of standard language codes, we can support future applications of the element language such as detection, metadata, and multi-language elements. Now, to skip English specific checks, set the `languages` parameter to any non-English language(s).
* **Adds `xlsx` and `xls` filetype extensions to the `skip_infer_table_types` default list in `partition`.** By adding these file types to the input parameter these files should not go through table extraction. Users can still specify if they would like to extract tables from these filetypes, but will have to set the `skip_infer_table_types` to exclude the desired filetype extension. This avoids mis-representing complex spreadsheets where there may be multiple sub-tables and other content.
* **Better debug output related to sentence counting internals**. Clarify message when sentence is not counted toward sentence count because there aren't enough words, relevant for developers focused on `unstructured`s NLP internals.
* **Faster ocr_only speed for partitioning PDF and images.** Use `unstructured_pytesseract.run_and_get_multiple_output` function to reduce the number of calls to `tesseract` by half when partitioning pdf or image with `tesseract`
* **Adds data source properties to fsspec connectors** These properties (date_created, date_modified, version, source_url, record_locator) are written to element metadata during ingest, mapping elements to information about the document source from which they derive. This functionality enables downstream applications to reveal source document applications, e.g. a link to a GDrive doc, Salesforce record, etc.
* **Add delta table destination connector** New delta table destination connector added to ingest CLI.  Users may now use `unstructured-ingest` to write partitioned data from over 20 data sources (so far) to a Delta Table.
* **Rename to Source and Destination Connectors in the Documentation.** Maintain naming consistency between Connectors codebase and documentation with the first addition to a destination connector.
* **Non-HTML text files now return unstructured-elements as opposed to HTML-elements.** Previously the text based files that went through `partition_html` would return HTML-elements but now we preserve the format from the input using `source_format` argument in the partition call.
* **Adds `PaddleOCR` as an optional alternative to `Tesseract`** for OCR in processing of PDF or Image files, it is installable via the `makefile` command `install-paddleocr`. For experimental purposes only.
* **Bump unstructured-inference** to 0.5.28. This version bump markedly improves the output of table data, rendered as `metadata.text_as_html` in an element. These changes include:
  * add env variable `ENTIRE_PAGE_OCR` to specify using paddle or tesseract on entire page OCR
  * table structure detection now pads the input image by 25 pixels in all 4 directions to improve its recall (0.5.27)
  * support paddle with both cpu and gpu and assume it is pre-installed (0.5.26)
  * fix a bug where `cells_to_html` doesn't handle cells spanning multiple rows properly (0.5.25)
  * remove `cv2` preprocessing step before OCR step in table transformer (0.5.24)

### Features

* **Adds element metadata via `category_depth` with default value None**.
  * This additional metadata is useful for vectordb/LLM, chunking strategies, and retrieval applications.
* **Adds a naive hierarchy for elements via a `parent_id` on the element's metadata**
  * Users will now have more metadata for implementing vectordb/LLM chunking strategies. For example, text elements could be queried by their preceding title element.
  * Title elements created from HTML headings will properly nest

### Fixes

* **`add_pytesseract_bboxes_to_elements` no longer returns `nan` values**. The function logic is now broken into new methods
  `_get_element_box` and `convert_multiple_coordinates_to_new_system`
* **Selecting a different model wasn't being respected when calling `partition_image`.** Problem: `partition_pdf` allows for passing a `model_name` parameter. Given the similarity between the image and PDF pipelines, the expected behavior is that `partition_image` should support the same parameter, but `partition_image` was unintentionally not passing along its `kwargs`. This was corrected by adding the kwargs to the downstream call.
* **Fixes a chunking issue via dropping the field "coordinates".** Problem: chunk_by_title function was chunking each element to its own individual chunk while it needed to group elements into a fewer number of chunks. We've discovered that this happens due to a metadata matching logic in chunk_by_title function, and discovered that elements with different metadata can't be put into the same chunk. At the same time, any element with "coordinates" essentially had different metadata than other elements, due each element locating in different places and having different coordinates. Fix: That is why we have included the key "coordinates" inside a list of excluded metadata keys, while doing this "metadata_matches" comparision. Importance: This change is crucial to be able to chunk by title for documents which include "coordinates" metadata in their elements.

## 0.10.14

### Enhancements

* Update all connectors to use new downstream architecture
  * New click type added to parse comma-delimited string inputs
  * Some CLI options renamed

### Features

### Fixes

## 0.10.13

### Enhancements

* Updated documentation: Added back support doc types for partitioning, more Python codes in the API page,  RAG definition, and use case.
* Updated Hi-Res Metadata: PDFs and Images using Hi-Res strategy now have layout model class probabilities added ot metadata.
* Updated the `_detect_filetype_from_octet_stream()` function to use libmagic to infer the content type of file when it is not a zip file.
* Tesseract minor version bump to 5.3.2

### Features

* Add Jira Connector to be able to pull issues from a Jira organization
* Add `clean_ligatures` function to expand ligatures in text


### Fixes

* `partition_html` breaks on `<br>` elements.
* Ingest error handling to properly raise errors when wrapped
* GH issue 1361: fixes a sortig error that prevented some PDF's from being parsed
* Bump unstructured-inference
  * Brings back embedded images in PDF's (0.5.23)

## 0.10.12

### Enhancements

* Removed PIL pin as issue has been resolved upstream
* Bump unstructured-inference
  * Support for yolox_quantized layout detection model (0.5.20)
* YoloX element types added


### Features

* Add Salesforce Connector to be able to pull Account, Case, Campaign, EmailMessage, Lead

### Fixes


* Bump unstructured-inference
  * Avoid divide-by-zero errors swith `safe_division` (0.5.21)

## 0.10.11

### Enhancements

* Bump unstructured-inference
  * Combine entire-page OCR output with layout-detected elements, to ensure full coverage of the page (0.5.19)

### Features

* Add in ingest cli s3 writer

### Fixes

* Fix a bug where `xy-cut` sorting attemps to sort elements without valid coordinates; now xy cut sorting only works when **all** elements have valid coordinates

## 0.10.10

### Enhancements

* Adds `text` as an input parameter to `partition_xml`.
* `partition_xml` no longer runs through `partition_text`, avoiding incorrect splitting
  on carriage returns in the XML. Since `partition_xml` no longer calls `partition_text`,
  `min_partition` and `max_partition` are no longer supported in `partition_xml`.
* Bump `unstructured-inference==0.5.18`, change non-default detectron2 classification threshold
* Upgrade base image from rockylinux 8 to rockylinux 9
* Serialize IngestDocs to JSON when passing to subprocesses

### Features

### Fixes

- Fix a bug where mismatched `elements` and `bboxes` are passed into `add_pytesseract_bbox_to_elements`

## 0.10.9

### Enhancements

* Fix `test_json` to handle only non-extra dependencies file types (plain-text)

### Features

* Adds `chunk_by_title` to break a document into sections based on the presence of `Title`
  elements.
* add new extraction function `extract_image_urls_from_html` to extract all img related URL from html text.

### Fixes

* Make cv2 dependency optional
* Edit `add_pytesseract_bbox_to_elements`'s (`ocr_only` strategy) `metadata.coordinates.points` return type to `Tuple` for consistency.
* Re-enable test-ingest-confluence-diff for ingest tests
* Fix syntax for ingest test check number of files
* Fix csv and tsv partitioners loosing the first line of the files when creating elements

## 0.10.8

### Enhancements

* Release docker image that installs Python 3.10 rather than 3.8

### Features

### Fixes

## 0.10.7

### Enhancements

### Features

### Fixes

* Remove overly aggressive ListItem chunking for images and PDF's which typically resulted in inchorent elements.

## 0.10.6

### Enhancements

* Enable `partition_email` and `partition_msg` to detect if an email is PGP encryped. If
  and email is PGP encryped, the functions will return an empy list of elements and
  emit a warning about the encrypted content.
* Add threaded Slack conversations into Slack connector output
* Add functionality to sort elements using `xy-cut` sorting approach in `partition_pdf` for `hi_res` and `fast` strategies
* Bump unstructured-inference
  * Set OMP_THREAD_LIMIT to 1 if not set for better tesseract perf (0.5.17)

### Features

* Extract coordinates from PDFs and images when using OCR only strategy and add to metadata

### Fixes

* Update `partition_html` to respect the order of `<pre>` tags.
* Fix bug in `partition_pdf_or_image` where two partitions were called if `strategy == "ocr_only"`.
* Bump unstructured-inference
  * Fix issue where temporary files were being left behind (0.5.16)
* Adds deprecation warning for the `file_filename` kwarg to `partition`, `partition_via_api`,
  and `partition_multiple_via_api`.
* Fix documentation build workflow by pinning dependencies

## 0.10.5

### Enhancements

* Create new CI Pipelines
  - Checking text, xml, email, and html doc tests against the library installed without extras
  - Checking each library extra against their respective tests
* `partition` raises an error and tells the user to install the appropriate extra if a filetype
  is detected that is missing dependencies.
* Add custom errors to ingest
* Bump `unstructured-ingest==0.5.15`
  - Handle an uncaught TesseractError (0.5.15)
  - Add TIFF test file and TIFF filetype to `test_from_image_file` in `test_layout` (0.5.14)
* Use `entire_page` ocr mode for pdfs and images
* Add notes on extra installs to docs
* Adds ability to reuse connections per process in unstructured-ingest

### Features
* Add delta table connector

### Fixes

## 0.10.4
* Pass ocr_mode in partition_pdf and set the default back to individual pages for now
* Add diagrams and descriptions for ingest design in the ingest README

### Features
* Supports multipage TIFF image partitioning

### Fixes

## 0.10.2

### Enhancements
* Bump unstructured-inference==0.5.13:
  - Fix extracted image elements being included in layout merge, addresses the issue
    where an entire-page image in a PDF was not passed to the layout model when using hi_res.

### Features

### Fixes

## 0.10.1

### Enhancements
* Bump unstructured-inference==0.5.12:
  - fix to avoid trace for certain PDF's (0.5.12)
  - better defaults for DPI for hi_res and  Chipper (0.5.11)
  - implement full-page OCR (0.5.10)

### Features

### Fixes

* Fix dead links in repository README (Quick Start > Install for local development, and Learn more > Batch Processing)
* Update document dependencies to include tesseract-lang for additional language support (required for tests to pass)

## 0.10.0

### Enhancements

* Add `include_header` kwarg to `partition_xlsx` and change default behavior to `True`
* Update the `links` and `emphasized_texts` metadata fields

### Features

### Fixes

## 0.9.3

### Enhancements

* Pinned dependency cleanup.
* Update `partition_csv` to always use `soupparser_fromstring` to parse `html text`
* Update `partition_tsv` to always use `soupparser_fromstring` to parse `html text`
* Add `metadata.section` to capture epub table of contents data
* Add `unique_element_ids` kwarg to partition functions. If `True`, will use a UUID
  for element IDs instead of a SHA-256 hash.
* Update `partition_xlsx` to always use `soupparser_fromstring` to parse `html text`
* Add functionality to switch `html` text parser based on whether the `html` text contains emoji
* Add functionality to check if a string contains any emoji characters
* Add CI tests around Notion

### Features

* Add Airtable Connector to be able to pull views/tables/bases from an Airtable organization

### Fixes

* fix pdf partition of list items being detected as titles in OCR only mode
* make notion module discoverable
* fix emails with `Content-Distribution: inline` and `Content-Distribution: attachment` with no filename
* Fix email attachment filenames which had `=` in the filename itself

## 0.9.2


### Enhancements

* Update table extraction section in API documentation to sync with change in Prod API
* Update Notion connector to extract to html
* Added UUID option for `element_id`
* Bump unstructured-inference==0.5.9:
  - better caching of models
  - another version of detectron2 available, though the default layout model is unchanged
* Added UUID option for element_id
* Added UUID option for element_id
* CI improvements to run ingest tests in parallel

### Features

* Adds Sharepoint connector.

### Fixes

* Bump unstructured-inference==0.5.9:
  - ignores Tesseract errors where no text is extracted for tiles that indeed, have no text

## 0.9.1

### Enhancements

* Adds --partition-pdf-infer-table-structure to unstructured-ingest.
* Enable `partition_html` to skip headers and footers with the `skip_headers_and_footers` flag.
* Update `partition_doc` and `partition_docx` to track emphasized texts in the output
* Adds post processing function `filter_element_types`
* Set the default strategy for partitioning images to `hi_res`
* Add page break parameter section in API documentation to sync with change in Prod API
* Update `partition_html` to track emphasized texts in the output
* Update `XMLDocument._read_xml` to create `<p>` tag element for the text enclosed in the `<pre>` tag
* Add parameter `include_tail_text` to `_construct_text` to enable (skip) tail text inclusion
* Add Notion connector

### Features

### Fixes

* Remove unused `_partition_via_api` function
* Fixed emoji bug in `partition_xlsx`.
* Pass `file_filename` metadata when partitioning file object
* Skip ingest test on missing Slack token
* Add Dropbox variables to CI environments
* Remove default encoding for ingest
* Adds new element type `EmailAddress` for recognising email address in the  text
* Simplifies `min_partition` logic; makes partitions falling below the `min_partition`
  less likely.
* Fix bug where ingest test check for number of files fails in smoke test
* Fix unstructured-ingest entrypoint failure

## 0.9.0

### Enhancements

* Dependencies are now split by document type, creating a slimmer base installation.

## 0.8.8

### Enhancements

### Features

### Fixes

* Rename "date" field to "last_modified"
* Adds Box connector

### Fixes

## 0.8.7

### Enhancements

* Put back useful function `split_by_paragraph`

### Features

### Fixes

* Fix argument order in NLTK download step

## 0.8.6

### Enhancements

### Features

### Fixes

* Remove debug print lines and non-functional code

## 0.8.5

### Enhancements

* Add parameter `skip_infer_table_types` to enable (skip) table extraction for other doc types
* Adds optional Unstructured API unit tests in CI
* Tracks last modified date for all document types.
* Add auto_paragraph_grouper to detect new-line and blank-line new paragraph for .txt files.
* refactor the ingest cli to better support expanding supported connectors

## 0.8.3

### Enhancements

### Features

### Fixes

* NLTK now only gets downloaded if necessary.
* Handling for empty tables in Word Documents and PowerPoints.

## 0.8.4

### Enhancements

* Additional tests and refactor of JSON detection.
* Update functionality to retrieve image metadata from a page for `document_to_element_list`
* Links are now tracked in `partition_html` output.
* Set the file's current position to the beginning after reading the file in `convert_to_bytes`
* Add `min_partition` kwarg to that combines elements below a specified threshold and modifies splitting of strings longer than max partition so words are not split.
* set the file's current position to the beginning after reading the file in `convert_to_bytes`
* Add slide notes to pptx
* Add `--encoding` directive to ingest
* Improve json detection by `detect_filetype`

### Features

* Adds Outlook connector
* Add support for dpi parameter in inference library
* Adds Onedrive connector.
* Add Confluence connector for ingest cli to pull the body text from all documents from all spaces in a confluence domain.

### Fixes

* Fixes issue with email partitioning where From field was being assigned the To field value.
* Use the `image_metadata` property of the `PageLayout` instance to get the page image info in the `document_to_element_list`
* Add functionality to write images to computer storage temporarily instead of keeping them in memory for `ocr_only` strategy
* Add functionality to convert a PDF in small chunks of pages at a time for `ocr_only` strategy
* Adds `.txt`, `.text`, and `.tab` to list of extensions to check if file
  has a `text/plain` MIME type.
* Enables filters to be passed to `partition_doc` so it doesn't error with LibreOffice7.
* Removed old error message that's superseded by `requires_dependencies`.
* Removes using `hi_res` as the default strategy value for `partition_via_api` and `partition_multiple_via_api`

## 0.8.1

### Enhancements

* Add support for Python 3.11

### Features

### Fixes

* Fixed `auto` strategy detected scanned document as having extractable text and using `fast` strategy, resulting in no output.
* Fix list detection in MS Word documents.
* Don't instantiate an element with a coordinate system when there isn't a way to get its location data.

## 0.8.0

### Enhancements

* Allow model used for hi res pdf partition strategy to be chosen when called.
* Updated inference package

### Features

* Add `metadata_filename` parameter across all partition functions

### Fixes

* Update to ensure `convert_to_datafame` grabs all of the metadata fields.
* Adjust encoding recognition threshold value in `detect_file_encoding`
* Fix KeyError when `isd_to_elements` doesn't find a type
* Fix `_output_filename` for local connector, allowing single files to be written correctly to the disk

* Fix for cases where an invalid encoding is extracted from an email header.

### BREAKING CHANGES

* Information about an element's location is no longer returned as top-level attributes of an element. Instead, it is returned in the `coordinates` attribute of the element's metadata.

## 0.7.12

### Enhancements

* Adds `include_metadata` kwarg to `partition_doc`, `partition_docx`, `partition_email`, `partition_epub`, `partition_json`, `partition_msg`, `partition_odt`, `partition_org`, `partition_pdf`, `partition_ppt`, `partition_pptx`, `partition_rst`, and `partition_rtf`
### Features

* Add Elasticsearch connector for ingest cli to pull specific fields from all documents in an index.
* Adds Dropbox connector

### Fixes

* Fix tests that call unstructured-api by passing through an api-key
* Fixed page breaks being given (incorrect) page numbers
* Fix skipping download on ingest when a source document exists locally

## 0.7.11

### Enhancements

* More deterministic element ordering when using `hi_res` PDF parsing strategy (from unstructured-inference bump to 0.5.4)
* Make large model available (from unstructured-inference bump to 0.5.3)
* Combine inferred elements with extracted elements (from unstructured-inference bump to 0.5.2)
* `partition_email` and `partition_msg` will now process attachments if `process_attachments=True`
  and a attachment partitioning functions is passed through with `attachment_partitioner=partition`.

### Features

### Fixes

* Fix tests that call unstructured-api by passing through an api-key
* Fixed page breaks being given (incorrect) page numbers
* Fix skipping download on ingest when a source document exists locally

## 0.7.10

### Enhancements

* Adds a `max_partition` parameter to `partition_text`, `partition_pdf`, `partition_email`,
  `partition_msg` and `partition_xml` that sets a limit for the size of an individual
  document elements. Defaults to `1500` for everything except `partition_xml`, which has
  a default value of `None`.
* DRY connector refactor

### Features

* `hi_res` model for pdfs and images is selectable via environment variable.

### Fixes

* CSV check now ignores escaped commas.
* Fix for filetype exploration util when file content does not have a comma.
* Adds negative lookahead to bullet pattern to avoid detecting plain text line
  breaks like `-------` as list items.
* Fix pre tag parsing for `partition_html`
* Fix lookup error for annotated Arabic and Hebrew encodings

## 0.7.9

### Enhancements

* Improvements to string check for leafs in `partition_xml`.
* Adds --partition-ocr-languages to unstructured-ingest.

### Features

* Adds `partition_org` for processed Org Mode documents.

### Fixes

## 0.7.8

### Enhancements

### Features

* Adds Google Cloud Service connector

### Fixes

* Updates the `parse_email` for `partition_eml` so that `unstructured-api` passes the smoke tests
* `partition_email` now works if there is no message content
* Updates the `"fast"` strategy for `partition_pdf` so that it's able to recursively
* Adds recursive functionality to all fsspec connectors
* Adds generic --recursive ingest flag

## 0.7.7

### Enhancements

* Adds functionality to replace the `MIME` encodings for `eml` files with one of the common encodings if a `unicode` error occurs
* Adds missed file-like object handling in `detect_file_encoding`
* Adds functionality to extract charset info from `eml` files

### Features

* Added coordinate system class to track coordinate types and convert to different coordinate

### Fixes

* Adds an `html_assemble_articles` kwarg to `partition_html` to enable users to capture
  control whether content outside of `<article>` tags is captured when
  `<article>` tags are present.
* Check for the `xml` attribute on `element` before looking for pagebreaks in `partition_docx`.

## 0.7.6

### Enhancements

* Convert fast startegy to ocr_only for images
* Adds support for page numbers in `.docx` and `.doc` when user or renderer
  created page breaks are present.
* Adds retry logic for the unstructured-ingest Biomed connector

### Features

* Provides users with the ability to extract additional metadata via regex.
* Updates `partition_docx` to include headers and footers in the output.
* Create `partition_tsv` and associated tests. Make additional changes to `detect_filetype`.

### Fixes

* Remove fake api key in test `partition_via_api` since we now require valid/empty api keys
* Page number defaults to `None` instead of `1` when page number is not present in the metadata.
  A page number of `None` indicates that page numbers are not being tracked for the document
  or that page numbers do not apply to the element in question..
* Fixes an issue with some pptx files. Assume pptx shapes are found in top left position of slide
  in case the shape.top and shape.left attributes are `None`.

## 0.7.5

### Enhancements

* Adds functionality to sort elements in `partition_pdf` for `fast` strategy
* Adds ingest tests with `--fast` strategy on PDF documents
* Adds --api-key to unstructured-ingest

### Features

* Adds `partition_rst` for processed ReStructured Text documents.

### Fixes

* Adds handling for emails that do not have a datetime to extract.
* Adds pdf2image package as core requirement of unstructured (with no extras)

## 0.7.4

### Enhancements

* Allows passing kwargs to request data field for `partition_via_api` and `partition_multiple_via_api`
* Enable MIME type detection if libmagic is not available
* Adds handling for empty files in `detect_filetype` and `partition`.

### Features

### Fixes

* Reslove `grpcio` import issue on `weaviate.schema.validate_schema` for python 3.9 and 3.10
* Remove building `detectron2` from source in Dockerfile

## 0.7.3

### Enhancements

* Update IngestDoc abstractions and add data source metadata in ElementMetadata

### Features

### Fixes

* Pass `strategy` parameter down from `partition` for `partition_image`
* Filetype detection if a CSV has a `text/plain` MIME type
* `convert_office_doc` no longers prints file conversion info messages to stdout.
* `partition_via_api` reflects the actual filetype for the file processed in the API.

## 0.7.2

### Enhancements

* Adds an optional encoding kwarg to `elements_to_json` and `elements_from_json`
* Bump version of base image to use new stable version of tesseract

### Features

### Fixes

* Update the `read_txt_file` utility function to keep using `spooled_to_bytes_io_if_needed` for xml
* Add functionality to the `read_txt_file` utility function to handle file-like object from URL
* Remove the unused parameter `encoding` from `partition_pdf`
* Change auto.py to have a `None` default for encoding
* Add functionality to try other common encodings for html and xml files if an error related to the encoding is raised and the user has not specified an encoding.
* Adds benchmark test with test docs in example-docs
* Re-enable test_upload_label_studio_data_with_sdk
* File detection now detects code files as plain text
* Adds `tabulate` explicitly to dependencies
* Fixes an issue in `metadata.page_number` of pptx files
* Adds showing help if no parameters passed

## 0.7.1

### Enhancements

### Features

* Add `stage_for_weaviate` to stage `unstructured` outputs for upload to Weaviate, along with
  a helper function for defining a class to use in Weaviate schemas.
* Builds from Unstructured base image, built off of Rocky Linux 8.7, this resolves almost all CVE's in the image.

### Fixes

## 0.7.0

### Enhancements

* Installing `detectron2` from source is no longer required when using the `local-inference` extra.
* Updates `.pptx` parsing to include text in tables.

### Features

### Fixes

* Fixes an issue in `_add_element_metadata` that caused all elements to have `page_number=1`
  in the element metadata.
* Adds `.log` as a file extension for TXT files.
* Adds functionality to try other common encodings for email (`.eml`) files if an error related to the encoding is raised and the user has not specified an encoding.
* Allow passed encoding to be used in the `replace_mime_encodings`
* Fixes page metadata for `partition_html` when `include_metadata=False`
* A `ValueError` now raises if `file_filename` is not specified when you use `partition_via_api`
  with a file-like object.

## 0.6.11

### Enhancements

* Supports epub tests since pandoc is updated in base image

### Features


### Fixes


## 0.6.10

### Enhancements

* XLS support from auto partition

### Features

### Fixes

## 0.6.9

### Enhancements

* fast strategy for pdf now keeps element bounding box data
* setup.py refactor

### Features

### Fixes

* Adds functionality to try other common encodings if an error related to the encoding is raised and the user has not specified an encoding.
* Adds additional MIME types for CSV

## 0.6.8

### Enhancements

### Features

* Add `partition_csv` for CSV files.

### Fixes

## 0.6.7

### Enhancements

* Deprecate `--s3-url` in favor of `--remote-url` in CLI
* Refactor out non-connector-specific config variables
* Add `file_directory` to metadata
* Add `page_name` to metadata. Currently used for the sheet name in XLSX documents.
* Added a `--partition-strategy` parameter to unstructured-ingest so that users can specify
  partition strategy in CLI. For example, `--partition-strategy fast`.
* Added metadata for filetype.
* Add Discord connector to pull messages from a list of channels
* Refactor `unstructured/file-utils/filetype.py` to better utilise hashmap to return mime type.
* Add local declaration of DOCX_MIME_TYPES and XLSX_MIME_TYPES for `test_filetype.py`.

### Features

* Add `partition_xml` for XML files.
* Add `partition_xlsx` for Microsoft Excel documents.

### Fixes

* Supports `hml` filetype for partition as a variation of html filetype.
* Makes `pytesseract` a function level import in `partition_pdf` so you can use the `"fast"`
  or `"hi_res"` strategies if `pytesseract` is not installed. Also adds the
  `required_dependencies` decorator for the `"hi_res"` and `"ocr_only"` strategies.
* Fix to ensure `filename` is tracked in metadata for `docx` tables.

## 0.6.6

### Enhancements

* Adds an `"auto"` strategy that chooses the partitioning strategy based on document
  characteristics and function kwargs. This is the new default strategy for `partition_pdf`
  and `partition_image`. Users can maintain existing behavior by explicitly setting
  `strategy="hi_res"`.
* Added an additional trace logger for NLP debugging.
* Add `get_date` method to `ElementMetadata` for converting the datestring to a `datetime` object.
* Cleanup the `filename` attribute on `ElementMetadata` to remove the full filepath.

### Features

* Added table reading as html with URL parsing to `partition_docx` in docx
* Added metadata field for text_as_html for docx files

### Fixes

* `fileutils/file_type` check json and eml decode ignore error
* `partition_email` was updated to more flexibly handle deviations from the RFC-2822 standard.
  The time in the metadata returns `None` if the time does not match RFC-2822 at all.
* Include all metadata fields when converting to dataframe or CSV

## 0.6.5

### Enhancements

* Added support for SpooledTemporaryFile file argument.

### Features

### Fixes


## 0.6.4

### Enhancements

* Added an "ocr_only" strategy for `partition_pdf`. Refactored the strategy decision
  logic into its own module.

### Features

### Fixes

## 0.6.3

### Enhancements

* Add an "ocr_only" strategy for `partition_image`.

### Features

* Added `partition_multiple_via_api` for partitioning multiple documents in a single REST
  API call.
* Added `stage_for_baseplate` function to prepare outputs for ingestion into Baseplate.
* Added `partition_odt` for processing Open Office documents.

### Fixes

* Updates the grouping logic in the `partition_pdf` fast strategy to group together text
  in the same bounding box.

## 0.6.2

### Enhancements

* Added logic to `partition_pdf` for detecting copy protected PDFs and falling back
  to the hi res strategy when necessary.


### Features

* Add `partition_via_api` for partitioning documents through the hosted API.

### Fixes

* Fix how `exceeds_cap_ratio` handles empty (returns `True` instead of `False`)
* Updates `detect_filetype` to properly detect JSONs when the MIME type is `text/plain`.

## 0.6.1

### Enhancements

* Updated the table extraction parameter name to be more descriptive

### Features

### Fixes

## 0.6.0

### Enhancements

* Adds an `ssl_verify` kwarg to `partition` and `partition_html` to enable turning off
  SSL verification for HTTP requests. SSL verification is on by default.
* Allows users to pass in ocr language to `partition_pdf` and `partition_image` through
  the `ocr_language` kwarg. `ocr_language` corresponds to the code for the language pack
  in Tesseract. You will need to install the relevant Tesseract language pack to use a
  given language.

### Features

* Table extraction is now possible for pdfs from `partition` and `partition_pdf`.
* Adds support for extracting attachments from `.msg` files

### Fixes

* Adds an `ssl_verify` kwarg to `partition` and `partition_html` to enable turning off
  SSL verification for HTTP requests. SSL verification is on by default.

## 0.5.13

### Enhancements

* Allow headers to be passed into `partition` when `url` is used.

### Features

* `bytes_string_to_string` cleaning brick for bytes string output.

### Fixes

* Fixed typo in call to `exactly_one` in `partition_json`
* unstructured-documents encode xml string if document_tree is `None` in `_read_xml`.
* Update to `_read_xml` so that Markdown files with embedded HTML process correctly.
* Fallback to "fast" strategy only emits a warning if the user specifies the "hi_res" strategy.
* unstructured-partition-text_type exceeds_cap_ratio fix returns and how capitalization ratios are calculated
* `partition_pdf` and `partition_text` group broken paragraphs to avoid fragmented `NarrativeText` elements.
* .json files resolved as "application/json" on centos7 (or other installs with older libmagic libs)

## 0.5.12

### Enhancements

* Add OS mimetypes DB to docker image, mainly for unstructured-api compat.
* Use the image registry as a cache when building Docker images.
* Adds the ability for `partition_text` to group together broken paragraphs.
* Added method to utils to allow date time format validation

### Features
* Add Slack connector to pull messages for a specific channel

* Add --partition-by-api parameter to unstructured-ingest
* Added `partition_rtf` for processing rich text files.
* `partition` now accepts a `url` kwarg in addition to `file` and `filename`.

### Fixes

* Allow encoding to be passed into `replace_mime_encodings`.
* unstructured-ingest connector-specific dependencies are imported on demand.
* unstructured-ingest --flatten-metadata supported for local connector.
* unstructured-ingest fix runtime error when using --metadata-include.

## 0.5.11

### Enhancements

### Features

### Fixes

* Guard against null style attribute in docx document elements
* Update HTML encoding to better support foreign language characters

## 0.5.10

### Enhancements

* Updated inference package
* Add sender, recipient, date, and subject to element metadata for emails

### Features

* Added `--download-only` parameter to `unstructured-ingest`

### Fixes

* FileNotFound error when filename is provided but file is not on disk

## 0.5.9

### Enhancements

### Features

### Fixes

* Convert file to str in helper `split_by_paragraph` for `partition_text`

## 0.5.8

### Enhancements

* Update `elements_to_json` to return string when filename is not specified
* `elements_from_json` may take a string instead of a filename with the `text` kwarg
* `detect_filetype` now does a final fallback to file extension.
* Empty tags are now skipped during the depth check for HTML processing.

### Features

* Add local file system to `unstructured-ingest`
* Add `--max-docs` parameter to `unstructured-ingest`
* Added `partition_msg` for processing MSFT Outlook .msg files.

### Fixes

* `convert_file_to_text` now passes through the `source_format` and `target_format` kwargs.
  Previously they were hard coded.
* Partitioning functions that accept a `text` kwarg no longer raise an error if an empty
  string is passed (and empty list of elements is returned instead).
* `partition_json` no longer fails if the input is an empty list.
* Fixed bug in `chunk_by_attention_window` that caused the last word in segments to be cut-off
  in some cases.

### BREAKING CHANGES

* `stage_for_transformers` now returns a list of elements, making it consistent with other
  staging bricks

## 0.5.7

### Enhancements

* Refactored codebase using `exactly_one`
* Adds ability to pass headers when passing a url in partition_html()
* Added optional `content_type` and `file_filename` parameters to `partition()` to bypass file detection

### Features

* Add `--flatten-metadata` parameter to `unstructured-ingest`
* Add `--fields-include` parameter to `unstructured-ingest`

### Fixes

## 0.5.6

### Enhancements

* `contains_english_word()`, used heavily in text processing, is 10x faster.

### Features

* Add `--metadata-include` and `--metadata-exclude` parameters to `unstructured-ingest`
* Add `clean_non_ascii_chars` to remove non-ascii characters from unicode string

### Fixes

* Fix problem with PDF partition (duplicated test)

## 0.5.4

### Enhancements

* Added Biomedical literature connector for ingest cli.
* Add `FsspecConnector` to easily integrate any existing `fsspec` filesystem as a connector.
* Rename `s3_connector.py` to `s3.py` for readability and consistency with the
  rest of the connectors.
* Now `S3Connector` relies on `s3fs` instead of on `boto3`, and it inherits
  from `FsspecConnector`.
* Adds an `UNSTRUCTURED_LANGUAGE_CHECKS` environment variable to control whether or not language
  specific checks like vocabulary and POS tagging are applied. Set to `"true"` for higher
  resolution partitioning and `"false"` for faster processing.
* Improves `detect_filetype` warning to include filename when provided.
* Adds a "fast" strategy for partitioning PDFs with PDFMiner. Also falls back to the "fast"
  strategy if detectron2 is not available.
* Start deprecation life cycle for `unstructured-ingest --s3-url` option, to be deprecated in
  favor of `--remote-url`.

### Features

* Add `AzureBlobStorageConnector` based on its `fsspec` implementation inheriting
from `FsspecConnector`
* Add `partition_epub` for partitioning e-books in EPUB3 format.

### Fixes

* Fixes processing for text files with `message/rfc822` MIME type.
* Open xml files in read-only mode when reading contents to construct an XMLDocument.

## 0.5.3

### Enhancements

* `auto.partition()` can now load Unstructured ISD json documents.
* Simplify partitioning functions.
* Improve logging for ingest CLI.

### Features

* Add `--wikipedia-auto-suggest` argument to the ingest CLI to disable automatic redirection
  to pages with similar names.
* Add setup script for Amazon Linux 2
* Add optional `encoding` argument to the `partition_(text/email/html)` functions.
* Added Google Drive connector for ingest cli.
* Added Gitlab connector for ingest cli.

### Fixes

## 0.5.2

### Enhancements

* Fully move from printing to logging.
* `unstructured-ingest` now uses a default `--download_dir` of `$HOME/.cache/unstructured/ingest`
rather than a "tmp-ingest-" dir in the working directory.

### Features

### Fixes

* `setup_ubuntu.sh` no longer fails in some contexts by interpreting
`DEBIAN_FRONTEND=noninteractive` as a command
* `unstructured-ingest` no longer re-downloads files when --preserve-downloads
is used without --download-dir.
* Fixed an issue that was causing text to be skipped in some HTML documents.

## 0.5.1

### Enhancements

### Features

### Fixes

* Fixes an error causing JavaScript to appear in the output of `partition_html` sometimes.
* Fix several issues with the `requires_dependencies` decorator, including the error message
  and how it was used, which had caused an error for `unstructured-ingest --github-url ...`.

## 0.5.0

### Enhancements

* Add `requires_dependencies` Python decorator to check dependencies are installed before
  instantiating a class or running a function

### Features

* Added Wikipedia connector for ingest cli.

### Fixes

* Fix `process_document` file cleaning on failure
* Fixes an error introduced in the metadata tracking commit that caused `NarrativeText`
  and `FigureCaption` elements to be represented as `Text` in HTML documents.

## 0.4.16

### Enhancements

* Fallback to using file extensions for filetype detection if `libmagic` is not present

### Features

* Added setup script for Ubuntu
* Added GitHub connector for ingest cli.
* Added `partition_md` partitioner.
* Added Reddit connector for ingest cli.

### Fixes

* Initializes connector properly in ingest.main::MainProcess
* Restricts version of unstructured-inference to avoid multithreading issue

## 0.4.15

### Enhancements

* Added `elements_to_json` and `elements_from_json` for easier serialization/deserialization
* `convert_to_dict`, `dict_to_elements` and `convert_to_csv` are now aliases for functions
  that use the ISD terminology.

### Fixes

* Update to ensure all elements are preserved during serialization/deserialization

## 0.4.14

* Automatically install `nltk` models in the `tokenize` module.

## 0.4.13

* Fixes unstructured-ingest cli.

## 0.4.12

* Adds console_entrypoint for unstructured-ingest, other structure/doc updates related to ingest.
* Add `parser` parameter to `partition_html`.

## 0.4.11

* Adds `partition_doc` for partitioning Word documents in `.doc` format. Requires `libreoffice`.
* Adds `partition_ppt` for partitioning PowerPoint documents in `.ppt` format. Requires `libreoffice`.

## 0.4.10

* Fixes `ElementMetadata` so that it's JSON serializable when the filename is a `Path` object.

## 0.4.9

* Added ingest modules and s3 connector, sample ingest script
* Default to `url=None` for `partition_pdf` and `partition_image`
* Add ability to skip English specific check by setting the `UNSTRUCTURED_LANGUAGE` env var to `""`.
* Document `Element` objects now track metadata

## 0.4.8

* Modified XML and HTML parsers not to load comments.

## 0.4.7

* Added the ability to pull an HTML document from a url in `partition_html`.
* Added the the ability to get file summary info from lists of filenames and lists
  of file contents.
* Added optional page break to `partition` for `.pptx`, `.pdf`, images, and `.html` files.
* Added `to_dict` method to document elements.
* Include more unicode quotes in `replace_unicode_quotes`.

## 0.4.6

* Loosen the default cap threshold to `0.5`.
* Add a `UNSTRUCTURED_NARRATIVE_TEXT_CAP_THRESHOLD` environment variable for controlling
  the cap ratio threshold.
* Unknown text elements are identified as `Text` for HTML and plain text documents.
* `Body Text` styles no longer default to `NarrativeText` for Word documents. The style information
  is insufficient to determine that the text is narrative.
* Upper cased text is lower cased before checking for verbs. This helps avoid some missed verbs.
* Adds an `Address` element for capturing elements that only contain an address.
* Suppress the `UserWarning` when detectron is called.
* Checks that titles and narrative test have at least one English word.
* Checks that titles and narrative text are at least 50% alpha characters.
* Restricts titles to a maximum word length. Adds a `UNSTRUCTURED_TITLE_MAX_WORD_LENGTH`
  environment variable for controlling the max number of words in a title.
* Updated `partition_pptx` to order the elements on the page

## 0.4.4

* Updated `partition_pdf` and `partition_image` to return `unstructured` `Element` objects
* Fixed the healthcheck url path when partitioning images and PDFs via API
* Adds an optional `coordinates` attribute to document objects
* Adds `FigureCaption` and `CheckBox` document elements
* Added ability to split lists detected in `LayoutElement` objects
* Adds `partition_pptx` for partitioning PowerPoint documents
* LayoutParser models now download from HugginfaceHub instead of DropBox
* Fixed file type detection for XML and HTML files on Amazone Linux

## 0.4.3

* Adds `requests` as a base dependency
* Fix in `exceeds_cap_ratio` so the function doesn't break with empty text
* Fix bug in `_parse_received_data`.
* Update `detect_filetype` to properly handle `.doc`, `.xls`, and `.ppt`.

## 0.4.2

* Added `partition_image` to process documents in an image format.
* Fixed utf-8 encoding error in `partition_email` with attachments for `text/html`

## 0.4.1

* Added support for text files in the `partition` function
* Pinned `opencv-python` for easier installation on Linux

## 0.4.0

* Added generic `partition` brick that detects the file type and routes a file to the appropriate
  partitioning brick.
* Added a file type detection module.
* Updated `partition_html` and `partition_eml` to support file-like objects in 'rb' mode.
* Cleaning brick for removing ordered bullets `clean_ordered_bullets`.
* Extract brick method for ordered bullets `extract_ordered_bullets`.
* Test for `clean_ordered_bullets`.
* Test for `extract_ordered_bullets`.
* Added `partition_docx` for pre-processing Word Documents.
* Added new REGEX patterns to extract email header information
* Added new functions to extract header information `parse_received_data` and `partition_header`
* Added new function to parse plain text files `partition_text`
* Added new cleaners functions `extract_ip_address`, `extract_ip_address_name`, `extract_mapi_id`, `extract_datetimetz`
* Add new `Image` element and function to find embedded images `find_embedded_images`
* Added `get_directory_file_info` for summarizing information about source documents

## 0.3.5

* Add support for local inference
* Add new pattern to recognize plain text dash bullets
* Add test for bullet patterns
* Fix for `partition_html` that allows for processing `div` tags that have both text and child
  elements
* Add ability to extract document metadata from `.docx`, `.xlsx`, and `.jpg` files.
* Helper functions for identifying and extracting phone numbers
* Add new function `extract_attachment_info` that extracts and decodes the attachment
of an email.
* Staging brick to convert a list of `Element`s to a `pandas` dataframe.
* Add plain text functionality to `partition_email`

## 0.3.4

* Python-3.7 compat

## 0.3.3

* Removes BasicConfig from logger configuration
* Adds the `partition_email` partitioning brick
* Adds the `replace_mime_encodings` cleaning bricks
* Small fix to HTML parsing related to processing list items with sub-tags
* Add `EmailElement` data structure to store email documents

## 0.3.2

* Added `translate_text` brick for translating text between languages
* Add an `apply` method to make it easier to apply cleaners to elements

## 0.3.1

* Added \_\_init.py\_\_ to `partition`

## 0.3.0

* Implement staging brick for Argilla. Converts lists of `Text` elements to `argilla` dataset classes.
* Removing the local PDF parsing code and any dependencies and tests.
* Reorganizes the staging bricks in the unstructured.partition module
* Allow entities to be passed into the Datasaur staging brick
* Added HTML escapes to the `replace_unicode_quotes` brick
* Fix bad responses in partition_pdf to raise ValueError
* Adds `partition_html` for partitioning HTML documents.

## 0.2.6

* Small change to how \_read is placed within the inheritance structure since it doesn't really apply to pdf
* Add partitioning brick for calling the document image analysis API

## 0.2.5

* Update python requirement to >=3.7

## 0.2.4

* Add alternative way of importing `Final` to support google colab

## 0.2.3

* Add cleaning bricks for removing prefixes and postfixes
* Add cleaning bricks for extracting text before and after a pattern

## 0.2.2

* Add staging brick for Datasaur

## 0.2.1

* Added brick to convert an ISD dictionary to a list of elements
* Update `PDFDocument` to use the `from_file` method
* Added staging brick for CSV format for ISD (Initial Structured Data) format.
* Added staging brick for separating text into attention window size chunks for `transformers`.
* Added staging brick for LabelBox.
* Added ability to upload LabelStudio predictions
* Added utility function for JSONL reading and writing
* Added staging brick for CSV format for Prodigy
* Added staging brick for Prodigy
* Added ability to upload LabelStudio annotations
* Added text_field and id_field to stage_for_label_studio signature

## 0.2.0

* Initial release of unstructured<|MERGE_RESOLUTION|>--- conflicted
+++ resolved
@@ -1,6 +1,3 @@
-<<<<<<< HEAD
-## 0.11.6-dev0
-=======
 ## 0.11.6-dev1
 
 ### Enhancements
@@ -10,7 +7,6 @@
 ### Fixes
 
 ## 0.11.5
->>>>>>> 09f86f28
 
 ### Enhancements
 
