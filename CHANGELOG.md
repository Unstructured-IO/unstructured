--- conflicted
+++ resolved
@@ -1,7 +1,4 @@
-<<<<<<< HEAD
-## 0.10.28-dev6
-=======
-## 0.10.29-dev12
+## 0.10.29-dev13
 
 ### Enhancements
 
@@ -14,6 +11,7 @@
 ### Features
 
 * **Allow setting table crop parameter** In certain circumstances, adjusting the table crop padding may improve table.
+* **Add Pinecone destination connector.** Problem: After ingesting data from a source, users might want to produce embeddings for their data and write these into a vector DB. Pinecone is an option among these vector databases. Feature: Added Pinecone destination connector to be able to ingest documents from any supported source, embed them and write the embeddings / documents into Pinecone.
 
 ### Fixes
 
@@ -25,7 +23,6 @@
 * **Fix flaky chunk-metadata.** Prior implementation was sensitive to element order in the section resulting in metadata values sometimes being dropped. Also, not all metadata items can be consolidated across multiple elements (e.g. coordinates) and so are now dropped from consolidated metadata.
 
 ## 0.10.28
->>>>>>> 4db04b7a
 
 ### Enhancements
 
@@ -41,7 +38,6 @@
 ### Features
 
 * **Update `ocr_only` strategy in `partition_pdf()`** Adds the functionality to get accurate coordinate data when partitioning PDFs and Images with the `ocr_only` strategy.
-* **Add Pinecone destination connector.** Problem: After ingesting data from a source, users might want to produce embeddings for their data and write these into a vector DB. Pinecone is an option among these vector databases. Feature: Added Pinecone destination connector to be able to ingest documents from any supported source, embed them and write the embeddings / documents into Pinecone.
 
 ### Fixes
 * **Fixed SharePoint permissions for the fetching to be opt-in** Problem: Sharepoint permissions were trying to be fetched even when no reletad cli params were provided, and this gave an error due to values for those keys not existing. Fix: Updated getting keys to be with .get() method and changed the "skip-check" to check individual cli params rather than checking the existance of a config object.
