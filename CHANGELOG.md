--- conflicted
+++ resolved
@@ -1,22 +1,13 @@
-<<<<<<< HEAD
-## 0.6.12
-
-### Enhancements
-
-* Updated inference package
-=======
-## 0.7.0-dev0
+## 0.7.0
 
 ### Enhancements
 
 * Installing `detectron2` from source is no longer required when using the `local-inference` extra.
->>>>>>> 58423f52
-
-### Features
-
-### Fixes
-
-<<<<<<< HEAD
+
+### Features
+
+### Fixes
+
 * Fixes an issue in `_add_element_metadata` that caused all elements to have `page_number=1`
   in the element metadata.
 * Adds `.log` as a file extension for TXT files.
@@ -70,10 +61,6 @@
 
 ### Fixes
 
-=======
-* Better handling of the output order for multicolumn documents when using the `"hi_res"` strategy.
-  
->>>>>>> 58423f52
 ## 0.6.7
 
 ### Enhancements
