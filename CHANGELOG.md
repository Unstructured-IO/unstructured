--- conflicted
+++ resolved
@@ -1,16 +1,4 @@
-<<<<<<< HEAD
 ## 0.16.4
-
-### Enhancements
-
-### Features
-
-* **Add support for link extraction in pdf hi_res strategy.** The `partition_pdf()` function now supports link extraction when using the `hi_res` strategy, allowing users to extract hyperlinks from PDF documents more effectively. 
-
-### Fixes
-
-=======
-## 0.16.4-dev1
 
 ### Enhancements
 
@@ -20,10 +8,11 @@
 
 ### Features
 
-### Fixes
-
-
->>>>>>> eb1b294b
+* **Add support for link extraction in pdf hi_res strategy.** The `partition_pdf()` function now supports link extraction when using the `hi_res` strategy, allowing users to extract hyperlinks from PDF documents more effectively. 
+
+### Fixes
+
+
 ## 0.16.3
 
 ### Enhancements
