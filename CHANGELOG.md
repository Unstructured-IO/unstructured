--- conflicted
+++ resolved
@@ -1,28 +1,23 @@
-<<<<<<< HEAD
 ## 0.9.0
 
 ### Enhancements
 
 * Dependencies are now split by document type, creating a slimmer base installation.
 
-=======
 ## 0.8.8
 
 ### Enhancements
 
->>>>>>> 13d3559f
-### Features
-
-### Fixes
-
-<<<<<<< HEAD
-=======
+### Features
+
+### Fixes
+
+
 * Rename "date" field to "last_modified"
 * Adds Box connector
 
 ### Fixes
 
->>>>>>> 13d3559f
 ## 0.8.7
 
 ### Enhancements
